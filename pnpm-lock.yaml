lockfileVersion: '9.0'

settings:
  autoInstallPeers: false
  excludeLinksFromLockfile: false

overrides:
  rolldown: ^1.0.0-beta.43
  vite: workspace:rolldown-vite@*

packageExtensionsChecksum: sha256-BLDZCgUIohvBXMHo3XFOlGLzGXRyK3sDU0nMBRk9APY=

patchedDependencies:
  chokidar@3.6.0:
    hash: 8a4f9e2b397e6034b91a0508faae3cecb97f222313faa129d7cb0eb71e9d0e84
    path: patches/chokidar@3.6.0.patch
  dotenv-expand@12.0.3:
    hash: 49330a663821151418e003e822a82a6a61d2f0f8a6e3cab00c1c94815a112889
    path: patches/dotenv-expand@12.0.3.patch
  sirv@3.0.2:
    hash: c07c56eb72faea34341d465cde2314e89db472106ed378181e3447893af6bf95
    path: patches/sirv@3.0.2.patch

importers:

  .:
    devDependencies:
      '@eslint/js':
        specifier: ^9.38.0
        version: 9.38.0
      '@type-challenges/utils':
        specifier: ^0.1.1
        version: 0.1.1
      '@types/babel__core':
        specifier: ^7.20.5
        version: 7.20.5
      '@types/babel__preset-env':
        specifier: ^7.10.0
        version: 7.10.0
      '@types/convert-source-map':
        specifier: ^2.0.3
        version: 2.0.3
      '@types/cross-spawn':
        specifier: ^6.0.6
        version: 6.0.6
      '@types/debug':
        specifier: ^4.1.12
        version: 4.1.12
      '@types/estree':
        specifier: ^1.0.8
        version: 1.0.8
      '@types/etag':
        specifier: ^1.8.4
        version: 1.8.4
      '@types/less':
        specifier: ^3.0.8
        version: 3.0.8
      '@types/node':
        specifier: ^22.18.11
        version: 22.18.11
      '@types/picomatch':
        specifier: ^4.0.2
        version: 4.0.2
      '@types/stylus':
        specifier: ^0.48.43
        version: 0.48.43
      '@types/ws':
        specifier: ^8.18.1
        version: 8.18.1
      '@vitejs/release-scripts':
        specifier: ^1.6.0
        version: 1.6.0(conventional-commits-filter@5.0.0)
      eslint:
        specifier: ^9.38.0
        version: 9.38.0(jiti@2.6.1)
      eslint-plugin-import-x:
        specifier: ^4.16.1
        version: 4.16.1(@typescript-eslint/utils@8.46.1(eslint@9.38.0(jiti@2.6.1))(typescript@5.9.2))(eslint@9.38.0(jiti@2.6.1))
      eslint-plugin-n:
        specifier: ^17.23.1
        version: 17.23.1(eslint@9.38.0(jiti@2.6.1))(typescript@5.9.2)
      eslint-plugin-regexp:
        specifier: ^2.10.0
        version: 2.10.0(eslint@9.38.0(jiti@2.6.1))
      execa:
        specifier: ^9.6.0
        version: 9.6.0
      globals:
        specifier: ^16.4.0
        version: 16.4.0
      lint-staged:
        specifier: ^16.2.4
        version: 16.2.4
      picocolors:
        specifier: ^1.1.1
        version: 1.1.1
      playwright-chromium:
        specifier: ^1.56.1
        version: 1.56.1
      prettier:
        specifier: 3.6.2
        version: 3.6.2
      rolldown:
        specifier: ^1.0.0-beta.43
        version: 1.0.0-beta.43
      rollup:
        specifier: ^4.43.0
        version: 4.43.0
      simple-git-hooks:
        specifier: ^2.13.1
        version: 2.13.1
      tsx:
        specifier: ^4.20.6
        version: 4.20.6
      typescript:
        specifier: ~5.9.2
        version: 5.9.2
      typescript-eslint:
        specifier: ^8.46.1
        version: 8.46.1(eslint@9.38.0(jiti@2.6.1))(typescript@5.9.2)
      vite:
        specifier: workspace:rolldown-vite@*
        version: link:packages/vite
      vitest:
        specifier: ^3.2.4
        version: 3.2.4(@types/debug@4.1.12)(@types/node@22.18.11)

  docs:
    devDependencies:
      '@shikijs/vitepress-twoslash':
        specifier: ^3.13.0
        version: 3.13.0(typescript@5.9.2)
      '@types/express':
        specifier: ^5.0.3
        version: 5.0.3
      feed:
        specifier: ^5.1.0
        version: 5.1.0
      gsap:
        specifier: ^3.13.0
        version: 3.13.0
      markdown-it-image-size:
        specifier: ^15.0.1
        version: 15.0.1(markdown-it@14.1.0)
      oxc-minify:
        specifier: ^0.87.0
        version: 0.87.0
      vitepress:
        specifier: ^2.0.0-alpha.12
        version: 2.0.0-alpha.12(axios@1.12.2)(oxc-minify@0.87.0)(postcss@8.5.6)(typescript@5.9.2)
      vitepress-plugin-group-icons:
        specifier: ^1.6.4
        version: 1.6.4(markdown-it@14.1.0)(vite@packages+vite)
      vitepress-plugin-llms:
        specifier: ^1.8.0
        version: 1.8.0
      vue:
        specifier: ^3.5.22
        version: 3.5.22(typescript@5.9.2)
      vue-tsc:
        specifier: ^3.1.1
        version: 3.1.1(typescript@5.9.2)

  packages/create-vite:
    devDependencies:
      '@clack/prompts':
        specifier: ^0.11.0
        version: 0.11.0
      cross-spawn:
        specifier: ^7.0.6
        version: 7.0.6
      mri:
        specifier: ^1.2.0
        version: 1.2.0
      picocolors:
        specifier: ^1.1.1
        version: 1.1.1
      tsdown:
        specifier: ^0.15.7
        version: 0.15.7(publint@0.3.12)(typescript@5.9.2)(vue-tsc@3.1.1(typescript@5.9.2))

  packages/plugin-legacy:
    dependencies:
      '@babel/core':
        specifier: ^7.28.4
        version: 7.28.4
      '@babel/plugin-transform-dynamic-import':
        specifier: ^7.27.1
        version: 7.27.1(@babel/core@7.28.4)
      '@babel/plugin-transform-modules-systemjs':
        specifier: ^7.27.1
        version: 7.27.1(@babel/core@7.28.4)
      '@babel/preset-env':
        specifier: ^7.28.3
        version: 7.28.3(@babel/core@7.28.4)
      babel-plugin-polyfill-corejs3:
        specifier: ^0.13.0
        version: 0.13.0(@babel/core@7.28.4)
      babel-plugin-polyfill-regenerator:
        specifier: ^0.6.5
        version: 0.6.5(@babel/core@7.28.4)
      browserslist:
        specifier: ^4.26.3
        version: 4.26.3
      browserslist-to-esbuild:
        specifier: ^2.1.1
        version: 2.1.1(browserslist@4.26.3)
      core-js:
        specifier: ^3.46.0
        version: 3.46.0
      magic-string:
        specifier: ^0.30.19
        version: 0.30.19
      regenerator-runtime:
        specifier: ^0.14.1
        version: 0.14.1
      systemjs:
        specifier: ^6.15.1
        version: 6.15.1
    devDependencies:
      '@vitejs/plugin-legacy-for-rolldown-vite':
        specifier: https://pkg.pr.new/vitejs/rolldown-vite/@vitejs/plugin-legacy@a2594ec
        version: '@vitejs/plugin-legacy@https://pkg.pr.new/vitejs/rolldown-vite/@vitejs/plugin-legacy@a2594ec(terser@5.44.0)(vite@packages+vite)'
      acorn:
        specifier: ^8.15.0
        version: 8.15.0
      fdir:
        specifier: ^6.5.0
        version: 6.5.0(picomatch@4.0.3)
      picocolors:
        specifier: ^1.1.1
        version: 1.1.1
      tsdown:
        specifier: ^0.15.7
        version: 0.15.7(publint@0.3.12)(typescript@5.9.2)(vue-tsc@3.1.1(typescript@5.9.2))
      vite:
        specifier: workspace:rolldown-vite@*
        version: link:../vite

  packages/vite:
    dependencies:
      '@oxc-project/runtime':
        specifier: 0.92.0
        version: 0.92.0
      fdir:
        specifier: ^6.5.0
        version: 6.5.0(picomatch@4.0.3)
      lightningcss:
        specifier: ^1.30.2
        version: 1.30.2
      picomatch:
        specifier: ^4.0.3
        version: 4.0.3
      postcss:
        specifier: ^8.5.6
        version: 8.5.6
      rolldown:
        specifier: ^1.0.0-beta.43
        version: 1.0.0-beta.43
      tinyglobby:
        specifier: ^0.2.15
        version: 0.2.15
    devDependencies:
      '@babel/parser':
        specifier: ^7.28.4
        version: 7.28.4
      '@jridgewell/remapping':
        specifier: ^2.3.5
        version: 2.3.5
      '@jridgewell/trace-mapping':
        specifier: ^0.3.31
        version: 0.3.31
      '@oxc-project/types':
        specifier: 0.94.0
        version: 0.94.0
      '@polka/compression':
        specifier: ^1.0.0-next.25
        version: 1.0.0-next.25
      '@rolldown/pluginutils':
        specifier: ^1.0.0-beta.43
        version: 1.0.0-beta.43
      '@rollup/plugin-alias':
        specifier: ^5.1.1
        version: 5.1.1(rollup@4.43.0)
      '@rollup/plugin-commonjs':
        specifier: ^28.0.8
        version: 28.0.8(rollup@4.43.0)
      '@rollup/plugin-dynamic-import-vars':
        specifier: 2.1.4
        version: 2.1.4(rollup@4.43.0)
      '@rollup/pluginutils':
        specifier: ^5.3.0
        version: 5.3.0(rollup@4.43.0)
      '@types/escape-html':
        specifier: ^1.0.4
        version: 1.0.4
      '@types/pnpapi':
        specifier: ^0.0.5
        version: 0.0.5
      artichokie:
        specifier: ^0.4.2
        version: 0.4.2
      baseline-browser-mapping:
        specifier: ^2.8.18
        version: 2.8.18
      cac:
        specifier: ^6.7.14
        version: 6.7.14
      chokidar:
        specifier: ^3.6.0
        version: 3.6.0(patch_hash=8a4f9e2b397e6034b91a0508faae3cecb97f222313faa129d7cb0eb71e9d0e84)
      connect:
        specifier: ^3.7.0
        version: 3.7.0
      convert-source-map:
        specifier: ^2.0.0
        version: 2.0.0
      cors:
        specifier: ^2.8.5
        version: 2.8.5
      cross-spawn:
        specifier: ^7.0.6
        version: 7.0.6
      debug:
        specifier: ^4.4.3
        version: 4.4.3
      dotenv:
        specifier: ^17.2.3
        version: 17.2.3
      dotenv-expand:
        specifier: ^12.0.3
        version: 12.0.3(patch_hash=49330a663821151418e003e822a82a6a61d2f0f8a6e3cab00c1c94815a112889)
      es-module-lexer:
        specifier: ^1.7.0
        version: 1.7.0
      esbuild:
        specifier: ^0.25.0
        version: 0.25.0
      escape-html:
        specifier: ^1.0.3
        version: 1.0.3
      estree-walker:
        specifier: ^3.0.3
        version: 3.0.3
      etag:
        specifier: ^1.8.1
        version: 1.8.1
      host-validation-middleware:
        specifier: ^0.1.2
        version: 0.1.2
      http-proxy-3:
        specifier: ^1.22.0
        version: 1.22.0
      launch-editor-middleware:
        specifier: ^2.11.1
        version: 2.11.1
      magic-string:
        specifier: ^0.30.19
        version: 0.30.19
      mlly:
        specifier: ^1.8.0
        version: 1.8.0
      mrmime:
        specifier: ^2.0.1
        version: 2.0.1
      nanoid:
        specifier: ^5.1.6
        version: 5.1.6
      open:
        specifier: ^10.2.0
        version: 10.2.0
      parse5:
        specifier: ^8.0.0
        version: 8.0.0
      pathe:
        specifier: ^2.0.3
        version: 2.0.3
      periscopic:
        specifier: ^4.0.2
        version: 4.0.2
      picocolors:
        specifier: ^1.1.1
        version: 1.1.1
      postcss-import:
        specifier: ^16.1.1
        version: 16.1.1(postcss@8.5.6)
      postcss-load-config:
        specifier: ^6.0.1
        version: 6.0.1(jiti@2.6.1)(postcss@8.5.6)(tsx@4.20.6)(yaml@2.8.1)
      postcss-modules:
        specifier: ^6.0.1
        version: 6.0.1(postcss@8.5.6)
      premove:
        specifier: ^4.0.0
        version: 4.0.0
      resolve.exports:
        specifier: ^2.0.3
        version: 2.0.3
      rolldown-plugin-dts:
        specifier: ^0.16.11
        version: 0.16.11(rolldown@1.0.0-beta.43)(typescript@5.9.2)(vue-tsc@3.1.1(typescript@5.9.2))
      rollup:
        specifier: ^4.43.0
        version: 4.43.0
      rollup-plugin-license:
        specifier: ^3.6.0
        version: 3.6.0(picomatch@4.0.3)(rollup@4.43.0)
      sass:
        specifier: ^1.93.2
        version: 1.93.2
      sass-embedded:
        specifier: ^1.93.2
        version: 1.93.2(source-map-js@1.2.1)
      sirv:
        specifier: ^3.0.2
        version: 3.0.2(patch_hash=c07c56eb72faea34341d465cde2314e89db472106ed378181e3447893af6bf95)
      strip-literal:
        specifier: ^3.1.0
        version: 3.1.0
      terser:
        specifier: ^5.44.0
        version: 5.44.0
      tsconfck:
        specifier: ^3.1.6
        version: 3.1.6(typescript@5.9.2)
      ufo:
        specifier: ^1.6.1
        version: 1.6.1
      ws:
        specifier: ^8.18.3
        version: 8.18.3
    optionalDependencies:
      fsevents:
        specifier: ~2.3.3
        version: 2.3.3

  packages/vite/src/node/__tests__:
    dependencies:
      '@vitejs/cjs-ssr-dep':
        specifier: link:./fixtures/cjs-ssr-dep
        version: link:fixtures/cjs-ssr-dep
      '@vitejs/parent':
        specifier: link:./packages/parent
        version: link:packages/parent
      '@vitejs/test-dep-conditions':
        specifier: file:./fixtures/test-dep-conditions
        version: file:packages/vite/src/node/__tests__/fixtures/test-dep-conditions
      vue:
        specifier: ^3.5.18
        version: 3.5.22(typescript@5.9.2)

  packages/vite/src/node/__tests__/fixtures/cjs-ssr-dep: {}

  packages/vite/src/node/__tests__/fixtures/config/entry:
    dependencies:
      '@vite/test-config-plugin-module-condition':
        specifier: link:../plugin-module-condition
        version: link:../plugin-module-condition

  packages/vite/src/node/__tests__/fixtures/config/plugin-module-condition: {}

  packages/vite/src/node/__tests__/fixtures/config/siblings:
    devDependencies:
      '@types/lodash':
        specifier: ^4.17.16
        version: 4.17.16
      lodash:
        specifier: ^4.17.21
        version: 4.17.21

  packages/vite/src/node/__tests__/fixtures/file-url: {}

  packages/vite/src/node/__tests__/fixtures/test-dep-conditions: {}

  packages/vite/src/node/__tests__/fixtures/watch-rebuild-manifest: {}

  packages/vite/src/node/__tests__/packages: {}

  packages/vite/src/node/__tests__/packages/child: {}

  packages/vite/src/node/__tests__/packages/module: {}

  packages/vite/src/node/__tests__/packages/name: {}

  packages/vite/src/node/__tests__/packages/noname: {}

  packages/vite/src/node/__tests__/packages/parent:
    dependencies:
      '@vitejs/child':
        specifier: link:../child
        version: link:../child

  packages/vite/src/node/server/__tests__/fixtures/lerna/nested: {}

  packages/vite/src/node/server/__tests__/fixtures/none/nested: {}

  packages/vite/src/node/server/__tests__/fixtures/pnpm: {}

  packages/vite/src/node/server/__tests__/fixtures/pnpm/nested: {}

  packages/vite/src/node/server/__tests__/fixtures/watcher: {}

  packages/vite/src/node/server/__tests__/fixtures/yarn: {}

  packages/vite/src/node/server/__tests__/fixtures/yarn/nested: {}

  packages/vite/src/node/ssr/runtime/__tests__:
    dependencies:
      '@vitejs/cjs-external':
        specifier: link:./fixtures/cjs-external
        version: link:fixtures/cjs-external
      '@vitejs/esm-external':
        specifier: link:./fixtures/esm-external
        version: link:fixtures/esm-external
      birpc:
        specifier: ^0.2.19
        version: 0.2.19
      tinyspy:
        specifier: 2.2.0
        version: 2.2.0

  packages/vite/src/node/ssr/runtime/__tests__/fixtures/cjs-external: {}

  packages/vite/src/node/ssr/runtime/__tests__/fixtures/cyclic2: {}

  packages/vite/src/node/ssr/runtime/__tests__/fixtures/esm-external: {}

  packages/vite/src/node/ssr/runtime/__tests__/fixtures/live-binding: {}

  playground:
    devDependencies:
      convert-source-map:
        specifier: ^2.0.0
        version: 2.0.0
      css-color-names:
        specifier: ^1.0.1
        version: 1.0.1
      kill-port:
        specifier: ^1.6.1
        version: 1.6.1
      rolldown:
        specifier: ^1.0.0-beta.43
        version: 1.0.0-beta.43

  playground/alias:
    dependencies:
      '@vue/shared':
        specifier: ^3.5.22
        version: 3.5.22
      aliased-module:
        specifier: file:./dir/module
        version: '@vitejs/test-aliased-module@file:playground/alias/dir/module'
      vue:
        specifier: ^3.5.22
        version: 3.5.22(typescript@5.9.2)
    devDependencies:
      '@vitejs/test-resolve-linked':
        specifier: workspace:*
        version: link:../resolve-linked

  playground/alias/dir/module: {}

  playground/assets: {}

  playground/assets-sanitize: {}

  playground/backend-integration:
    devDependencies:
      '@tailwindcss/vite':
        specifier: ^4.1.14
        version: 4.1.14(vite@packages+vite)
      sass:
        specifier: ^1.93.2
        version: 1.93.2
      tailwindcss:
        specifier: ^4.1.14
        version: 4.1.14
      tinyglobby:
        specifier: ^0.2.15
        version: 0.2.15

  playground/build-old: {}

  playground/cli: {}

  playground/cli-module:
    devDependencies:
      url:
        specifier: ^0.11.4
        version: 0.11.4

  playground/client-reload: {}

  playground/csp: {}

  playground/css:
    devDependencies:
      '@vitejs/test-css-dep':
        specifier: link:./css-dep
        version: link:css-dep
      '@vitejs/test-css-dep-exports':
        specifier: link:./css-dep-exports
        version: link:css-dep-exports
      '@vitejs/test-css-js-dep':
        specifier: file:./css-js-dep
        version: file:playground/css/css-js-dep
      '@vitejs/test-css-proxy-dep':
        specifier: file:./css-proxy-dep
        version: file:playground/css/css-proxy-dep
      '@vitejs/test-scss-proxy-dep':
        specifier: file:./scss-proxy-dep
        version: file:playground/css/scss-proxy-dep
      less:
        specifier: ^4.4.2
        version: 4.4.2
      lightningcss:
        specifier: ^1.30.2
        version: 1.30.2
      postcss-nested:
        specifier: ^7.0.2
        version: 7.0.2(postcss@8.5.6)
      sass:
        specifier: ^1.93.2
        version: 1.93.2
      stylus:
        specifier: ^0.64.0
        version: 0.64.0
      sugarss:
        specifier: ^5.0.1
        version: 5.0.1(postcss@8.5.6)
      tinyglobby:
        specifier: ^0.2.15
        version: 0.2.15

  playground/css-codesplit: {}

  playground/css-codesplit-cjs: {}

  playground/css-dynamic-import: {}

  playground/css-lightningcss:
    devDependencies:
      lightningcss:
        specifier: ^1.30.2
        version: 1.30.2

  playground/css-lightningcss-proxy:
    devDependencies:
      express:
        specifier: ^5.1.0
        version: 5.1.0
      lightningcss:
        specifier: ^1.30.2
        version: 1.30.2

  playground/css-lightningcss-root:
    devDependencies:
      lightningcss:
        specifier: ^1.30.2
        version: 1.30.2

  playground/css-no-codesplit: {}

  playground/css-sourcemap:
    devDependencies:
      less:
        specifier: ^4.4.2
        version: 4.4.2
      lightningcss:
        specifier: ^1.30.2
        version: 1.30.2
      magic-string:
        specifier: ^0.30.19
        version: 0.30.19
      sass:
        specifier: ^1.93.2
        version: 1.93.2
      stylus:
        specifier: ^0.64.0
        version: 0.64.0
      sugarss:
        specifier: ^5.0.1
        version: 5.0.1(postcss@8.5.6)

  playground/css/css-dep: {}

  playground/css/css-dep-exports: {}

  playground/css/css-js-dep: {}

  playground/css/css-proxy-dep:
    dependencies:
      '@vitejs/test-css-proxy-dep-nested':
        specifier: file:../css-proxy-dep-nested
        version: file:playground/css/css-proxy-dep-nested

  playground/css/css-proxy-dep-nested: {}

  playground/css/pkg-dep: {}

  playground/css/postcss-caching/blue-app: {}

  playground/css/postcss-caching/green-app: {}

  playground/css/scss-proxy-dep:
    dependencies:
      '@vitejs/test-scss-proxy-dep-nested':
        specifier: file:../scss-proxy-dep-nested
        version: file:playground/css/scss-proxy-dep-nested

  playground/css/scss-proxy-dep-nested: {}

  playground/data-uri: {}

  playground/define:
    dependencies:
      '@vitejs/test-commonjs-dep':
        specifier: file:./commonjs-dep
        version: file:playground/define/commonjs-dep

  playground/define/commonjs-dep: {}

  playground/dynamic-import:
    dependencies:
      '@vitejs/test-pkg':
        specifier: file:./pkg
        version: file:playground/dynamic-import/pkg

  playground/dynamic-import-inline: {}

  playground/dynamic-import/pkg: {}

  playground/env: {}

  playground/env-nested: {}

  playground/environment-react-ssr:
    devDependencies:
      '@types/react':
        specifier: ^19.2.2
        version: 19.2.2
      '@types/react-dom':
        specifier: ^19.2.2
        version: 19.2.2(@types/react@19.2.2)
      react:
        specifier: ^19.2.0
        version: 19.2.0
      react-dom:
        specifier: ^19.2.0
        version: 19.2.0(react@19.2.0)
      react-fake-client:
        specifier: npm:react@^19.2.0
        version: react@19.2.0
      react-fake-server:
        specifier: npm:react@^19.2.0
        version: react@19.2.0

  playground/extensions:
    dependencies:
      vue:
        specifier: ^3.5.22
        version: 3.5.22(typescript@5.9.2)

  playground/external:
    dependencies:
      '@vitejs/test-dep-that-imports':
        specifier: file:./dep-that-imports
        version: file:playground/external/dep-that-imports(typescript@5.9.2)
      '@vitejs/test-dep-that-requires':
        specifier: file:./dep-that-requires
        version: file:playground/external/dep-that-requires(typescript@5.9.2)
    devDependencies:
      slash3:
        specifier: npm:slash@^3.0.0
        version: slash@3.0.0
      slash5:
        specifier: npm:slash@^5.1.0
        version: slash@5.1.0
      vite:
        specifier: workspace:rolldown-vite@*
        version: link:../../packages/vite
      vue:
        specifier: ^3.5.22
        version: 3.5.22(typescript@5.9.2)
      vue34:
        specifier: npm:vue@~3.4.38
        version: vue@3.4.38(typescript@5.9.2)

  playground/external/dep-that-imports:
    dependencies:
      slash3:
        specifier: npm:slash@^3.0.0
        version: slash@3.0.0
      slash5:
        specifier: npm:slash@^5.1.0
        version: slash@5.1.0
      vue:
        specifier: ^3.5.22
        version: 3.5.22(typescript@5.9.2)

  playground/external/dep-that-requires:
    dependencies:
      slash3:
        specifier: npm:slash@^3.0.0
        version: slash@3.0.0
      slash5:
        specifier: npm:slash@^5.1.0
        version: slash@5.1.0
      vue:
        specifier: ^3.5.22
        version: 3.5.22(typescript@5.9.2)

  playground/fs-serve:
    devDependencies:
      ws:
        specifier: ^8.18.3
        version: 8.18.3

  playground/glob-import:
    dependencies:
      '@vitejs/test-import-meta-glob-pkg':
        specifier: file:./import-meta-glob-pkg
        version: file:playground/glob-import/import-meta-glob-pkg

  playground/glob-import/import-meta-glob-pkg: {}

  playground/hmr: {}

  playground/hmr-ssr: {}

  playground/html: {}

  playground/html/side-effects: {}

  playground/import-assertion:
    dependencies:
      '@vitejs/test-import-assertion-dep':
        specifier: file:./import-assertion-dep
        version: file:playground/import-assertion/import-assertion-dep

  playground/import-assertion/import-assertion-dep: {}

  playground/js-sourcemap:
    dependencies:
      '@vitejs/test-importee-pkg':
        specifier: file:importee-pkg
        version: file:playground/js-sourcemap/importee-pkg
      magic-string:
        specifier: ^0.30.19
        version: 0.30.19

  playground/js-sourcemap/importee-pkg: {}

  playground/json:
    devDependencies:
      '@vitejs/test-json-module':
        specifier: file:./json-module
        version: file:playground/json/json-module
      '@vitejs/test-json-require':
        specifier: file:./dep-json-require
        version: '@vitejs/require@file:playground/json/dep-json-require'
      vue:
        specifier: ^3.5.22
        version: 3.5.22(typescript@5.9.2)

  playground/json/dep-json-require: {}

  playground/json/json-module: {}

  playground/legacy:
    devDependencies:
      '@vitejs/plugin-legacy':
        specifier: workspace:*
        version: link:../../packages/plugin-legacy
      express:
        specifier: ^5.1.0
        version: 5.1.0
      terser:
        specifier: ^5.44.0
        version: 5.44.0
      vite:
        specifier: workspace:rolldown-vite@*
        version: link:../../packages/vite

  playground/lib:
    devDependencies:
      sirv:
        specifier: ^3.0.2
        version: 3.0.2(patch_hash=c07c56eb72faea34341d465cde2314e89db472106ed378181e3447893af6bf95)

  playground/minify:
    dependencies:
      minified-module:
        specifier: file:./dir/module
        version: '@vitejs/test-minify@file:playground/minify/dir/module'

  playground/minify/dir/module: {}

  playground/module-graph: {}

  playground/multiple-entrypoints:
    devDependencies:
      sass:
        specifier: ^1.93.2
        version: 1.93.2

  playground/nested-deps:
    dependencies:
      '@vitejs/self-referencing':
        specifier: link:../self-referencing
        version: link:../self-referencing
      '@vitejs/test-package-a':
        specifier: link:./test-package-a
        version: link:test-package-a
      '@vitejs/test-package-b':
        specifier: link:./test-package-b
        version: link:test-package-b
      '@vitejs/test-package-c':
        specifier: link:./test-package-c
        version: link:test-package-c
      '@vitejs/test-package-d':
        specifier: link:./test-package-d
        version: link:test-package-d
      '@vitejs/test-package-e':
        specifier: link:./test-package-e
        version: link:test-package-e
      '@vitejs/test-package-f':
        specifier: link:./test-package-f
        version: link:test-package-f

  playground/nested-deps/test-package-a: {}

  playground/nested-deps/test-package-b: {}

  playground/nested-deps/test-package-c: {}

  playground/nested-deps/test-package-d:
    dependencies:
      '@vitejs/test-package-d-nested':
        specifier: link:./test-package-d-nested
        version: link:test-package-d-nested

  playground/nested-deps/test-package-d/test-package-d-nested: {}

  playground/nested-deps/test-package-e:
    dependencies:
      '@vitejs/test-package-e-excluded':
        specifier: link:./test-package-e-excluded
        version: link:test-package-e-excluded
      '@vitejs/test-package-e-included':
        specifier: link:./test-package-e-included
        version: link:test-package-e-included

  playground/nested-deps/test-package-e/test-package-e-excluded: {}

  playground/nested-deps/test-package-e/test-package-e-included:
    dependencies:
      '@vitejs/test-package-e-excluded':
        specifier: link:../test-package-e-excluded
        version: link:../test-package-e-excluded

  playground/nested-deps/test-package-f: {}

  playground/object-hooks: {}

  playground/optimize-deps:
    dependencies:
      '@vitejs/longfilename-aaaaaaaaaaaaaaaaaaaaaaaaaaaaaaaaaaaaaaaaaaaaaaaaaaaaaaaaaaaaaaaaaaaaaaaaaaaaaaaaaaaaaaaaaaaaaaaaaaaaaaaaaaaaaaaaaaaaaaaaaaaaaaaaaaaaaaaaaaaaaaaaaaaaaaaaaaaaaaaaaaaaaaaaaaaaaaaaaaaaaaaaaaaa':
        specifier: file:./longfilename
        version: file:playground/optimize-deps/longfilename
      '@vitejs/test-added-in-entries':
        specifier: file:./added-in-entries
        version: file:playground/optimize-deps/added-in-entries
      '@vitejs/test-dep-alias-using-absolute-path':
        specifier: file:./dep-alias-using-absolute-path
        version: file:playground/optimize-deps/dep-alias-using-absolute-path
      '@vitejs/test-dep-cjs-browser-field-bare':
        specifier: file:./dep-cjs-browser-field-bare
        version: file:playground/optimize-deps/dep-cjs-browser-field-bare
      '@vitejs/test-dep-cjs-compiled-from-cjs':
        specifier: file:./dep-cjs-compiled-from-cjs
        version: file:playground/optimize-deps/dep-cjs-compiled-from-cjs
      '@vitejs/test-dep-cjs-compiled-from-esm':
        specifier: file:./dep-cjs-compiled-from-esm
        version: file:playground/optimize-deps/dep-cjs-compiled-from-esm
      '@vitejs/test-dep-cjs-external-package-omit-js-suffix':
        specifier: file:./dep-cjs-external-package-omit-js-suffix
        version: file:playground/optimize-deps/dep-cjs-external-package-omit-js-suffix
      '@vitejs/test-dep-cjs-with-assets':
        specifier: file:./dep-cjs-with-assets
        version: file:playground/optimize-deps/dep-cjs-with-assets
      '@vitejs/test-dep-cjs-with-external-deps':
        specifier: file:./dep-cjs-with-external-deps
        version: file:playground/optimize-deps/dep-cjs-with-external-deps
      '@vitejs/test-dep-css-require':
        specifier: file:./dep-css-require
        version: file:playground/optimize-deps/dep-css-require
      '@vitejs/test-dep-esbuild-plugin-transform':
        specifier: file:./dep-esbuild-plugin-transform
        version: file:playground/optimize-deps/dep-esbuild-plugin-transform
      '@vitejs/test-dep-incompatible':
        specifier: file:./dep-incompatible
        version: file:playground/optimize-deps/dep-incompatible
      '@vitejs/test-dep-linked':
        specifier: link:./dep-linked
        version: link:dep-linked
      '@vitejs/test-dep-linked-include':
        specifier: link:./dep-linked-include
        version: link:dep-linked-include
      '@vitejs/test-dep-node-env':
        specifier: file:./dep-node-env
        version: file:playground/optimize-deps/dep-node-env
      '@vitejs/test-dep-non-optimized':
        specifier: file:./dep-non-optimized
        version: file:playground/optimize-deps/dep-non-optimized
      '@vitejs/test-dep-not-js':
        specifier: file:./dep-not-js
        version: file:playground/optimize-deps/dep-not-js
      '@vitejs/test-dep-optimize-exports-with-glob':
        specifier: file:./dep-optimize-exports-with-glob
        version: file:playground/optimize-deps/dep-optimize-exports-with-glob
      '@vitejs/test-dep-optimize-exports-with-root-glob':
        specifier: file:./dep-optimize-exports-with-root-glob
        version: file:playground/optimize-deps/dep-optimize-exports-with-root-glob
      '@vitejs/test-dep-optimize-with-glob':
        specifier: file:./dep-optimize-with-glob
        version: file:playground/optimize-deps/dep-optimize-with-glob
      '@vitejs/test-dep-relative-to-main':
        specifier: file:./dep-relative-to-main
        version: file:playground/optimize-deps/dep-relative-to-main
      '@vitejs/test-dep-source-map-no-sources':
        specifier: file:./dep-source-map-no-sources
        version: file:playground/optimize-deps/dep-source-map-no-sources
      '@vitejs/test-dep-with-asset-ext1.pdf':
        specifier: file:./dep-with-asset-ext/dep1
        version: file:playground/optimize-deps/dep-with-asset-ext/dep1
      '@vitejs/test-dep-with-asset-ext2.pdf':
        specifier: file:./dep-with-asset-ext/dep2
        version: file:playground/optimize-deps/dep-with-asset-ext/dep2
      '@vitejs/test-dep-with-builtin-module-cjs':
        specifier: file:./dep-with-builtin-module-cjs
        version: file:playground/optimize-deps/dep-with-builtin-module-cjs
      '@vitejs/test-dep-with-builtin-module-esm':
        specifier: file:./dep-with-builtin-module-esm
        version: file:playground/optimize-deps/dep-with-builtin-module-esm
      '@vitejs/test-dep-with-dynamic-import':
        specifier: file:./dep-with-dynamic-import
        version: file:playground/optimize-deps/dep-with-dynamic-import
      '@vitejs/test-dep-with-optional-peer-dep':
        specifier: file:./dep-with-optional-peer-dep
        version: file:playground/optimize-deps/dep-with-optional-peer-dep
      '@vitejs/test-dep-with-optional-peer-dep-cjs':
        specifier: file:./dep-with-optional-peer-dep-cjs
        version: file:playground/optimize-deps/dep-with-optional-peer-dep-cjs
      '@vitejs/test-dep-with-optional-peer-dep-submodule':
        specifier: file:./dep-with-optional-peer-dep-submodule
        version: file:playground/optimize-deps/dep-with-optional-peer-dep-submodule
      '@vitejs/test-nested-exclude':
        specifier: file:./nested-exclude
        version: file:playground/optimize-deps/nested-exclude
      '@vitejs/test-resolve-linked':
        specifier: workspace:0.0.0
        version: link:../resolve-linked
      axios:
        specifier: ^1.12.2
        version: 1.12.2
      clipboard:
        specifier: ^2.0.11
        version: 2.0.11
      lodash:
        specifier: ^4.17.21
        version: 4.17.21
      lodash-es:
        specifier: ^4.17.21
        version: 4.17.21
      lodash.clonedeep:
        specifier: ^4.5.0
        version: 4.5.0
      phoenix:
        specifier: ^1.8.1
        version: 1.8.1
      react:
        specifier: ^19.2.0
        version: 19.2.0
      react-dom:
        specifier: ^19.2.0
        version: 19.2.0(react@19.2.0)
      url:
        specifier: ^0.11.4
        version: 0.11.4
      vue:
        specifier: ^3.5.22
        version: 3.5.22(typescript@5.9.2)
      vuex:
        specifier: ^4.1.0
        version: 4.1.0(vue@3.5.22(typescript@5.9.2))

  playground/optimize-deps-no-discovery:
    dependencies:
      '@vitejs/test-dep-no-discovery':
        specifier: file:./dep-no-discovery
        version: file:playground/optimize-deps-no-discovery/dep-no-discovery
      vue:
        specifier: ^3.5.22
        version: 3.5.22(typescript@5.9.2)
      vuex:
        specifier: ^4.1.0
        version: 4.1.0(vue@3.5.22(typescript@5.9.2))

  playground/optimize-deps-no-discovery/dep-no-discovery: {}

  playground/optimize-deps/added-in-entries: {}

  playground/optimize-deps/dep-alias-using-absolute-path:
    dependencies:
      lodash:
        specifier: ^4.17.21
        version: 4.17.21

  playground/optimize-deps/dep-cjs-browser-field-bare: {}

  playground/optimize-deps/dep-cjs-compiled-from-cjs: {}

  playground/optimize-deps/dep-cjs-compiled-from-esm: {}

  playground/optimize-deps/dep-cjs-external-package-omit-js-suffix: {}

  playground/optimize-deps/dep-cjs-with-assets: {}

  playground/optimize-deps/dep-cjs-with-external-deps:
    dependencies:
      '@vitejs/test-dep-esm-external':
        specifier: file:../dep-esm-external
        version: file:playground/optimize-deps/dep-esm-external
      stream:
        specifier: file:../dep-esm-dummy-node-builtin
        version: '@vitejs/test-dep-esm-dummy-node-builtin@file:playground/optimize-deps/dep-esm-dummy-node-builtin'

  playground/optimize-deps/dep-css-require: {}

  playground/optimize-deps/dep-esbuild-plugin-transform: {}

  playground/optimize-deps/dep-esm-dummy-node-builtin: {}

  playground/optimize-deps/dep-esm-external: {}

  playground/optimize-deps/dep-incompatible: {}

  playground/optimize-deps/dep-linked:
    dependencies:
      lodash-es:
        specifier: ^4.17.21
        version: 4.17.21

  playground/optimize-deps/dep-linked-include:
    dependencies:
      react:
        specifier: 19.2.0
        version: 19.2.0

  playground/optimize-deps/dep-node-env: {}

  playground/optimize-deps/dep-non-optimized: {}

  playground/optimize-deps/dep-not-js: {}

  playground/optimize-deps/dep-optimize-exports-with-glob: {}

  playground/optimize-deps/dep-optimize-exports-with-root-glob: {}

  playground/optimize-deps/dep-optimize-with-glob: {}

  playground/optimize-deps/dep-relative-to-main: {}

  playground/optimize-deps/dep-source-map-no-sources: {}

  playground/optimize-deps/dep-with-asset-ext/dep1: {}

  playground/optimize-deps/dep-with-asset-ext/dep2:
    dependencies:
      '@vitejs/test-dep-with-asset-ext1.pdf':
        specifier: file:../dep1
        version: file:playground/optimize-deps/dep-with-asset-ext/dep1

  playground/optimize-deps/dep-with-builtin-module-cjs: {}

  playground/optimize-deps/dep-with-builtin-module-esm: {}

  playground/optimize-deps/dep-with-dynamic-import: {}

  playground/optimize-deps/dep-with-optional-peer-dep: {}

  playground/optimize-deps/dep-with-optional-peer-dep-cjs: {}

  playground/optimize-deps/dep-with-optional-peer-dep-submodule: {}

  playground/optimize-deps/longfilename: {}

  playground/optimize-deps/nested-exclude:
    dependencies:
      '@vitejs/test-nested-include':
        specifier: file:../nested-include
        version: file:playground/optimize-deps/nested-include

  playground/optimize-deps/nested-include: {}

  playground/optimize-deps/non-optimizable-include: {}

  playground/optimize-missing-deps:
    dependencies:
      '@vitejs/test-missing-dep':
        specifier: file:./missing-dep
        version: file:playground/optimize-missing-deps/missing-dep
    devDependencies:
      express:
        specifier: ^5.1.0
        version: 5.1.0

  playground/optimize-missing-deps/missing-dep:
    dependencies:
      '@vitejs/test-multi-entry-dep':
        specifier: file:../multi-entry-dep
        version: file:playground/optimize-missing-deps/multi-entry-dep

  playground/optimize-missing-deps/multi-entry-dep: {}

  playground/preload:
    devDependencies:
      '@vitejs/test-dep-a':
        specifier: file:./dep-a
        version: file:playground/preload/dep-a
      '@vitejs/test-dep-including-a':
        specifier: file:./dep-including-a
        version: file:playground/preload/dep-including-a
      terser:
        specifier: ^5.44.0
        version: 5.44.0

  playground/preload/dep-a: {}

  playground/preload/dep-including-a:
    dependencies:
      '@vitejs/test-dep-a':
        specifier: file:../dep-a
        version: file:playground/preload/dep-a

  playground/preserve-symlinks:
    dependencies:
      '@vitejs/test-module-a':
        specifier: link:./module-a
        version: link:module-a

  playground/preserve-symlinks/module-a: {}

  playground/proxy-bypass: {}

  playground/proxy-hmr: {}

  playground/proxy-hmr/other-app: {}

  playground/resolve:
    dependencies:
      '@babel/runtime':
        specifier: ^7.28.4
        version: 7.28.4
      '@vitejs/test-require-pkg-with-module-field':
        specifier: link:./require-pkg-with-module-field
        version: link:require-pkg-with-module-field
      '@vitejs/test-resolve-browser-field':
        specifier: link:./browser-field
        version: link:browser-field
      '@vitejs/test-resolve-browser-module-field1':
        specifier: link:./browser-module-field1
        version: link:browser-module-field1
      '@vitejs/test-resolve-browser-module-field2':
        specifier: link:./browser-module-field2
        version: link:browser-module-field2
      '@vitejs/test-resolve-browser-module-field3':
        specifier: link:./browser-module-field3
        version: link:browser-module-field3
      '@vitejs/test-resolve-custom-browser-main-field':
        specifier: link:./custom-browser-main-field
        version: link:custom-browser-main-field
      '@vitejs/test-resolve-custom-condition':
        specifier: link:./custom-condition
        version: link:custom-condition
      '@vitejs/test-resolve-custom-main-field':
        specifier: link:./custom-main-field
        version: link:custom-main-field
      '@vitejs/test-resolve-exports-and-nested-scope':
        specifier: link:./exports-and-nested-scope
        version: link:exports-and-nested-scope
      '@vitejs/test-resolve-exports-env':
        specifier: link:./exports-env
        version: link:exports-env
      '@vitejs/test-resolve-exports-from-root':
        specifier: link:./exports-from-root
        version: link:exports-from-root
      '@vitejs/test-resolve-exports-legacy-fallback':
        specifier: link:./exports-legacy-fallback
        version: link:exports-legacy-fallback
      '@vitejs/test-resolve-exports-path':
        specifier: link:./exports-path
        version: link:exports-path
      '@vitejs/test-resolve-exports-with-module':
        specifier: link:./exports-with-module
        version: link:exports-with-module
      '@vitejs/test-resolve-exports-with-module-condition':
        specifier: link:./exports-with-module-condition
        version: link:exports-with-module-condition
      '@vitejs/test-resolve-exports-with-module-condition-required':
        specifier: link:./exports-with-module-condition-required
        version: link:exports-with-module-condition-required
      '@vitejs/test-resolve-imports-pkg':
        specifier: link:./imports-path/other-pkg
        version: link:imports-path/other-pkg
      '@vitejs/test-resolve-linked':
        specifier: workspace:*
        version: link:../resolve-linked
      '@vitejs/test-resolve-sharp-dir':
        specifier: link:./sharp-dir
        version: link:sharp-dir
      '@vitejs/test-resolve-side-effects-glob':
        specifier: link:./side-effects-glob
        version: link:side-effects-glob
      '@vitejs/test-utf8-bom-package':
        specifier: link:./utf8-bom-package
        version: link:utf8-bom-package
      es5-ext:
        specifier: 0.10.64
        version: 0.10.64
      normalize.css:
        specifier: ^8.0.1
        version: 8.0.1

  playground/resolve-linked: {}

  playground/resolve-tsconfig-paths: {}

  playground/resolve/browser-field:
    dependencies:
      '@vitejs/test-resolve-browser-field-bare-import-fail':
        specifier: link:../browser-field-bare-import-fail
        version: link:../browser-field-bare-import-fail
      '@vitejs/test-resolve-browser-field-bare-import-success':
        specifier: link:../browser-field-bare-import-success
        version: link:../browser-field-bare-import-success

  playground/resolve/browser-field-bare-import-fail: {}

  playground/resolve/browser-field-bare-import-success: {}

  playground/resolve/browser-module-field1: {}

  playground/resolve/browser-module-field2: {}

  playground/resolve/browser-module-field3: {}

  playground/resolve/custom-browser-main-field: {}

  playground/resolve/custom-condition: {}

  playground/resolve/custom-main-field: {}

  playground/resolve/exports-and-nested-scope: {}

  playground/resolve/exports-and-nested-scope/nested-scope: {}

  playground/resolve/exports-env: {}

  playground/resolve/exports-from-root: {}

  playground/resolve/exports-from-root/nested: {}

  playground/resolve/exports-legacy-fallback: {}

  playground/resolve/exports-legacy-fallback/dir: {}

  playground/resolve/exports-path: {}

  playground/resolve/exports-with-module: {}

  playground/resolve/exports-with-module-condition: {}

  playground/resolve/exports-with-module-condition-required:
    dependencies:
      '@vitejs/test-resolve-exports-with-module-condition':
        specifier: link:../exports-with-module-condition
        version: link:../exports-with-module-condition

  playground/resolve/imports-path/other-pkg: {}

  playground/resolve/inline-package: {}

  playground/resolve/require-pkg-with-module-field:
    dependencies:
      bignumber.js:
        specifier: 9.3.1
        version: 9.3.1

  playground/resolve/sharp-dir:
    dependencies:
      es5-ext:
        specifier: 0.10.64
        version: 0.10.64

  playground/resolve/side-effects-glob: {}

  playground/resolve/utf8-bom-package: {}

  playground/self-referencing: {}

  playground/ssr:
    devDependencies:
      express:
        specifier: ^5.1.0
        version: 5.1.0

  playground/ssr-alias:
    dependencies:
      '@vitejs/test-alias-original':
        specifier: file:./alias-original
        version: file:playground/ssr-alias/alias-original

  playground/ssr-alias/alias-original: {}

  playground/ssr-conditions:
    dependencies:
      '@vitejs/test-ssr-conditions-external':
        specifier: file:./external
        version: file:playground/ssr-conditions/external
      '@vitejs/test-ssr-conditions-no-external':
        specifier: file:./no-external
        version: file:playground/ssr-conditions/no-external
    devDependencies:
      express:
        specifier: ^5.1.0
        version: 5.1.0
      sirv:
        specifier: ^3.0.2
        version: 3.0.2(patch_hash=c07c56eb72faea34341d465cde2314e89db472106ed378181e3447893af6bf95)

  playground/ssr-conditions/external: {}

  playground/ssr-conditions/no-external: {}

  playground/ssr-deps:
    dependencies:
      '@node-rs/bcrypt':
        specifier: ^1.10.7
        version: 1.10.7
      '@vitejs/test-css-lib':
        specifier: file:./css-lib
        version: file:playground/ssr-deps/css-lib
      '@vitejs/test-define-properties-exports':
        specifier: file:./define-properties-exports
        version: file:playground/ssr-deps/define-properties-exports
      '@vitejs/test-define-property-exports':
        specifier: file:./define-property-exports
        version: file:playground/ssr-deps/define-property-exports
      '@vitejs/test-external-entry':
        specifier: file:./external-entry
        version: file:playground/ssr-deps/external-entry
      '@vitejs/test-external-using-external-entry':
        specifier: file:./external-using-external-entry
        version: file:playground/ssr-deps/external-using-external-entry
      '@vitejs/test-forwarded-export':
        specifier: file:./forwarded-export
        version: file:playground/ssr-deps/forwarded-export
      '@vitejs/test-import-builtin-cjs':
        specifier: file:./import-builtin-cjs
        version: '@vitejs/test-import-builtin@file:playground/ssr-deps/import-builtin-cjs'
      '@vitejs/test-linked-no-external':
        specifier: link:./linked-no-external
        version: link:linked-no-external
      '@vitejs/test-module-condition':
        specifier: file:./module-condition
        version: file:playground/ssr-deps/module-condition
      '@vitejs/test-nested-exclude':
        specifier: file:./nested-exclude
        version: file:playground/ssr-deps/nested-exclude
      '@vitejs/test-no-external-cjs':
        specifier: file:./no-external-cjs
        version: file:playground/ssr-deps/no-external-cjs
      '@vitejs/test-no-external-css':
        specifier: file:./no-external-css
        version: file:playground/ssr-deps/no-external-css
      '@vitejs/test-non-optimized-with-nested-external':
        specifier: workspace:*
        version: link:non-optimized-with-nested-external
      '@vitejs/test-object-assigned-exports':
        specifier: file:./object-assigned-exports
        version: file:playground/ssr-deps/object-assigned-exports
      '@vitejs/test-only-object-assigned-exports':
        specifier: file:./only-object-assigned-exports
        version: file:playground/ssr-deps/only-object-assigned-exports
      '@vitejs/test-optimized-cjs-with-nested-external':
        specifier: file:./optimized-with-nested-external
        version: '@vitejs/test-optimized-with-nested-external@file:playground/ssr-deps/optimized-with-nested-external'
      '@vitejs/test-optimized-with-nested-external':
        specifier: file:./optimized-with-nested-external
        version: file:playground/ssr-deps/optimized-with-nested-external
      '@vitejs/test-pkg-exports':
        specifier: file:./pkg-exports
        version: file:playground/ssr-deps/pkg-exports
      '@vitejs/test-primitive-export':
        specifier: file:./primitive-export
        version: file:playground/ssr-deps/primitive-export
      '@vitejs/test-read-file-content':
        specifier: file:./read-file-content
        version: file:playground/ssr-deps/read-file-content
      '@vitejs/test-require-absolute':
        specifier: file:./require-absolute
        version: file:playground/ssr-deps/require-absolute
      '@vitejs/test-ts-transpiled-exports':
        specifier: file:./ts-transpiled-exports
        version: file:playground/ssr-deps/ts-transpiled-exports
    devDependencies:
      express:
        specifier: ^5.1.0
        version: 5.1.0

  playground/ssr-deps/css-lib: {}

  playground/ssr-deps/define-properties-exports: {}

  playground/ssr-deps/define-property-exports: {}

  playground/ssr-deps/external-entry: {}

  playground/ssr-deps/external-using-external-entry:
    dependencies:
      external-entry:
        specifier: file:../external-entry
        version: '@vitejs/test-external-entry@file:playground/ssr-deps/external-entry'

  playground/ssr-deps/forwarded-export:
    dependencies:
      object-assigned-exports:
        specifier: file:../object-assigned-exports
        version: '@vitejs/test-object-assigned-exports@file:playground/ssr-deps/object-assigned-exports'

  playground/ssr-deps/import-builtin-cjs: {}

  playground/ssr-deps/linked-no-external: {}

  playground/ssr-deps/module-condition: {}

  playground/ssr-deps/nested-exclude:
    dependencies:
      '@vitejs/test-nested-include':
        specifier: file:../nested-include
        version: file:playground/ssr-deps/nested-include

  playground/ssr-deps/nested-external: {}

  playground/ssr-deps/nested-external-cjs: {}

  playground/ssr-deps/nested-include: {}

  playground/ssr-deps/no-external-cjs: {}

  playground/ssr-deps/no-external-css: {}

  playground/ssr-deps/non-optimized-with-nested-external:
    dependencies:
      nested-external:
        specifier: file:../nested-external
        version: '@vitejs/test-nested-external@file:playground/ssr-deps/nested-external'
      nested-external-cjs:
        specifier: file:../nested-external-cjs
        version: '@vitejs/test-nested-external-cjs@file:playground/ssr-deps/nested-external-cjs'

  playground/ssr-deps/object-assigned-exports: {}

  playground/ssr-deps/only-object-assigned-exports: {}

  playground/ssr-deps/optimized-cjs-with-nested-external:
    dependencies:
      nested-external:
        specifier: file:../nested-external
        version: '@vitejs/test-nested-external@file:playground/ssr-deps/nested-external'

  playground/ssr-deps/optimized-with-nested-external:
    dependencies:
      nested-external:
        specifier: file:../nested-external
        version: '@vitejs/test-nested-external@file:playground/ssr-deps/nested-external'

  playground/ssr-deps/pkg-exports: {}

  playground/ssr-deps/primitive-export: {}

  playground/ssr-deps/read-file-content: {}

  playground/ssr-deps/require-absolute: {}

  playground/ssr-deps/ts-transpiled-exports: {}

  playground/ssr-html:
    devDependencies:
      express:
        specifier: ^5.1.0
        version: 5.1.0

  playground/ssr-noexternal:
    dependencies:
      '@vitejs/test-external-cjs':
        specifier: file:./external-cjs
        version: file:playground/ssr-noexternal/external-cjs
      '@vitejs/test-require-external-cjs':
        specifier: file:./require-external-cjs
        version: file:playground/ssr-noexternal/require-external-cjs
      express:
        specifier: ^5.1.0
        version: 5.1.0

  playground/ssr-noexternal/external-cjs: {}

  playground/ssr-noexternal/require-external-cjs:
    dependencies:
      '@vitejs/test-external-cjs':
        specifier: file:../external-cjs
        version: file:playground/ssr-noexternal/external-cjs

  playground/ssr-pug:
    devDependencies:
      express:
        specifier: ^5.1.0
        version: 5.1.0
      pug:
        specifier: ^3.0.3
        version: 3.0.3

  playground/ssr-resolve:
    dependencies:
      '@vitejs/test-deep-import':
        specifier: file:./deep-import
        version: file:playground/ssr-resolve/deep-import
      '@vitejs/test-entries':
        specifier: file:./entries
        version: file:playground/ssr-resolve/entries
      '@vitejs/test-module-sync':
        specifier: file:./pkg-module-sync
        version: file:playground/ssr-resolve/pkg-module-sync
      '@vitejs/test-resolve-pkg-exports':
        specifier: file:./pkg-exports
        version: file:playground/ssr-resolve/pkg-exports

  playground/ssr-resolve/deep-import: {}

  playground/ssr-resolve/deep-import/bar: {}

  playground/ssr-resolve/deep-import/foo: {}

  playground/ssr-resolve/entries: {}

  playground/ssr-resolve/pkg-exports: {}

  playground/ssr-resolve/pkg-module-sync: {}

  playground/ssr-webworker:
    dependencies:
      '@vitejs/test-browser-exports':
        specifier: file:./browser-exports
        version: file:playground/ssr-webworker/browser-exports
      '@vitejs/test-worker-exports':
        specifier: file:./worker-exports
        version: file:playground/ssr-webworker/worker-exports
      react:
        specifier: ^19.2.0
        version: 19.2.0
    devDependencies:
      '@vitejs/test-resolve-linked':
        specifier: workspace:*
        version: link:../resolve-linked
      miniflare:
        specifier: ^4.20251008.0
        version: 4.20251008.0

  playground/ssr-webworker/browser-exports: {}

  playground/ssr-webworker/worker-exports: {}

  playground/tailwind:
    dependencies:
      '@tailwindcss/vite':
        specifier: ^4.1.14
        version: 4.1.14(vite@packages+vite)
      tailwindcss:
        specifier: ^4.1.14
        version: 4.1.14
    devDependencies:
      tsx:
        specifier: ^4.20.6
        version: 4.20.6

  playground/tailwind-sourcemap:
    dependencies:
      '@tailwindcss/postcss':
        specifier: ^4.1.14
        version: 4.1.14
      tailwindcss:
        specifier: ^4.1.14
        version: 4.1.14

  playground/tailwind-v3:
    dependencies:
      autoprefixer:
        specifier: ^10.4.21
        version: 10.4.21(postcss@8.5.6)
      tailwindcss:
        specifier: ^3.4.18
        version: 3.4.18(tsx@4.20.6)(yaml@2.8.1)
    devDependencies:
      tsx:
        specifier: ^4.20.6
        version: 4.20.6

  playground/transform-plugin: {}

  playground/tsconfig-json: {}

  playground/tsconfig-json-load-error: {}

  playground/wasm: {}

  playground/worker:
    dependencies:
      '@vitejs/test-dep-self-reference-url-worker':
        specifier: file:./dep-self-reference-url-worker
        version: file:playground/worker/dep-self-reference-url-worker
      '@vitejs/test-dep-to-optimize':
        specifier: file:./dep-to-optimize
        version: file:playground/worker/dep-to-optimize
      '@vitejs/test-worker-dep-cjs':
        specifier: file:./dep-cjs
        version: file:playground/worker/dep-cjs

  playground/worker/dep-cjs: {}

  playground/worker/dep-self-reference-url-worker: {}

  playground/worker/dep-to-optimize: {}

packages:

  '@adobe/css-tools@4.3.3':
    resolution: {integrity: sha512-rE0Pygv0sEZ4vBWHlAgJLGDU7Pm8xoO6p3wsEceb7GYAjScrOHpEo8KK/eVkAcnSM+slAEtXjA2JpdjLp4fJQQ==}

  '@alloc/quick-lru@5.2.0':
    resolution: {integrity: sha512-UrcABB+4bUrFABwbluTIBErXwvbsU/V7TZWfmbgJfbkwiBuziS9gxdODUyuiecfdGQ85jglMW6juS3+z5TsKLw==}
    engines: {node: '>=10'}

  '@antfu/install-pkg@1.1.0':
    resolution: {integrity: sha512-MGQsmw10ZyI+EJo45CdSER4zEb+p31LpDAFp2Z3gkSd1yqVZGi0Ebx++YTEMonJy4oChEMLsxZ64j8FH6sSqtQ==}

  '@antfu/utils@9.2.0':
    resolution: {integrity: sha512-Oq1d9BGZakE/FyoEtcNeSwM7MpDO2vUBi11RWBZXf75zPsbUVWmUs03EqkRFrcgbXyKTas0BdZWC1wcuSoqSAw==}

  '@babel/code-frame@7.27.1':
    resolution: {integrity: sha512-cjQ7ZlQ0Mv3b47hABuTevyTuYN4i+loJKGeV9flcCgIK37cCXRh+L1bd3iBHlynerhQ7BhCkn2BPbQUL+rGqFg==}
    engines: {node: '>=6.9.0'}

  '@babel/compat-data@7.27.7':
    resolution: {integrity: sha512-xgu/ySj2mTiUFmdE9yCMfBxLp4DHd5DwmbbD05YAuICfodYT3VvRxbrh81LGQ/8UpSdtMdfKMn3KouYDX59DGQ==}
    engines: {node: '>=6.9.0'}

  '@babel/compat-data@7.28.0':
    resolution: {integrity: sha512-60X7qkglvrap8mn1lh2ebxXdZYtUcpd7gsmy9kLaBJ4i/WdY8PqTSdxyA8qraikqKQK5C1KRBKXqznrVapyNaw==}
    engines: {node: '>=6.9.0'}

  '@babel/core@7.28.4':
    resolution: {integrity: sha512-2BCOP7TN8M+gVDj7/ht3hsaO/B/n5oDbiAyyvnRlNOs+u1o+JWNYTQrmpuNp1/Wq2gcFrI01JAW+paEKDMx/CA==}
    engines: {node: '>=6.9.0'}

  '@babel/generator@7.27.5':
    resolution: {integrity: sha512-ZGhA37l0e/g2s1Cnzdix0O3aLYm66eF8aufiVteOgnwxgnRP8GoyMj7VWsgWnQbVKXyge7hqrFh2K2TQM6t1Hw==}
    engines: {node: '>=6.9.0'}

  '@babel/generator@7.28.0':
    resolution: {integrity: sha512-lJjzvrbEeWrhB4P3QBsH7tey117PjLZnDbLiQEKjQ/fNJTjuq4HSqgFA+UNSwZT8D7dxxbnuSBMsa1lrWzKlQg==}
    engines: {node: '>=6.9.0'}

  '@babel/generator@7.28.3':
    resolution: {integrity: sha512-3lSpxGgvnmZznmBkCRnVREPUFJv2wrv9iAoFDvADJc0ypmdOxdUtcLeBgBJ6zE0PMeTKnxeQzyk0xTBq4Ep7zw==}
    engines: {node: '>=6.9.0'}

  '@babel/helper-annotate-as-pure@7.27.3':
    resolution: {integrity: sha512-fXSwMQqitTGeHLBC08Eq5yXz2m37E4pJX1qAU1+2cNedz/ifv/bVXft90VeSav5nFO61EcNgwr0aJxbyPaWBPg==}
    engines: {node: '>=6.9.0'}

  '@babel/helper-compilation-targets@7.27.2':
    resolution: {integrity: sha512-2+1thGUUWWjLTYTHZWK1n8Yga0ijBz1XAhUXcKy81rd5g6yh7hGqMp45v7cadSbEHc9G3OTv45SyneRN3ps4DQ==}
    engines: {node: '>=6.9.0'}

  '@babel/helper-create-class-features-plugin@7.28.3':
    resolution: {integrity: sha512-V9f6ZFIYSLNEbuGA/92uOvYsGCJNsuA8ESZ4ldc09bWk/j8H8TKiPw8Mk1eG6olpnO0ALHJmYfZvF4MEE4gajg==}
    engines: {node: '>=6.9.0'}
    peerDependencies:
      '@babel/core': ^7.0.0

  '@babel/helper-create-regexp-features-plugin@7.27.1':
    resolution: {integrity: sha512-uVDC72XVf8UbrH5qQTc18Agb8emwjTiZrQE11Nv3CuBEZmVvTwwE9CBUEvHku06gQCAyYf8Nv6ja1IN+6LMbxQ==}
    engines: {node: '>=6.9.0'}
    peerDependencies:
      '@babel/core': ^7.0.0

  '@babel/helper-define-polyfill-provider@0.6.5':
    resolution: {integrity: sha512-uJnGFcPsWQK8fvjgGP5LZUZZsYGIoPeRjSF5PGwrelYgq7Q15/Ft9NGFp1zglwgIv//W0uG4BevRuSJRyylZPg==}
    peerDependencies:
      '@babel/core': ^7.4.0 || ^8.0.0-0 <8.0.0

  '@babel/helper-globals@7.28.0':
    resolution: {integrity: sha512-+W6cISkXFa1jXsDEdYA8HeevQT/FULhxzR99pxphltZcVaugps53THCeiWA8SguxxpSp3gKPiuYfSWopkLQ4hw==}
    engines: {node: '>=6.9.0'}

  '@babel/helper-member-expression-to-functions@7.27.1':
    resolution: {integrity: sha512-E5chM8eWjTp/aNoVpcbfM7mLxu9XGLWYise2eBKGQomAk/Mb4XoxyqXTZbuTohbsl8EKqdlMhnDI2CCLfcs9wA==}
    engines: {node: '>=6.9.0'}

  '@babel/helper-module-imports@7.27.1':
    resolution: {integrity: sha512-0gSFWUPNXNopqtIPQvlD5WgXYI5GY2kP2cCvoT8kczjbfcfuIljTbcWrulD1CIPIX2gt1wghbDy08yE1p+/r3w==}
    engines: {node: '>=6.9.0'}

  '@babel/helper-module-transforms@7.28.3':
    resolution: {integrity: sha512-gytXUbs8k2sXS9PnQptz5o0QnpLL51SwASIORY6XaBKF88nsOT0Zw9szLqlSGQDP/4TljBAD5y98p2U1fqkdsw==}
    engines: {node: '>=6.9.0'}
    peerDependencies:
      '@babel/core': ^7.0.0

  '@babel/helper-optimise-call-expression@7.27.1':
    resolution: {integrity: sha512-URMGH08NzYFhubNSGJrpUEphGKQwMQYBySzat5cAByY1/YgIRkULnIy3tAMeszlL/so2HbeilYloUmSpd7GdVw==}
    engines: {node: '>=6.9.0'}

  '@babel/helper-plugin-utils@7.27.1':
    resolution: {integrity: sha512-1gn1Up5YXka3YYAHGKpbideQ5Yjf1tDa9qYcgysz+cNCXukyLl6DjPXhD3VRwSb8c0J9tA4b2+rHEZtc6R0tlw==}
    engines: {node: '>=6.9.0'}

  '@babel/helper-remap-async-to-generator@7.27.1':
    resolution: {integrity: sha512-7fiA521aVw8lSPeI4ZOD3vRFkoqkJcS+z4hFo82bFSH/2tNd6eJ5qCVMS5OzDmZh/kaHQeBaeyxK6wljcPtveA==}
    engines: {node: '>=6.9.0'}
    peerDependencies:
      '@babel/core': ^7.0.0

  '@babel/helper-replace-supers@7.27.1':
    resolution: {integrity: sha512-7EHz6qDZc8RYS5ElPoShMheWvEgERonFCs7IAonWLLUTXW59DP14bCZt89/GKyreYn8g3S83m21FelHKbeDCKA==}
    engines: {node: '>=6.9.0'}
    peerDependencies:
      '@babel/core': ^7.0.0

  '@babel/helper-skip-transparent-expression-wrappers@7.27.1':
    resolution: {integrity: sha512-Tub4ZKEXqbPjXgWLl2+3JpQAYBJ8+ikpQ2Ocj/q/r0LwE3UhENh7EUabyHjz2kCEsrRY83ew2DQdHluuiDQFzg==}
    engines: {node: '>=6.9.0'}

  '@babel/helper-string-parser@7.27.1':
    resolution: {integrity: sha512-qMlSxKbpRlAridDExk92nSobyDdpPijUq2DW6oDnUqd0iOGxmQjyqhMIihI9+zv4LPyZdRje2cavWPbCbWm3eA==}
    engines: {node: '>=6.9.0'}

  '@babel/helper-validator-identifier@7.27.1':
    resolution: {integrity: sha512-D2hP9eA+Sqx1kBZgzxZh0y1trbuU+JoDkiEwqhQ36nodYqJwyEIhPSdMNd7lOm/4io72luTPWH20Yda0xOuUow==}
    engines: {node: '>=6.9.0'}

  '@babel/helper-validator-option@7.27.1':
    resolution: {integrity: sha512-YvjJow9FxbhFFKDSuFnVCe2WxXk1zWc22fFePVNEaWJEu8IrZVlda6N0uHwzZrUM1il7NC9Mlp4MaJYbYd9JSg==}
    engines: {node: '>=6.9.0'}

  '@babel/helper-wrap-function@7.27.1':
    resolution: {integrity: sha512-NFJK2sHUvrjo8wAU/nQTWU890/zB2jj0qBcCbZbbf+005cAsv6tMjXz31fBign6M5ov1o0Bllu+9nbqkfsjjJQ==}
    engines: {node: '>=6.9.0'}

  '@babel/helpers@7.28.4':
    resolution: {integrity: sha512-HFN59MmQXGHVyYadKLVumYsA9dBFun/ldYxipEjzA4196jpLZd8UjEEBLkbEkvfYreDqJhZxYAWFPtrfhNpj4w==}
    engines: {node: '>=6.9.0'}

  '@babel/parser@7.27.5':
    resolution: {integrity: sha512-OsQd175SxWkGlzbny8J3K8TnnDD0N3lrIUtB92xwyRpzaenGZhxDvxN/JgU00U3CDZNj9tPuDJ5H0WS4Nt3vKg==}
    engines: {node: '>=6.0.0'}
    hasBin: true

  '@babel/parser@7.28.4':
    resolution: {integrity: sha512-yZbBqeM6TkpP9du/I2pUZnJsRMGGvOuIrhjzC1AwHwW+6he4mni6Bp/m8ijn0iOuZuPI2BfkCoSRunpyjnrQKg==}
    engines: {node: '>=6.0.0'}
    hasBin: true

  '@babel/plugin-bugfix-firefox-class-in-computed-class-key@7.27.1':
    resolution: {integrity: sha512-QPG3C9cCVRQLxAVwmefEmwdTanECuUBMQZ/ym5kiw3XKCGA7qkuQLcjWWHcrD/GKbn/WmJwaezfuuAOcyKlRPA==}
    engines: {node: '>=6.9.0'}
    peerDependencies:
      '@babel/core': ^7.0.0

  '@babel/plugin-bugfix-safari-class-field-initializer-scope@7.27.1':
    resolution: {integrity: sha512-qNeq3bCKnGgLkEXUuFry6dPlGfCdQNZbn7yUAPCInwAJHMU7THJfrBSozkcWq5sNM6RcF3S8XyQL2A52KNR9IA==}
    engines: {node: '>=6.9.0'}
    peerDependencies:
      '@babel/core': ^7.0.0

  '@babel/plugin-bugfix-safari-id-destructuring-collision-in-function-expression@7.27.1':
    resolution: {integrity: sha512-g4L7OYun04N1WyqMNjldFwlfPCLVkgB54A/YCXICZYBsvJJE3kByKv9c9+R/nAfmIfjl2rKYLNyMHboYbZaWaA==}
    engines: {node: '>=6.9.0'}
    peerDependencies:
      '@babel/core': ^7.0.0

  '@babel/plugin-bugfix-v8-spread-parameters-in-optional-chaining@7.27.1':
    resolution: {integrity: sha512-oO02gcONcD5O1iTLi/6frMJBIwWEHceWGSGqrpCmEL8nogiS6J9PBlE48CaK20/Jx1LuRml9aDftLgdjXT8+Cw==}
    engines: {node: '>=6.9.0'}
    peerDependencies:
      '@babel/core': ^7.13.0

  '@babel/plugin-bugfix-v8-static-class-fields-redefine-readonly@7.28.3':
    resolution: {integrity: sha512-b6YTX108evsvE4YgWyQ921ZAFFQm3Bn+CA3+ZXlNVnPhx+UfsVURoPjfGAPCjBgrqo30yX/C2nZGX96DxvR9Iw==}
    engines: {node: '>=6.9.0'}
    peerDependencies:
      '@babel/core': ^7.0.0

  '@babel/plugin-proposal-private-property-in-object@7.21.0-placeholder-for-preset-env.2':
    resolution: {integrity: sha512-SOSkfJDddaM7mak6cPEpswyTRnuRltl429hMraQEglW+OkovnCzsiszTmsrlY//qLFjCpQDFRvjdm2wA5pPm9w==}
    engines: {node: '>=6.9.0'}
    peerDependencies:
      '@babel/core': ^7.0.0-0

  '@babel/plugin-syntax-import-assertions@7.27.1':
    resolution: {integrity: sha512-UT/Jrhw57xg4ILHLFnzFpPDlMbcdEicaAtjPQpbj9wa8T4r5KVWCimHcL/460g8Ht0DMxDyjsLgiWSkVjnwPFg==}
    engines: {node: '>=6.9.0'}
    peerDependencies:
      '@babel/core': ^7.0.0-0

  '@babel/plugin-syntax-import-attributes@7.27.1':
    resolution: {integrity: sha512-oFT0FrKHgF53f4vOsZGi2Hh3I35PfSmVs4IBFLFj4dnafP+hIWDLg3VyKmUHfLoLHlyxY4C7DGtmHuJgn+IGww==}
    engines: {node: '>=6.9.0'}
    peerDependencies:
      '@babel/core': ^7.0.0-0

  '@babel/plugin-syntax-unicode-sets-regex@7.18.6':
    resolution: {integrity: sha512-727YkEAPwSIQTv5im8QHz3upqp92JTWhidIC81Tdx4VJYIte/VndKf1qKrfnnhPLiPghStWfvC/iFaMCQu7Nqg==}
    engines: {node: '>=6.9.0'}
    peerDependencies:
      '@babel/core': ^7.0.0

  '@babel/plugin-transform-arrow-functions@7.27.1':
    resolution: {integrity: sha512-8Z4TGic6xW70FKThA5HYEKKyBpOOsucTOD1DjU3fZxDg+K3zBJcXMFnt/4yQiZnf5+MiOMSXQ9PaEK/Ilh1DeA==}
    engines: {node: '>=6.9.0'}
    peerDependencies:
      '@babel/core': ^7.0.0-0

  '@babel/plugin-transform-async-generator-functions@7.28.0':
    resolution: {integrity: sha512-BEOdvX4+M765icNPZeidyADIvQ1m1gmunXufXxvRESy/jNNyfovIqUyE7MVgGBjWktCoJlzvFA1To2O4ymIO3Q==}
    engines: {node: '>=6.9.0'}
    peerDependencies:
      '@babel/core': ^7.0.0-0

  '@babel/plugin-transform-async-to-generator@7.27.1':
    resolution: {integrity: sha512-NREkZsZVJS4xmTr8qzE5y8AfIPqsdQfRuUiLRTEzb7Qii8iFWCyDKaUV2c0rCuh4ljDZ98ALHP/PetiBV2nddA==}
    engines: {node: '>=6.9.0'}
    peerDependencies:
      '@babel/core': ^7.0.0-0

  '@babel/plugin-transform-block-scoped-functions@7.27.1':
    resolution: {integrity: sha512-cnqkuOtZLapWYZUYM5rVIdv1nXYuFVIltZ6ZJ7nIj585QsjKM5dhL2Fu/lICXZ1OyIAFc7Qy+bvDAtTXqGrlhg==}
    engines: {node: '>=6.9.0'}
    peerDependencies:
      '@babel/core': ^7.0.0-0

  '@babel/plugin-transform-block-scoping@7.28.0':
    resolution: {integrity: sha512-gKKnwjpdx5sER/wl0WN0efUBFzF/56YZO0RJrSYP4CljXnP31ByY7fol89AzomdlLNzI36AvOTmYHsnZTCkq8Q==}
    engines: {node: '>=6.9.0'}
    peerDependencies:
      '@babel/core': ^7.0.0-0

  '@babel/plugin-transform-class-properties@7.27.1':
    resolution: {integrity: sha512-D0VcalChDMtuRvJIu3U/fwWjf8ZMykz5iZsg77Nuj821vCKI3zCyRLwRdWbsuJ/uRwZhZ002QtCqIkwC/ZkvbA==}
    engines: {node: '>=6.9.0'}
    peerDependencies:
      '@babel/core': ^7.0.0-0

  '@babel/plugin-transform-class-static-block@7.28.3':
    resolution: {integrity: sha512-LtPXlBbRoc4Njl/oh1CeD/3jC+atytbnf/UqLoqTDcEYGUPj022+rvfkbDYieUrSj3CaV4yHDByPE+T2HwfsJg==}
    engines: {node: '>=6.9.0'}
    peerDependencies:
      '@babel/core': ^7.12.0

  '@babel/plugin-transform-classes@7.28.3':
    resolution: {integrity: sha512-DoEWC5SuxuARF2KdKmGUq3ghfPMO6ZzR12Dnp5gubwbeWJo4dbNWXJPVlwvh4Zlq6Z7YVvL8VFxeSOJgjsx4Sg==}
    engines: {node: '>=6.9.0'}
    peerDependencies:
      '@babel/core': ^7.0.0-0

  '@babel/plugin-transform-computed-properties@7.27.1':
    resolution: {integrity: sha512-lj9PGWvMTVksbWiDT2tW68zGS/cyo4AkZ/QTp0sQT0mjPopCmrSkzxeXkznjqBxzDI6TclZhOJbBmbBLjuOZUw==}
    engines: {node: '>=6.9.0'}
    peerDependencies:
      '@babel/core': ^7.0.0-0

  '@babel/plugin-transform-destructuring@7.28.0':
    resolution: {integrity: sha512-v1nrSMBiKcodhsyJ4Gf+Z0U/yawmJDBOTpEB3mcQY52r9RIyPneGyAS/yM6seP/8I+mWI3elOMtT5dB8GJVs+A==}
    engines: {node: '>=6.9.0'}
    peerDependencies:
      '@babel/core': ^7.0.0-0

  '@babel/plugin-transform-dotall-regex@7.27.1':
    resolution: {integrity: sha512-gEbkDVGRvjj7+T1ivxrfgygpT7GUd4vmODtYpbs0gZATdkX8/iSnOtZSxiZnsgm1YjTgjI6VKBGSJJevkrclzw==}
    engines: {node: '>=6.9.0'}
    peerDependencies:
      '@babel/core': ^7.0.0-0

  '@babel/plugin-transform-duplicate-keys@7.27.1':
    resolution: {integrity: sha512-MTyJk98sHvSs+cvZ4nOauwTTG1JeonDjSGvGGUNHreGQns+Mpt6WX/dVzWBHgg+dYZhkC4X+zTDfkTU+Vy9y7Q==}
    engines: {node: '>=6.9.0'}
    peerDependencies:
      '@babel/core': ^7.0.0-0

  '@babel/plugin-transform-duplicate-named-capturing-groups-regex@7.27.1':
    resolution: {integrity: sha512-hkGcueTEzuhB30B3eJCbCYeCaaEQOmQR0AdvzpD4LoN0GXMWzzGSuRrxR2xTnCrvNbVwK9N6/jQ92GSLfiZWoQ==}
    engines: {node: '>=6.9.0'}
    peerDependencies:
      '@babel/core': ^7.0.0

  '@babel/plugin-transform-dynamic-import@7.27.1':
    resolution: {integrity: sha512-MHzkWQcEmjzzVW9j2q8LGjwGWpG2mjwaaB0BNQwst3FIjqsg8Ct/mIZlvSPJvfi9y2AC8mi/ktxbFVL9pZ1I4A==}
    engines: {node: '>=6.9.0'}
    peerDependencies:
      '@babel/core': ^7.0.0-0

  '@babel/plugin-transform-explicit-resource-management@7.28.0':
    resolution: {integrity: sha512-K8nhUcn3f6iB+P3gwCv/no7OdzOZQcKchW6N389V6PD8NUWKZHzndOd9sPDVbMoBsbmjMqlB4L9fm+fEFNVlwQ==}
    engines: {node: '>=6.9.0'}
    peerDependencies:
      '@babel/core': ^7.0.0-0

  '@babel/plugin-transform-exponentiation-operator@7.27.1':
    resolution: {integrity: sha512-uspvXnhHvGKf2r4VVtBpeFnuDWsJLQ6MF6lGJLC89jBR1uoVeqM416AZtTuhTezOfgHicpJQmoD5YUakO/YmXQ==}
    engines: {node: '>=6.9.0'}
    peerDependencies:
      '@babel/core': ^7.0.0-0

  '@babel/plugin-transform-export-namespace-from@7.27.1':
    resolution: {integrity: sha512-tQvHWSZ3/jH2xuq/vZDy0jNn+ZdXJeM8gHvX4lnJmsc3+50yPlWdZXIc5ay+umX+2/tJIqHqiEqcJvxlmIvRvQ==}
    engines: {node: '>=6.9.0'}
    peerDependencies:
      '@babel/core': ^7.0.0-0

  '@babel/plugin-transform-for-of@7.27.1':
    resolution: {integrity: sha512-BfbWFFEJFQzLCQ5N8VocnCtA8J1CLkNTe2Ms2wocj75dd6VpiqS5Z5quTYcUoo4Yq+DN0rtikODccuv7RU81sw==}
    engines: {node: '>=6.9.0'}
    peerDependencies:
      '@babel/core': ^7.0.0-0

  '@babel/plugin-transform-function-name@7.27.1':
    resolution: {integrity: sha512-1bQeydJF9Nr1eBCMMbC+hdwmRlsv5XYOMu03YSWFwNs0HsAmtSxxF1fyuYPqemVldVyFmlCU7w8UE14LupUSZQ==}
    engines: {node: '>=6.9.0'}
    peerDependencies:
      '@babel/core': ^7.0.0-0

  '@babel/plugin-transform-json-strings@7.27.1':
    resolution: {integrity: sha512-6WVLVJiTjqcQauBhn1LkICsR2H+zm62I3h9faTDKt1qP4jn2o72tSvqMwtGFKGTpojce0gJs+76eZ2uCHRZh0Q==}
    engines: {node: '>=6.9.0'}
    peerDependencies:
      '@babel/core': ^7.0.0-0

  '@babel/plugin-transform-literals@7.27.1':
    resolution: {integrity: sha512-0HCFSepIpLTkLcsi86GG3mTUzxV5jpmbv97hTETW3yzrAij8aqlD36toB1D0daVFJM8NK6GvKO0gslVQmm+zZA==}
    engines: {node: '>=6.9.0'}
    peerDependencies:
      '@babel/core': ^7.0.0-0

  '@babel/plugin-transform-logical-assignment-operators@7.27.1':
    resolution: {integrity: sha512-SJvDs5dXxiae4FbSL1aBJlG4wvl594N6YEVVn9e3JGulwioy6z3oPjx/sQBO3Y4NwUu5HNix6KJ3wBZoewcdbw==}
    engines: {node: '>=6.9.0'}
    peerDependencies:
      '@babel/core': ^7.0.0-0

  '@babel/plugin-transform-member-expression-literals@7.27.1':
    resolution: {integrity: sha512-hqoBX4dcZ1I33jCSWcXrP+1Ku7kdqXf1oeah7ooKOIiAdKQ+uqftgCFNOSzA5AMS2XIHEYeGFg4cKRCdpxzVOQ==}
    engines: {node: '>=6.9.0'}
    peerDependencies:
      '@babel/core': ^7.0.0-0

  '@babel/plugin-transform-modules-amd@7.27.1':
    resolution: {integrity: sha512-iCsytMg/N9/oFq6n+gFTvUYDZQOMK5kEdeYxmxt91fcJGycfxVP9CnrxoliM0oumFERba2i8ZtwRUCMhvP1LnA==}
    engines: {node: '>=6.9.0'}
    peerDependencies:
      '@babel/core': ^7.0.0-0

  '@babel/plugin-transform-modules-commonjs@7.27.1':
    resolution: {integrity: sha512-OJguuwlTYlN0gBZFRPqwOGNWssZjfIUdS7HMYtN8c1KmwpwHFBwTeFZrg9XZa+DFTitWOW5iTAG7tyCUPsCCyw==}
    engines: {node: '>=6.9.0'}
    peerDependencies:
      '@babel/core': ^7.0.0-0

  '@babel/plugin-transform-modules-systemjs@7.27.1':
    resolution: {integrity: sha512-w5N1XzsRbc0PQStASMksmUeqECuzKuTJer7kFagK8AXgpCMkeDMO5S+aaFb7A51ZYDF7XI34qsTX+fkHiIm5yA==}
    engines: {node: '>=6.9.0'}
    peerDependencies:
      '@babel/core': ^7.0.0-0

  '@babel/plugin-transform-modules-umd@7.27.1':
    resolution: {integrity: sha512-iQBE/xC5BV1OxJbp6WG7jq9IWiD+xxlZhLrdwpPkTX3ydmXdvoCpyfJN7acaIBZaOqTfr76pgzqBJflNbeRK+w==}
    engines: {node: '>=6.9.0'}
    peerDependencies:
      '@babel/core': ^7.0.0-0

  '@babel/plugin-transform-named-capturing-groups-regex@7.27.1':
    resolution: {integrity: sha512-SstR5JYy8ddZvD6MhV0tM/j16Qds4mIpJTOd1Yu9J9pJjH93bxHECF7pgtc28XvkzTD6Pxcm/0Z73Hvk7kb3Ng==}
    engines: {node: '>=6.9.0'}
    peerDependencies:
      '@babel/core': ^7.0.0

  '@babel/plugin-transform-new-target@7.27.1':
    resolution: {integrity: sha512-f6PiYeqXQ05lYq3TIfIDu/MtliKUbNwkGApPUvyo6+tc7uaR4cPjPe7DFPr15Uyycg2lZU6btZ575CuQoYh7MQ==}
    engines: {node: '>=6.9.0'}
    peerDependencies:
      '@babel/core': ^7.0.0-0

  '@babel/plugin-transform-nullish-coalescing-operator@7.27.1':
    resolution: {integrity: sha512-aGZh6xMo6q9vq1JGcw58lZ1Z0+i0xB2x0XaauNIUXd6O1xXc3RwoWEBlsTQrY4KQ9Jf0s5rgD6SiNkaUdJegTA==}
    engines: {node: '>=6.9.0'}
    peerDependencies:
      '@babel/core': ^7.0.0-0

  '@babel/plugin-transform-numeric-separator@7.27.1':
    resolution: {integrity: sha512-fdPKAcujuvEChxDBJ5c+0BTaS6revLV7CJL08e4m3de8qJfNIuCc2nc7XJYOjBoTMJeqSmwXJ0ypE14RCjLwaw==}
    engines: {node: '>=6.9.0'}
    peerDependencies:
      '@babel/core': ^7.0.0-0

  '@babel/plugin-transform-object-rest-spread@7.28.0':
    resolution: {integrity: sha512-9VNGikXxzu5eCiQjdE4IZn8sb9q7Xsk5EXLDBKUYg1e/Tve8/05+KJEtcxGxAgCY5t/BpKQM+JEL/yT4tvgiUA==}
    engines: {node: '>=6.9.0'}
    peerDependencies:
      '@babel/core': ^7.0.0-0

  '@babel/plugin-transform-object-super@7.27.1':
    resolution: {integrity: sha512-SFy8S9plRPbIcxlJ8A6mT/CxFdJx/c04JEctz4jf8YZaVS2px34j7NXRrlGlHkN/M2gnpL37ZpGRGVFLd3l8Ng==}
    engines: {node: '>=6.9.0'}
    peerDependencies:
      '@babel/core': ^7.0.0-0

  '@babel/plugin-transform-optional-catch-binding@7.27.1':
    resolution: {integrity: sha512-txEAEKzYrHEX4xSZN4kJ+OfKXFVSWKB2ZxM9dpcE3wT7smwkNmXo5ORRlVzMVdJbD+Q8ILTgSD7959uj+3Dm3Q==}
    engines: {node: '>=6.9.0'}
    peerDependencies:
      '@babel/core': ^7.0.0-0

  '@babel/plugin-transform-optional-chaining@7.27.1':
    resolution: {integrity: sha512-BQmKPPIuc8EkZgNKsv0X4bPmOoayeu4F1YCwx2/CfmDSXDbp7GnzlUH+/ul5VGfRg1AoFPsrIThlEBj2xb4CAg==}
    engines: {node: '>=6.9.0'}
    peerDependencies:
      '@babel/core': ^7.0.0-0

  '@babel/plugin-transform-parameters@7.27.7':
    resolution: {integrity: sha512-qBkYTYCb76RRxUM6CcZA5KRu8K4SM8ajzVeUgVdMVO9NN9uI/GaVmBg/WKJJGnNokV9SY8FxNOVWGXzqzUidBg==}
    engines: {node: '>=6.9.0'}
    peerDependencies:
      '@babel/core': ^7.0.0-0

  '@babel/plugin-transform-private-methods@7.27.1':
    resolution: {integrity: sha512-10FVt+X55AjRAYI9BrdISN9/AQWHqldOeZDUoLyif1Kn05a56xVBXb8ZouL8pZ9jem8QpXaOt8TS7RHUIS+GPA==}
    engines: {node: '>=6.9.0'}
    peerDependencies:
      '@babel/core': ^7.0.0-0

  '@babel/plugin-transform-private-property-in-object@7.27.1':
    resolution: {integrity: sha512-5J+IhqTi1XPa0DXF83jYOaARrX+41gOewWbkPyjMNRDqgOCqdffGh8L3f/Ek5utaEBZExjSAzcyjmV9SSAWObQ==}
    engines: {node: '>=6.9.0'}
    peerDependencies:
      '@babel/core': ^7.0.0-0

  '@babel/plugin-transform-property-literals@7.27.1':
    resolution: {integrity: sha512-oThy3BCuCha8kDZ8ZkgOg2exvPYUlprMukKQXI1r1pJ47NCvxfkEy8vK+r/hT9nF0Aa4H1WUPZZjHTFtAhGfmQ==}
    engines: {node: '>=6.9.0'}
    peerDependencies:
      '@babel/core': ^7.0.0-0

  '@babel/plugin-transform-regenerator@7.28.3':
    resolution: {integrity: sha512-K3/M/a4+ESb5LEldjQb+XSrpY0nF+ZBFlTCbSnKaYAMfD8v33O6PMs4uYnOk19HlcsI8WMu3McdFPTiQHF/1/A==}
    engines: {node: '>=6.9.0'}
    peerDependencies:
      '@babel/core': ^7.0.0-0

  '@babel/plugin-transform-regexp-modifiers@7.27.1':
    resolution: {integrity: sha512-TtEciroaiODtXvLZv4rmfMhkCv8jx3wgKpL68PuiPh2M4fvz5jhsA7697N1gMvkvr/JTF13DrFYyEbY9U7cVPA==}
    engines: {node: '>=6.9.0'}
    peerDependencies:
      '@babel/core': ^7.0.0

  '@babel/plugin-transform-reserved-words@7.27.1':
    resolution: {integrity: sha512-V2ABPHIJX4kC7HegLkYoDpfg9PVmuWy/i6vUM5eGK22bx4YVFD3M5F0QQnWQoDs6AGsUWTVOopBiMFQgHaSkVw==}
    engines: {node: '>=6.9.0'}
    peerDependencies:
      '@babel/core': ^7.0.0-0

  '@babel/plugin-transform-shorthand-properties@7.27.1':
    resolution: {integrity: sha512-N/wH1vcn4oYawbJ13Y/FxcQrWk63jhfNa7jef0ih7PHSIHX2LB7GWE1rkPrOnka9kwMxb6hMl19p7lidA+EHmQ==}
    engines: {node: '>=6.9.0'}
    peerDependencies:
      '@babel/core': ^7.0.0-0

  '@babel/plugin-transform-spread@7.27.1':
    resolution: {integrity: sha512-kpb3HUqaILBJcRFVhFUs6Trdd4mkrzcGXss+6/mxUd273PfbWqSDHRzMT2234gIg2QYfAjvXLSquP1xECSg09Q==}
    engines: {node: '>=6.9.0'}
    peerDependencies:
      '@babel/core': ^7.0.0-0

  '@babel/plugin-transform-sticky-regex@7.27.1':
    resolution: {integrity: sha512-lhInBO5bi/Kowe2/aLdBAawijx+q1pQzicSgnkB6dUPc1+RC8QmJHKf2OjvU+NZWitguJHEaEmbV6VWEouT58g==}
    engines: {node: '>=6.9.0'}
    peerDependencies:
      '@babel/core': ^7.0.0-0

  '@babel/plugin-transform-template-literals@7.27.1':
    resolution: {integrity: sha512-fBJKiV7F2DxZUkg5EtHKXQdbsbURW3DZKQUWphDum0uRP6eHGGa/He9mc0mypL680pb+e/lDIthRohlv8NCHkg==}
    engines: {node: '>=6.9.0'}
    peerDependencies:
      '@babel/core': ^7.0.0-0

  '@babel/plugin-transform-typeof-symbol@7.27.1':
    resolution: {integrity: sha512-RiSILC+nRJM7FY5srIyc4/fGIwUhyDuuBSdWn4y6yT6gm652DpCHZjIipgn6B7MQ1ITOUnAKWixEUjQRIBIcLw==}
    engines: {node: '>=6.9.0'}
    peerDependencies:
      '@babel/core': ^7.0.0-0

  '@babel/plugin-transform-unicode-escapes@7.27.1':
    resolution: {integrity: sha512-Ysg4v6AmF26k9vpfFuTZg8HRfVWzsh1kVfowA23y9j/Gu6dOuahdUVhkLqpObp3JIv27MLSii6noRnuKN8H0Mg==}
    engines: {node: '>=6.9.0'}
    peerDependencies:
      '@babel/core': ^7.0.0-0

  '@babel/plugin-transform-unicode-property-regex@7.27.1':
    resolution: {integrity: sha512-uW20S39PnaTImxp39O5qFlHLS9LJEmANjMG7SxIhap8rCHqu0Ik+tLEPX5DKmHn6CsWQ7j3lix2tFOa5YtL12Q==}
    engines: {node: '>=6.9.0'}
    peerDependencies:
      '@babel/core': ^7.0.0-0

  '@babel/plugin-transform-unicode-regex@7.27.1':
    resolution: {integrity: sha512-xvINq24TRojDuyt6JGtHmkVkrfVV3FPT16uytxImLeBZqW3/H52yN+kM1MGuyPkIQxrzKwPHs5U/MP3qKyzkGw==}
    engines: {node: '>=6.9.0'}
    peerDependencies:
      '@babel/core': ^7.0.0-0

  '@babel/plugin-transform-unicode-sets-regex@7.27.1':
    resolution: {integrity: sha512-EtkOujbc4cgvb0mlpQefi4NTPBzhSIevblFevACNLUspmrALgmEBdL/XfnyyITfd8fKBZrZys92zOWcik7j9Tw==}
    engines: {node: '>=6.9.0'}
    peerDependencies:
      '@babel/core': ^7.0.0

  '@babel/preset-env@7.28.3':
    resolution: {integrity: sha512-ROiDcM+GbYVPYBOeCR6uBXKkQpBExLl8k9HO1ygXEyds39j+vCCsjmj7S8GOniZQlEs81QlkdJZe76IpLSiqpg==}
    engines: {node: '>=6.9.0'}
    peerDependencies:
      '@babel/core': ^7.0.0-0

  '@babel/preset-modules@0.1.6-no-external-plugins':
    resolution: {integrity: sha512-HrcgcIESLm9aIR842yhJ5RWan/gebQUJ6E/E5+rf0y9o6oj7w0Br+sWuL6kEQ/o/AdfvR1Je9jG18/gnpwjEyA==}
    peerDependencies:
      '@babel/core': ^7.0.0-0 || ^8.0.0-0 <8.0.0

  '@babel/runtime@7.28.4':
    resolution: {integrity: sha512-Q/N6JNWvIvPnLDvjlE1OUBLPQHH6l3CltCEsHIujp45zQUSSh8K+gHnaEX45yAT1nyngnINhvWtzN+Nb9D8RAQ==}
    engines: {node: '>=6.9.0'}

  '@babel/template@7.27.2':
    resolution: {integrity: sha512-LPDZ85aEJyYSd18/DkjNh4/y1ntkE5KwUHWTiqgRxruuZL2F1yuHligVHLvcHY2vMHXttKFpJn6LwfI7cw7ODw==}
    engines: {node: '>=6.9.0'}

  '@babel/traverse@7.27.7':
    resolution: {integrity: sha512-X6ZlfR/O/s5EQ/SnUSLzr+6kGnkg8HXGMzpgsMsrJVcfDtH1vIp6ctCN4eZ1LS5c0+te5Cb6Y514fASjMRJ1nw==}
    engines: {node: '>=6.9.0'}

  '@babel/traverse@7.28.0':
    resolution: {integrity: sha512-mGe7UK5wWyh0bKRfupsUchrQGqvDbZDbKJw+kcRGSmdHVYrv+ltd0pnpDTVpiTqnaBru9iEvA8pz8W46v0Amwg==}
    engines: {node: '>=6.9.0'}

  '@babel/traverse@7.28.3':
    resolution: {integrity: sha512-7w4kZYHneL3A6NP2nxzHvT3HCZ7puDZZjFMqDpBPECub79sTtSO5CGXDkKrTQq8ksAwfD/XI2MRFX23njdDaIQ==}
    engines: {node: '>=6.9.0'}

  '@babel/traverse@7.28.4':
    resolution: {integrity: sha512-YEzuboP2qvQavAcjgQNVgsvHIDv6ZpwXvcvjmyySP2DIMuByS/6ioU5G9pYrWHM6T2YDfc7xga9iNzYOs12CFQ==}
    engines: {node: '>=6.9.0'}

  '@babel/types@7.27.6':
    resolution: {integrity: sha512-ETyHEk2VHHvl9b9jZP5IHPavHYk57EhanlRRuae9XCpb/j5bDCbPPMOBfCWhnl/7EDJz0jEMCi/RhccCE8r1+Q==}
    engines: {node: '>=6.9.0'}

  '@babel/types@7.27.7':
    resolution: {integrity: sha512-8OLQgDScAOHXnAz2cV+RfzzNMipuLVBz2biuAJFMV9bfkNf393je3VM8CLkjQodW5+iWsSJdSgSWT6rsZoXHPw==}
    engines: {node: '>=6.9.0'}

  '@babel/types@7.28.2':
    resolution: {integrity: sha512-ruv7Ae4J5dUYULmeXw1gmb7rYRz57OWCPM57pHojnLq/3Z1CK2lNSLTCVjxVk1F/TZHwOZZrOWi0ur95BbLxNQ==}
    engines: {node: '>=6.9.0'}

  '@babel/types@7.28.4':
    resolution: {integrity: sha512-bkFqkLhh3pMBUQQkpVgWDWq/lqzc2678eUyDlTBhRqhCHFguYYGM0Efga7tYk4TogG/3x0EEl66/OQ+WGbWB/Q==}
    engines: {node: '>=6.9.0'}

  '@bufbuild/protobuf@2.5.2':
    resolution: {integrity: sha512-foZ7qr0IsUBjzWIq+SuBLfdQCpJ1j8cTuNNT4owngTHoN5KsJb8L9t65fzz7SCeSWzescoOil/0ldqiL041ABg==}

  '@cacheable/memoize@2.0.3':
    resolution: {integrity: sha512-hl9wfQgpiydhQEIv7fkjEzTGE+tcosCXLKFDO707wYJ/78FVOlowb36djex5GdbSyeHnG62pomYLMuV/OT8Pbw==}

  '@cacheable/memory@2.0.3':
    resolution: {integrity: sha512-R3UKy/CKOyb1LZG/VRCTMcpiMDyLH7SH3JrraRdK6kf3GweWCOU3sgvE13W3TiDRbxnDKylzKJvhUAvWl9LQOA==}

  '@cacheable/utils@2.0.3':
    resolution: {integrity: sha512-m7Rce68cMHlAUjvWBy9Ru1Nmw5gU0SjGGtQDdhpe6E0xnbcvrIY0Epy//JU1VYYBUTzrG9jvgmTauULGKzOkWA==}

  '@clack/core@0.5.0':
    resolution: {integrity: sha512-p3y0FIOwaYRUPRcMO7+dlmLh8PSRcrjuTndsiA0WAFbWES0mLZlrjVoBRZ9DzkPFJZG6KGkJmoEAY0ZcVWTkow==}

  '@clack/prompts@0.11.0':
    resolution: {integrity: sha512-pMN5FcrEw9hUkZA4f+zLlzivQSeQf5dRGJjSUbvVYDLvpKCdQx5OaknvKzgbtXOizhP+SJJJjqEbOe55uKKfAw==}

  '@cloudflare/workerd-darwin-64@1.20251008.0':
    resolution: {integrity: sha512-yph0H+8mMOK5Z9oDwjb8rI96oTVt4no5lZ43aorcbzsWG9VUIaXSXlBBoB3von6p4YCRW+J3n36fBM9XZ6TLaA==}
    engines: {node: '>=16'}
    cpu: [x64]
    os: [darwin]

  '@cloudflare/workerd-darwin-arm64@1.20251008.0':
    resolution: {integrity: sha512-Yc4lMGSbM4AEtYRpyDpmk77MsHb6X2BSwJgMgGsLVPmckM7ZHivZkJChfcNQjZ/MGR6nkhYc4iF6TcVS+UMEVw==}
    engines: {node: '>=16'}
    cpu: [arm64]
    os: [darwin]

  '@cloudflare/workerd-linux-64@1.20251008.0':
    resolution: {integrity: sha512-AjoQnylw4/5G6SmfhZRsli7EuIK7ZMhmbxtU0jkpciTlVV8H01OsFOgS1d8zaTXMfkWamEfMouy8oH/L7B9YcQ==}
    engines: {node: '>=16'}
    cpu: [x64]
    os: [linux]

  '@cloudflare/workerd-linux-arm64@1.20251008.0':
    resolution: {integrity: sha512-hRy9yyvzVq1HsqHZUmFkAr0C8JGjAD/PeeVEGCKL3jln3M9sNCKIrbDXiL+efe+EwajJNNlDxpO+s30uVWVaRg==}
    engines: {node: '>=16'}
    cpu: [arm64]
    os: [linux]

  '@cloudflare/workerd-windows-64@1.20251008.0':
    resolution: {integrity: sha512-Gm0RR+ehfNMsScn2pUcn3N9PDUpy7FyvV9ecHEyclKttvztyFOcmsF14bxEaSVv7iM4TxWEBn1rclmYHxDM4ow==}
    engines: {node: '>=16'}
    cpu: [x64]
    os: [win32]

  '@conventional-changelog/git-client@2.5.1':
    resolution: {integrity: sha512-lAw7iA5oTPWOLjiweb7DlGEMDEvzqzLLa6aWOly2FSZ64IwLE8T458rC+o+WvI31Doz6joM7X2DoNog7mX8r4A==}
    engines: {node: '>=18'}
    peerDependencies:
      conventional-commits-filter: ^5.0.0
      conventional-commits-parser: ^6.1.0
    peerDependenciesMeta:
      conventional-commits-filter:
        optional: true
      conventional-commits-parser:
        optional: true

  '@cspotcode/source-map-support@0.8.1':
    resolution: {integrity: sha512-IchNf6dN4tHoMFIn/7OE8LWZ19Y6q/67Bmf6vnGREv8RSbBVb9LPJxEcnwrcwX6ixSvaiGoomAUvu4YSxXrVgw==}
    engines: {node: '>=12'}

  '@docsearch/css@4.0.0-beta.8':
    resolution: {integrity: sha512-/ZlyvZCjIJM4aaOYoJpVNHPJckX7J5KIbt6IWjnZXvo0QAUI1aH976vKEJUC9olgUbE3LWafB8yuX4qoqahIQg==}

  '@docsearch/js@4.0.0-beta.8':
    resolution: {integrity: sha512-elgqPYpykRQr5MlfqoO8U2uC3BcPgjUQhzmHt/H4lSzP7khJ9Jpv/cCB4tiZreXb6GkdRgWr5csiItNq6jjnhg==}

  '@emnapi/core@1.4.3':
    resolution: {integrity: sha512-4m62DuCE07lw01soJwPiBGC0nAww0Q+RY70VZ+n49yDIO13yyinhbWCeNnaob0lakDtWQzSdtNWzJeOJt2ma+g==}

  '@emnapi/core@1.5.0':
    resolution: {integrity: sha512-sbP8GzB1WDzacS8fgNPpHlp6C9VZe+SJP3F90W9rLemaQj2PzIuTEl1qDOYQf58YIpyjViI24y9aPWCjEzY2cg==}

  '@emnapi/runtime@1.4.3':
    resolution: {integrity: sha512-pBPWdu6MLKROBX05wSNKcNb++m5Er+KQ9QkB+WVM+pW2Kx9hoSrVTnu3BdkI5eBLZoKu/J6mW/B6i6bJB2ytXQ==}

  '@emnapi/runtime@1.4.5':
    resolution: {integrity: sha512-++LApOtY0pEEz1zrd9vy1/zXVaVJJ/EbAF3u0fXIzPJEDtnITsBGbbK0EkM72amhl/R5b+5xx0Y/QhcVOpuulg==}

  '@emnapi/runtime@1.5.0':
    resolution: {integrity: sha512-97/BJ3iXHww3djw6hYIfErCZFee7qCtrneuLa20UXFCOTCfBM2cvQHjWJ2EG0s0MtdNwInarqCTz35i4wWXHsQ==}

  '@emnapi/wasi-threads@1.0.2':
    resolution: {integrity: sha512-5n3nTJblwRi8LlXkJ9eBzu+kZR8Yxcc7ubakyQTFzPMtIhFpUBRbsnc2Dv88IZDIbCDlBiWrknhB4Lsz7mg6BA==}

  '@emnapi/wasi-threads@1.1.0':
    resolution: {integrity: sha512-WI0DdZ8xFSbgMjR1sFsKABJ/C5OnRrjT06JXbZKexJGrDuPTzZdDYfFlsgcCXCyf+suG5QU2e/y1Wo2V/OapLQ==}

  '@esbuild/aix-ppc64@0.25.0':
    resolution: {integrity: sha512-O7vun9Sf8DFjH2UtqK8Ku3LkquL9SZL8OLY1T5NZkA34+wG3OQF7cl4Ql8vdNzM6fzBbYfLaiRLIOZ+2FOCgBQ==}
    engines: {node: '>=18'}
    cpu: [ppc64]
    os: [aix]

  '@esbuild/android-arm64@0.25.0':
    resolution: {integrity: sha512-grvv8WncGjDSyUBjN9yHXNt+cq0snxXbDxy5pJtzMKGmmpPxeAmAhWxXI+01lU5rwZomDgD3kJwulEnhTRUd6g==}
    engines: {node: '>=18'}
    cpu: [arm64]
    os: [android]

  '@esbuild/android-arm@0.25.0':
    resolution: {integrity: sha512-PTyWCYYiU0+1eJKmw21lWtC+d08JDZPQ5g+kFyxP0V+es6VPPSUhM6zk8iImp2jbV6GwjX4pap0JFbUQN65X1g==}
    engines: {node: '>=18'}
    cpu: [arm]
    os: [android]

  '@esbuild/android-x64@0.25.0':
    resolution: {integrity: sha512-m/ix7SfKG5buCnxasr52+LI78SQ+wgdENi9CqyCXwjVR2X4Jkz+BpC3le3AoBPYTC9NHklwngVXvbJ9/Akhrfg==}
    engines: {node: '>=18'}
    cpu: [x64]
    os: [android]

  '@esbuild/darwin-arm64@0.25.0':
    resolution: {integrity: sha512-mVwdUb5SRkPayVadIOI78K7aAnPamoeFR2bT5nszFUZ9P8UpK4ratOdYbZZXYSqPKMHfS1wdHCJk1P1EZpRdvw==}
    engines: {node: '>=18'}
    cpu: [arm64]
    os: [darwin]

  '@esbuild/darwin-x64@0.25.0':
    resolution: {integrity: sha512-DgDaYsPWFTS4S3nWpFcMn/33ZZwAAeAFKNHNa1QN0rI4pUjgqf0f7ONmXf6d22tqTY+H9FNdgeaAa+YIFUn2Rg==}
    engines: {node: '>=18'}
    cpu: [x64]
    os: [darwin]

  '@esbuild/freebsd-arm64@0.25.0':
    resolution: {integrity: sha512-VN4ocxy6dxefN1MepBx/iD1dH5K8qNtNe227I0mnTRjry8tj5MRk4zprLEdG8WPyAPb93/e4pSgi1SoHdgOa4w==}
    engines: {node: '>=18'}
    cpu: [arm64]
    os: [freebsd]

  '@esbuild/freebsd-x64@0.25.0':
    resolution: {integrity: sha512-mrSgt7lCh07FY+hDD1TxiTyIHyttn6vnjesnPoVDNmDfOmggTLXRv8Id5fNZey1gl/V2dyVK1VXXqVsQIiAk+A==}
    engines: {node: '>=18'}
    cpu: [x64]
    os: [freebsd]

  '@esbuild/linux-arm64@0.25.0':
    resolution: {integrity: sha512-9QAQjTWNDM/Vk2bgBl17yWuZxZNQIF0OUUuPZRKoDtqF2k4EtYbpyiG5/Dk7nqeK6kIJWPYldkOcBqjXjrUlmg==}
    engines: {node: '>=18'}
    cpu: [arm64]
    os: [linux]

  '@esbuild/linux-arm@0.25.0':
    resolution: {integrity: sha512-vkB3IYj2IDo3g9xX7HqhPYxVkNQe8qTK55fraQyTzTX/fxaDtXiEnavv9geOsonh2Fd2RMB+i5cbhu2zMNWJwg==}
    engines: {node: '>=18'}
    cpu: [arm]
    os: [linux]

  '@esbuild/linux-ia32@0.25.0':
    resolution: {integrity: sha512-43ET5bHbphBegyeqLb7I1eYn2P/JYGNmzzdidq/w0T8E2SsYL1U6un2NFROFRg1JZLTzdCoRomg8Rvf9M6W6Gg==}
    engines: {node: '>=18'}
    cpu: [ia32]
    os: [linux]

  '@esbuild/linux-loong64@0.25.0':
    resolution: {integrity: sha512-fC95c/xyNFueMhClxJmeRIj2yrSMdDfmqJnyOY4ZqsALkDrrKJfIg5NTMSzVBr5YW1jf+l7/cndBfP3MSDpoHw==}
    engines: {node: '>=18'}
    cpu: [loong64]
    os: [linux]

  '@esbuild/linux-mips64el@0.25.0':
    resolution: {integrity: sha512-nkAMFju7KDW73T1DdH7glcyIptm95a7Le8irTQNO/qtkoyypZAnjchQgooFUDQhNAy4iu08N79W4T4pMBwhPwQ==}
    engines: {node: '>=18'}
    cpu: [mips64el]
    os: [linux]

  '@esbuild/linux-ppc64@0.25.0':
    resolution: {integrity: sha512-NhyOejdhRGS8Iwv+KKR2zTq2PpysF9XqY+Zk77vQHqNbo/PwZCzB5/h7VGuREZm1fixhs4Q/qWRSi5zmAiO4Fw==}
    engines: {node: '>=18'}
    cpu: [ppc64]
    os: [linux]

  '@esbuild/linux-riscv64@0.25.0':
    resolution: {integrity: sha512-5S/rbP5OY+GHLC5qXp1y/Mx//e92L1YDqkiBbO9TQOvuFXM+iDqUNG5XopAnXoRH3FjIUDkeGcY1cgNvnXp/kA==}
    engines: {node: '>=18'}
    cpu: [riscv64]
    os: [linux]

  '@esbuild/linux-s390x@0.25.0':
    resolution: {integrity: sha512-XM2BFsEBz0Fw37V0zU4CXfcfuACMrppsMFKdYY2WuTS3yi8O1nFOhil/xhKTmE1nPmVyvQJjJivgDT+xh8pXJA==}
    engines: {node: '>=18'}
    cpu: [s390x]
    os: [linux]

  '@esbuild/linux-x64@0.25.0':
    resolution: {integrity: sha512-9yl91rHw/cpwMCNytUDxwj2XjFpxML0y9HAOH9pNVQDpQrBxHy01Dx+vaMu0N1CKa/RzBD2hB4u//nfc+Sd3Cw==}
    engines: {node: '>=18'}
    cpu: [x64]
    os: [linux]

  '@esbuild/netbsd-arm64@0.25.0':
    resolution: {integrity: sha512-RuG4PSMPFfrkH6UwCAqBzauBWTygTvb1nxWasEJooGSJ/NwRw7b2HOwyRTQIU97Hq37l3npXoZGYMy3b3xYvPw==}
    engines: {node: '>=18'}
    cpu: [arm64]
    os: [netbsd]

  '@esbuild/netbsd-x64@0.25.0':
    resolution: {integrity: sha512-jl+qisSB5jk01N5f7sPCsBENCOlPiS/xptD5yxOx2oqQfyourJwIKLRA2yqWdifj3owQZCL2sn6o08dBzZGQzA==}
    engines: {node: '>=18'}
    cpu: [x64]
    os: [netbsd]

  '@esbuild/openbsd-arm64@0.25.0':
    resolution: {integrity: sha512-21sUNbq2r84YE+SJDfaQRvdgznTD8Xc0oc3p3iW/a1EVWeNj/SdUCbm5U0itZPQYRuRTW20fPMWMpcrciH2EJw==}
    engines: {node: '>=18'}
    cpu: [arm64]
    os: [openbsd]

  '@esbuild/openbsd-x64@0.25.0':
    resolution: {integrity: sha512-2gwwriSMPcCFRlPlKx3zLQhfN/2WjJ2NSlg5TKLQOJdV0mSxIcYNTMhk3H3ulL/cak+Xj0lY1Ym9ysDV1igceg==}
    engines: {node: '>=18'}
    cpu: [x64]
    os: [openbsd]

  '@esbuild/sunos-x64@0.25.0':
    resolution: {integrity: sha512-bxI7ThgLzPrPz484/S9jLlvUAHYMzy6I0XiU1ZMeAEOBcS0VePBFxh1JjTQt3Xiat5b6Oh4x7UC7IwKQKIJRIg==}
    engines: {node: '>=18'}
    cpu: [x64]
    os: [sunos]

  '@esbuild/win32-arm64@0.25.0':
    resolution: {integrity: sha512-ZUAc2YK6JW89xTbXvftxdnYy3m4iHIkDtK3CLce8wg8M2L+YZhIvO1DKpxrd0Yr59AeNNkTiic9YLf6FTtXWMw==}
    engines: {node: '>=18'}
    cpu: [arm64]
    os: [win32]

  '@esbuild/win32-ia32@0.25.0':
    resolution: {integrity: sha512-eSNxISBu8XweVEWG31/JzjkIGbGIJN/TrRoiSVZwZ6pkC6VX4Im/WV2cz559/TXLcYbcrDN8JtKgd9DJVIo8GA==}
    engines: {node: '>=18'}
    cpu: [ia32]
    os: [win32]

  '@esbuild/win32-x64@0.25.0':
    resolution: {integrity: sha512-ZENoHJBxA20C2zFzh6AI4fT6RraMzjYw4xKWemRTRmRVtN9c5DcH9r/f2ihEkMjOW5eGgrwCslG/+Y/3bL+DHQ==}
    engines: {node: '>=18'}
    cpu: [x64]
    os: [win32]

  '@eslint-community/eslint-utils@4.8.0':
    resolution: {integrity: sha512-MJQFqrZgcW0UNYLGOuQpey/oTN59vyWwplvCGZztn1cKz9agZPPYpJB7h2OMmuu7VLqkvEjN8feFZJmxNF9D+Q==}
    engines: {node: ^12.22.0 || ^14.17.0 || >=16.0.0}
    peerDependencies:
      eslint: ^6.0.0 || ^7.0.0 || >=8.0.0

  '@eslint-community/eslint-utils@4.9.0':
    resolution: {integrity: sha512-ayVFHdtZ+hsq1t2Dy24wCmGXGe4q9Gu3smhLYALJrr473ZH27MsnSL+LKUlimp4BWJqMDMLmPpx/Q9R3OAlL4g==}
    engines: {node: ^12.22.0 || ^14.17.0 || >=16.0.0}
    peerDependencies:
      eslint: ^6.0.0 || ^7.0.0 || >=8.0.0

  '@eslint-community/regexpp@4.12.1':
    resolution: {integrity: sha512-CCZCDJuduB9OUkFkY2IgppNZMi2lBQgD2qzwXkEia16cge2pijY/aXi96CJMquDMn3nJdlPV1A5KrJEXwfLNzQ==}
    engines: {node: ^12.0.0 || ^14.0.0 || >=16.0.0}

  '@eslint/config-array@0.21.1':
    resolution: {integrity: sha512-aw1gNayWpdI/jSYVgzN5pL0cfzU02GT3NBpeT/DXbx1/1x7ZKxFPd9bwrzygx/qiwIQiJ1sw/zD8qY/kRvlGHA==}
    engines: {node: ^18.18.0 || ^20.9.0 || >=21.1.0}

  '@eslint/config-helpers@0.4.1':
    resolution: {integrity: sha512-csZAzkNhsgwb0I/UAV6/RGFTbiakPCf0ZrGmrIxQpYvGZ00PhTkSnyKNolphgIvmnJeGw6rcGVEXfTzUnFuEvw==}
    engines: {node: ^18.18.0 || ^20.9.0 || >=21.1.0}

  '@eslint/core@0.16.0':
    resolution: {integrity: sha512-nmC8/totwobIiFcGkDza3GIKfAw1+hLiYVrh3I1nIomQ8PEr5cxg34jnkmGawul/ep52wGRAcyeDCNtWKSOj4Q==}
    engines: {node: ^18.18.0 || ^20.9.0 || >=21.1.0}

  '@eslint/eslintrc@3.3.1':
    resolution: {integrity: sha512-gtF186CXhIl1p4pJNGZw8Yc6RlshoePRvE0X91oPGb3vZ8pM3qOS9W9NGPat9LziaBV7XrJWGylNQXkGcnM3IQ==}
    engines: {node: ^18.18.0 || ^20.9.0 || >=21.1.0}

  '@eslint/js@9.38.0':
    resolution: {integrity: sha512-UZ1VpFvXf9J06YG9xQBdnzU+kthors6KjhMAl6f4gH4usHyh31rUf2DLGInT8RFYIReYXNSydgPY0V2LuWgl7A==}
    engines: {node: ^18.18.0 || ^20.9.0 || >=21.1.0}

  '@eslint/object-schema@2.1.7':
    resolution: {integrity: sha512-VtAOaymWVfZcmZbp6E2mympDIHvyjXs/12LqWYjVw6qjrfF+VK+fyG33kChz3nnK+SU5/NeHOqrTEHS8sXO3OA==}
    engines: {node: ^18.18.0 || ^20.9.0 || >=21.1.0}

  '@eslint/plugin-kit@0.4.0':
    resolution: {integrity: sha512-sB5uyeq+dwCWyPi31B2gQlVlo+j5brPlWx4yZBrEaRo/nhdDE8Xke1gsGgtiBdaBTxuTkceLVuVt/pclrasb0A==}
    engines: {node: ^18.18.0 || ^20.9.0 || >=21.1.0}

  '@floating-ui/core@1.6.9':
    resolution: {integrity: sha512-uMXCuQ3BItDUbAMhIXw7UPXRfAlOAvZzdK9BWpE60MCn+Svt3aLn9jsPTi/WNGlRUu2uI0v5S7JiIUsbsvh3fw==}

  '@floating-ui/dom@1.1.1':
    resolution: {integrity: sha512-TpIO93+DIujg3g7SykEAGZMDtbJRrmnYRCNYSjJlvIbGhBjRSNTLVbNeDQBrzy9qDgUbiWdc7KA0uZHZ2tJmiw==}

  '@floating-ui/utils@0.2.9':
    resolution: {integrity: sha512-MDWhGtE+eHw5JW7lq4qhc5yRLS11ERl1c7Z6Xd0a58DozHES6EnNNwUWbMiG4J9Cgj053Bhk8zvlhFYKVhULwg==}

  '@humanfs/core@0.19.1':
    resolution: {integrity: sha512-5DyQ4+1JEUzejeK1JGICcideyfUbGixgS9jNgex5nqkW+cY7WZhxBigmieN5Qnw9ZosSNVC9KQKyb+GUaGyKUA==}
    engines: {node: '>=18.18.0'}

  '@humanfs/node@0.16.6':
    resolution: {integrity: sha512-YuI2ZHQL78Q5HbhDiBA1X4LmYdXCKCMQIfw0pw7piHJwyREFebJUvrQN4cMssyES6x+vfUbx1CIpaQUKYdQZOw==}
    engines: {node: '>=18.18.0'}

  '@humanwhocodes/module-importer@1.0.1':
    resolution: {integrity: sha512-bxveV4V8v5Yb4ncFTT3rPSgZBOpCkjfK0y4oVVVJwIuDVBRMDXrPyXRL988i5ap9m9bnyEEjWfm5WkBmtffLfA==}
    engines: {node: '>=12.22'}

  '@humanwhocodes/retry@0.3.1':
    resolution: {integrity: sha512-JBxkERygn7Bv/GbN5Rv8Ul6LVknS+5Bp6RgDC/O8gEBU/yeH5Ui5C/OlWrTb6qct7LjjfT6Re2NxB0ln0yYybA==}
    engines: {node: '>=18.18'}

  '@humanwhocodes/retry@0.4.2':
    resolution: {integrity: sha512-xeO57FpIu4p1Ri3Jq/EXq4ClRm86dVF2z/+kvFnyqVYRavTZmaFaUBbWCOuuTh0o/g7DSsk6kc2vrS4Vl5oPOQ==}
    engines: {node: '>=18.18'}

  '@iconify-json/logos@1.2.9':
    resolution: {integrity: sha512-G6VCdFnwZcrT6Eveq3m43oJfLw/CX8plwFcE+2jgv3fiGB64pTmnU7Yd1MNZ/eA+/Re2iEDhuCfSNOWTHwwK8w==}

  '@iconify-json/simple-icons@1.2.47':
    resolution: {integrity: sha512-wa/2O7G4sBmwSEWWLh5C+HeY00lVOoWYRKJOYQtk7lAbQrHUReD1ijiGOyTynV1YavxtNueL1CBA1UZmYJfOrQ==}

  '@iconify-json/vscode-icons@1.2.32':
    resolution: {integrity: sha512-UzZmL6hF02YGu/qEbpskEVnstlNJG+c+0PNzNYTIBf/dXylWHLUVufhOXqAzuGRjkUZ2q7rPpOEwLUPkhkFHUA==}

  '@iconify/types@2.0.0':
    resolution: {integrity: sha512-+wluvCrRhXrhyOmRDJ3q8mux9JkKy5SJ/v8ol2tu4FVjyYvtEzkc/3pK15ET6RKg4b4w4BmTk1+gsCUhf21Ykg==}

  '@iconify/utils@3.0.2':
    resolution: {integrity: sha512-EfJS0rLfVuRuJRn4psJHtK2A9TqVnkxPpHY6lYHiB9+8eSuudsxbwMiavocG45ujOo6FJ+CIRlRnlOGinzkaGQ==}

  '@img/sharp-darwin-arm64@0.33.5':
    resolution: {integrity: sha512-UT4p+iz/2H4twwAoLCqfA9UH5pI6DggwKEGuaPy7nCVQ8ZsiY5PIcrRvD1DzuY3qYL07NtIQcWnBSY/heikIFQ==}
    engines: {node: ^18.17.0 || ^20.3.0 || >=21.0.0}
    cpu: [arm64]
    os: [darwin]

  '@img/sharp-darwin-x64@0.33.5':
    resolution: {integrity: sha512-fyHac4jIc1ANYGRDxtiqelIbdWkIuQaI84Mv45KvGRRxSAa7o7d1ZKAOBaYbnepLC1WqxfpimdeWfvqqSGwR2Q==}
    engines: {node: ^18.17.0 || ^20.3.0 || >=21.0.0}
    cpu: [x64]
    os: [darwin]

  '@img/sharp-libvips-darwin-arm64@1.0.4':
    resolution: {integrity: sha512-XblONe153h0O2zuFfTAbQYAX2JhYmDHeWikp1LM9Hul9gVPjFY427k6dFEcOL72O01QxQsWi761svJ/ev9xEDg==}
    cpu: [arm64]
    os: [darwin]

  '@img/sharp-libvips-darwin-x64@1.0.4':
    resolution: {integrity: sha512-xnGR8YuZYfJGmWPvmlunFaWJsb9T/AO2ykoP3Fz/0X5XV2aoYBPkX6xqCQvUTKKiLddarLaxpzNe+b1hjeWHAQ==}
    cpu: [x64]
    os: [darwin]

  '@img/sharp-libvips-linux-arm64@1.0.4':
    resolution: {integrity: sha512-9B+taZ8DlyyqzZQnoeIvDVR/2F4EbMepXMc/NdVbkzsJbzkUjhXv/70GQJ7tdLA4YJgNP25zukcxpX2/SueNrA==}
    cpu: [arm64]
    os: [linux]

  '@img/sharp-libvips-linux-arm@1.0.5':
    resolution: {integrity: sha512-gvcC4ACAOPRNATg/ov8/MnbxFDJqf/pDePbBnuBDcjsI8PssmjoKMAz4LtLaVi+OnSb5FK/yIOamqDwGmXW32g==}
    cpu: [arm]
    os: [linux]

  '@img/sharp-libvips-linux-s390x@1.0.4':
    resolution: {integrity: sha512-u7Wz6ntiSSgGSGcjZ55im6uvTrOxSIS8/dgoVMoiGE9I6JAfU50yH5BoDlYA1tcuGS7g/QNtetJnxA6QEsCVTA==}
    cpu: [s390x]
    os: [linux]

  '@img/sharp-libvips-linux-x64@1.0.4':
    resolution: {integrity: sha512-MmWmQ3iPFZr0Iev+BAgVMb3ZyC4KeFc3jFxnNbEPas60e1cIfevbtuyf9nDGIzOaW9PdnDciJm+wFFaTlj5xYw==}
    cpu: [x64]
    os: [linux]

  '@img/sharp-libvips-linuxmusl-arm64@1.0.4':
    resolution: {integrity: sha512-9Ti+BbTYDcsbp4wfYib8Ctm1ilkugkA/uscUn6UXK1ldpC1JjiXbLfFZtRlBhjPZ5o1NCLiDbg8fhUPKStHoTA==}
    cpu: [arm64]
    os: [linux]

  '@img/sharp-libvips-linuxmusl-x64@1.0.4':
    resolution: {integrity: sha512-viYN1KX9m+/hGkJtvYYp+CCLgnJXwiQB39damAO7WMdKWlIhmYTfHjwSbQeUK/20vY154mwezd9HflVFM1wVSw==}
    cpu: [x64]
    os: [linux]

  '@img/sharp-linux-arm64@0.33.5':
    resolution: {integrity: sha512-JMVv+AMRyGOHtO1RFBiJy/MBsgz0x4AWrT6QoEVVTyh1E39TrCUpTRI7mx9VksGX4awWASxqCYLCV4wBZHAYxA==}
    engines: {node: ^18.17.0 || ^20.3.0 || >=21.0.0}
    cpu: [arm64]
    os: [linux]

  '@img/sharp-linux-arm@0.33.5':
    resolution: {integrity: sha512-JTS1eldqZbJxjvKaAkxhZmBqPRGmxgu+qFKSInv8moZ2AmT5Yib3EQ1c6gp493HvrvV8QgdOXdyaIBrhvFhBMQ==}
    engines: {node: ^18.17.0 || ^20.3.0 || >=21.0.0}
    cpu: [arm]
    os: [linux]

  '@img/sharp-linux-s390x@0.33.5':
    resolution: {integrity: sha512-y/5PCd+mP4CA/sPDKl2961b+C9d+vPAveS33s6Z3zfASk2j5upL6fXVPZi7ztePZ5CuH+1kW8JtvxgbuXHRa4Q==}
    engines: {node: ^18.17.0 || ^20.3.0 || >=21.0.0}
    cpu: [s390x]
    os: [linux]

  '@img/sharp-linux-x64@0.33.5':
    resolution: {integrity: sha512-opC+Ok5pRNAzuvq1AG0ar+1owsu842/Ab+4qvU879ippJBHvyY5n2mxF1izXqkPYlGuP/M556uh53jRLJmzTWA==}
    engines: {node: ^18.17.0 || ^20.3.0 || >=21.0.0}
    cpu: [x64]
    os: [linux]

  '@img/sharp-linuxmusl-arm64@0.33.5':
    resolution: {integrity: sha512-XrHMZwGQGvJg2V/oRSUfSAfjfPxO+4DkiRh6p2AFjLQztWUuY/o8Mq0eMQVIY7HJ1CDQUJlxGGZRw1a5bqmd1g==}
    engines: {node: ^18.17.0 || ^20.3.0 || >=21.0.0}
    cpu: [arm64]
    os: [linux]

  '@img/sharp-linuxmusl-x64@0.33.5':
    resolution: {integrity: sha512-WT+d/cgqKkkKySYmqoZ8y3pxx7lx9vVejxW/W4DOFMYVSkErR+w7mf2u8m/y4+xHe7yY9DAXQMWQhpnMuFfScw==}
    engines: {node: ^18.17.0 || ^20.3.0 || >=21.0.0}
    cpu: [x64]
    os: [linux]

  '@img/sharp-wasm32@0.33.5':
    resolution: {integrity: sha512-ykUW4LVGaMcU9lu9thv85CbRMAwfeadCJHRsg2GmeRa/cJxsVY9Rbd57JcMxBkKHag5U/x7TSBpScF4U8ElVzg==}
    engines: {node: ^18.17.0 || ^20.3.0 || >=21.0.0}
    cpu: [wasm32]

  '@img/sharp-win32-ia32@0.33.5':
    resolution: {integrity: sha512-T36PblLaTwuVJ/zw/LaH0PdZkRz5rd3SmMHX8GSmR7vtNSP5Z6bQkExdSK7xGWyxLw4sUknBuugTelgw2faBbQ==}
    engines: {node: ^18.17.0 || ^20.3.0 || >=21.0.0}
    cpu: [ia32]
    os: [win32]

  '@img/sharp-win32-x64@0.33.5':
    resolution: {integrity: sha512-MpY/o8/8kj+EcnxwvrP4aTJSWw/aZ7JIGR4aBeZkZw5B7/Jn+tY9/VNwtcoGmdT7GfggGIU4kygOMSbYnOrAbg==}
    engines: {node: ^18.17.0 || ^20.3.0 || >=21.0.0}
    cpu: [x64]
    os: [win32]

  '@isaacs/balanced-match@4.0.1':
    resolution: {integrity: sha512-yzMTt9lEb8Gv7zRioUilSglI0c0smZ9k5D65677DLWLtWJaXIS3CqcGyUFByYKlnUj6TkjLVs54fBl6+TiGQDQ==}
    engines: {node: 20 || >=22}

  '@isaacs/brace-expansion@5.0.0':
    resolution: {integrity: sha512-ZT55BDLV0yv0RBm2czMiZ+SqCGO7AvmOM3G/w2xhVPH+te0aKgFjmBvGlL1dH+ql2tgGO3MVrbb3jCKyvpgnxA==}
    engines: {node: 20 || >=22}

  '@isaacs/cliui@8.0.2':
    resolution: {integrity: sha512-O8jcjabXaleOG9DQ0+ARXWZBTfnP4WNAqzuiJK7ll44AmxGKv/J2M4TPjxjY3znBCfvBXFzucm1twdyFybFqEA==}
    engines: {node: '>=12'}

  '@isaacs/fs-minipass@4.0.1':
    resolution: {integrity: sha512-wgm9Ehl2jpeqP3zw/7mo3kRHFp5MEDhqAdwy1fTGkHAwnkGOVsgpvQhL8B5n1qlb01jV3n/bI0ZfZp5lWA1k4w==}
    engines: {node: '>=18.0.0'}

  '@jridgewell/gen-mapping@0.3.12':
    resolution: {integrity: sha512-OuLGC46TjB5BbN1dH8JULVVZY4WTdkF7tV9Ys6wLL1rubZnCMstOhNHueU5bLCrnRuDhKPDM4g6sw4Bel5Gzqg==}

  '@jridgewell/gen-mapping@0.3.8':
    resolution: {integrity: sha512-imAbBGkb+ebQyxKgzv5Hu2nmROxoDOXHh80evxdoXNOrvAnVx7zimzc1Oo5h9RlfV4vPXaE2iM5pOFbvOCClWA==}
    engines: {node: '>=6.0.0'}

  '@jridgewell/remapping@2.3.5':
    resolution: {integrity: sha512-LI9u/+laYG4Ds1TDKSJW2YPrIlcVYOwi2fUC6xB43lueCjgxV4lffOCZCtYFiH6TNOX+tQKXx97T4IKHbhyHEQ==}

  '@jridgewell/resolve-uri@3.1.2':
    resolution: {integrity: sha512-bRISgCIjP20/tbWSPWMEi54QVPRZExkuD9lJL+UIxUKtwVJA8wW1Trb1jMs1RFXo1CBTNZ/5hpC9QvmKWdopKw==}
    engines: {node: '>=6.0.0'}

  '@jridgewell/set-array@1.2.1':
    resolution: {integrity: sha512-R8gLRTZeyp03ymzP/6Lil/28tGeGEzhx1q2k703KGWRAI1VdvPIXdG70VJc2pAMw3NA6JKL5hhFu1sJX0Mnn/A==}
    engines: {node: '>=6.0.0'}

  '@jridgewell/source-map@0.3.6':
    resolution: {integrity: sha512-1ZJTZebgqllO79ue2bm3rIGud/bOe0pP5BjSRCRxxYkEZS8STV7zN84UBbiYu7jy+eCKSnVIUgoWWE/tt+shMQ==}

  '@jridgewell/sourcemap-codec@1.5.5':
    resolution: {integrity: sha512-cYQ9310grqxueWbl+WuIUIaiUaDcj7WOq5fVhEljNVgRfOUhY9fy2zTvfoqWsnebh8Sl70VScFbICvJnLKB0Og==}

  '@jridgewell/trace-mapping@0.3.31':
    resolution: {integrity: sha512-zzNR+SdQSDJzc8joaeP8QQoCQr8NuYx2dIIytl1QeBEZHJ9uW6hebsrYgbz8hJwUQao3TWCMtmfV8Nu1twOLAw==}

  '@jridgewell/trace-mapping@0.3.9':
    resolution: {integrity: sha512-3Belt6tdc8bPgAtbcmdtNJlirVoTmEb5e2gC94PnkwEW9jI6CAHUeoG85tjWP5WquqfavoMtMwiG4P926ZKKuQ==}

  '@keyv/bigmap@1.0.2':
    resolution: {integrity: sha512-KR03xkEZlAZNF4IxXgVXb+uNIVNvwdh8UwI0cnc7WI6a+aQcDp8GL80qVfeB4E5NpsKJzou5jU0r6yLSSbMOtA==}
    engines: {node: '>= 18'}

  '@keyv/serialize@1.1.1':
    resolution: {integrity: sha512-dXn3FZhPv0US+7dtJsIi2R+c7qWYiReoEh5zUntWCf4oSpMNib8FDhSoed6m3QyZdx5hK7iLFkYk3rNxwt8vTA==}

  '@napi-rs/wasm-runtime@0.2.11':
    resolution: {integrity: sha512-9DPkXtvHydrcOsopiYpUgPHpmj0HWZKMUnL2dZqpvC42lsratuBG06V5ipyno0fUek5VlFsNQ+AcFATSrJXgMA==}

  '@napi-rs/wasm-runtime@0.2.9':
    resolution: {integrity: sha512-OKRBiajrrxB9ATokgEQoG87Z25c67pCpYcCwmXYX8PBftC9pBfN18gnm/fh1wurSLEKIAt+QRFLFCQISrb66Jg==}

  '@napi-rs/wasm-runtime@1.0.3':
    resolution: {integrity: sha512-rZxtMsLwjdXkMUGC3WwsPwLNVqVqnTJT6MNIB6e+5fhMcSCPP0AOsNWuMQ5mdCq6HNjs/ZeWAEchpqeprqBD2Q==}

  '@napi-rs/wasm-runtime@1.0.7':
    resolution: {integrity: sha512-SeDnOO0Tk7Okiq6DbXmmBODgOAb9dp9gjlphokTUxmt8U3liIP1ZsozBahH69j/RJv+Rfs6IwUKHTgQYJ/HBAw==}

  '@node-rs/bcrypt-android-arm-eabi@1.10.7':
    resolution: {integrity: sha512-8dO6/PcbeMZXS3VXGEtct9pDYdShp2WBOWlDvSbcRwVqyB580aCBh0BEFmKYtXLzLvUK8Wf+CG3U6sCdILW1lA==}
    engines: {node: '>= 10'}
    cpu: [arm]
    os: [android]

  '@node-rs/bcrypt-android-arm64@1.10.7':
    resolution: {integrity: sha512-UASFBS/CucEMHiCtL/2YYsAY01ZqVR1N7vSb94EOvG5iwW7BQO06kXXCTgj+Xbek9azxixrCUmo3WJnkJZ0hTQ==}
    engines: {node: '>= 10'}
    cpu: [arm64]
    os: [android]

  '@node-rs/bcrypt-darwin-arm64@1.10.7':
    resolution: {integrity: sha512-DgzFdAt455KTuiJ/zYIyJcKFobjNDR/hnf9OS7pK5NRS13Nq4gLcSIIyzsgHwZHxsJWbLpHmFc1H23Y7IQoQBw==}
    engines: {node: '>= 10'}
    cpu: [arm64]
    os: [darwin]

  '@node-rs/bcrypt-darwin-x64@1.10.7':
    resolution: {integrity: sha512-SPWVfQ6sxSokoUWAKWD0EJauvPHqOGQTd7CxmYatcsUgJ/bruvEHxZ4bIwX1iDceC3FkOtmeHO0cPwR480n/xA==}
    engines: {node: '>= 10'}
    cpu: [x64]
    os: [darwin]

  '@node-rs/bcrypt-freebsd-x64@1.10.7':
    resolution: {integrity: sha512-gpa+Ixs6GwEx6U6ehBpsQetzUpuAGuAFbOiuLB2oo4N58yU4AZz1VIcWyWAHrSWRs92O0SHtmo2YPrMrwfBbSw==}
    engines: {node: '>= 10'}
    cpu: [x64]
    os: [freebsd]

  '@node-rs/bcrypt-linux-arm-gnueabihf@1.10.7':
    resolution: {integrity: sha512-kYgJnTnpxrzl9sxYqzflobvMp90qoAlaX1oDL7nhNTj8OYJVDIk0jQgblj0bIkjmoPbBed53OJY/iu4uTS+wig==}
    engines: {node: '>= 10'}
    cpu: [arm]
    os: [linux]

  '@node-rs/bcrypt-linux-arm64-gnu@1.10.7':
    resolution: {integrity: sha512-7cEkK2RA+gBCj2tCVEI1rDSJV40oLbSq7bQ+PNMHNI6jCoXGmj9Uzo7mg7ZRbNZ7piIyNH5zlJqutjo8hh/tmA==}
    engines: {node: '>= 10'}
    cpu: [arm64]
    os: [linux]

  '@node-rs/bcrypt-linux-arm64-musl@1.10.7':
    resolution: {integrity: sha512-X7DRVjshhwxUqzdUKDlF55cwzh+wqWJ2E/tILvZPboO3xaNO07Um568Vf+8cmKcz+tiZCGP7CBmKbBqjvKN/Pw==}
    engines: {node: '>= 10'}
    cpu: [arm64]
    os: [linux]

  '@node-rs/bcrypt-linux-x64-gnu@1.10.7':
    resolution: {integrity: sha512-LXRZsvG65NggPD12hn6YxVgH0W3VR5fsE/o1/o2D5X0nxKcNQGeLWnRzs5cP8KpoFOuk1ilctXQJn8/wq+Gn/Q==}
    engines: {node: '>= 10'}
    cpu: [x64]
    os: [linux]

  '@node-rs/bcrypt-linux-x64-musl@1.10.7':
    resolution: {integrity: sha512-tCjHmct79OfcO3g5q21ME7CNzLzpw1MAsUXCLHLGWH+V6pp/xTvMbIcLwzkDj6TI3mxK6kehTn40SEjBkZ3Rog==}
    engines: {node: '>= 10'}
    cpu: [x64]
    os: [linux]

  '@node-rs/bcrypt-wasm32-wasi@1.10.7':
    resolution: {integrity: sha512-4qXSihIKeVXYglfXZEq/QPtYtBUvR8d3S85k15Lilv3z5B6NSGQ9mYiNleZ7QHVLN2gEc5gmi7jM353DMH9GkA==}
    engines: {node: '>=14.0.0'}
    cpu: [wasm32]

  '@node-rs/bcrypt-win32-arm64-msvc@1.10.7':
    resolution: {integrity: sha512-FdfUQrqmDfvC5jFhntMBkk8EI+fCJTx/I1v7Rj+Ezlr9rez1j1FmuUnywbBj2Cg15/0BDhwYdbyZ5GCMFli2aQ==}
    engines: {node: '>= 10'}
    cpu: [arm64]
    os: [win32]

  '@node-rs/bcrypt-win32-ia32-msvc@1.10.7':
    resolution: {integrity: sha512-lZLf4Cx+bShIhU071p5BZft4OvP4PGhyp542EEsb3zk34U5GLsGIyCjOafcF/2DGewZL6u8/aqoxbSuROkgFXg==}
    engines: {node: '>= 10'}
    cpu: [ia32]
    os: [win32]

  '@node-rs/bcrypt-win32-x64-msvc@1.10.7':
    resolution: {integrity: sha512-hdw7tGmN1DxVAMTzICLdaHpXjy+4rxaxnBMgI8seG1JL5e3VcRGsd1/1vVDogVp2cbsmgq+6d6yAY+D9lW/DCg==}
    engines: {node: '>= 10'}
    cpu: [x64]
    os: [win32]

  '@node-rs/bcrypt@1.10.7':
    resolution: {integrity: sha512-1wk0gHsUQC/ap0j6SJa2K34qNhomxXRcEe3T8cI5s+g6fgHBgLTN7U9LzWTG/HE6G4+2tWWLeCabk1wiYGEQSA==}
    engines: {node: '>= 10'}

  '@nodelib/fs.scandir@2.1.5':
    resolution: {integrity: sha512-vq24Bq3ym5HEQm2NKCr3yXDwjc7vTsEThRDnkp2DK9p1uqLR+DHurm/NOTo0KG7HYHU7eppKZj3MyqYuMBf62g==}
    engines: {node: '>= 8'}

  '@nodelib/fs.stat@2.0.5':
    resolution: {integrity: sha512-RkhPPp2zrqDAQA/2jNhnztcPAlv64XdhIp7a7454A5ovI7Bukxgt7MX7udwAu3zg1DcpPU0rz3VV1SeaqvY4+A==}
    engines: {node: '>= 8'}

  '@nodelib/fs.walk@1.2.8':
    resolution: {integrity: sha512-oGB+UxlgWcgQkgwo8GcEGwemoTFt3FIO9ababBmaGwXIoBKZ+GTy0pP185beGg7Llih/NSHSV2XAs1lnznocSg==}
    engines: {node: '>= 8'}

  '@oxc-minify/binding-android-arm64@0.87.0':
    resolution: {integrity: sha512-ZbJmAfXvNAamOSnXId3BiM3DiuzlD1isqKjtmRFb/hpvChHHA23FSPrFcO16w+ugZKg33sZ93FinFkKtlC4hww==}
    engines: {node: '>=14.0.0'}
    cpu: [arm64]
    os: [android]

  '@oxc-minify/binding-darwin-arm64@0.87.0':
    resolution: {integrity: sha512-ewmNsTY8YbjWOI8+EOWKTVATOYvG4Qq4zQHH5VFBeqhQPVusY1ORD6Ei+BijVKrnlbpjibLlkTl8IWqXCGK89A==}
    engines: {node: '>=14.0.0'}
    cpu: [arm64]
    os: [darwin]

  '@oxc-minify/binding-darwin-x64@0.87.0':
    resolution: {integrity: sha512-qDH4w4EYttSC3Cs2VCh+CiMYKrcL2SNmnguBZXoUXe/RNk3csM+RhgcwdpX687xGvOhTFhH5PCIA84qh3ZpIbQ==}
    engines: {node: '>=14.0.0'}
    cpu: [x64]
    os: [darwin]

  '@oxc-minify/binding-freebsd-x64@0.87.0':
    resolution: {integrity: sha512-5kxjHlSev2A09rDeITk+LMHxSrU3Iu8pUb0Zp4m+ul8FKlB9FrvFkAYwbctin6g47O98s3Win7Ewhy0w8JaiUA==}
    engines: {node: '>=14.0.0'}
    cpu: [x64]
    os: [freebsd]

  '@oxc-minify/binding-linux-arm-gnueabihf@0.87.0':
    resolution: {integrity: sha512-NjbGXnNaAl5EgyonaDg2cPyH2pTf5a/+AP/5SRCJ0KetpXV22ZSUCvcy04Yt4QqjMcDs+WnJaGVxwx15Ofr6Gw==}
    engines: {node: '>=14.0.0'}
    cpu: [arm]
    os: [linux]

  '@oxc-minify/binding-linux-arm-musleabihf@0.87.0':
    resolution: {integrity: sha512-llAjfCA0iV2LMMl+LTR3JhqAc2iQmj+DTKd0VWOrbNOuNczeE9D5kJFkqYplD73LrkuqxrX9oDeUjjeLdVBPXw==}
    engines: {node: '>=14.0.0'}
    cpu: [arm]
    os: [linux]

  '@oxc-minify/binding-linux-arm64-gnu@0.87.0':
    resolution: {integrity: sha512-tf2Shom09AaSmu7U1hYYcEFF/cd+20HtmQ8eyGsRkqD5bqUj6lDu8TNSU9FWZ9tcZ83NzyFMwXZWHyeeIIbpxw==}
    engines: {node: '>=14.0.0'}
    cpu: [arm64]
    os: [linux]

  '@oxc-minify/binding-linux-arm64-musl@0.87.0':
    resolution: {integrity: sha512-pgWeYfSprtpnJVea9Q5eI6Eo80lDGlMw2JdcSMXmShtBjEhBl6bvDNHlV+6kNfh7iT65y/uC6FR8utFrRghu8A==}
    engines: {node: '>=14.0.0'}
    cpu: [arm64]
    os: [linux]

  '@oxc-minify/binding-linux-riscv64-gnu@0.87.0':
    resolution: {integrity: sha512-O1QPczlT+lqNZVeKOdFxxL+s1RIlnixaJYFLrcqDcRyn82MGKLz7sAenBTFRQoIfLnSxtMGL6dqHOefYkQx7Cg==}
    engines: {node: '>=14.0.0'}
    cpu: [riscv64]
    os: [linux]

  '@oxc-minify/binding-linux-s390x-gnu@0.87.0':
    resolution: {integrity: sha512-tcwt3ZUWOKfNLXN2edxFVHMlIuPvbuyMaKmRopgljSCfFcNHWhfTNlxlvmECRNhuQ91EcGwte6F1dwoeMCNd7A==}
    engines: {node: '>=14.0.0'}
    cpu: [s390x]
    os: [linux]

  '@oxc-minify/binding-linux-x64-gnu@0.87.0':
    resolution: {integrity: sha512-Xf4AXF14KXUzSnfgTcFLFSM0TykJhFw14+xwNvlAb6WdqXAKlMrz9joIAezc8dkW1NNscCVTsqBUPJ4RhvCM1Q==}
    engines: {node: '>=14.0.0'}
    cpu: [x64]
    os: [linux]

  '@oxc-minify/binding-linux-x64-musl@0.87.0':
    resolution: {integrity: sha512-LIqvpx9UihEW4n9QbEljDnfUdAWqhr6dRqmzSFwVAeLZRUECluLCDdsdwemrC/aZkvnisA4w0LFcFr3HmeTLJg==}
    engines: {node: '>=14.0.0'}
    cpu: [x64]
    os: [linux]

  '@oxc-minify/binding-wasm32-wasi@0.87.0':
    resolution: {integrity: sha512-h0xluvc+YryfH5G5dndjGHuA/D4Kp85EkPMxqoOjNudOKDCtdobEaC9horhCqnOOQ0lgn+PGFl3w8u4ToOuRrA==}
    engines: {node: '>=14.0.0'}
    cpu: [wasm32]

  '@oxc-minify/binding-win32-arm64-msvc@0.87.0':
    resolution: {integrity: sha512-fgxSx+TUc7e2rNtRAMnhHrjqh1e8p/JKmWxRZXtkILveMr/TOHGiDis7U3JJbwycmTZ+HSsJ/PNFQl+tKzmDxw==}
    engines: {node: '>=14.0.0'}
    cpu: [arm64]
    os: [win32]

  '@oxc-minify/binding-win32-x64-msvc@0.87.0':
    resolution: {integrity: sha512-K6TTrlitEJgD0FGIW2r0t3CIJNqBkzHT97h49gZLS24ey2UG1zKt27iSHkpXMJYDiG97ZD2yv3pSph1ctMlFXw==}
    engines: {node: '>=14.0.0'}
    cpu: [x64]
    os: [win32]

  '@oxc-project/runtime@0.92.0':
    resolution: {integrity: sha512-Z7x2dZOmznihvdvCvLKMl+nswtOSVxS2H2ocar+U9xx6iMfTp0VGIrX6a4xB1v80IwOPC7dT1LXIJrY70Xu3Jw==}
    engines: {node: ^20.19.0 || >=22.12.0}

  '@oxc-project/types@0.94.0':
    resolution: {integrity: sha512-+UgQT/4o59cZfH6Cp7G0hwmqEQ0wE+AdIwhikdwnhWI9Dp8CgSY081+Q3O67/wq3VJu8mgUEB93J9EHHn70fOw==}

  '@parcel/watcher-android-arm64@2.5.1':
    resolution: {integrity: sha512-KF8+j9nNbUN8vzOFDpRMsaKBHZ/mcjEjMToVMJOhTozkDonQFFrRcfdLWn6yWKCmJKmdVxSgHiYvTCef4/qcBA==}
    engines: {node: '>= 10.0.0'}
    cpu: [arm64]
    os: [android]

  '@parcel/watcher-darwin-arm64@2.5.1':
    resolution: {integrity: sha512-eAzPv5osDmZyBhou8PoF4i6RQXAfeKL9tjb3QzYuccXFMQU0ruIc/POh30ePnaOyD1UXdlKguHBmsTs53tVoPw==}
    engines: {node: '>= 10.0.0'}
    cpu: [arm64]
    os: [darwin]

  '@parcel/watcher-darwin-x64@2.5.1':
    resolution: {integrity: sha512-1ZXDthrnNmwv10A0/3AJNZ9JGlzrF82i3gNQcWOzd7nJ8aj+ILyW1MTxVk35Db0u91oD5Nlk9MBiujMlwmeXZg==}
    engines: {node: '>= 10.0.0'}
    cpu: [x64]
    os: [darwin]

  '@parcel/watcher-freebsd-x64@2.5.1':
    resolution: {integrity: sha512-SI4eljM7Flp9yPuKi8W0ird8TI/JK6CSxju3NojVI6BjHsTyK7zxA9urjVjEKJ5MBYC+bLmMcbAWlZ+rFkLpJQ==}
    engines: {node: '>= 10.0.0'}
    cpu: [x64]
    os: [freebsd]

  '@parcel/watcher-linux-arm-glibc@2.5.1':
    resolution: {integrity: sha512-RCdZlEyTs8geyBkkcnPWvtXLY44BCeZKmGYRtSgtwwnHR4dxfHRG3gR99XdMEdQ7KeiDdasJwwvNSF5jKtDwdA==}
    engines: {node: '>= 10.0.0'}
    cpu: [arm]
    os: [linux]

  '@parcel/watcher-linux-arm-musl@2.5.1':
    resolution: {integrity: sha512-6E+m/Mm1t1yhB8X412stiKFG3XykmgdIOqhjWj+VL8oHkKABfu/gjFj8DvLrYVHSBNC+/u5PeNrujiSQ1zwd1Q==}
    engines: {node: '>= 10.0.0'}
    cpu: [arm]
    os: [linux]

  '@parcel/watcher-linux-arm64-glibc@2.5.1':
    resolution: {integrity: sha512-LrGp+f02yU3BN9A+DGuY3v3bmnFUggAITBGriZHUREfNEzZh/GO06FF5u2kx8x+GBEUYfyTGamol4j3m9ANe8w==}
    engines: {node: '>= 10.0.0'}
    cpu: [arm64]
    os: [linux]

  '@parcel/watcher-linux-arm64-musl@2.5.1':
    resolution: {integrity: sha512-cFOjABi92pMYRXS7AcQv9/M1YuKRw8SZniCDw0ssQb/noPkRzA+HBDkwmyOJYp5wXcsTrhxO0zq1U11cK9jsFg==}
    engines: {node: '>= 10.0.0'}
    cpu: [arm64]
    os: [linux]

  '@parcel/watcher-linux-x64-glibc@2.5.1':
    resolution: {integrity: sha512-GcESn8NZySmfwlTsIur+49yDqSny2IhPeZfXunQi48DMugKeZ7uy1FX83pO0X22sHntJ4Ub+9k34XQCX+oHt2A==}
    engines: {node: '>= 10.0.0'}
    cpu: [x64]
    os: [linux]

  '@parcel/watcher-linux-x64-musl@2.5.1':
    resolution: {integrity: sha512-n0E2EQbatQ3bXhcH2D1XIAANAcTZkQICBPVaxMeaCVBtOpBZpWJuf7LwyWPSBDITb7In8mqQgJ7gH8CILCURXg==}
    engines: {node: '>= 10.0.0'}
    cpu: [x64]
    os: [linux]

  '@parcel/watcher-win32-arm64@2.5.1':
    resolution: {integrity: sha512-RFzklRvmc3PkjKjry3hLF9wD7ppR4AKcWNzH7kXR7GUe0Igb3Nz8fyPwtZCSquGrhU5HhUNDr/mKBqj7tqA2Vw==}
    engines: {node: '>= 10.0.0'}
    cpu: [arm64]
    os: [win32]

  '@parcel/watcher-win32-ia32@2.5.1':
    resolution: {integrity: sha512-c2KkcVN+NJmuA7CGlaGD1qJh1cLfDnQsHjE89E60vUEMlqduHGCdCLJCID5geFVM0dOtA3ZiIO8BoEQmzQVfpQ==}
    engines: {node: '>= 10.0.0'}
    cpu: [ia32]
    os: [win32]

  '@parcel/watcher-win32-x64@2.5.1':
    resolution: {integrity: sha512-9lHBdJITeNR++EvSQVUcaZoWupyHfXe1jZvGZ06O/5MflPcuPLtEphScIBL+AiCWBO46tDSHzWyD0uDmmZqsgA==}
    engines: {node: '>= 10.0.0'}
    cpu: [x64]
    os: [win32]

  '@parcel/watcher@2.5.1':
    resolution: {integrity: sha512-dfUnCxiN9H4ap84DvD2ubjw+3vUNpstxa0TneY/Paat8a3R4uQZDLSvWjmznAY/DoahqTHl9V46HF/Zs3F29pg==}
    engines: {node: '>= 10.0.0'}

  '@pkgjs/parseargs@0.11.0':
    resolution: {integrity: sha512-+1VkjdD0QBLPodGrJUeqarH8VAIvQODIbwh9XpP5Syisf7YoQgsJKPNFoqqLQlu+VQ/tVSshMR6loPMn8U+dPg==}
    engines: {node: '>=14'}

  '@polka/compression@1.0.0-next.25':
    resolution: {integrity: sha512-UlVkoSGRig87riHSn8QOxd2DzGhadRpNSj5Ukqj+Bt7WTE4Es+sE3ju3OYbe8SiV2OwA+8tDcSuHWUh5S3jCBQ==}
    engines: {node: '>=6'}

  '@polka/url@1.0.0-next.28':
    resolution: {integrity: sha512-8LduaNlMZGwdZ6qWrKlfa+2M4gahzFkprZiAt2TF8uS0qQgBizKXpXURqvTJ4WtmupWxaLqjRb2UCTe72mu+Aw==}

  '@poppinss/colors@4.1.5':
    resolution: {integrity: sha512-FvdDqtcRCtz6hThExcFOgW0cWX+xwSMWcRuQe5ZEb2m7cVQOAVZOIMt+/v9RxGiD9/OY16qJBXK4CVKWAPalBw==}

  '@poppinss/dumper@0.6.4':
    resolution: {integrity: sha512-iG0TIdqv8xJ3Lt9O8DrPRxw1MRLjNpoqiSGU03P/wNLP/s0ra0udPJ1J2Tx5M0J3H/cVyEgpbn8xUKRY9j59kQ==}

  '@poppinss/exception@1.2.2':
    resolution: {integrity: sha512-m7bpKCD4QMlFCjA/nKTs23fuvoVFoA83brRKmObCUNmi/9tVu8Ve3w4YQAnJu4q3Tjf5fr685HYIC/IA2zHRSg==}

  '@publint/pack@0.1.2':
    resolution: {integrity: sha512-S+9ANAvUmjutrshV4jZjaiG8XQyuJIZ8a4utWmN/vW1sgQ9IfBnPndwkmQYw53QmouOIytT874u65HEmu6H5jw==}
    engines: {node: '>=18'}

  '@quansync/fs@0.1.5':
    resolution: {integrity: sha512-lNS9hL2aS2NZgNW7BBj+6EBl4rOf8l+tQ0eRY6JWCI8jI2kc53gSoqbjojU0OnAWhzoXiOjFyGsHcDGePB3lhA==}

  '@rolldown/binding-android-arm64@1.0.0-beta.43':
    resolution: {integrity: sha512-TP8bcPOb1s6UmY5syhXrDn9k0XkYcw+XaoylTN4cJxf0JOVS2j682I3aTcpfT51hOFGr2bRwNKN9RZ19XxeQbA==}
    engines: {node: ^20.19.0 || >=22.12.0}
    cpu: [arm64]
    os: [android]

  '@rolldown/binding-darwin-arm64@1.0.0-beta.43':
    resolution: {integrity: sha512-kuVWnZsE4vEjMF/10SbSUyzucIW2zmdsqFghYMqy+fsjXnRHg0luTU6qWF8IqJf4Cbpm9NEZRnjIEPpAbdiSNQ==}
    engines: {node: ^20.19.0 || >=22.12.0}
    cpu: [arm64]
    os: [darwin]

  '@rolldown/binding-darwin-x64@1.0.0-beta.43':
    resolution: {integrity: sha512-u9Ps4sh6lcmJ3vgLtyEg/x4jlhI64U0mM93Ew+tlfFdLDe7yKyA+Fe80cpr2n1mNCeZXrvTSbZluKpXQ0GxLjw==}
    engines: {node: ^20.19.0 || >=22.12.0}
    cpu: [x64]
    os: [darwin]

  '@rolldown/binding-freebsd-x64@1.0.0-beta.43':
    resolution: {integrity: sha512-h9lUtVtXgfbk/tnicMpbFfZ3DJvk5Zn2IvmlC1/e0+nUfwoc/TFqpfrRRqcNBXk/e+xiWMSKv6b0MF8N+Rtvlg==}
    engines: {node: ^20.19.0 || >=22.12.0}
    cpu: [x64]
    os: [freebsd]

  '@rolldown/binding-linux-arm-gnueabihf@1.0.0-beta.43':
    resolution: {integrity: sha512-IX2C6bA6wM2rX/RvD75ko+ix9yxPKjKGGq7pOhB8wGI4Z4fqX5B1nDHga/qMDmAdCAR1m9ymzxkmqhm/AFYf7A==}
    engines: {node: ^20.19.0 || >=22.12.0}
    cpu: [arm]
    os: [linux]

  '@rolldown/binding-linux-arm64-gnu@1.0.0-beta.43':
    resolution: {integrity: sha512-mcjd57vEj+CEQbZAzUiaxNzNgwwgOpFtZBWcINm8DNscvkXl5b/s622Z1dqGNWSdrZmdjdC6LWMvu8iHM6v9sQ==}
    engines: {node: ^20.19.0 || >=22.12.0}
    cpu: [arm64]
    os: [linux]

  '@rolldown/binding-linux-arm64-musl@1.0.0-beta.43':
    resolution: {integrity: sha512-Pa8QMwlkrztTo/1mVjZmPIQ44tCSci10TBqxzVBvXVA5CFh5EpiEi99fPSll2dHG2uT4dCOMeC6fIhyDdb0zXA==}
    engines: {node: ^20.19.0 || >=22.12.0}
    cpu: [arm64]
    os: [linux]

  '@rolldown/binding-linux-x64-gnu@1.0.0-beta.43':
    resolution: {integrity: sha512-BgynXKMjeaX4AfWLARhOKDetBOOghnSiVRjAHVvhiAaDXgdQN8e65mSmXRiVoVtD3cHXx/cfU8Gw0p0K+qYKVQ==}
    engines: {node: ^20.19.0 || >=22.12.0}
    cpu: [x64]
    os: [linux]

  '@rolldown/binding-linux-x64-musl@1.0.0-beta.43':
    resolution: {integrity: sha512-VIsoPlOB/tDSAw9CySckBYysoIBqLeps1/umNSYUD8pMtalJyzMTneAVI1HrUdf4ceFmQ5vARoLIXSsPwVFxNg==}
    engines: {node: ^20.19.0 || >=22.12.0}
    cpu: [x64]
    os: [linux]

  '@rolldown/binding-openharmony-arm64@1.0.0-beta.43':
    resolution: {integrity: sha512-YDXTxVJG67PqTQMKyjVJSddoPbSWJ4yRz/E3xzTLHqNrTDGY0UuhG8EMr8zsYnfH/0cPFJ3wjQd/hJWHuR6nkA==}
    engines: {node: ^20.19.0 || >=22.12.0}
    cpu: [arm64]
    os: [openharmony]

  '@rolldown/binding-wasm32-wasi@1.0.0-beta.43':
    resolution: {integrity: sha512-3M+2DmorXvDuAIGYQ9Z93Oy1G9ETkejLwdXXb1uRTgKN9pMcu7N+KG2zDrJwqyxeeLIFE22AZGtSJm3PJbNu9Q==}
    engines: {node: '>=14.0.0'}
    cpu: [wasm32]

  '@rolldown/binding-win32-arm64-msvc@1.0.0-beta.43':
    resolution: {integrity: sha512-/B1j1pJs33y9ywtslOMxryUPHq8zIGu/OGEc2gyed0slimJ8fX2uR/SaJVhB4+NEgCFIeYDR4CX6jynAkeRuCA==}
    engines: {node: ^20.19.0 || >=22.12.0}
    cpu: [arm64]
    os: [win32]

  '@rolldown/binding-win32-ia32-msvc@1.0.0-beta.43':
    resolution: {integrity: sha512-29oG1swCz7hNP+CQYrsM4EtylsKwuYzM8ljqbqC5TsQwmKat7P8ouDpImsqg/GZxFSXcPP9ezQm0Q0wQwGM3JA==}
    engines: {node: ^20.19.0 || >=22.12.0}
    cpu: [ia32]
    os: [win32]

  '@rolldown/binding-win32-x64-msvc@1.0.0-beta.43':
    resolution: {integrity: sha512-eWBV1Ef3gfGNehxVGCyXs7wLayRIgCmyItuCZwYYXW5bsk4EvR4n2GP5m3ohjnx7wdiY3nLmwQfH2Knb5gbNZw==}
    engines: {node: ^20.19.0 || >=22.12.0}
    cpu: [x64]
    os: [win32]

  '@rolldown/pluginutils@1.0.0-beta.29':
    resolution: {integrity: sha512-NIJgOsMjbxAXvoGq/X0gD7VPMQ8j9g0BiDaNjVNVjvl+iKXxL3Jre0v31RmBYeLEmkbj2s02v8vFTbUXi5XS2Q==}

  '@rolldown/pluginutils@1.0.0-beta.43':
    resolution: {integrity: sha512-5Uxg7fQUCmfhax7FJke2+8B6cqgeUJUD9o2uXIKXhD+mG0mL6NObmVoi9wXEU1tY89mZKgAYA6fTbftx3q2ZPQ==}

  '@rollup/plugin-alias@5.1.1':
    resolution: {integrity: sha512-PR9zDb+rOzkRb2VD+EuKB7UC41vU5DIwZ5qqCpk0KJudcWAyi8rvYOhS7+L5aZCspw1stTViLgN5v6FF1p5cgQ==}
    engines: {node: '>=14.0.0'}
    peerDependencies:
      rollup: ^1.20.0||^2.0.0||^3.0.0||^4.0.0
    peerDependenciesMeta:
      rollup:
        optional: true

  '@rollup/plugin-commonjs@28.0.8':
    resolution: {integrity: sha512-o1Ug9PxYsF61R7/NXO/GgMZZproLd/WH2XA53Tp9ppf6bU1lMlTtC/gUM6zM3mesi2E0rypk+PNtVrELREyWEQ==}
    engines: {node: '>=16.0.0 || 14 >= 14.17'}
    peerDependencies:
      rollup: ^2.68.0||^3.0.0||^4.0.0
    peerDependenciesMeta:
      rollup:
        optional: true

  '@rollup/plugin-dynamic-import-vars@2.1.4':
    resolution: {integrity: sha512-MZSB+lBSqTiMaE95/K159bRQcVbQugMzV5LbXQgFkjjPMCXFq1dgVHL7zs6diCowEviVxQ/6AHHLmDA1VDGGIw==}
    engines: {node: '>=14.0.0'}
    peerDependencies:
      rollup: ^1.20.0||^2.0.0||^3.0.0||^4.0.0
    peerDependenciesMeta:
      rollup:
        optional: true

  '@rollup/pluginutils@5.3.0':
    resolution: {integrity: sha512-5EdhGZtnu3V88ces7s53hhfK5KSASnJZv8Lulpc04cWO3REESroJXg73DFsOmgbU2BhwV0E20bu2IDZb3VKW4Q==}
    engines: {node: '>=14.0.0'}
    peerDependencies:
      rollup: ^1.20.0||^2.0.0||^3.0.0||^4.0.0
    peerDependenciesMeta:
      rollup:
        optional: true

  '@rollup/rollup-android-arm-eabi@4.43.0':
    resolution: {integrity: sha512-Krjy9awJl6rKbruhQDgivNbD1WuLb8xAclM4IR4cN5pHGAs2oIMMQJEiC3IC/9TZJ+QZkmZhlMO/6MBGxPidpw==}
    cpu: [arm]
    os: [android]

  '@rollup/rollup-android-arm64@4.43.0':
    resolution: {integrity: sha512-ss4YJwRt5I63454Rpj+mXCXicakdFmKnUNxr1dLK+5rv5FJgAxnN7s31a5VchRYxCFWdmnDWKd0wbAdTr0J5EA==}
    cpu: [arm64]
    os: [android]

  '@rollup/rollup-darwin-arm64@4.43.0':
    resolution: {integrity: sha512-eKoL8ykZ7zz8MjgBenEF2OoTNFAPFz1/lyJ5UmmFSz5jW+7XbH1+MAgCVHy72aG59rbuQLcJeiMrP8qP5d/N0A==}
    cpu: [arm64]
    os: [darwin]

  '@rollup/rollup-darwin-x64@4.43.0':
    resolution: {integrity: sha512-SYwXJgaBYW33Wi/q4ubN+ldWC4DzQY62S4Ll2dgfr/dbPoF50dlQwEaEHSKrQdSjC6oIe1WgzosoaNoHCdNuMg==}
    cpu: [x64]
    os: [darwin]

  '@rollup/rollup-freebsd-arm64@4.43.0':
    resolution: {integrity: sha512-SV+U5sSo0yujrjzBF7/YidieK2iF6E7MdF6EbYxNz94lA+R0wKl3SiixGyG/9Klab6uNBIqsN7j4Y/Fya7wAjQ==}
    cpu: [arm64]
    os: [freebsd]

  '@rollup/rollup-freebsd-x64@4.43.0':
    resolution: {integrity: sha512-J7uCsiV13L/VOeHJBo5SjasKiGxJ0g+nQTrBkAsmQBIdil3KhPnSE9GnRon4ejX1XDdsmK/l30IYLiAaQEO0Cg==}
    cpu: [x64]
    os: [freebsd]

  '@rollup/rollup-linux-arm-gnueabihf@4.43.0':
    resolution: {integrity: sha512-gTJ/JnnjCMc15uwB10TTATBEhK9meBIY+gXP4s0sHD1zHOaIh4Dmy1X9wup18IiY9tTNk5gJc4yx9ctj/fjrIw==}
    cpu: [arm]
    os: [linux]

  '@rollup/rollup-linux-arm-musleabihf@4.43.0':
    resolution: {integrity: sha512-ZJ3gZynL1LDSIvRfz0qXtTNs56n5DI2Mq+WACWZ7yGHFUEirHBRt7fyIk0NsCKhmRhn7WAcjgSkSVVxKlPNFFw==}
    cpu: [arm]
    os: [linux]

  '@rollup/rollup-linux-arm64-gnu@4.43.0':
    resolution: {integrity: sha512-8FnkipasmOOSSlfucGYEu58U8cxEdhziKjPD2FIa0ONVMxvl/hmONtX/7y4vGjdUhjcTHlKlDhw3H9t98fPvyA==}
    cpu: [arm64]
    os: [linux]

  '@rollup/rollup-linux-arm64-musl@4.43.0':
    resolution: {integrity: sha512-KPPyAdlcIZ6S9C3S2cndXDkV0Bb1OSMsX0Eelr2Bay4EsF9yi9u9uzc9RniK3mcUGCLhWY9oLr6er80P5DE6XA==}
    cpu: [arm64]
    os: [linux]

  '@rollup/rollup-linux-loongarch64-gnu@4.43.0':
    resolution: {integrity: sha512-HPGDIH0/ZzAZjvtlXj6g+KDQ9ZMHfSP553za7o2Odegb/BEfwJcR0Sw0RLNpQ9nC6Gy8s+3mSS9xjZ0n3rhcYg==}
    cpu: [loong64]
    os: [linux]

  '@rollup/rollup-linux-powerpc64le-gnu@4.43.0':
    resolution: {integrity: sha512-gEmwbOws4U4GLAJDhhtSPWPXUzDfMRedT3hFMyRAvM9Mrnj+dJIFIeL7otsv2WF3D7GrV0GIewW0y28dOYWkmw==}
    cpu: [ppc64]
    os: [linux]

  '@rollup/rollup-linux-riscv64-gnu@4.43.0':
    resolution: {integrity: sha512-XXKvo2e+wFtXZF/9xoWohHg+MuRnvO29TI5Hqe9xwN5uN8NKUYy7tXUG3EZAlfchufNCTHNGjEx7uN78KsBo0g==}
    cpu: [riscv64]
    os: [linux]

  '@rollup/rollup-linux-riscv64-musl@4.43.0':
    resolution: {integrity: sha512-ruf3hPWhjw6uDFsOAzmbNIvlXFXlBQ4nk57Sec8E8rUxs/AI4HD6xmiiasOOx/3QxS2f5eQMKTAwk7KHwpzr/Q==}
    cpu: [riscv64]
    os: [linux]

  '@rollup/rollup-linux-s390x-gnu@4.43.0':
    resolution: {integrity: sha512-QmNIAqDiEMEvFV15rsSnjoSmO0+eJLoKRD9EAa9rrYNwO/XRCtOGM3A5A0X+wmG+XRrw9Fxdsw+LnyYiZWWcVw==}
    cpu: [s390x]
    os: [linux]

  '@rollup/rollup-linux-x64-gnu@4.43.0':
    resolution: {integrity: sha512-jAHr/S0iiBtFyzjhOkAics/2SrXE092qyqEg96e90L3t9Op8OTzS6+IX0Fy5wCt2+KqeHAkti+eitV0wvblEoQ==}
    cpu: [x64]
    os: [linux]

  '@rollup/rollup-linux-x64-musl@4.43.0':
    resolution: {integrity: sha512-3yATWgdeXyuHtBhrLt98w+5fKurdqvs8B53LaoKD7P7H7FKOONLsBVMNl9ghPQZQuYcceV5CDyPfyfGpMWD9mQ==}
    cpu: [x64]
    os: [linux]

  '@rollup/rollup-win32-arm64-msvc@4.43.0':
    resolution: {integrity: sha512-wVzXp2qDSCOpcBCT5WRWLmpJRIzv23valvcTwMHEobkjippNf+C3ys/+wf07poPkeNix0paTNemB2XrHr2TnGw==}
    cpu: [arm64]
    os: [win32]

  '@rollup/rollup-win32-ia32-msvc@4.43.0':
    resolution: {integrity: sha512-fYCTEyzf8d+7diCw8b+asvWDCLMjsCEA8alvtAutqJOJp/wL5hs1rWSqJ1vkjgW0L2NB4bsYJrpKkiIPRR9dvw==}
    cpu: [ia32]
    os: [win32]

  '@rollup/rollup-win32-x64-msvc@4.43.0':
    resolution: {integrity: sha512-SnGhLiE5rlK0ofq8kzuDkM0g7FN1s5VYY+YSMTibP7CqShxCQvqtNxTARS4xX4PFJfHjG0ZQYX9iGzI3FQh5Aw==}
    cpu: [x64]
    os: [win32]

  '@sec-ant/readable-stream@0.4.1':
    resolution: {integrity: sha512-831qok9r2t8AlxLko40y2ebgSDhenenCatLVeW/uBtnHPyhHOvG0C7TvfgecV+wHzIm5KUICgzmVpWS+IMEAeg==}

  '@shikijs/core@3.13.0':
    resolution: {integrity: sha512-3P8rGsg2Eh2qIHekwuQjzWhKI4jV97PhvYjYUzGqjvJfqdQPz+nMlfWahU24GZAyW1FxFI1sYjyhfh5CoLmIUA==}

  '@shikijs/core@3.9.2':
    resolution: {integrity: sha512-3q/mzmw09B2B6PgFNeiaN8pkNOixWS726IHmJEpjDAcneDPMQmUg2cweT9cWXY4XcyQS3i6mOOUgQz9RRUP6HA==}

  '@shikijs/engine-javascript@3.13.0':
    resolution: {integrity: sha512-Ty7xv32XCp8u0eQt8rItpMs6rU9Ki6LJ1dQOW3V/56PKDcpvfHPnYFbsx5FFUP2Yim34m/UkazidamMNVR4vKg==}

  '@shikijs/engine-oniguruma@3.13.0':
    resolution: {integrity: sha512-O42rBGr4UDSlhT2ZFMxqM7QzIU+IcpoTMzb3W7AlziI1ZF7R8eS2M0yt5Ry35nnnTX/LTLXFPUjRFCIW+Operg==}

  '@shikijs/langs@3.13.0':
    resolution: {integrity: sha512-672c3WAETDYHwrRP0yLy3W1QYB89Hbpj+pO4KhxK6FzIrDI2FoEXNiNCut6BQmEApYLfuYfpgOZaqbY+E9b8wQ==}

  '@shikijs/themes@3.13.0':
    resolution: {integrity: sha512-Vxw1Nm1/Od8jyA7QuAenaV78BG2nSr3/gCGdBkLpfLscddCkzkL36Q5b67SrLLfvAJTOUzW39x4FHVCFriPVgg==}

  '@shikijs/transformers@3.9.2':
    resolution: {integrity: sha512-MW5hT4TyUp6bNAgTExRYLk1NNasVQMTCw1kgbxHcEC0O5cbepPWaB+1k+JzW9r3SP2/R8kiens8/3E6hGKfgsA==}

  '@shikijs/twoslash@3.13.0':
    resolution: {integrity: sha512-OmNKNoZ8Hevt4VKQHfJL+hrsrqLSnW/Nz7RMutuBqXBCIYZWk80HnF9pcXEwRmy9MN0MGRmZCW2rDDP8K7Bxkw==}
    peerDependencies:
      typescript: '>=5.5.0'

  '@shikijs/types@3.13.0':
    resolution: {integrity: sha512-oM9P+NCFri/mmQ8LoFGVfVyemm5Hi27330zuOBp0annwJdKH1kOLndw3zCtAVDehPLg9fKqoEx3Ht/wNZxolfw==}

  '@shikijs/types@3.9.2':
    resolution: {integrity: sha512-/M5L0Uc2ljyn2jKvj4Yiah7ow/W+DJSglVafvWAJ/b8AZDeeRAdMu3c2riDzB7N42VD+jSnWxeP9AKtd4TfYVw==}

  '@shikijs/vitepress-twoslash@3.13.0':
    resolution: {integrity: sha512-YwL/Wsyl1Vfg9wcWFJbpqKn7vySaCKNsSxYL3v5J/z+7Qm+fu15JXrtqEJbT8h/STWeaO7pnR6npgoPQEj8Ewg==}

  '@shikijs/vscode-textmate@10.0.2':
    resolution: {integrity: sha512-83yeghZ2xxin3Nj8z1NMd/NCuca+gsYXswywDy5bHvwlWL8tpTQmzGeUuHd9FC3E/SBEMvzJRwWEOz5gGes9Qg==}

  '@simple-libs/child-process-utils@1.0.1':
    resolution: {integrity: sha512-3nWd8irxvDI6v856wpPCHZ+08iQR0oHTZfzAZmnbsLzf+Sf1odraP6uKOHDZToXq3RPRV/LbqGVlSCogm9cJjg==}
    engines: {node: '>=18'}

  '@simple-libs/stream-utils@1.1.0':
    resolution: {integrity: sha512-6rsHTjodIn/t90lv5snQjRPVtOosM7Vp0AKdrObymq45ojlgVwnpAqdc+0OBBrpEiy31zZ6/TKeIVqV1HwvnuQ==}
    engines: {node: '>=18'}

  '@sindresorhus/is@7.0.2':
    resolution: {integrity: sha512-d9xRovfKNz1SKieM0qJdO+PQonjnnIfSNWfHYnBSJ9hkjm0ZPw6HlxscDXYstp3z+7V2GOFHc+J0CYrYTjqCJw==}
    engines: {node: '>=18'}

  '@sindresorhus/merge-streams@4.0.0':
    resolution: {integrity: sha512-tlqY9xq5ukxTUZBmoOp+m61cqwQD5pHJtFY3Mn8CA8ps6yghLH/Hw8UPdqg4OLmFW3IFlcXnQNmo/dh8HzXYIQ==}
    engines: {node: '>=18'}

  '@speed-highlight/core@1.2.7':
    resolution: {integrity: sha512-0dxmVj4gxg3Jg879kvFS/msl4s9F3T9UXC1InxgOf7t5NvcPD97u/WTA5vL/IxWHMn7qSxBozqrnnE2wvl1m8g==}

  '@tailwindcss/node@4.1.14':
    resolution: {integrity: sha512-hpz+8vFk3Ic2xssIA3e01R6jkmsAhvkQdXlEbRTk6S10xDAtiQiM3FyvZVGsucefq764euO/b8WUW9ysLdThHw==}

  '@tailwindcss/oxide-android-arm64@4.1.14':
    resolution: {integrity: sha512-a94ifZrGwMvbdeAxWoSuGcIl6/DOP5cdxagid7xJv6bwFp3oebp7y2ImYsnZBMTwjn5Ev5xESvS3FFYUGgPODQ==}
    engines: {node: '>= 10'}
    cpu: [arm64]
    os: [android]

  '@tailwindcss/oxide-darwin-arm64@4.1.14':
    resolution: {integrity: sha512-HkFP/CqfSh09xCnrPJA7jud7hij5ahKyWomrC3oiO2U9i0UjP17o9pJbxUN0IJ471GTQQmzwhp0DEcpbp4MZTA==}
    engines: {node: '>= 10'}
    cpu: [arm64]
    os: [darwin]

  '@tailwindcss/oxide-darwin-x64@4.1.14':
    resolution: {integrity: sha512-eVNaWmCgdLf5iv6Qd3s7JI5SEFBFRtfm6W0mphJYXgvnDEAZ5sZzqmI06bK6xo0IErDHdTA5/t7d4eTfWbWOFw==}
    engines: {node: '>= 10'}
    cpu: [x64]
    os: [darwin]

  '@tailwindcss/oxide-freebsd-x64@4.1.14':
    resolution: {integrity: sha512-QWLoRXNikEuqtNb0dhQN6wsSVVjX6dmUFzuuiL09ZeXju25dsei2uIPl71y2Ic6QbNBsB4scwBoFnlBfabHkEw==}
    engines: {node: '>= 10'}
    cpu: [x64]
    os: [freebsd]

  '@tailwindcss/oxide-linux-arm-gnueabihf@4.1.14':
    resolution: {integrity: sha512-VB4gjQni9+F0VCASU+L8zSIyjrLLsy03sjcR3bM0V2g4SNamo0FakZFKyUQ96ZVwGK4CaJsc9zd/obQy74o0Fw==}
    engines: {node: '>= 10'}
    cpu: [arm]
    os: [linux]

  '@tailwindcss/oxide-linux-arm64-gnu@4.1.14':
    resolution: {integrity: sha512-qaEy0dIZ6d9vyLnmeg24yzA8XuEAD9WjpM5nIM1sUgQ/Zv7cVkharPDQcmm/t/TvXoKo/0knI3me3AGfdx6w1w==}
    engines: {node: '>= 10'}
    cpu: [arm64]
    os: [linux]

  '@tailwindcss/oxide-linux-arm64-musl@4.1.14':
    resolution: {integrity: sha512-ISZjT44s59O8xKsPEIesiIydMG/sCXoMBCqsphDm/WcbnuWLxxb+GcvSIIA5NjUw6F8Tex7s5/LM2yDy8RqYBQ==}
    engines: {node: '>= 10'}
    cpu: [arm64]
    os: [linux]

  '@tailwindcss/oxide-linux-x64-gnu@4.1.14':
    resolution: {integrity: sha512-02c6JhLPJj10L2caH4U0zF8Hji4dOeahmuMl23stk0MU1wfd1OraE7rOloidSF8W5JTHkFdVo/O7uRUJJnUAJg==}
    engines: {node: '>= 10'}
    cpu: [x64]
    os: [linux]

  '@tailwindcss/oxide-linux-x64-musl@4.1.14':
    resolution: {integrity: sha512-TNGeLiN1XS66kQhxHG/7wMeQDOoL0S33x9BgmydbrWAb9Qw0KYdd8o1ifx4HOGDWhVmJ+Ul+JQ7lyknQFilO3Q==}
    engines: {node: '>= 10'}
    cpu: [x64]
    os: [linux]

  '@tailwindcss/oxide-wasm32-wasi@4.1.14':
    resolution: {integrity: sha512-uZYAsaW/jS/IYkd6EWPJKW/NlPNSkWkBlaeVBi/WsFQNP05/bzkebUL8FH1pdsqx4f2fH/bWFcUABOM9nfiJkQ==}
    engines: {node: '>=14.0.0'}
    cpu: [wasm32]
    bundledDependencies:
      - '@napi-rs/wasm-runtime'
      - '@emnapi/core'
      - '@emnapi/runtime'
      - '@tybys/wasm-util'
      - '@emnapi/wasi-threads'
      - tslib

  '@tailwindcss/oxide-win32-arm64-msvc@4.1.14':
    resolution: {integrity: sha512-Az0RnnkcvRqsuoLH2Z4n3JfAef0wElgzHD5Aky/e+0tBUxUhIeIqFBTMNQvmMRSP15fWwmvjBxZ3Q8RhsDnxAA==}
    engines: {node: '>= 10'}
    cpu: [arm64]
    os: [win32]

  '@tailwindcss/oxide-win32-x64-msvc@4.1.14':
    resolution: {integrity: sha512-ttblVGHgf68kEE4om1n/n44I0yGPkCPbLsqzjvybhpwa6mKKtgFfAzy6btc3HRmuW7nHe0OOrSeNP9sQmmH9XA==}
    engines: {node: '>= 10'}
    cpu: [x64]
    os: [win32]

  '@tailwindcss/oxide@4.1.14':
    resolution: {integrity: sha512-23yx+VUbBwCg2x5XWdB8+1lkPajzLmALEfMb51zZUBYaYVPDQvBSD/WYDqiVyBIo2BZFa3yw1Rpy3G2Jp+K0dw==}
    engines: {node: '>= 10'}

  '@tailwindcss/postcss@4.1.14':
    resolution: {integrity: sha512-BdMjIxy7HUNThK87C7BC8I1rE8BVUsfNQSI5siQ4JK3iIa3w0XyVvVL9SXLWO//CtYTcp1v7zci0fYwJOjB+Zg==}

  '@tailwindcss/vite@4.1.14':
    resolution: {integrity: sha512-BoFUoU0XqgCUS1UXWhmDJroKKhNXeDzD7/XwabjkDIAbMnc4ULn5e2FuEuBbhZ6ENZoSYzKlzvZ44Yr6EUDUSA==}
    peerDependencies:
      vite: workspace:rolldown-vite@*

  '@tybys/wasm-util@0.10.0':
    resolution: {integrity: sha512-VyyPYFlOMNylG45GoAe0xDoLwWuowvf92F9kySqzYh8vmYm7D2u4iUJKa1tOUpS70Ku13ASrOkS4ScXFsTaCNQ==}

  '@tybys/wasm-util@0.10.1':
    resolution: {integrity: sha512-9tTaPJLSiejZKx+Bmog4uSubteqTvFrVrURwkmHixBo0G4seD0zUxp98E1DzUBJxLQ3NPwXrGKDiVjwx/DpPsg==}

  '@tybys/wasm-util@0.9.0':
    resolution: {integrity: sha512-6+7nlbMVX/PVDCwaIQ8nTOPveOcFLSt8GcXdx8hD0bt39uWxYT88uXzqTd4fTvqta7oeUJqudepapKNt2DYJFw==}

  '@type-challenges/utils@0.1.1':
    resolution: {integrity: sha512-A7ljYfBM+FLw+NDyuYvGBJiCEV9c0lPWEAdzfOAkb3JFqfLl0Iv/WhWMMARHiRKlmmiD1g8gz/507yVvHdQUYA==}

  '@types/babel__core@7.20.5':
    resolution: {integrity: sha512-qoQprZvz5wQFJwMDqeseRXWv3rqMvhgpbXFfVyWhbx9X47POIA6i/+dXefEmZKoAgOaTdaIgNSMqMIU61yRyzA==}

  '@types/babel__generator@7.6.8':
    resolution: {integrity: sha512-ASsj+tpEDsEiFr1arWrlN6V3mdfjRMZt6LtK/Vp/kreFLnr5QH5+DhvD5nINYZXzwJvXeGq+05iUXcAzVrqWtw==}

  '@types/babel__preset-env@7.10.0':
    resolution: {integrity: sha512-LS8hRb/8TQir2f8W9/s5enDtrRS2F/6fsdkVw5ePHp6Q8SrSJHOGtWnP93ryaYMmg2du03vOsiGrl5mllz4uDA==}

  '@types/babel__template@7.4.4':
    resolution: {integrity: sha512-h/NUaSyG5EyxBIp8YRxo4RMe2/qQgvyowRwVMzhYhBCONbW8PUsg4lkFMrhgZhUe5z3L3MiLDuvyJ/CaPa2A8A==}

  '@types/babel__traverse@7.20.6':
    resolution: {integrity: sha512-r1bzfrm0tomOI8g1SzvCaQHo6Lcv6zu0EA+W2kHrt8dyrHQxGzBBL4kdkzIS+jBMV+EYcMAEAqXqYaLJq5rOZg==}

  '@types/body-parser@1.19.5':
    resolution: {integrity: sha512-fB3Zu92ucau0iQ0JMCFQE7b/dv8Ot07NI3KaZIkIUNXq82k4eBAqUaneXfleGY9JWskeS9y+u0nXMyspcuQrCg==}

  '@types/chai@5.2.2':
    resolution: {integrity: sha512-8kB30R7Hwqf40JPiKhVzodJs2Qc1ZJ5zuT3uzw5Hq/dhNCl3G3l83jfpdI1e20BP348+fV7VIL/+FxaXkqBmWg==}

  '@types/connect@3.4.38':
    resolution: {integrity: sha512-K6uROf1LD88uDQqJCktA4yzL1YYAK6NgfsI0v/mTgyPKWsX1CnJ0XPSDhViejru1GcRkLWb8RlzFYJRqGUbaug==}

  '@types/convert-source-map@2.0.3':
    resolution: {integrity: sha512-ag0BfJLZf6CQz8VIuRIEYQ5Ggwk/82uvTQf27RcpyDNbY0Vw49LIPqAxk5tqYfrCs9xDaIMvl4aj7ZopnYL8bA==}

  '@types/cross-spawn@6.0.6':
    resolution: {integrity: sha512-fXRhhUkG4H3TQk5dBhQ7m/JDdSNHKwR2BBia62lhwEIq9xGiQKLxd6LymNhn47SjXhsUEPmxi+PKw2OkW4LLjA==}

  '@types/debug@4.1.12':
    resolution: {integrity: sha512-vIChWdVG3LG1SMxEvI/AK+FWJthlrqlTu7fbrlywTkkaONwk/UAGaULXRlf8vkzFBLVm0zkMdCquhL5aOjhXPQ==}

  '@types/deep-eql@4.0.2':
    resolution: {integrity: sha512-c9h9dVVMigMPc4bwTvC5dxqtqJZwQPePsWjPlpSOnojbor6pGqdk541lfA7AqFQr5pB1BRdq0juY9db81BwyFw==}

  '@types/escape-html@1.0.4':
    resolution: {integrity: sha512-qZ72SFTgUAZ5a7Tj6kf2SHLetiH5S6f8G5frB2SPQ3EyF02kxdyBFf4Tz4banE3xCgGnKgWLt//a6VuYHKYJTg==}

  '@types/estree@1.0.6':
    resolution: {integrity: sha512-AYnb1nQyY49te+VRAVgmzfcgjYS91mY5P0TKUDCLEM+gNnA+3T6rWITXRLYCpahpqSQbN5cE+gHpnPyXjHWxcw==}

  '@types/estree@1.0.7':
    resolution: {integrity: sha512-w28IoSUCJpidD/TGviZwwMJckNESJZXFu7NBZ5YJ4mEUnNraUn9Pm8HSZm/jDF1pDWYKspWE7oVphigUPRakIQ==}

  '@types/estree@1.0.8':
    resolution: {integrity: sha512-dWHzHa2WqEXI/O1E9OjrocMTKJl2mSrEolh1Iomrv6U+JuNwaHXsXx9bLu5gG7BUWFIN0skIQJQ/L1rIex4X6w==}

  '@types/etag@1.8.4':
    resolution: {integrity: sha512-f1z/UMth8gQ6636NBqhFmJ3zES7EuDcUnV6K1gl1osHp+85KPKX+VixYWUpqLkw1fftCagyHJjJOZjZkEi2rHw==}

  '@types/express-serve-static-core@5.0.6':
    resolution: {integrity: sha512-3xhRnjJPkULekpSzgtoNYYcTWgEZkp4myc+Saevii5JPnHNvHMRlBSHDbs7Bh1iPPoVTERHEZXyhyLbMEsExsA==}

  '@types/express@5.0.3':
    resolution: {integrity: sha512-wGA0NX93b19/dZC1J18tKWVIYWyyF2ZjT9vin/NRu0qzzvfVzWjs04iq2rQ3H65vCTQYlRqs3YHfY7zjdV+9Kw==}

  '@types/hast@3.0.4':
    resolution: {integrity: sha512-WPs+bbQw5aCj+x6laNGWLH3wviHtoCv/P3+otBhbOhJgG8qtpdAMlTCxLtsTWA7LH1Oh/bFCHsBn0TPS5m30EQ==}

  '@types/http-errors@2.0.4':
    resolution: {integrity: sha512-D0CFMMtydbJAegzOyHjtiKPLlvnm3iTZyZRSZoLq2mRhDdmLfIWOCYPfQJ4cu2erKghU++QvjcUjp/5h7hESpA==}

  '@types/json-schema@7.0.15':
    resolution: {integrity: sha512-5+fP8P8MFNC+AyZCDxrB2pkZFPGzqQWUzpSeuuVLvm8VMcorNYavBqoFcxK8bQz4Qsbn4oUEEem4wDLfcysGHA==}

  '@types/less@3.0.8':
    resolution: {integrity: sha512-Gjm4+H9noDJgu5EdT3rUw5MhPBag46fiOy27BefvWkNL8mlZnKnCaVVVTLKj6RYXed9b62CPKnPav9govyQDzA==}

  '@types/linkify-it@5.0.0':
    resolution: {integrity: sha512-sVDA58zAw4eWAffKOaQH5/5j3XeayukzDk+ewSsnv3p4yJEZHCCzMDiZM8e0OUrRvmpGZ85jf4yDHkHsgBNr9Q==}

  '@types/lodash@4.17.16':
    resolution: {integrity: sha512-HX7Em5NYQAXKW+1T+FiuG27NGwzJfCX3s1GjOa7ujxZa52kjJLOr4FUxT+giF6Tgxv1e+/czV/iTtBw27WTU9g==}

  '@types/markdown-it@14.1.2':
    resolution: {integrity: sha512-promo4eFwuiW+TfGxhi+0x3czqTYJkG8qB17ZUJiVF10Xm7NLVRSLUsfRTU/6h1e24VvRnXCx+hG7li58lkzog==}

  '@types/mdast@4.0.4':
    resolution: {integrity: sha512-kGaNbPh1k7AFzgpud/gMdvIm5xuECykRR+JnWKQno9TAXVa6WIVCGTPvYGekIDL4uwCZQSYbUxNBSb1aUo79oA==}

  '@types/mdurl@2.0.0':
    resolution: {integrity: sha512-RGdgjQUZba5p6QEFAVx2OGb8rQDL/cPRG7GiedRzMcJ1tYnUANBncjbSB1NRGwbvjcPeikRABz2nshyPk1bhWg==}

  '@types/mime@1.3.5':
    resolution: {integrity: sha512-/pyBZWSLD2n0dcHE3hq8s8ZvcETHtEuF+3E7XVt0Ig2nvsVQXdghHVcEkIWjy9A0wKfTn97a/PSDYohKIlnP/w==}

  '@types/ms@2.1.0':
    resolution: {integrity: sha512-GsCCIZDE/p3i96vtEqx+7dBUGXrc7zeSK3wwPHIaRThS+9OhWIXRqzs4d6k1SVU8g91DrNRWxWUGhp5KXQb2VA==}

  '@types/node@22.18.11':
    resolution: {integrity: sha512-Gd33J2XIrXurb+eT2ktze3rJAfAp9ZNjlBdh4SVgyrKEOADwCbdUDaK7QgJno8Ue4kcajscsKqu6n8OBG3hhCQ==}

  '@types/normalize-package-data@2.4.4':
    resolution: {integrity: sha512-37i+OaWTh9qeK4LSHPsyRC7NahnGotNuZvjLSgcPzblpHB3rrCJxAOgI5gCdKm7coonsaX1Of0ILiTcnZjbfxA==}

  '@types/picomatch@4.0.2':
    resolution: {integrity: sha512-qHHxQ+P9PysNEGbALT8f8YOSHW0KJu6l2xU8DYY0fu/EmGxXdVnuTLvFUvBgPJMSqXq29SYHveejeAha+4AYgA==}

  '@types/pnpapi@0.0.5':
    resolution: {integrity: sha512-tjymquatF9seZGE3GcN1barqNqpmyEpqIN0rBKTcoZWwgDC0SgBp5LFqCRJE6YhzXA7TjpXbpTdcL5A8cwyryw==}

  '@types/qs@6.9.18':
    resolution: {integrity: sha512-kK7dgTYDyGqS+e2Q4aK9X3D7q234CIZ1Bv0q/7Z5IwRDoADNU81xXJK/YVyLbLTZCoIwUoDoffFeF+p/eIklAA==}

  '@types/range-parser@1.2.7':
    resolution: {integrity: sha512-hKormJbkJqzQGhziax5PItDUTMAM9uE2XXQmM37dyd4hVM+5aVl7oVxMVUiVQn2oCQFN/LKCZdvSM0pFRqbSmQ==}

  '@types/react-dom@19.2.2':
    resolution: {integrity: sha512-9KQPoO6mZCi7jcIStSnlOWn2nEF3mNmyr3rIAsGnAbQKYbRLyqmeSc39EVgtxXVia+LMT8j3knZLAZAh+xLmrw==}
    peerDependencies:
      '@types/react': ^19.2.0

  '@types/react@19.2.2':
    resolution: {integrity: sha512-6mDvHUFSjyT2B2yeNx2nUgMxh9LtOWvkhIU3uePn2I2oyNymUAX1NIsdgviM4CH+JSrp2D2hsMvJOkxY+0wNRA==}

  '@types/send@0.17.4':
    resolution: {integrity: sha512-x2EM6TJOybec7c52BX0ZspPodMsQUd5L6PRwOunVyVUhXiBSKf3AezDL8Dgvgt5o0UfKNfuA0eMLr2wLT4AiBA==}

  '@types/serve-static@1.15.7':
    resolution: {integrity: sha512-W8Ym+h8nhuRwaKPaDw34QUkwsGi6Rc4yYqvKFo5rm2FUEhCFbzVWrxXUxuKK8TASjWsysJY0nsmNCGhCOIsrOw==}

  '@types/stylus@0.48.43':
    resolution: {integrity: sha512-72dv/zdhuyXWVHUXG2VTPEQdOG+oen95/DNFx2aMFFaY6LoITI6PwEqf5x31JF49kp2w9hvUzkNfTGBIeg61LQ==}

  '@types/unist@3.0.3':
    resolution: {integrity: sha512-ko/gIFJRv177XgZsZcBwnqJN5x/Gien8qNOn0D5bQU/zAzVf9Zt3BlcUiLqhV9y4ARk0GbT3tnUiPNgnTXzc/Q==}

  '@types/web-bluetooth@0.0.21':
    resolution: {integrity: sha512-oIQLCGWtcFZy2JW77j9k8nHzAOpqMHLQejDA48XXMWH6tjCQHz5RCFz1bzsmROyL6PUm+LLnUiI4BCn221inxA==}

  '@types/ws@8.18.1':
    resolution: {integrity: sha512-ThVF6DCVhA8kUGy+aazFQ4kXQ7E1Ty7A3ypFOe0IcJV8O/M511G99AW24irKrW56Wt44yG9+ij8FaqoBGkuBXg==}

  '@typescript-eslint/eslint-plugin@8.46.1':
    resolution: {integrity: sha512-rUsLh8PXmBjdiPY+Emjz9NX2yHvhS11v0SR6xNJkm5GM1MO9ea/1GoDKlHHZGrOJclL/cZ2i/vRUYVtjRhrHVQ==}
    engines: {node: ^18.18.0 || ^20.9.0 || >=21.1.0}
    peerDependencies:
      '@typescript-eslint/parser': ^8.46.1
      eslint: ^8.57.0 || ^9.0.0
      typescript: '>=4.8.4 <6.0.0'

  '@typescript-eslint/parser@8.46.1':
    resolution: {integrity: sha512-6JSSaBZmsKvEkbRUkf7Zj7dru/8ZCrJxAqArcLaVMee5907JdtEbKGsZ7zNiIm/UAkpGUkaSMZEXShnN2D1HZA==}
    engines: {node: ^18.18.0 || ^20.9.0 || >=21.1.0}
    peerDependencies:
      eslint: ^8.57.0 || ^9.0.0
      typescript: '>=4.8.4 <6.0.0'

  '@typescript-eslint/project-service@8.46.1':
    resolution: {integrity: sha512-FOIaFVMHzRskXr5J4Jp8lFVV0gz5ngv3RHmn+E4HYxSJ3DgDzU7fVI1/M7Ijh1zf6S7HIoaIOtln1H5y8V+9Zg==}
    engines: {node: ^18.18.0 || ^20.9.0 || >=21.1.0}
    peerDependencies:
      typescript: '>=4.8.4 <6.0.0'

  '@typescript-eslint/scope-manager@8.46.1':
    resolution: {integrity: sha512-weL9Gg3/5F0pVQKiF8eOXFZp8emqWzZsOJuWRUNtHT+UNV2xSJegmpCNQHy37aEQIbToTq7RHKhWvOsmbM680A==}
    engines: {node: ^18.18.0 || ^20.9.0 || >=21.1.0}

  '@typescript-eslint/tsconfig-utils@8.46.1':
    resolution: {integrity: sha512-X88+J/CwFvlJB+mK09VFqx5FE4H5cXD+H/Bdza2aEWkSb8hnWIQorNcscRl4IEo1Cz9VI/+/r/jnGWkbWPx54g==}
    engines: {node: ^18.18.0 || ^20.9.0 || >=21.1.0}
    peerDependencies:
      typescript: '>=4.8.4 <6.0.0'

  '@typescript-eslint/type-utils@8.46.1':
    resolution: {integrity: sha512-+BlmiHIiqufBxkVnOtFwjah/vrkF4MtKKvpXrKSPLCkCtAp8H01/VV43sfqA98Od7nJpDcFnkwgyfQbOG0AMvw==}
    engines: {node: ^18.18.0 || ^20.9.0 || >=21.1.0}
    peerDependencies:
      eslint: ^8.57.0 || ^9.0.0
      typescript: '>=4.8.4 <6.0.0'

  '@typescript-eslint/types@8.35.1':
    resolution: {integrity: sha512-q/O04vVnKHfrrhNAscndAn1tuQhIkwqnaW+eu5waD5IPts2eX1dgJxgqcPx5BX109/qAz7IG6VrEPTOYKCNfRQ==}
    engines: {node: ^18.18.0 || ^20.9.0 || >=21.1.0}

  '@typescript-eslint/types@8.46.1':
    resolution: {integrity: sha512-C+soprGBHwWBdkDpbaRC4paGBrkIXxVlNohadL5o0kfhsXqOC6GYH2S/Obmig+I0HTDl8wMaRySwrfrXVP8/pQ==}
    engines: {node: ^18.18.0 || ^20.9.0 || >=21.1.0}

  '@typescript-eslint/typescript-estree@8.46.1':
    resolution: {integrity: sha512-uIifjT4s8cQKFQ8ZBXXyoUODtRoAd7F7+G8MKmtzj17+1UbdzFl52AzRyZRyKqPHhgzvXunnSckVu36flGy8cg==}
    engines: {node: ^18.18.0 || ^20.9.0 || >=21.1.0}
    peerDependencies:
      typescript: '>=4.8.4 <6.0.0'

  '@typescript-eslint/utils@8.46.1':
    resolution: {integrity: sha512-vkYUy6LdZS7q1v/Gxb2Zs7zziuXN0wxqsetJdeZdRe/f5dwJFglmuvZBfTUivCtjH725C1jWCDfpadadD95EDQ==}
    engines: {node: ^18.18.0 || ^20.9.0 || >=21.1.0}
    peerDependencies:
      eslint: ^8.57.0 || ^9.0.0
      typescript: '>=4.8.4 <6.0.0'

  '@typescript-eslint/visitor-keys@8.46.1':
    resolution: {integrity: sha512-ptkmIf2iDkNUjdeu2bQqhFPV1m6qTnFFjg7PPDjxKWaMaP0Z6I9l30Jr3g5QqbZGdw8YdYvLp+XnqnWWZOg/NA==}
    engines: {node: ^18.18.0 || ^20.9.0 || >=21.1.0}

  '@typescript/vfs@1.6.1':
    resolution: {integrity: sha512-JwoxboBh7Oz1v38tPbkrZ62ZXNHAk9bJ7c9x0eI5zBfBnBYGhURdbnh7Z4smN/MV48Y5OCcZb58n972UtbazsA==}
    peerDependencies:
      typescript: '*'

  '@ungap/structured-clone@1.3.0':
    resolution: {integrity: sha512-WmoN8qaIAo7WTYWbAZuG8PYEhn5fkz7dZrqTBZ7dtt//lL2Gwms1IcnQ5yHqjDfX8Ft5j4YzDM23f87zBfDe9g==}

  '@unrs/resolver-binding-android-arm-eabi@1.9.2':
    resolution: {integrity: sha512-tS+lqTU3N0kkthU+rYp0spAYq15DU8ld9kXkaKg9sbQqJNF+WPMuNHZQGCgdxrUOEO0j22RKMwRVhF1HTl+X8A==}
    cpu: [arm]
    os: [android]

  '@unrs/resolver-binding-android-arm64@1.9.2':
    resolution: {integrity: sha512-MffGiZULa/KmkNjHeuuflLVqfhqLv1vZLm8lWIyeADvlElJ/GLSOkoUX+5jf4/EGtfwrNFcEaB8BRas03KT0/Q==}
    cpu: [arm64]
    os: [android]

  '@unrs/resolver-binding-darwin-arm64@1.9.2':
    resolution: {integrity: sha512-dzJYK5rohS1sYl1DHdJ3mwfwClJj5BClQnQSyAgEfggbUwA9RlROQSSbKBLqrGfsiC/VyrDPtbO8hh56fnkbsQ==}
    cpu: [arm64]
    os: [darwin]

  '@unrs/resolver-binding-darwin-x64@1.9.2':
    resolution: {integrity: sha512-gaIMWK+CWtXcg9gUyznkdV54LzQ90S3X3dn8zlh+QR5Xy7Y+Efqw4Rs4im61K1juy4YNb67vmJsCDAGOnIeffQ==}
    cpu: [x64]
    os: [darwin]

  '@unrs/resolver-binding-freebsd-x64@1.9.2':
    resolution: {integrity: sha512-S7QpkMbVoVJb0xwHFwujnwCAEDe/596xqY603rpi/ioTn9VDgBHnCCxh+UFrr5yxuMH+dliHfjwCZJXOPJGPnw==}
    cpu: [x64]
    os: [freebsd]

  '@unrs/resolver-binding-linux-arm-gnueabihf@1.9.2':
    resolution: {integrity: sha512-+XPUMCuCCI80I46nCDFbGum0ZODP5NWGiwS3Pj8fOgsG5/ctz+/zzuBlq/WmGa+EjWZdue6CF0aWWNv84sE1uw==}
    cpu: [arm]
    os: [linux]

  '@unrs/resolver-binding-linux-arm-musleabihf@1.9.2':
    resolution: {integrity: sha512-sqvUyAd1JUpwbz33Ce2tuTLJKM+ucSsYpPGl2vuFwZnEIg0CmdxiZ01MHQ3j6ExuRqEDUCy8yvkDKvjYFPb8Zg==}
    cpu: [arm]
    os: [linux]

  '@unrs/resolver-binding-linux-arm64-gnu@1.9.2':
    resolution: {integrity: sha512-UYA0MA8ajkEDCFRQdng/FVx3F6szBvk3EPnkTTQuuO9lV1kPGuTB+V9TmbDxy5ikaEgyWKxa4CI3ySjklZ9lFA==}
    cpu: [arm64]
    os: [linux]

  '@unrs/resolver-binding-linux-arm64-musl@1.9.2':
    resolution: {integrity: sha512-P/CO3ODU9YJIHFqAkHbquKtFst0COxdphc8TKGL5yCX75GOiVpGqd1d15ahpqu8xXVsqP4MGFP2C3LRZnnL5MA==}
    cpu: [arm64]
    os: [linux]

  '@unrs/resolver-binding-linux-ppc64-gnu@1.9.2':
    resolution: {integrity: sha512-uKStFlOELBxBum2s1hODPtgJhY4NxYJE9pAeyBgNEzHgTqTiVBPjfTlPFJkfxyTjQEuxZbbJlJnMCrRgD7ubzw==}
    cpu: [ppc64]
    os: [linux]

  '@unrs/resolver-binding-linux-riscv64-gnu@1.9.2':
    resolution: {integrity: sha512-LkbNnZlhINfY9gK30AHs26IIVEZ9PEl9qOScYdmY2o81imJYI4IMnJiW0vJVtXaDHvBvxeAgEy5CflwJFIl3tQ==}
    cpu: [riscv64]
    os: [linux]

  '@unrs/resolver-binding-linux-riscv64-musl@1.9.2':
    resolution: {integrity: sha512-vI+e6FzLyZHSLFNomPi+nT+qUWN4YSj8pFtQZSFTtmgFoxqB6NyjxSjAxEC1m93qn6hUXhIsh8WMp+fGgxCoRg==}
    cpu: [riscv64]
    os: [linux]

  '@unrs/resolver-binding-linux-s390x-gnu@1.9.2':
    resolution: {integrity: sha512-sSO4AlAYhSM2RAzBsRpahcJB1msc6uYLAtP6pesPbZtptF8OU/CbCPhSRW6cnYOGuVmEmWVW5xVboAqCnWTeHQ==}
    cpu: [s390x]
    os: [linux]

  '@unrs/resolver-binding-linux-x64-gnu@1.9.2':
    resolution: {integrity: sha512-jkSkwch0uPFva20Mdu8orbQjv2A3G88NExTN2oPTI1AJ+7mZfYW3cDCTyoH6OnctBKbBVeJCEqh0U02lTkqD5w==}
    cpu: [x64]
    os: [linux]

  '@unrs/resolver-binding-linux-x64-musl@1.9.2':
    resolution: {integrity: sha512-Uk64NoiTpQbkpl+bXsbeyOPRpUoMdcUqa+hDC1KhMW7aN1lfW8PBlBH4mJ3n3Y47dYE8qi0XTxy1mBACruYBaw==}
    cpu: [x64]
    os: [linux]

  '@unrs/resolver-binding-wasm32-wasi@1.9.2':
    resolution: {integrity: sha512-EpBGwkcjDicjR/ybC0g8wO5adPNdVuMrNalVgYcWi+gYtC1XYNuxe3rufcO7dA76OHGeVabcO6cSkPJKVcbCXQ==}
    engines: {node: '>=14.0.0'}
    cpu: [wasm32]

  '@unrs/resolver-binding-win32-arm64-msvc@1.9.2':
    resolution: {integrity: sha512-EdFbGn7o1SxGmN6aZw9wAkehZJetFPao0VGZ9OMBwKx6TkvDuj6cNeLimF/Psi6ts9lMOe+Dt6z19fZQ9Ye2fw==}
    cpu: [arm64]
    os: [win32]

  '@unrs/resolver-binding-win32-ia32-msvc@1.9.2':
    resolution: {integrity: sha512-JY9hi1p7AG+5c/dMU8o2kWemM8I6VZxfGwn1GCtf3c5i+IKcMo2NQ8OjZ4Z3/itvY/Si3K10jOBQn7qsD/whUA==}
    cpu: [ia32]
    os: [win32]

  '@unrs/resolver-binding-win32-x64-msvc@1.9.2':
    resolution: {integrity: sha512-ryoo+EB19lMxAd80ln9BVf8pdOAxLb97amrQ3SFN9OCRn/5M5wvwDgAe4i8ZjhpbiHoDeP8yavcTEnpKBo7lZg==}
    cpu: [x64]
    os: [win32]

  '@vitejs/longfilename-aaaaaaaaaaaaaaaaaaaaaaaaaaaaaaaaaaaaaaaaaaaaaaaaaaaaaaaaaaaaaaaaaaaaaaaaaaaaaaaaaaaaaaaaaaaaaaaaaaaaaaaaaaaaaaaaaaaaaaaaaaaaaaaaaaaaaaaaaaaaaaaaaaaaaaaaaaaaaaaaaaaaaaaaaaaaaaaaaaaaaaaaaaaa@file:playground/optimize-deps/longfilename':
    resolution: {directory: playground/optimize-deps/longfilename, type: directory}

  '@vitejs/plugin-legacy@https://pkg.pr.new/vitejs/rolldown-vite/@vitejs/plugin-legacy@a2594ec':
    resolution: {tarball: https://pkg.pr.new/vitejs/rolldown-vite/@vitejs/plugin-legacy@a2594ec}
    version: 7.2.0
    engines: {node: ^20.19.0 || >=22.12.0}
    peerDependencies:
      terser: ^5.16.0
      vite: workspace:rolldown-vite@*

  '@vitejs/plugin-vue@6.0.1':
    resolution: {integrity: sha512-+MaE752hU0wfPFJEUAIxqw18+20euHHdxVtMvbFcOEpjEyfqXH/5DCoTHiVJ0J29EhTJdoTkjEv5YBKU9dnoTw==}
    engines: {node: ^20.19.0 || >=22.12.0}
    peerDependencies:
      vite: workspace:rolldown-vite@*
      vue: ^3.2.25

  '@vitejs/release-scripts@1.6.0':
    resolution: {integrity: sha512-XV+w22Fvn+wqDtEkz8nQIJzvmRVSh90c2xvOO7cX9fkX8+39ZJpYRiXDIRJG1JRnF8khm1rHjulid+l+khc7TQ==}

  '@vitejs/require@file:playground/json/dep-json-require':
    resolution: {directory: playground/json/dep-json-require, type: directory}

  '@vitejs/test-added-in-entries@file:playground/optimize-deps/added-in-entries':
    resolution: {directory: playground/optimize-deps/added-in-entries, type: directory}

  '@vitejs/test-alias-original@file:playground/ssr-alias/alias-original':
    resolution: {directory: playground/ssr-alias/alias-original, type: directory}

  '@vitejs/test-aliased-module@file:playground/alias/dir/module':
    resolution: {directory: playground/alias/dir/module, type: directory}

  '@vitejs/test-browser-exports@file:playground/ssr-webworker/browser-exports':
    resolution: {directory: playground/ssr-webworker/browser-exports, type: directory}

  '@vitejs/test-commonjs-dep@file:playground/define/commonjs-dep':
    resolution: {directory: playground/define/commonjs-dep, type: directory}

  '@vitejs/test-css-js-dep@file:playground/css/css-js-dep':
    resolution: {directory: playground/css/css-js-dep, type: directory}

  '@vitejs/test-css-lib@file:playground/ssr-deps/css-lib':
    resolution: {directory: playground/ssr-deps/css-lib, type: directory}

  '@vitejs/test-css-proxy-dep-nested@file:playground/css/css-proxy-dep-nested':
    resolution: {directory: playground/css/css-proxy-dep-nested, type: directory}

  '@vitejs/test-css-proxy-dep@file:playground/css/css-proxy-dep':
    resolution: {directory: playground/css/css-proxy-dep, type: directory}

  '@vitejs/test-deep-import@file:playground/ssr-resolve/deep-import':
    resolution: {directory: playground/ssr-resolve/deep-import, type: directory}

  '@vitejs/test-define-properties-exports@file:playground/ssr-deps/define-properties-exports':
    resolution: {directory: playground/ssr-deps/define-properties-exports, type: directory}

  '@vitejs/test-define-property-exports@file:playground/ssr-deps/define-property-exports':
    resolution: {directory: playground/ssr-deps/define-property-exports, type: directory}

  '@vitejs/test-dep-a@file:playground/preload/dep-a':
    resolution: {directory: playground/preload/dep-a, type: directory}

  '@vitejs/test-dep-alias-using-absolute-path@file:playground/optimize-deps/dep-alias-using-absolute-path':
    resolution: {directory: playground/optimize-deps/dep-alias-using-absolute-path, type: directory}

  '@vitejs/test-dep-cjs-browser-field-bare@file:playground/optimize-deps/dep-cjs-browser-field-bare':
    resolution: {directory: playground/optimize-deps/dep-cjs-browser-field-bare, type: directory}

  '@vitejs/test-dep-cjs-compiled-from-cjs@file:playground/optimize-deps/dep-cjs-compiled-from-cjs':
    resolution: {directory: playground/optimize-deps/dep-cjs-compiled-from-cjs, type: directory}

  '@vitejs/test-dep-cjs-compiled-from-esm@file:playground/optimize-deps/dep-cjs-compiled-from-esm':
    resolution: {directory: playground/optimize-deps/dep-cjs-compiled-from-esm, type: directory}

  '@vitejs/test-dep-cjs-external-package-omit-js-suffix@file:playground/optimize-deps/dep-cjs-external-package-omit-js-suffix':
    resolution: {directory: playground/optimize-deps/dep-cjs-external-package-omit-js-suffix, type: directory}

  '@vitejs/test-dep-cjs-with-assets@file:playground/optimize-deps/dep-cjs-with-assets':
    resolution: {directory: playground/optimize-deps/dep-cjs-with-assets, type: directory}

  '@vitejs/test-dep-cjs-with-external-deps@file:playground/optimize-deps/dep-cjs-with-external-deps':
    resolution: {directory: playground/optimize-deps/dep-cjs-with-external-deps, type: directory}

  '@vitejs/test-dep-conditions@file:packages/vite/src/node/__tests__/fixtures/test-dep-conditions':
    resolution: {directory: packages/vite/src/node/__tests__/fixtures/test-dep-conditions, type: directory}

  '@vitejs/test-dep-css-require@file:playground/optimize-deps/dep-css-require':
    resolution: {directory: playground/optimize-deps/dep-css-require, type: directory}

  '@vitejs/test-dep-esbuild-plugin-transform@file:playground/optimize-deps/dep-esbuild-plugin-transform':
    resolution: {directory: playground/optimize-deps/dep-esbuild-plugin-transform, type: directory}

  '@vitejs/test-dep-esm-dummy-node-builtin@file:playground/optimize-deps/dep-esm-dummy-node-builtin':
    resolution: {directory: playground/optimize-deps/dep-esm-dummy-node-builtin, type: directory}

  '@vitejs/test-dep-esm-external@file:playground/optimize-deps/dep-esm-external':
    resolution: {directory: playground/optimize-deps/dep-esm-external, type: directory}

  '@vitejs/test-dep-including-a@file:playground/preload/dep-including-a':
    resolution: {directory: playground/preload/dep-including-a, type: directory}

  '@vitejs/test-dep-incompatible@file:playground/optimize-deps/dep-incompatible':
    resolution: {directory: playground/optimize-deps/dep-incompatible, type: directory}

  '@vitejs/test-dep-no-discovery@file:playground/optimize-deps-no-discovery/dep-no-discovery':
    resolution: {directory: playground/optimize-deps-no-discovery/dep-no-discovery, type: directory}

  '@vitejs/test-dep-node-env@file:playground/optimize-deps/dep-node-env':
    resolution: {directory: playground/optimize-deps/dep-node-env, type: directory}

  '@vitejs/test-dep-non-optimized@file:playground/optimize-deps/dep-non-optimized':
    resolution: {directory: playground/optimize-deps/dep-non-optimized, type: directory}

  '@vitejs/test-dep-not-js@file:playground/optimize-deps/dep-not-js':
    resolution: {directory: playground/optimize-deps/dep-not-js, type: directory}

  '@vitejs/test-dep-optimize-exports-with-glob@file:playground/optimize-deps/dep-optimize-exports-with-glob':
    resolution: {directory: playground/optimize-deps/dep-optimize-exports-with-glob, type: directory}

  '@vitejs/test-dep-optimize-exports-with-root-glob@file:playground/optimize-deps/dep-optimize-exports-with-root-glob':
    resolution: {directory: playground/optimize-deps/dep-optimize-exports-with-root-glob, type: directory}

  '@vitejs/test-dep-optimize-with-glob@file:playground/optimize-deps/dep-optimize-with-glob':
    resolution: {directory: playground/optimize-deps/dep-optimize-with-glob, type: directory}

  '@vitejs/test-dep-relative-to-main@file:playground/optimize-deps/dep-relative-to-main':
    resolution: {directory: playground/optimize-deps/dep-relative-to-main, type: directory}

  '@vitejs/test-dep-self-reference-url-worker@file:playground/worker/dep-self-reference-url-worker':
    resolution: {directory: playground/worker/dep-self-reference-url-worker, type: directory}

  '@vitejs/test-dep-source-map-no-sources@file:playground/optimize-deps/dep-source-map-no-sources':
    resolution: {directory: playground/optimize-deps/dep-source-map-no-sources, type: directory}

  '@vitejs/test-dep-that-imports@file:playground/external/dep-that-imports':
    resolution: {directory: playground/external/dep-that-imports, type: directory}

  '@vitejs/test-dep-that-requires@file:playground/external/dep-that-requires':
    resolution: {directory: playground/external/dep-that-requires, type: directory}

  '@vitejs/test-dep-to-optimize@file:playground/worker/dep-to-optimize':
    resolution: {directory: playground/worker/dep-to-optimize, type: directory}

  '@vitejs/test-dep-with-asset-ext1.pdf@file:playground/optimize-deps/dep-with-asset-ext/dep1':
    resolution: {directory: playground/optimize-deps/dep-with-asset-ext/dep1, type: directory}

  '@vitejs/test-dep-with-asset-ext2.pdf@file:playground/optimize-deps/dep-with-asset-ext/dep2':
    resolution: {directory: playground/optimize-deps/dep-with-asset-ext/dep2, type: directory}

  '@vitejs/test-dep-with-builtin-module-cjs@file:playground/optimize-deps/dep-with-builtin-module-cjs':
    resolution: {directory: playground/optimize-deps/dep-with-builtin-module-cjs, type: directory}

  '@vitejs/test-dep-with-builtin-module-esm@file:playground/optimize-deps/dep-with-builtin-module-esm':
    resolution: {directory: playground/optimize-deps/dep-with-builtin-module-esm, type: directory}

  '@vitejs/test-dep-with-dynamic-import@file:playground/optimize-deps/dep-with-dynamic-import':
    resolution: {directory: playground/optimize-deps/dep-with-dynamic-import, type: directory}

  '@vitejs/test-dep-with-optional-peer-dep-cjs@file:playground/optimize-deps/dep-with-optional-peer-dep-cjs':
    resolution: {directory: playground/optimize-deps/dep-with-optional-peer-dep-cjs, type: directory}
    peerDependencies:
      foobar: 0.0.0
    peerDependenciesMeta:
      foobar:
        optional: true

  '@vitejs/test-dep-with-optional-peer-dep-submodule@file:playground/optimize-deps/dep-with-optional-peer-dep-submodule':
    resolution: {directory: playground/optimize-deps/dep-with-optional-peer-dep-submodule, type: directory}
    peerDependencies:
      foobar: 0.0.0
    peerDependenciesMeta:
      foobar:
        optional: true

  '@vitejs/test-dep-with-optional-peer-dep@file:playground/optimize-deps/dep-with-optional-peer-dep':
    resolution: {directory: playground/optimize-deps/dep-with-optional-peer-dep, type: directory}
    peerDependencies:
      foobar: 0.0.0
    peerDependenciesMeta:
      foobar:
        optional: true

  '@vitejs/test-entries@file:playground/ssr-resolve/entries':
    resolution: {directory: playground/ssr-resolve/entries, type: directory}

  '@vitejs/test-external-cjs@file:playground/ssr-noexternal/external-cjs':
    resolution: {directory: playground/ssr-noexternal/external-cjs, type: directory}

  '@vitejs/test-external-entry@file:playground/ssr-deps/external-entry':
    resolution: {directory: playground/ssr-deps/external-entry, type: directory}

  '@vitejs/test-external-using-external-entry@file:playground/ssr-deps/external-using-external-entry':
    resolution: {directory: playground/ssr-deps/external-using-external-entry, type: directory}

  '@vitejs/test-forwarded-export@file:playground/ssr-deps/forwarded-export':
    resolution: {directory: playground/ssr-deps/forwarded-export, type: directory}

  '@vitejs/test-import-assertion-dep@file:playground/import-assertion/import-assertion-dep':
    resolution: {directory: playground/import-assertion/import-assertion-dep, type: directory}

  '@vitejs/test-import-builtin@file:playground/ssr-deps/import-builtin-cjs':
    resolution: {directory: playground/ssr-deps/import-builtin-cjs, type: directory}

  '@vitejs/test-import-meta-glob-pkg@file:playground/glob-import/import-meta-glob-pkg':
    resolution: {directory: playground/glob-import/import-meta-glob-pkg, type: directory}

  '@vitejs/test-importee-pkg@file:playground/js-sourcemap/importee-pkg':
    resolution: {directory: playground/js-sourcemap/importee-pkg, type: directory}

  '@vitejs/test-json-module@file:playground/json/json-module':
    resolution: {directory: playground/json/json-module, type: directory}

  '@vitejs/test-minify@file:playground/minify/dir/module':
    resolution: {directory: playground/minify/dir/module, type: directory}

  '@vitejs/test-missing-dep@file:playground/optimize-missing-deps/missing-dep':
    resolution: {directory: playground/optimize-missing-deps/missing-dep, type: directory}

  '@vitejs/test-module-condition@file:playground/ssr-deps/module-condition':
    resolution: {directory: playground/ssr-deps/module-condition, type: directory}

  '@vitejs/test-module-sync@file:playground/ssr-resolve/pkg-module-sync':
    resolution: {directory: playground/ssr-resolve/pkg-module-sync, type: directory}

  '@vitejs/test-multi-entry-dep@file:playground/optimize-missing-deps/multi-entry-dep':
    resolution: {directory: playground/optimize-missing-deps/multi-entry-dep, type: directory}

  '@vitejs/test-nested-exclude@file:playground/optimize-deps/nested-exclude':
    resolution: {directory: playground/optimize-deps/nested-exclude, type: directory}

  '@vitejs/test-nested-exclude@file:playground/ssr-deps/nested-exclude':
    resolution: {directory: playground/ssr-deps/nested-exclude, type: directory}

  '@vitejs/test-nested-external-cjs@file:playground/ssr-deps/nested-external-cjs':
    resolution: {directory: playground/ssr-deps/nested-external-cjs, type: directory}

  '@vitejs/test-nested-external@file:playground/ssr-deps/nested-external':
    resolution: {directory: playground/ssr-deps/nested-external, type: directory}

  '@vitejs/test-nested-include@file:playground/optimize-deps/nested-include':
    resolution: {directory: playground/optimize-deps/nested-include, type: directory}

  '@vitejs/test-nested-include@file:playground/ssr-deps/nested-include':
    resolution: {directory: playground/ssr-deps/nested-include, type: directory}

  '@vitejs/test-no-external-cjs@file:playground/ssr-deps/no-external-cjs':
    resolution: {directory: playground/ssr-deps/no-external-cjs, type: directory}

  '@vitejs/test-no-external-css@file:playground/ssr-deps/no-external-css':
    resolution: {directory: playground/ssr-deps/no-external-css, type: directory}

  '@vitejs/test-object-assigned-exports@file:playground/ssr-deps/object-assigned-exports':
    resolution: {directory: playground/ssr-deps/object-assigned-exports, type: directory}

  '@vitejs/test-only-object-assigned-exports@file:playground/ssr-deps/only-object-assigned-exports':
    resolution: {directory: playground/ssr-deps/only-object-assigned-exports, type: directory}

  '@vitejs/test-optimized-with-nested-external@file:playground/ssr-deps/optimized-with-nested-external':
    resolution: {directory: playground/ssr-deps/optimized-with-nested-external, type: directory}

  '@vitejs/test-pkg-exports@file:playground/ssr-deps/pkg-exports':
    resolution: {directory: playground/ssr-deps/pkg-exports, type: directory}

  '@vitejs/test-pkg@file:playground/dynamic-import/pkg':
    resolution: {directory: playground/dynamic-import/pkg, type: directory}

  '@vitejs/test-primitive-export@file:playground/ssr-deps/primitive-export':
    resolution: {directory: playground/ssr-deps/primitive-export, type: directory}

  '@vitejs/test-read-file-content@file:playground/ssr-deps/read-file-content':
    resolution: {directory: playground/ssr-deps/read-file-content, type: directory}

  '@vitejs/test-require-absolute@file:playground/ssr-deps/require-absolute':
    resolution: {directory: playground/ssr-deps/require-absolute, type: directory}

  '@vitejs/test-require-external-cjs@file:playground/ssr-noexternal/require-external-cjs':
    resolution: {directory: playground/ssr-noexternal/require-external-cjs, type: directory}

  '@vitejs/test-resolve-pkg-exports@file:playground/ssr-resolve/pkg-exports':
    resolution: {directory: playground/ssr-resolve/pkg-exports, type: directory}

  '@vitejs/test-scss-proxy-dep-nested@file:playground/css/scss-proxy-dep-nested':
    resolution: {directory: playground/css/scss-proxy-dep-nested, type: directory}

  '@vitejs/test-scss-proxy-dep@file:playground/css/scss-proxy-dep':
    resolution: {directory: playground/css/scss-proxy-dep, type: directory}

  '@vitejs/test-ssr-conditions-external@file:playground/ssr-conditions/external':
    resolution: {directory: playground/ssr-conditions/external, type: directory}

  '@vitejs/test-ssr-conditions-no-external@file:playground/ssr-conditions/no-external':
    resolution: {directory: playground/ssr-conditions/no-external, type: directory}

  '@vitejs/test-ts-transpiled-exports@file:playground/ssr-deps/ts-transpiled-exports':
    resolution: {directory: playground/ssr-deps/ts-transpiled-exports, type: directory}

  '@vitejs/test-worker-dep-cjs@file:playground/worker/dep-cjs':
    resolution: {directory: playground/worker/dep-cjs, type: directory}

  '@vitejs/test-worker-exports@file:playground/ssr-webworker/worker-exports':
    resolution: {directory: playground/ssr-webworker/worker-exports, type: directory}

  '@vitest/expect@3.2.4':
    resolution: {integrity: sha512-Io0yyORnB6sikFlt8QW5K7slY4OjqNX9jmJQ02QDda8lyM6B5oNgVWoSoKPac8/kgnCUzuHQKrSLtu/uOqqrig==}

  '@vitest/mocker@3.2.4':
    resolution: {integrity: sha512-46ryTE9RZO/rfDd7pEqFl7etuyzekzEhUbTW3BvmeO/BcCMEgq59BKhek3dXDWgAj4oMK6OZi+vRr1wPW6qjEQ==}
    peerDependencies:
      msw: ^2.4.9
      vite: workspace:rolldown-vite@*
    peerDependenciesMeta:
      msw:
        optional: true
      vite:
        optional: true

  '@vitest/pretty-format@3.2.4':
    resolution: {integrity: sha512-IVNZik8IVRJRTr9fxlitMKeJeXFFFN0JaB9PHPGQ8NKQbGpfjlTx9zO4RefN8gp7eqjNy8nyK3NZmBzOPeIxtA==}

  '@vitest/runner@3.2.4':
    resolution: {integrity: sha512-oukfKT9Mk41LreEW09vt45f8wx7DordoWUZMYdY/cyAk7w5TWkTRCNZYF7sX7n2wB7jyGAl74OxgwhPgKaqDMQ==}

  '@vitest/snapshot@3.2.4':
    resolution: {integrity: sha512-dEYtS7qQP2CjU27QBC5oUOxLE/v5eLkGqPE0ZKEIDGMs4vKWe7IjgLOeauHsR0D5YuuycGRO5oSRXnwnmA78fQ==}

  '@vitest/spy@3.2.4':
    resolution: {integrity: sha512-vAfasCOe6AIK70iP5UD11Ac4siNUNJ9i/9PZ3NKx07sG6sUxeag1LWdNrMWeKKYBLlzuK+Gn65Yd5nyL6ds+nw==}

  '@vitest/utils@3.2.4':
    resolution: {integrity: sha512-fB2V0JFrQSMsCo9HiSq3Ezpdv4iYaXRG1Sx8edX3MwxfyNn83mKiGzOcH+Fkxt4MHxr3y42fQi1oeAInqgX2QA==}

  '@volar/language-core@2.4.23':
    resolution: {integrity: sha512-hEEd5ET/oSmBC6pi1j6NaNYRWoAiDhINbT8rmwtINugR39loROSlufGdYMF9TaKGfz+ViGs1Idi3mAhnuPcoGQ==}

  '@volar/source-map@2.4.23':
    resolution: {integrity: sha512-Z1Uc8IB57Lm6k7q6KIDu/p+JWtf3xsXJqAX/5r18hYOTpJyBn0KXUR8oTJ4WFYOcDzWC9n3IflGgHowx6U6z9Q==}

  '@volar/typescript@2.4.23':
    resolution: {integrity: sha512-lAB5zJghWxVPqfcStmAP1ZqQacMpe90UrP5RJ3arDyrhy4aCUQqmxPPLB2PWDKugvylmO41ljK7vZ+t6INMTag==}

  '@vue/compiler-core@3.4.38':
    resolution: {integrity: sha512-8IQOTCWnLFqfHzOGm9+P8OPSEDukgg3Huc92qSG49if/xI2SAwLHQO2qaPQbjCWPBcQoO1WYfXfTACUrWV3c5A==}

  '@vue/compiler-core@3.5.22':
    resolution: {integrity: sha512-jQ0pFPmZwTEiRNSb+i9Ow/I/cHv2tXYqsnHKKyCQ08irI2kdF5qmYedmF8si8mA7zepUFmJ2hqzS8CQmNOWOkQ==}

  '@vue/compiler-dom@3.4.38':
    resolution: {integrity: sha512-Osc/c7ABsHXTsETLgykcOwIxFktHfGSUDkb05V61rocEfsFDcjDLH/IHJSNJP+/Sv9KeN2Lx1V6McZzlSb9EhQ==}

  '@vue/compiler-dom@3.5.22':
    resolution: {integrity: sha512-W8RknzUM1BLkypvdz10OVsGxnMAuSIZs9Wdx1vzA3mL5fNMN15rhrSCLiTm6blWeACwUwizzPVqGJgOGBEN/hA==}

  '@vue/compiler-sfc@3.4.38':
    resolution: {integrity: sha512-s5QfZ+9PzPh3T5H4hsQDJtI8x7zdJaew/dCGgqZ2630XdzaZ3AD8xGZfBqpT8oaD/p2eedd+pL8tD5vvt5ZYJQ==}

  '@vue/compiler-sfc@3.5.22':
    resolution: {integrity: sha512-tbTR1zKGce4Lj+JLzFXDq36K4vcSZbJ1RBu8FxcDv1IGRz//Dh2EBqksyGVypz3kXpshIfWKGOCcqpSbyGWRJQ==}

  '@vue/compiler-ssr@3.4.38':
    resolution: {integrity: sha512-YXznKFQ8dxYpAz9zLuVvfcXhc31FSPFDcqr0kyujbOwNhlmaNvL2QfIy+RZeJgSn5Fk54CWoEUeW+NVBAogGaw==}

  '@vue/compiler-ssr@3.5.22':
    resolution: {integrity: sha512-GdgyLvg4R+7T8Nk2Mlighx7XGxq/fJf9jaVofc3IL0EPesTE86cP/8DD1lT3h1JeZr2ySBvyqKQJgbS54IX1Ww==}

  '@vue/devtools-api@6.6.4':
    resolution: {integrity: sha512-sGhTPMuXqZ1rVOk32RylztWkfXTRhuS7vgAKv0zjqk8gbsHkJ7xfFf+jbySxt7tWObEJwyKaHMikV/WGDiQm8g==}

  '@vue/devtools-api@8.0.0':
    resolution: {integrity: sha512-I2jF/knesMU36zTw1hnExjoixDZvDoantiWKVrHpLd2J160zqqe8vp3vrGfjWdfuHmPJwSXe/YNG3rYOYiwy1Q==}

  '@vue/devtools-kit@8.0.0':
    resolution: {integrity: sha512-b11OeQODkE0bctdT0RhL684pEV2DPXJ80bjpywVCbFn1PxuL3bmMPDoJKjbMnnoWbrnUYXYzFfmMWBZAMhORkQ==}

  '@vue/devtools-shared@8.0.0':
    resolution: {integrity: sha512-jrKnbjshQCiOAJanoeJjTU7WaCg0Dz2BUal6SaR6VM/P3hiFdX5Q6Pxl73ZMnrhCxNK9nAg5hvvRGqs+6dtU1g==}

  '@vue/language-core@3.1.1':
    resolution: {integrity: sha512-qjMY3Q+hUCjdH+jLrQapqgpsJ0rd/2mAY02lZoHG3VFJZZZKLjAlV+Oo9QmWIT4jh8+Rx8RUGUi++d7T9Wb6Mw==}
    peerDependencies:
      typescript: '*'
    peerDependenciesMeta:
      typescript:
        optional: true

  '@vue/reactivity@3.4.38':
    resolution: {integrity: sha512-4vl4wMMVniLsSYYeldAKzbk72+D3hUnkw9z8lDeJacTxAkXeDAP1uE9xr2+aKIN0ipOL8EG2GPouVTH6yF7Gnw==}

  '@vue/reactivity@3.5.22':
    resolution: {integrity: sha512-f2Wux4v/Z2pqc9+4SmgZC1p73Z53fyD90NFWXiX9AKVnVBEvLFOWCEgJD3GdGnlxPZt01PSlfmLqbLYzY/Fw4A==}

  '@vue/runtime-core@3.4.38':
    resolution: {integrity: sha512-21z3wA99EABtuf+O3IhdxP0iHgkBs1vuoCAsCKLVJPEjpVqvblwBnTj42vzHRlWDCyxu9ptDm7sI2ZMcWrQqlA==}

  '@vue/runtime-core@3.5.22':
    resolution: {integrity: sha512-EHo4W/eiYeAzRTN5PCextDUZ0dMs9I8mQ2Fy+OkzvRPUYQEyK9yAjbasrMCXbLNhF7P0OUyivLjIy0yc6VrLJQ==}

  '@vue/runtime-dom@3.4.38':
    resolution: {integrity: sha512-afZzmUreU7vKwKsV17H1NDThEEmdYI+GCAK/KY1U957Ig2NATPVjCROv61R19fjZNzMmiU03n79OMnXyJVN0UA==}

  '@vue/runtime-dom@3.5.22':
    resolution: {integrity: sha512-Av60jsryAkI023PlN7LsqrfPvwfxOd2yAwtReCjeuugTJTkgrksYJJstg1e12qle0NarkfhfFu1ox2D+cQotww==}

  '@vue/server-renderer@3.4.38':
    resolution: {integrity: sha512-NggOTr82FbPEkkUvBm4fTGcwUY8UuTsnWC/L2YZBmvaQ4C4Jl/Ao4HHTB+l7WnFCt5M/dN3l0XLuyjzswGYVCA==}
    peerDependencies:
      vue: 3.4.38

  '@vue/server-renderer@3.5.22':
    resolution: {integrity: sha512-gXjo+ao0oHYTSswF+a3KRHZ1WszxIqO7u6XwNHqcqb9JfyIL/pbWrrh/xLv7jeDqla9u+LK7yfZKHih1e1RKAQ==}
    peerDependencies:
      vue: 3.5.22

  '@vue/shared@3.4.38':
    resolution: {integrity: sha512-q0xCiLkuWWQLzVrecPb0RMsNWyxICOjPrcrwxTUEHb1fsnvni4dcuyG7RT/Ie7VPTvnjzIaWzRMUBsrqNj/hhw==}

  '@vue/shared@3.5.21':
    resolution: {integrity: sha512-+2k1EQpnYuVuu3N7atWyG3/xoFWIVJZq4Mz8XNOdScFI0etES75fbny/oU4lKWk/577P1zmg0ioYvpGEDZ3DLw==}

  '@vue/shared@3.5.22':
    resolution: {integrity: sha512-F4yc6palwq3TT0u+FYf0Ns4Tfl9GRFURDN2gWG7L1ecIaS/4fCIuFOjMTnCyjsu/OK6vaDKLCrGAa+KvvH+h4w==}

  '@vueuse/core@13.6.0':
    resolution: {integrity: sha512-DJbD5fV86muVmBgS9QQPddVX7d9hWYswzlf4bIyUD2dj8GC46R1uNClZhVAmsdVts4xb2jwp1PbpuiA50Qee1A==}
    peerDependencies:
      vue: ^3.5.0

  '@vueuse/integrations@13.6.0':
    resolution: {integrity: sha512-dVFdgwYvkYjdizRL3ESdUW+Hg84i9Yhuzs+Ec3kEcuzJmT5xhiL/IGdw4z394qSBngUQvFi+wbHwhHX3EGbAxQ==}
    peerDependencies:
      async-validator: ^4
      axios: ^1
      change-case: ^5
      drauu: ^0.4
      focus-trap: ^7
      fuse.js: ^7
      idb-keyval: ^6
      jwt-decode: ^4
      nprogress: ^0.2
      qrcode: ^1.5
      sortablejs: ^1
      universal-cookie: ^7 || ^8
      vue: ^3.5.0
    peerDependenciesMeta:
      async-validator:
        optional: true
      axios:
        optional: true
      change-case:
        optional: true
      drauu:
        optional: true
      focus-trap:
        optional: true
      fuse.js:
        optional: true
      idb-keyval:
        optional: true
      jwt-decode:
        optional: true
      nprogress:
        optional: true
      qrcode:
        optional: true
      sortablejs:
        optional: true
      universal-cookie:
        optional: true

  '@vueuse/metadata@13.6.0':
    resolution: {integrity: sha512-rnIH7JvU7NjrpexTsl2Iwv0V0yAx9cw7+clymjKuLSXG0QMcLD0LDgdNmXic+qL0SGvgSVPEpM9IDO/wqo1vkQ==}

  '@vueuse/shared@13.6.0':
    resolution: {integrity: sha512-pDykCSoS2T3fsQrYqf9SyF0QXWHmcGPQ+qiOVjlYSzlWd9dgppB2bFSM1GgKKkt7uzn0BBMV3IbJsUfHG2+BCg==}
    peerDependencies:
      vue: ^3.5.0

  accepts@2.0.0:
    resolution: {integrity: sha512-5cvg6CtKwfgdmVqY1WIiXKc3Q1bkRqGLi+2W/6ao+6Y7gu/RCwRuAhGEzh5B4KlszSuTLgZYuqFqo5bImjNKng==}
    engines: {node: '>= 0.6'}

  acorn-jsx@5.3.2:
    resolution: {integrity: sha512-rq9s+JNhf0IChjtDXxllJ7g41oZk5SlXtp0LHwyA5cejwn7vKmKp4pPri6YEePv2PU65sAsegbXtIinmDFDXgQ==}
    peerDependencies:
      acorn: ^6.0.0 || ^7.0.0 || ^8.0.0

  acorn-walk@8.3.2:
    resolution: {integrity: sha512-cjkyv4OtNCIeqhHrfS81QWXoCBPExR/J62oyEqepVw8WaQeSqpW2uhuLPh1m9eWhDuOo/jUXVTlifvesOWp/4A==}
    engines: {node: '>=0.4.0'}

  acorn@7.4.1:
    resolution: {integrity: sha512-nQyp0o1/mNdbTO1PO6kHkwSrmgZ0MT/jCCpNiwbUjGoRN4dlBhqJtoQuCnEOKzgTVwg0ZWiCoQy6SxMebQVh8A==}
    engines: {node: '>=0.4.0'}
    hasBin: true

  acorn@8.14.0:
    resolution: {integrity: sha512-cl669nCJTZBsL97OF4kUQm5g5hC2uihk0NxY3WENAC0TYdILVkAyHymAntgxGkl7K+t0cXIrH5siy5S4XkFycA==}
    engines: {node: '>=0.4.0'}
    hasBin: true

  acorn@8.15.0:
    resolution: {integrity: sha512-NZyJarBfL7nWwIq+FDL6Zp/yHEhePMNnnJ0y3qfieCrmNvYct8uvtiV41UvlSe6apAfk0fY1FbWx+NwfmpvtTg==}
    engines: {node: '>=0.4.0'}
    hasBin: true

  ajv@6.12.6:
    resolution: {integrity: sha512-j3fVLgvTo527anyYyJOGTYJbG+vnnQYvE0m5mmkc1TK+nxAppkCLMIL0aZ4dblVCNoGShhm+kzE4ZUykBoMg4g==}

  alien-signals@3.0.0:
    resolution: {integrity: sha512-JHoRJf18Y6HN4/KZALr3iU+0vW9LKG+8FMThQlbn4+gv8utsLIkwpomjElGPccGeNwh0FI2HN6BLnyFLo6OyLQ==}

  ansi-escapes@7.0.0:
    resolution: {integrity: sha512-GdYO7a61mR0fOlAsvC9/rIHf7L96sBc6dEWzeOu+KAea5bZyQRPIpojrVoI4AXGJS/ycu/fBTdLrUkA4ODrvjw==}
    engines: {node: '>=18'}

  ansi-regex@5.0.1:
    resolution: {integrity: sha512-quJQXlTSUGL2LH9SUXo8VwsY4soanhgo6LNSm84E1LBcE8s3O0wpdiRzyR9z/ZZJMlMWv37qOOb9pdJlMUEKFQ==}
    engines: {node: '>=8'}

  ansi-regex@6.1.0:
    resolution: {integrity: sha512-7HSX4QQb4CspciLpVFwyRe79O3xsIZDDLER21kERQ71oaPodF8jL725AgJMFAYbooIqolJoRLuM81SpeUkpkvA==}
    engines: {node: '>=12'}

  ansi-styles@4.3.0:
    resolution: {integrity: sha512-zbB9rCJAT1rbjiVDb2hqKFHNYLxgtk8NURxZ3IZwD3F6NtxbXZQCnnSi1Lkx+IDohdPlFp222wVALIheZJQSEg==}
    engines: {node: '>=8'}

  ansi-styles@6.2.1:
    resolution: {integrity: sha512-bN798gFfQX+viw3R7yrGWRqnrN2oRkEkUjjl4JNn4E8GxxbjtG3FbrEIIY3l8/hrwUwIeCZvi4QuOTP4MErVug==}
    engines: {node: '>=12'}

  ansis@4.2.0:
    resolution: {integrity: sha512-HqZ5rWlFjGiV0tDm3UxxgNRqsOTniqoKZu0pIAfh7TZQMGuZK+hH0drySty0si0QXj1ieop4+SkSfPZBPPkHig==}
    engines: {node: '>=14'}

  any-promise@1.3.0:
    resolution: {integrity: sha512-7UvmKalWRt1wgjL1RrGxoSJW/0QZFIegpeGvZG9kjp8vrRu55XTHbwnqq2GpXm9uLbcuhxm3IqX9OB4MZR1b2A==}

  anymatch@3.1.3:
    resolution: {integrity: sha512-KMReFUr0B4t+D+OBkjR3KYqvocp2XaSzO55UcB6mgQMd3KbcE+mWTyvVV7D/zsdEbNnV6acZUutkiHQXvTr1Rw==}
    engines: {node: '>= 8'}

  arg@5.0.2:
    resolution: {integrity: sha512-PYjyFOLKQ9y57JvQ6QLo8dAgNqswh8M1RMJYdQduT6xbWSgK36P/Z/v+p888pM69jMMfS8Xd8F6I1kQ/I9HUGg==}

  argparse@1.0.10:
    resolution: {integrity: sha512-o5Roy6tNG4SL/FOkCAN6RzjiakZS25RLYFrcMttJqbdd8BWrnA+fGz57iN5Pb06pvBGvl5gQ0B48dJlslXvoTg==}

  argparse@2.0.1:
    resolution: {integrity: sha512-8+9WqebbFzpX9OR+Wa6O29asIogeRMzcGtAINdpMHHyAg10f05aSFVBbcEqGf/PXw1EjAZ+q2/bEBg3DvurK3Q==}

  array-find-index@1.0.2:
    resolution: {integrity: sha512-M1HQyIXcBGtVywBt8WVdim+lrNaK7VHp99Qt5pSNziXznKHViIBbXWtfRTpEFpF/c4FdfxNAsCCwPp5phBYJtw==}
    engines: {node: '>=0.10.0'}

  array-ify@1.0.0:
    resolution: {integrity: sha512-c5AMf34bKdvPhQ7tBGhqkgKNUzMr4WUs+WDtC2ZUGOUncbxKMTvqxYctiseW3+L4bA8ec+GcZ6/A/FW4m8ukng==}

  artichokie@0.4.2:
    resolution: {integrity: sha512-S9NYe2VBada7bd2f8VtbX0GAQwaKmK3Ze6VbYcfe/sDvMpwtIuJ0kIH2yN6LmYI4HG3saRqWwlMN2i2eVamUcA==}
    engines: {node: ^18.0.0 || >=20.0.0}

  asap@2.0.6:
    resolution: {integrity: sha512-BSHWgDSAiKs50o2Re8ppvp3seVHXSRM44cdSsT9FfNEUUZLOGWVCsiWaRPWM1Znn+mqZ1OfVZ3z3DWEzSp7hRA==}

  assert-never@1.4.0:
    resolution: {integrity: sha512-5oJg84os6NMQNl27T9LnZkvvqzvAnHu03ShCnoj6bsJwS7L8AO4lf+C/XjK/nvzEqQB744moC6V128RucQd1jA==}

  assertion-error@2.0.1:
    resolution: {integrity: sha512-Izi8RQcffqCeNVgFigKli1ssklIbpHnCYc6AknXGYoB6grJqyeby7jv12JUQgmTAnIDnbck1uxksT4dzN3PWBA==}
    engines: {node: '>=12'}

  ast-kit@2.1.2:
    resolution: {integrity: sha512-cl76xfBQM6pztbrFWRnxbrDm9EOqDr1BF6+qQnnDZG2Co2LjyUktkN9GTJfBAfdae+DbT2nJf2nCGAdDDN7W2g==}
    engines: {node: '>=20.18.0'}

  astring@1.9.0:
    resolution: {integrity: sha512-LElXdjswlqjWrPpJFg1Fx4wpkOCxj1TDHlSV4PlaRxHGWko024xICaa97ZkMfs6DRKlCguiAI+rbXv5GWwXIkg==}
    hasBin: true

  asynckit@0.4.0:
    resolution: {integrity: sha512-Oei9OH4tRh0YqU3GxhX79dM/mwVgvbZJaSNaRk+bshkj0S5cfHcgYakreBjrHwatXKbz+IoIdYLxrKim2MjW0Q==}

  autoprefixer@10.4.21:
    resolution: {integrity: sha512-O+A6LWV5LDHSJD3LjHYoNi4VLsj/Whi7k6zG12xTYaU4cQ8oxQGckXNX8cRHK5yOZ/ppVHe0ZBXGzSV9jXdVbQ==}
    engines: {node: ^10 || ^12 || >=14}
    hasBin: true
    peerDependencies:
      postcss: ^8.1.0

  axios@1.12.2:
    resolution: {integrity: sha512-vMJzPewAlRyOgxV2dU0Cuz2O8zzzx9VYtbJOaBgXFeLc4IV/Eg50n4LowmehOOR61S8ZMpc2K5Sa7g6A4jfkUw==}

  babel-plugin-polyfill-corejs2@0.4.14:
    resolution: {integrity: sha512-Co2Y9wX854ts6U8gAAPXfn0GmAyctHuK8n0Yhfjd6t30g7yvKjspvvOo9yG+z52PZRgFErt7Ka2pYnXCjLKEpg==}
    peerDependencies:
      '@babel/core': ^7.4.0 || ^8.0.0-0 <8.0.0

  babel-plugin-polyfill-corejs3@0.13.0:
    resolution: {integrity: sha512-U+GNwMdSFgzVmfhNm8GJUX88AadB3uo9KpJqS3FaqNIPKgySuvMb+bHPsOmmuWyIcuqZj/pzt1RUIUZns4y2+A==}
    peerDependencies:
      '@babel/core': ^7.4.0 || ^8.0.0-0 <8.0.0

  babel-plugin-polyfill-regenerator@0.6.5:
    resolution: {integrity: sha512-ISqQ2frbiNU9vIJkzg7dlPpznPZ4jOiUQ1uSmB0fEHeowtN3COYRsXr/xexn64NpU13P06jc/L5TgiJXOgrbEg==}
    peerDependencies:
      '@babel/core': ^7.4.0 || ^8.0.0-0 <8.0.0

  babel-walk@3.0.0-canary-5:
    resolution: {integrity: sha512-GAwkz0AihzY5bkwIY5QDR+LvsRQgB/B+1foMPvi0FZPMl5fjD7ICiznUiBdLYMH1QYe6vqu4gWYytZOccLouFw==}
    engines: {node: '>= 10.0.0'}

  bail@2.0.2:
    resolution: {integrity: sha512-0xO6mYd7JB2YesxDKplafRpsiOzPt9V02ddPCLbY1xYGPOX24NTyN50qnUxgCPcSoYMhKpAuBTjQoRZCAkUDRw==}

  balanced-match@1.0.2:
    resolution: {integrity: sha512-3oSeUO0TMV67hN1AmbXsK4yaqU7tjiHlbxRDZOpH0KW9+CeX4bRAaX0Anxt0tx2MrpRpWwQaPwIlISEJhYU5Pw==}

  baseline-browser-mapping@2.8.18:
    resolution: {integrity: sha512-UYmTpOBwgPScZpS4A+YbapwWuBwasxvO/2IOHArSsAhL/+ZdmATBXTex3t+l2hXwLVYK382ibr/nKoY9GKe86w==}
    hasBin: true

  bignumber.js@9.3.1:
    resolution: {integrity: sha512-Ko0uX15oIUS7wJ3Rb30Fs6SkVbLmPBAKdlm7q9+ak9bbIeFf0MwuBsQV6z7+X768/cHsfg+WlysDWJcmthjsjQ==}

  binary-extensions@2.3.0:
    resolution: {integrity: sha512-Ceh+7ox5qe7LJuLHoY0feh3pHuUDHAcRUeyL2VYghZwfpkNIy/+8Ocg0a3UuSoYzavmylwuLWQOf3hl0jjMMIw==}
    engines: {node: '>=8'}

  birpc@0.2.19:
    resolution: {integrity: sha512-5WeXXAvTmitV1RqJFppT5QtUiz2p1mRSYU000Jkft5ZUCLJIk4uQriYNO50HknxKwM6jd8utNc66K1qGIwwWBQ==}

  birpc@2.6.1:
    resolution: {integrity: sha512-LPnFhlDpdSH6FJhJyn4M0kFO7vtQ5iPw24FnG0y21q09xC7e8+1LeR31S1MAIrDAHp4m7aas4bEkTDTvMAtebQ==}

  body-parser@2.2.0:
    resolution: {integrity: sha512-02qvAaxv8tp7fBa/mw1ga98OGm+eCbqzJOKoRt70sLmfEEi+jyBYVTDGfCL/k06/4EMk/z01gCe7HoCH/f2LTg==}
    engines: {node: '>=18'}

  brace-expansion@1.1.12:
    resolution: {integrity: sha512-9T9UjW3r0UW5c1Q7GTwllptXwhvYmEzFhzMfZ9H7FQWt+uZePjZPjBP/W1ZEyZ1twGWom5/56TF4lPcqjnDHcg==}

  brace-expansion@2.0.2:
    resolution: {integrity: sha512-Jt0vHyM+jmUBqojB7E1NIYadt0vI0Qxjxd2TErW94wDz+E2LAm5vKMXXwg6ZZBTHPuUlDgQHKXvjGBdfcF1ZDQ==}

  braces@3.0.3:
    resolution: {integrity: sha512-yQbXgO/OSZVD2IsiLlro+7Hf6Q18EJrKSEsdoMzKePKXct3gvD8oLcOQdIzGupr5Fj+EDe8gO/lxc1BzfMpxvA==}
    engines: {node: '>=8'}

  browserslist-to-esbuild@2.1.1:
    resolution: {integrity: sha512-KN+mty6C3e9AN8Z5dI1xeN15ExcRNeISoC3g7V0Kax/MMF9MSoYA2G7lkTTcVUFntiEjkpI0HNgqJC1NjdyNUw==}
    engines: {node: '>=18'}
    hasBin: true
    peerDependencies:
      browserslist: '*'

  browserslist@4.26.3:
    resolution: {integrity: sha512-lAUU+02RFBuCKQPj/P6NgjlbCnLBMp4UtgTx7vNHd3XSIJF87s9a5rA3aH2yw3GS9DqZAUbOtZdCCiZeVRqt0w==}
    engines: {node: ^6 || ^7 || ^8 || ^9 || ^10 || ^11 || ^12 || >=13.7}
    hasBin: true

  buffer-builder@0.2.0:
    resolution: {integrity: sha512-7VPMEPuYznPSoR21NE1zvd2Xna6c/CloiZCfcMXR1Jny6PjX0N4Nsa38zcBFo/FMK+BlA+FLKbJCQ0i2yxp+Xg==}

  buffer-from@1.1.2:
    resolution: {integrity: sha512-E+XQCRwSbaaiChtv6k6Dwgc+bx+Bs6vuKJHHl5kox/BaKbhiXzqQOwK4cO22yElGp2OCmjwVhT3HmxgyPGnJfQ==}

  bundle-name@4.1.0:
    resolution: {integrity: sha512-tjwM5exMg6BGRI+kNmTntNsvdZS1X8BFYS6tnJ2hdH0kVxM6/eVZ2xy+FqStSWvYmtfFMDLIxurorHwDKfDz5Q==}
    engines: {node: '>=18'}

  bytes@3.1.2:
    resolution: {integrity: sha512-/Nf7TyzTx6S3yRJObOAV7956r8cr2+Oj8AC5dt8wSP3BQAoeX58NoHyCU8P8zGkNXStjTSi6fzO6F0pBdcYbEg==}
    engines: {node: '>= 0.8'}

  cac@6.7.14:
    resolution: {integrity: sha512-b6Ilus+c3RrdDk+JhLKUAQfzzgLEPy6wcXqS7f/xe1EETvsDP6GORG7SFuOs6cID5YkqchW/LXZbX5bc8j7ZcQ==}
    engines: {node: '>=8'}

  cacheable@2.0.3:
    resolution: {integrity: sha512-nZF80J3d8RMrroMSYm1E9pBllVDXWPuECZgEZxH+vusCY4MAXAJVrY0jutcHSgh3xYX3G2EUNnmtWGZVVjWCXw==}

  call-bind-apply-helpers@1.0.2:
    resolution: {integrity: sha512-Sp1ablJ0ivDkSzjcaJdxEunN5/XvksFJ2sMBFfq6x0ryhQV/2b/KwFe21cMpmHtPOSij8K99/wSfoEuTObmuMQ==}
    engines: {node: '>= 0.4'}

  call-bound@1.0.3:
    resolution: {integrity: sha512-YTd+6wGlNlPxSuri7Y6X8tY2dmm12UMH66RpKMhiX6rsk5wXXnYgbUcOt8kiS31/AjfoTOvCsE+w8nZQLQnzHA==}
    engines: {node: '>= 0.4'}

  callsites@3.1.0:
    resolution: {integrity: sha512-P8BjAsXvZS+VIDUI11hHCQEv74YT67YUi5JJFNWIqL235sBmjX4+qx9Muvls5ivyNENctx46xQLQ3aTuE7ssaQ==}
    engines: {node: '>=6'}

  camelcase-css@2.0.1:
    resolution: {integrity: sha512-QOSvevhslijgYwRx6Rv7zKdMF8lbRmx+uQGx2+vDc+KI/eBnsy9kit5aj23AgGu3pa4t9AgwbnXWqS+iOY+2aA==}
    engines: {node: '>= 6'}

  caniuse-lite@1.0.30001703:
    resolution: {integrity: sha512-kRlAGTRWgPsOj7oARC9m1okJEXdL/8fekFVcxA8Hl7GH4r/sN4OJn/i6Flde373T50KS7Y37oFbMwlE8+F42kQ==}

  caniuse-lite@1.0.30001750:
    resolution: {integrity: sha512-cuom0g5sdX6rw00qOoLNSFCJ9/mYIsuSOA+yzpDw8eopiFqcVwQvZHqov0vmEighRxX++cfC0Vg1G+1Iy/mSpQ==}

  ccount@2.0.1:
    resolution: {integrity: sha512-eyrF0jiFpY+3drT6383f1qhkbGsLSifNAjA61IUjZjmLCWjItY6LB9ft9YhoDgwfmclB2zhu51Lc7+95b8NRAg==}

  chai@5.2.0:
    resolution: {integrity: sha512-mCuXncKXk5iCLhfhwTc0izo0gtEmpz5CtG2y8GiOINBlMVS6v8TMRc5TaLWKS6692m9+dVVfzgeVxR5UxWHTYw==}
    engines: {node: '>=12'}

  chalk@4.1.2:
    resolution: {integrity: sha512-oKnbhFyRIXpUuez8iBMmyEa4nbj4IOQyuhc/wy9kY7/WVPcwIO9VA668Pu8RkO7+0G76SLROeyw9CpQ061i4mA==}
    engines: {node: '>=10'}

  character-entities-html4@2.1.0:
    resolution: {integrity: sha512-1v7fgQRj6hnSwFpq1Eu0ynr/CDEw0rXo2B61qXrLNdHZmPKgb7fqS1a2JwF0rISo9q77jDI8VMEHoApn8qDoZA==}

  character-entities-legacy@3.0.0:
    resolution: {integrity: sha512-RpPp0asT/6ufRm//AJVwpViZbGM/MkjQFxJccQRHmISF/22NBtsHqAWmL+/pmkPWoIUJdWyeVleTl1wydHATVQ==}

  character-entities@2.0.2:
    resolution: {integrity: sha512-shx7oQ0Awen/BRIdkjkvz54PnEEI/EjwXDSIZp86/KKdbafHh1Df/RYGBhn4hbe2+uKC9FnT5UCEdyPz3ai9hQ==}

  character-parser@2.2.0:
    resolution: {integrity: sha512-+UqJQjFEFaTAs3bNsF2j2kEN1baG/zghZbdqoYEDxGZtJo9LBzl1A+m0D4n3qKx8N2FNv8/Xp6yV9mQmBuptaw==}

  check-error@2.1.1:
    resolution: {integrity: sha512-OAlb+T7V4Op9OwdkjmguYRqncdlx5JiofwOAUkmTF+jNdHwzTaTs4sRAGpzLF3oOz5xAyDGrPgeIDFQmDOTiJw==}
    engines: {node: '>= 16'}

  chokidar@3.6.0:
    resolution: {integrity: sha512-7VT13fmjotKpGipCW9JEQAusEPE+Ei8nl6/g4FBAmIm0GOOLMua9NDDo/DWp0ZAxCr3cPq5ZpBqmPAQgDda2Pw==}
    engines: {node: '>= 8.10.0'}

  chokidar@4.0.3:
    resolution: {integrity: sha512-Qgzu8kfBvo+cA4962jnP1KkS6Dop5NS6g7R5LFYJr4b8Ub94PPQXUksCw9PvXoeXPRRddRNC5C1JQUR2SMGtnA==}
    engines: {node: '>= 14.16.0'}

  chownr@3.0.0:
    resolution: {integrity: sha512-+IxzY9BZOQd/XuYPRmrvEVjF/nqj5kgT4kEq7VofrDoM1MxoRjEWkrCC3EtLi59TVawxTAn+orJwFQcrqEN1+g==}
    engines: {node: '>=18'}

  cli-cursor@5.0.0:
    resolution: {integrity: sha512-aCj4O5wKyszjMmDT4tZj93kxyydN/K5zPWSCe6/0AV/AA1pqe5ZBIw0a2ZfPQV7lL5/yb5HsUreJ6UFAF1tEQw==}
    engines: {node: '>=18'}

  cli-truncate@5.1.0:
    resolution: {integrity: sha512-7JDGG+4Zp0CsknDCedl0DYdaeOhc46QNpXi3NLQblkZpXXgA6LncLDUUyvrjSvZeF3VRQa+KiMGomazQrC1V8g==}
    engines: {node: '>=20'}

  clipboard@2.0.11:
    resolution: {integrity: sha512-C+0bbOqkezLIsmWSvlsXS0Q0bmkugu7jcfMIACB+RDEntIzQIkdr148we28AfSloQLRdZlYL/QYyrq05j/3Faw==}

  cliui@8.0.1:
    resolution: {integrity: sha512-BSeNnyus75C4//NQ9gQt1/csTXyo/8Sb+afLAkzAptFuMsod9HFokGNudZpi/oQV73hnVK+sR+5PVRMd+Dr7YQ==}
    engines: {node: '>=12'}

  color-convert@2.0.1:
    resolution: {integrity: sha512-RRECPsj7iu/xb5oKYcsFHSppFNnsj/52OVTRKb4zP5onXwVF3zVmmToNcOfGC+CRDpfK/U584fMg38ZHCaElKQ==}
    engines: {node: '>=7.0.0'}

  color-name@1.1.4:
    resolution: {integrity: sha512-dOy+3AuW3a2wNbZHIuMZpTcgjGuLU/uBL/ubcZF9OXbDo8ff4O8yVp5Bf0efS8uEoYo5q4Fx7dY9OgQGXgAsQA==}

  color-string@1.9.1:
    resolution: {integrity: sha512-shrVawQFojnZv6xM40anx4CkoDP+fZsw/ZerEMsW/pyzsRbElpsL/DBVW7q3ExxwusdNXI3lXpuhEZkzs8p5Eg==}

  color@4.2.3:
    resolution: {integrity: sha512-1rXeuUUiGGrykh+CeBdu5Ie7OJwinCgQY0bc7GCRxy5xVHy+moaqkpL/jqQq0MtQOeYcrqEz4abc5f0KtU7W4A==}
    engines: {node: '>=12.5.0'}

  colorette@2.0.20:
    resolution: {integrity: sha512-IfEDxwoWIjkeXL1eXcDiow4UbKjhLdq6/EuSVR9GMN7KVH3r9gQ83e73hsz1Nd1T3ijd5xv1wcWRYO+D6kCI2w==}

  colorjs.io@0.5.2:
    resolution: {integrity: sha512-twmVoizEW7ylZSN32OgKdXRmo1qg+wT5/6C3xu5b9QsWzSFAhHLn2xd8ro0diCsKfCj1RdaTP/nrcW+vAoQPIw==}

  combined-stream@1.0.8:
    resolution: {integrity: sha512-FQN4MRfuJeHf7cBbBMJFXhKSDq+2kAArBlmRBvcvFE5BB1HZKXtSFASDhdlz9zOYwxh8lDdnvmMOe/+5cdoEdg==}
    engines: {node: '>= 0.8'}

  comma-separated-tokens@2.0.3:
    resolution: {integrity: sha512-Fu4hJdvzeylCfQPp9SGWidpzrMs7tTrlu6Vb8XGaRGck8QSNZJJp538Wrb60Lax4fPwR64ViY468OIUTbRlGZg==}

  commander@14.0.1:
    resolution: {integrity: sha512-2JkV3gUZUVrbNA+1sjBOYLsMZ5cEEl8GTFP2a4AVz5hvasAMCQ1D2l2le/cX+pV4N6ZU17zjUahLpIXRrnWL8A==}
    engines: {node: '>=20'}

  commander@2.20.3:
    resolution: {integrity: sha512-GpVkmM8vF2vQUkj2LvZmD35JxeJOLCwJ9cUkugyk2nuhbv3+mJvpLYYt+0+USMxE+oj+ey/lJEnhZw75x/OMcQ==}

  commander@4.1.1:
    resolution: {integrity: sha512-NOKm8xhkzAjzFx8B2v5OAHT+u5pRQc2UCa2Vq9jYL/31o2wi9mxBA7LIFs3sV5VSC49z6pEhfbMULvShKj26WA==}
    engines: {node: '>= 6'}

  comment-parser@1.4.1:
    resolution: {integrity: sha512-buhp5kePrmda3vhc5B9t7pUQXAb2Tnd0qgpkIhPhkHXxJpiPJ11H0ZEU0oBpJ2QztSbzG/ZxMj/CHsYJqRHmyg==}
    engines: {node: '>= 12.0.0'}

  commenting@1.1.0:
    resolution: {integrity: sha512-YeNK4tavZwtH7jEgK1ZINXzLKm6DZdEMfsaaieOsCAN0S8vsY7UeuO3Q7d/M018EFgE+IeUAuBOKkFccBZsUZA==}

  commondir@1.0.1:
    resolution: {integrity: sha512-W9pAhw0ja1Edb5GVdIF1mjZw/ASI0AlShXM83UUGe2DVr5TdAPEA1OA8m/g8zWp9x6On7gqufY+FatDbC3MDQg==}

  compare-func@2.0.0:
    resolution: {integrity: sha512-zHig5N+tPWARooBnb0Zx1MFcdfpyJrfTJ3Y5L+IFvUm8rM74hHz66z0gw0x4tijh5CorKkKUCnW82R2vmpeCRA==}

  concat-map@0.0.1:
    resolution: {integrity: sha512-/Srv4dswyQNBfohGpz9o6Yb3Gz3SrUDqBH5rTuhGR7ahtlbYKnVxw2bCFMRljaA7EXHaXZ8wsHdodFvbkhKmqg==}

  confbox@0.1.8:
    resolution: {integrity: sha512-RMtmw0iFkeR4YV+fUOSucriAQNb9g8zFR52MWCtl+cCZOFRNL6zeB395vPzFhEjjn4fMxXudmELnl/KF/WrK6w==}

  confbox@0.2.2:
    resolution: {integrity: sha512-1NB+BKqhtNipMsov4xI/NnhCKp9XG9NamYp5PVm9klAT0fsrNPjaFICsCFhNhwZJKNh7zB/3q8qXz0E9oaMNtQ==}

  connect@3.7.0:
    resolution: {integrity: sha512-ZqRXc+tZukToSNmh5C2iWMSoV3X1YUcPbqEM4DkEG5tNQXrQUZCNVGGv3IuicnkMtPfGf3Xtp8WCXs295iQ1pQ==}
    engines: {node: '>= 0.10.0'}

  constantinople@4.0.1:
    resolution: {integrity: sha512-vCrqcSIq4//Gx74TXXCGnHpulY1dskqLTFGDmhrGxzeXL8lF8kvXv6mpNWlJj1uD4DW23D4ljAqbY4RRaaUZIw==}

  content-disposition@1.0.0:
    resolution: {integrity: sha512-Au9nRL8VNUut/XSzbQA38+M78dzP4D+eqg3gfJHMIHHYa3bg067xj1KxMUWj+VULbiZMowKngFFbKczUrNJ1mg==}
    engines: {node: '>= 0.6'}

  content-type@1.0.5:
    resolution: {integrity: sha512-nTjqfcBFEipKdXCv4YDQWCfmcLZKm81ldF0pAopTvyrFGVbcR6P/VAAd5G7N+0tTr8QqiU0tFadD6FK4NtJwOA==}
    engines: {node: '>= 0.6'}

  conventional-changelog-conventionalcommits@9.0.0:
    resolution: {integrity: sha512-5e48V0+DsWvQBEnnbBFhYQwYDzFPXVrakGPP1uSxekDkr5d7YWrmaWsgJpKFR0SkXmxK6qQr9O42uuLb9wpKxA==}
    engines: {node: '>=18'}

  conventional-changelog-preset-loader@5.0.0:
    resolution: {integrity: sha512-SetDSntXLk8Jh1NOAl1Gu5uLiCNSYenB5tm0YVeZKePRIgDW9lQImromTwLa3c/Gae298tsgOM+/CYT9XAl0NA==}
    engines: {node: '>=18'}

  conventional-changelog-writer@8.1.0:
    resolution: {integrity: sha512-dpC440QnORNCO81XYuRRFOLCsjKj4W7tMkUIn3lR6F/FAaJcWLi7iCj6IcEvSQY2zw6VUgwUKd5DEHKEWrpmEQ==}
    engines: {node: '>=18'}
    hasBin: true

  conventional-changelog@7.1.0:
    resolution: {integrity: sha512-2hHa/MpDunPnYK3QcZdHl4MOnyLlicBmohsM5/dfvfeoPp0faIjYKHbKyb8nKth/Zd4HhxtlMWfVKrmM9OMj/Q==}
    engines: {node: '>=18'}
    hasBin: true

  conventional-commits-filter@5.0.0:
    resolution: {integrity: sha512-tQMagCOC59EVgNZcC5zl7XqO30Wki9i9J3acbUvkaosCT6JX3EeFwJD7Qqp4MCikRnzS18WXV3BLIQ66ytu6+Q==}
    engines: {node: '>=18'}

  conventional-commits-parser@6.1.0:
    resolution: {integrity: sha512-5nxDo7TwKB5InYBl4ZC//1g9GRwB/F3TXOGR9hgUjMGfvSP4Vu5NkpNro2+1+TIEy1vwxApl5ircECr2ri5JIw==}
    engines: {node: '>=18'}
    hasBin: true

  convert-source-map@2.0.0:
    resolution: {integrity: sha512-Kvp459HrV2FEJ1CAsi1Ku+MY3kasH19TFykTz2xWmMeq6bk2NU3XXvfJ+Q61m0xktWwt+1HSYf3JZsTms3aRJg==}

  cookie-signature@1.2.2:
    resolution: {integrity: sha512-D76uU73ulSXrD1UXF4KE2TMxVVwhsnCgfAyTg9k8P6KGZjlXKrOLe4dJQKI3Bxi5wjesZoFXJWElNWBjPZMbhg==}
    engines: {node: '>=6.6.0'}

  cookie@0.7.1:
    resolution: {integrity: sha512-6DnInpx7SJ2AK3+CTUE/ZM0vWTUboZCegxhC2xiIydHR9jNuTAASBrfEpHhiGOZw/nX51bHt6YQl8jsGo4y/0w==}
    engines: {node: '>= 0.6'}

  cookie@1.0.2:
    resolution: {integrity: sha512-9Kr/j4O16ISv8zBBhJoi4bXOYNTkFLOqSL3UDB0njXxCXNezjeyVrJyGOWtgfs/q2km1gwBcfH8q1yEGoMYunA==}
    engines: {node: '>=18'}

  copy-anything@2.0.6:
    resolution: {integrity: sha512-1j20GZTsvKNkc4BY3NpMOM8tt///wY3FpIzozTOFO2ffuZcV61nojHXVKIy3WM+7ADCy5FVhdZYHYDdgTU0yJw==}

  copy-anything@3.0.5:
    resolution: {integrity: sha512-yCEafptTtb4bk7GLEQoM8KVJpxAfdBJYaXyzQEgQQQgYrZiDp8SJmGKlYza6CYjEDNstAdNdKA3UuoULlEbS6w==}
    engines: {node: '>=12.13'}

  core-js-compat@3.43.0:
    resolution: {integrity: sha512-2GML2ZsCc5LR7hZYz4AXmjQw8zuy2T//2QntwdnpuYI7jteT6GVYJL7F6C2C57R7gSYrcqVW3lAALefdbhBLDA==}

  core-js@3.46.0:
    resolution: {integrity: sha512-vDMm9B0xnqqZ8uSBpZ8sNtRtOdmfShrvT6h2TuQGLs0Is+cR0DYbj/KWP6ALVNbWPpqA/qPLoOuppJN07humpA==}

  cors@2.8.5:
    resolution: {integrity: sha512-KIHbLJqu73RGr/hnbrO9uBeixNGuvSQjul/jdFvS/KFSIH1hWVd1ng7zOHx+YrEfInLG7q4n6GHQ9cDtxv/P6g==}
    engines: {node: '>= 0.10'}

  cross-spawn@7.0.6:
    resolution: {integrity: sha512-uV2QOWP2nWzsy2aMp8aRibhi9dlzF5Hgh5SHaB9OiTGEyDTiJJyx0uy51QXdyWbtAHNua4XJzUKca3OzKUd3vA==}
    engines: {node: '>= 8'}

  css-color-names@1.0.1:
    resolution: {integrity: sha512-/loXYOch1qU1biStIFsHH8SxTmOseh1IJqFvy8IujXOm1h+QjUdDhkzOrR5HG8K8mlxREj0yfi8ewCHx0eMxzA==}

  cssesc@3.0.0:
    resolution: {integrity: sha512-/Tb/JcjK111nNScGob5MNtsntNM1aCNUDipB/TkwZFhyDrrE47SOx/18wF2bbjgc3ZzCSKW1T5nt5EbFoAz/Vg==}
    engines: {node: '>=4'}
    hasBin: true

  csstype@3.1.3:
    resolution: {integrity: sha512-M1uQkMl8rQK/szD0LNhtqxIPLpimGm8sOBwU7lLnCpSbTyY3yeU1Vc7l4KT5zT4s/yOxHH5O7tIuuLOCnLADRw==}

  d@1.0.2:
    resolution: {integrity: sha512-MOqHvMWF9/9MX6nza0KgvFH4HpMU0EF5uUDXqX/BtxtU8NfB0QzRtJ8Oe/6SuS4kbhyzVJwjd97EA4PKrzJ8bw==}
    engines: {node: '>=0.12'}

  debug@2.6.9:
    resolution: {integrity: sha512-bC7ElrdJaJnPbAP+1EotYvqZsb3ecl5wi6Bfi6BJTUcNowp6cvspg0jXznRTKDjm/E7AdgFBVeAPVMNcKGsHMA==}
    peerDependencies:
      supports-color: '*'
    peerDependenciesMeta:
      supports-color:
        optional: true

  debug@4.4.3:
    resolution: {integrity: sha512-RGwwWnwQvkVfavKVt22FGLw+xYSdzARwm0ru6DhTVA3umU5hZc28V3kO4stgYryrTlLpuvgI9GiijltAjNbcqA==}
    engines: {node: '>=6.0'}
    peerDependencies:
      supports-color: '*'
    peerDependenciesMeta:
      supports-color:
        optional: true

  decode-named-character-reference@1.0.2:
    resolution: {integrity: sha512-O8x12RzrUF8xyVcY0KJowWsmaJxQbmy0/EtnNtHRpsOcT7dFk5W598coHqBVpmWo1oQQfsCqfCmkZN5DJrZVdg==}

  deep-eql@5.0.2:
    resolution: {integrity: sha512-h5k/5U50IJJFpzfL6nO9jaaumfjO/f2NjK/oYB2Djzm4p9L+3T9qWpZqZ2hAbLPuuYq9wrU08WQyBTL5GbPk5Q==}
    engines: {node: '>=6'}

  deep-is@0.1.4:
    resolution: {integrity: sha512-oIPzksmTg4/MriiaYGO+okXDT7ztn/w3Eptv/+gSIdMdKsJo0u4CfYNFJPy+4SKMuCqGw2wxnA+URMg3t8a/bQ==}

  default-browser-id@5.0.0:
    resolution: {integrity: sha512-A6p/pu/6fyBcA1TRz/GqWYPViplrftcW2gZC9q79ngNCKAeR/X3gcEdXQHl4KNXV+3wgIJ1CPkJQ3IHM6lcsyA==}
    engines: {node: '>=18'}

  default-browser@5.2.1:
    resolution: {integrity: sha512-WY/3TUME0x3KPYdRRxEJJvXRHV4PyPoUsxtZa78lwItwRQRHhd2U9xOscaT/YTf8uCXIAjeJOFBVEh/7FtD8Xg==}
    engines: {node: '>=18'}

  define-lazy-prop@3.0.0:
    resolution: {integrity: sha512-N+MeXYoqr3pOgn8xfyRPREN7gHakLYjhsHhWGT3fWAiL4IkAt0iDw14QiiEm2bE30c5XX5q0FtAA3CK5f9/BUg==}
    engines: {node: '>=12'}

  defu@6.1.4:
    resolution: {integrity: sha512-mEQCMmwJu317oSz8CwdIOdwf3xMif1ttiM8LTufzc3g6kR+9Pe236twL8j3IYT1F7GfRgGcW6MWxzZjLIkuHIg==}

  delayed-stream@1.0.0:
    resolution: {integrity: sha512-ZySD7Nf91aLB0RxL4KGrKHBXl7Eds1DAmEdcoVawXnLD7SDhpNgtuII2aAkg7a7QS41jxPSZ17p4VdGnMHk3MQ==}
    engines: {node: '>=0.4.0'}

  delegate@3.2.0:
    resolution: {integrity: sha512-IofjkYBZaZivn0V8nnsMJGBr4jVLxHDheKSW88PyxS5QC4Vo9ZbZVvhzlSxY87fVq3STR6r+4cGepyHkcWOQSw==}

  depd@2.0.0:
    resolution: {integrity: sha512-g7nH6P6dyDioJogAAGprGpCtVImJhpPk/roCzdb3fIh61/s/nPsfR6onyMwkCAR/OlC3yBC0lESvUoQEAssIrw==}
    engines: {node: '>= 0.8'}

  dequal@2.0.3:
    resolution: {integrity: sha512-0je+qPKHEMohvfRTCEo3CrPG6cAzAYgmzKyxRiYSSDkS6eGJdyVJm7WaYA5ECaAD9wLB2T4EEeymA5aFVcYXCA==}
    engines: {node: '>=6'}

  destroy@1.2.0:
    resolution: {integrity: sha512-2sJGJTaXIIaR1w4iJSNoN0hnMY7Gpc/n8D4qSCJw8QqFWXf7cuAgnEHxBpweaVcPevC2l3KpjYCx3NypQQgaJg==}
    engines: {node: '>= 0.8', npm: 1.2.8000 || >= 1.4.16}

  detect-libc@1.0.3:
    resolution: {integrity: sha512-pGjwhsmsp4kL2RTz08wcOlGN83otlqHeD/Z5T8GXZB+/YcpQ/dgo+lbU8ZsGxV0HIvqqxo9l7mqYwyYMD9bKDg==}
    engines: {node: '>=0.10'}
    hasBin: true

  detect-libc@2.0.4:
    resolution: {integrity: sha512-3UDv+G9CsCKO1WKMGw9fwq/SWJYbI0c5Y7LU1AXYoDdbhE2AHQ6N6Nb34sG8Fj7T5APy8qXDCKuuIHd1BR0tVA==}
    engines: {node: '>=8'}

  devlop@1.1.0:
    resolution: {integrity: sha512-RWmIqhcFf1lRYBvNmr7qTNuyCt/7/ns2jbpp1+PalgE/rDQcBT0fioSMUpJ93irlUhC5hrg4cYqe6U+0ImW0rA==}

  didyoumean@1.2.2:
    resolution: {integrity: sha512-gxtyfqMg7GKyhQmb056K7M3xszy/myH8w+B4RT+QXBQsvAOdc3XymqDDPHx1BgPgsdAA5SIifona89YtRATDzw==}

  diff@8.0.2:
    resolution: {integrity: sha512-sSuxWU5j5SR9QQji/o2qMvqRNYRDOcBTgsJ/DeCf4iSN4gW+gNMXM7wFIP+fdXZxoNiAnHUTGjCr+TSWXdRDKg==}
    engines: {node: '>=0.3.1'}

  dlv@1.1.3:
    resolution: {integrity: sha512-+HlytyjlPKnIG8XuRG8WvmBP8xs8P71y+SKKS6ZXWoEgLuePxtDoUEiH7WkdePWrQ5JBpE6aoVqfZfJUQkjXwA==}

  doctypes@1.1.0:
    resolution: {integrity: sha512-LLBi6pEqS6Do3EKQ3J0NqHWV5hhb78Pi8vvESYwyOy2c31ZEZVdtitdzsQsKb7878PEERhzUk0ftqGhG6Mz+pQ==}

  dot-prop@5.3.0:
    resolution: {integrity: sha512-QM8q3zDe58hqUqjraQOmzZ1LIH9SWQJTlEKCH4kJ2oQvLZk7RbQXvtDM2XEq3fwkV9CCvvH4LA0AV+ogFsBM2Q==}
    engines: {node: '>=8'}

  dotenv-expand@12.0.3:
    resolution: {integrity: sha512-uc47g4b+4k/M/SeaW1y4OApx+mtLWl92l5LMPP0GNXctZqELk+YGgOPIIC5elYmUH4OuoK3JLhuRUYegeySiFA==}
    engines: {node: '>=12'}

  dotenv@16.6.1:
    resolution: {integrity: sha512-uBq4egWHTcTt33a72vpSG0z3HnPuIl6NqYcTrKEg2azoEyl2hpW0zqlxysq2pK9HlDIHyHyakeYaYnSAwd8bow==}
    engines: {node: '>=12'}

  dotenv@17.2.3:
    resolution: {integrity: sha512-JVUnt+DUIzu87TABbhPmNfVdBDt18BLOWjMUFJMSi/Qqg7NTYtabbvSNJGOJ7afbRuv9D/lngizHtP7QyLQ+9w==}
    engines: {node: '>=12'}

  dts-resolver@2.1.2:
    resolution: {integrity: sha512-xeXHBQkn2ISSXxbJWD828PFjtyg+/UrMDo7W4Ffcs7+YWCquxU8YjV1KoxuiL+eJ5pg3ll+bC6flVv61L3LKZg==}
    engines: {node: '>=20.18.0'}
    peerDependencies:
      oxc-resolver: '>=11.0.0'
    peerDependenciesMeta:
      oxc-resolver:
        optional: true

  dunder-proto@1.0.1:
    resolution: {integrity: sha512-KIN/nDJBQRcXw0MLVhZE9iQHmG68qAVIBg9CqmUYjmQIhgij9U5MFvrqkUL5FbtyyzZuOeOt0zdeRe4UY7ct+A==}
    engines: {node: '>= 0.4'}

  eastasianwidth@0.2.0:
    resolution: {integrity: sha512-I88TYZWc9XiYHRQ4/3c5rjjfgkjhLyW2luGIheGERbNQ6OY7yTybanSpDXZa8y7VUP9YmDcYa+eyq4ca7iLqWA==}

  ee-first@1.1.1:
    resolution: {integrity: sha512-WMwm9LhRUo+WUaRN+vRuETqG89IgZphVSNkdFgeb6sS/E4OrDIN7t48CAewSHXc6C8lefD8KKfr5vY61brQlow==}

  electron-to-chromium@1.5.235:
    resolution: {integrity: sha512-i/7ntLFwOdoHY7sgjlTIDo4Sl8EdoTjWIaKinYOVfC6bOp71bmwenyZthWHcasxgHDNWbWxvG9M3Ia116zIaYQ==}

  emoji-regex@10.4.0:
    resolution: {integrity: sha512-EC+0oUMY1Rqm4O6LLrgjtYDvcVYTy7chDnM4Q7030tP4Kwj3u/pR6gP9ygnp2CJMK5Gq+9Q2oqmrFJAz01DXjw==}

  emoji-regex@8.0.0:
    resolution: {integrity: sha512-MSjYzcWNOA0ewAHpz0MxpYFvwg6yjy1NG3xteoqz644VCo/RPgnr1/GGt+ic3iJTzQ8Eu3TdM14SawnVUmGE6A==}

  emoji-regex@9.2.2:
    resolution: {integrity: sha512-L18DaJsXSUk2+42pv8mLs5jJT2hqFkFE4j21wOmgbUqsZ2hL72NsUU785g9RXgo3s0ZNgVl42TiHp3ZtOv/Vyg==}

  empathic@2.0.0:
    resolution: {integrity: sha512-i6UzDscO/XfAcNYD75CfICkmfLedpyPDdozrLMmQc5ORaQcdMoc21OnlEylMIqI7U8eniKrPMxxtj8k0vhmJhA==}
    engines: {node: '>=14'}

  encodeurl@1.0.2:
    resolution: {integrity: sha512-TPJXq8JqFaVYm2CWmPvnP2Iyo4ZSM7/QKcSmuMLDObfpH5fi7RUGmd/rTDf+rut/saiDiQEeVTNgAmJEdAOx0w==}
    engines: {node: '>= 0.8'}

  encodeurl@2.0.0:
    resolution: {integrity: sha512-Q0n9HRi4m6JuGIV1eFlmvJB7ZEVxu93IrMyiMsGC0lrMJMWzRgx6WGquyfQgZVb31vhGgXnfmPNNXmxnOkRBrg==}
    engines: {node: '>= 0.8'}

  enhanced-resolve@5.18.3:
    resolution: {integrity: sha512-d4lC8xfavMeBjzGr2vECC3fsGXziXZQyJxD868h2M/mBI3PwAuODxAkLkq5HYuvrPYcUtiLzsTo8U3PgX3Ocww==}
    engines: {node: '>=10.13.0'}

  entities@4.5.0:
    resolution: {integrity: sha512-V0hjH4dGPh9Ao5p0MoRY6BVqtwCjhz6vI5LT8AJ55H+4g9/4vbHx1I54fS0XuclLhDHArPQCiMjDxjaL8fPxhw==}
    engines: {node: '>=0.12'}

  entities@6.0.0:
    resolution: {integrity: sha512-aKstq2TDOndCn4diEyp9Uq/Flu2i1GlLkc6XIDQSDMuaFE3OPW5OphLCyQ5SpSJZTb4reN+kTcYru5yIfXoRPw==}
    engines: {node: '>=0.12'}

  environment@1.1.0:
    resolution: {integrity: sha512-xUtoPkMggbz0MPyPiIWr1Kp4aeWJjDZ6SMvURhimjdZgsRuDplF5/s9hcgGhyXMhs+6vpnuoiZ2kFiu3FMnS8Q==}
    engines: {node: '>=18'}

  errno@0.1.8:
    resolution: {integrity: sha512-dJ6oBr5SQ1VSd9qkk7ByRgb/1SH4JZjCHSW/mr63/QcXO9zLVxvJ6Oy13nio03rxpSnVDDjFor75SjVeZWPW/A==}
    hasBin: true

  error-stack-parser-es@1.0.5:
    resolution: {integrity: sha512-5qucVt2XcuGMcEGgWI7i+yZpmpByQ8J1lHhcL7PwqCwu9FPP3VUXzT4ltHe5i2z9dePwEHcDVOAfSnHsOlCXRA==}

  es-define-property@1.0.1:
    resolution: {integrity: sha512-e3nRfgfUZ4rNGL232gUgX06QNyyez04KdjFrF+LTRoOXmrOgFKDg4BCdsjW8EnT69eqdYGmRpJwiPVYNrCaW3g==}
    engines: {node: '>= 0.4'}

  es-errors@1.3.0:
    resolution: {integrity: sha512-Zf5H2Kxt2xjTvbJvP2ZWLEICxA6j+hAmMzIlypy4xcBg1vKVnx89Wy0GbS+kf5cwCVFFzdCFh2XSCFNULS6csw==}
    engines: {node: '>= 0.4'}

  es-module-lexer@1.7.0:
    resolution: {integrity: sha512-jEQoCwk8hyb2AZziIOLhDqpm5+2ww5uIE6lkO/6jcOCusfk6LhMHpXXfBLXTZ7Ydyt0j4VoUQv6uGNYbdW+kBA==}

  es-object-atoms@1.1.1:
    resolution: {integrity: sha512-FGgH2h8zKNim9ljj7dankFPcICIK9Cp5bm+c2gQSYePhpaG5+esrLODihIorn+Pe6FGJzWhXQotPv73jTaldXA==}
    engines: {node: '>= 0.4'}

  es-set-tostringtag@2.1.0:
    resolution: {integrity: sha512-j6vWzfrGVfyXxge+O0x5sh6cvxAog0a/4Rdd2K36zCMV5eJ+/+tOAngRO8cODMNWbVRdVlmGZQL2YS3yR8bIUA==}
    engines: {node: '>= 0.4'}

  es5-ext@0.10.64:
    resolution: {integrity: sha512-p2snDhiLaXe6dahss1LddxqEm+SkuDvV8dnIQG0MWjyHpcMNfXKPE+/Cc0y+PhxJX3A4xGNeFCj5oc0BUh6deg==}
    engines: {node: '>=0.10'}

  es6-iterator@2.0.3:
    resolution: {integrity: sha512-zw4SRzoUkd+cl+ZoE15A9o1oQd920Bb0iOJMQkQhl3jNc03YqVjAhG7scf9C5KWRU/R13Orf588uCC6525o02g==}

  es6-symbol@3.1.4:
    resolution: {integrity: sha512-U9bFFjX8tFiATgtkJ1zg25+KviIXpgRvRHS8sau3GfhVzThRQrOeksPeT0BWW2MNZs1OEWJ1DPXOQMn0KKRkvg==}
    engines: {node: '>=0.12'}

  esbuild@0.25.0:
    resolution: {integrity: sha512-BXq5mqc8ltbaN34cDqWuYKyNhX8D/Z0J1xdtdQ8UcIIIyJyz+ZMKUt58tF3SrZ85jcfN/PZYhjR5uDQAYNVbuw==}
    engines: {node: '>=18'}
    hasBin: true

  escalade@3.2.0:
    resolution: {integrity: sha512-WUj2qlxaQtO4g6Pq5c29GTcWGDyd8itL8zTlipgECz3JesAiiOKotd8JU6otB3PACgG6xkJUyVhboMS+bje/jA==}
    engines: {node: '>=6'}

  escape-html@1.0.3:
    resolution: {integrity: sha512-NiSupZ4OeuGwr68lGIeym/ksIZMJodUGOSCZ/FSnTxcrekbvqrgdUxlJOMpijaKZVjAJrWrGs/6Jy8OMuyj9ow==}

  escape-string-regexp@4.0.0:
    resolution: {integrity: sha512-TtpcNJ3XAzx3Gq8sWRzJaVajRs0uVxA2YAkdb1jm2YkPz4G6egUFAyA3n5vtEIZefPk5Wa4UXbKuS5fKkJWdgA==}
    engines: {node: '>=10'}

  escape-string-regexp@5.0.0:
    resolution: {integrity: sha512-/veY75JbMK4j1yjvuUxuVsiS/hr/4iHs9FTT6cgTexxdE0Ly/glccBAkloH/DofkjRbZU3bnoj38mOmhkZ0lHw==}
    engines: {node: '>=12'}

  eslint-compat-utils@0.5.1:
    resolution: {integrity: sha512-3z3vFexKIEnjHE3zCMRo6fn/e44U7T1khUjg+Hp0ZQMCigh28rALD0nPFBcGZuiLC5rLZa2ubQHDRln09JfU2Q==}
    engines: {node: '>=12'}
    peerDependencies:
      eslint: '>=6.0.0'

  eslint-import-context@0.1.9:
    resolution: {integrity: sha512-K9Hb+yRaGAGUbwjhFNHvSmmkZs9+zbuoe3kFQ4V1wYjrepUFYM2dZAfNtjbbj3qsPfUfsA68Bx/ICWQMi+C8Eg==}
    engines: {node: ^12.20.0 || ^14.18.0 || >=16.0.0}
    peerDependencies:
      unrs-resolver: ^1.0.0
    peerDependenciesMeta:
      unrs-resolver:
        optional: true

  eslint-plugin-es-x@7.8.0:
    resolution: {integrity: sha512-7Ds8+wAAoV3T+LAKeu39Y5BzXCrGKrcISfgKEqTS4BDN8SFEDQd0S43jiQ8vIa3wUKD07qitZdfzlenSi8/0qQ==}
    engines: {node: ^14.18.0 || >=16.0.0}
    peerDependencies:
      eslint: '>=8'

  eslint-plugin-import-x@4.16.1:
    resolution: {integrity: sha512-vPZZsiOKaBAIATpFE2uMI4w5IRwdv/FpQ+qZZMR4E+PeOcM4OeoEbqxRMnywdxP19TyB/3h6QBB0EWon7letSQ==}
    engines: {node: ^18.18.0 || ^20.9.0 || >=21.1.0}
    peerDependencies:
      '@typescript-eslint/utils': ^8.0.0
      eslint: ^8.57.0 || ^9.0.0
      eslint-import-resolver-node: '*'
    peerDependenciesMeta:
      '@typescript-eslint/utils':
        optional: true
      eslint-import-resolver-node:
        optional: true

  eslint-plugin-n@17.23.1:
    resolution: {integrity: sha512-68PealUpYoHOBh332JLLD9Sj7OQUDkFpmcfqt8R9sySfFSeuGJjMTJQvCRRB96zO3A/PELRLkPrzsHmzEFQQ5A==}
    engines: {node: ^18.18.0 || ^20.9.0 || >=21.1.0}
    peerDependencies:
      eslint: '>=8.23.0'

  eslint-plugin-regexp@2.10.0:
    resolution: {integrity: sha512-ovzQT8ESVn5oOe5a7gIDPD5v9bCSjIFJu57sVPDqgPRXicQzOnYfFN21WoQBQF18vrhT5o7UMKFwJQVVjyJ0ng==}
    engines: {node: ^18 || >=20}
    peerDependencies:
      eslint: '>=8.44.0'

  eslint-scope@8.4.0:
    resolution: {integrity: sha512-sNXOfKCn74rt8RICKMvJS7XKV/Xk9kA7DyJr8mJik3S7Cwgy3qlkkmyS2uQB3jiJg6VNdZd/pDBJu0nvG2NlTg==}
    engines: {node: ^18.18.0 || ^20.9.0 || >=21.1.0}

  eslint-visitor-keys@3.4.3:
    resolution: {integrity: sha512-wpc+LXeiyiisxPlEkUzU6svyS1frIO3Mgxj1fdy7Pm8Ygzguax2N3Fa/D/ag1WqbOprdI+uY6wMUl8/a2G+iag==}
    engines: {node: ^12.22.0 || ^14.17.0 || >=16.0.0}

  eslint-visitor-keys@4.2.1:
    resolution: {integrity: sha512-Uhdk5sfqcee/9H/rCOJikYz67o0a2Tw2hGRPOG2Y1R2dg7brRe1uG0yaNQDHu+TO/uQPF/5eCapvYSmHUjt7JQ==}
    engines: {node: ^18.18.0 || ^20.9.0 || >=21.1.0}

  eslint@9.38.0:
    resolution: {integrity: sha512-t5aPOpmtJcZcz5UJyY2GbvpDlsK5E8JqRqoKtfiKE3cNh437KIqfJr3A3AKf5k64NPx6d0G3dno6XDY05PqPtw==}
    engines: {node: ^18.18.0 || ^20.9.0 || >=21.1.0}
    hasBin: true
    peerDependencies:
      jiti: '*'
    peerDependenciesMeta:
      jiti:
        optional: true

  esniff@2.0.1:
    resolution: {integrity: sha512-kTUIGKQ/mDPFoJ0oVfcmyJn4iBDRptjNVIzwIFR7tqWXdVI9xfA2RMwY/gbSpJG3lkdWNEjLap/NqVHZiJsdfg==}
    engines: {node: '>=0.10'}

  espree@10.4.0:
    resolution: {integrity: sha512-j6PAQ2uUr79PZhBjP5C5fhl8e39FmRnOjsD5lGnWrFU8i2G776tBK7+nP8KuQUTTyAZUwfQqXAgrVH5MbH9CYQ==}
    engines: {node: ^18.18.0 || ^20.9.0 || >=21.1.0}

  esprima@4.0.1:
    resolution: {integrity: sha512-eGuFFw7Upda+g4p+QHvnW0RyTX/SVeJBDM/gCtMARO0cLuT2HcEKnTPvhjV6aGeqrCB/sbNop0Kszm0jsaWU4A==}
    engines: {node: '>=4'}
    hasBin: true

  esquery@1.6.0:
    resolution: {integrity: sha512-ca9pw9fomFcKPvFLXhBKUK90ZvGibiGOvRJNbjljY7s7uq/5YO4BOzcYtJqExdx99rF6aAcnRxHmcUHcz6sQsg==}
    engines: {node: '>=0.10'}

  esrecurse@4.3.0:
    resolution: {integrity: sha512-KmfKL3b6G+RXvP8N1vr3Tq1kL/oCFgn2NYXEtqP8/L3pKapUA4G8cFVaoF3SU323CD4XypR/ffioHmkti6/Tag==}
    engines: {node: '>=4.0'}

  estraverse@5.3.0:
    resolution: {integrity: sha512-MMdARuVEQziNTeJD8DgMqmhwR11BRQ/cBP+pLtYdSTnf3MIO8fFeiINEbX36ZdNlfU/7A9f3gUw49B3oQsvwBA==}
    engines: {node: '>=4.0'}

  estree-walker@2.0.2:
    resolution: {integrity: sha512-Rfkk/Mp/DL7JVje3u18FxFujQlTNR2q6QfMSMB7AvCBx91NGj/ba3kCfza0f6dVDbw7YlRf/nDrn7pQrCCyQ/w==}

  estree-walker@3.0.3:
    resolution: {integrity: sha512-7RUKfXgSMMkzt6ZuXmqapOurLGPPfgj6l9uRZ7lRGolvk0y2yocc35LdcxKC5PQZdn2DMqioAQ2NoWcrTKmm6g==}

  esutils@2.0.3:
    resolution: {integrity: sha512-kVscqXk4OCp68SZ0dkgEKVi6/8ij300KBWTJq32P/dYeWTSwK41WyTxalN1eRmA5Z9UU/LX9D7FWSmV9SAYx6g==}
    engines: {node: '>=0.10.0'}

  etag@1.8.1:
    resolution: {integrity: sha512-aIL5Fx7mawVa300al2BnEE4iNvo1qETxLrPI/o05L7z6go7fCw1J6EQmbK4FmJ2AS7kgVF/KEZWufBfdClMcPg==}
    engines: {node: '>= 0.6'}

  event-emitter@0.3.5:
    resolution: {integrity: sha512-D9rRn9y7kLPnJ+hMq7S/nhvoKwwvVJahBi2BPmx3bvbsEdK3W9ii8cBSGjP+72/LnM4n6fo3+dkCX5FeTQruXA==}

  eventemitter3@5.0.1:
    resolution: {integrity: sha512-GWkBvjiSZK87ELrYOSESUYeVIc9mvLLf/nXalMOS5dYrgZq9o5OVkbZAVM06CVxYsCwH9BDZFPlQTlPA1j4ahA==}

  execa@8.0.1:
    resolution: {integrity: sha512-VyhnebXciFV2DESc+p6B+y0LjSm0krU4OgJN44qFAhBY0TJ+1V61tYD2+wHusZ6F9n5K+vl8k0sTy7PEfV4qpg==}
    engines: {node: '>=16.17'}

  execa@9.6.0:
    resolution: {integrity: sha512-jpWzZ1ZhwUmeWRhS7Qv3mhpOhLfwI+uAX4e5fOcXqwMR7EcJ0pj2kV1CVzHVMX/LphnKWD3LObjZCoJ71lKpHw==}
    engines: {node: ^18.19.0 || >=20.5.0}

  exit-hook@2.2.1:
    resolution: {integrity: sha512-eNTPlAD67BmP31LDINZ3U7HSF8l57TxOY2PmBJ1shpCvpnxBF93mWCE8YHBnXs8qiUZJc9WDcWIeC3a2HIAMfw==}
    engines: {node: '>=6'}

  expect-type@1.2.1:
    resolution: {integrity: sha512-/kP8CAwxzLVEeFrMm4kMmy4CCDlpipyA7MYLVrdJIkV0fYF0UaigQHRsxHiuY/GEea+bh4KSv3TIlgr+2UL6bw==}
    engines: {node: '>=12.0.0'}

  express@5.1.0:
    resolution: {integrity: sha512-DT9ck5YIRU+8GYzzU5kT3eHGA5iL+1Zd0EutOmTE9Dtk+Tvuzd23VBU+ec7HPNSTxXYO55gPV/hq4pSBJDjFpA==}
    engines: {node: '>= 18'}

  exsolve@1.0.7:
    resolution: {integrity: sha512-VO5fQUzZtI6C+vx4w/4BWJpg3s/5l+6pRQEHzFRM8WFi4XffSP1Z+4qi7GbjWbvRQEbdIco5mIMq+zX4rPuLrw==}

  ext@1.7.0:
    resolution: {integrity: sha512-6hxeJYaL110a9b5TEJSj0gojyHQAmA2ch5Os+ySCiA1QGdS697XWY1pzsrSjqA9LDEEgdB/KypIlR59RcLuHYw==}

  extend-shallow@2.0.1:
    resolution: {integrity: sha512-zCnTtlxNoAiDc3gqY2aYAWFx7XWWiasuF2K8Me5WbN8otHKTUKBwjPtNpRs/rbUZm7KxWAaNj7P1a/p52GbVug==}
    engines: {node: '>=0.10.0'}

  extend@3.0.2:
    resolution: {integrity: sha512-fjquC59cD7CyW6urNXK0FBufkZcoiGG80wTuPujX590cB5Ttln20E2UB4S/WARVqhXffZl2LNgS+gQdPIIim/g==}

  fast-deep-equal@3.1.3:
    resolution: {integrity: sha512-f3qQ9oQy9j2AhBe/H9VC91wLmKBCCU/gDOnKNAYG5hswO7BLKj09Hc5HYNz9cGI++xlpDCIgDaitVs03ATR84Q==}

  fast-glob@3.3.3:
    resolution: {integrity: sha512-7MptL8U0cqcFdzIzwOTHoilX9x5BrNqye7Z/LuC7kCMRio1EMSyqRK3BEAUD7sXRq4iT4AzTVuZdhgQ2TCvYLg==}
    engines: {node: '>=8.6.0'}

  fast-json-stable-stringify@2.1.0:
    resolution: {integrity: sha512-lhd/wF+Lk98HZoTCtlVraHtfh5XYijIjalXck7saUtuanSDyLMxnHhSXEDJqHxD7msR8D0uCmqlkwjCV8xvwHw==}

  fast-levenshtein@2.0.6:
    resolution: {integrity: sha512-DCXu6Ifhqcks7TZKY3Hxp3y6qphY5SJZmrWMDrKcERSOXWQdMhU9Ig/PYrzyw/ul9jOIyh0N4M0tbC5hodg8dw==}

  fastq@1.19.0:
    resolution: {integrity: sha512-7SFSRCNjBQIZH/xZR3iy5iQYR8aGBE0h3VG6/cwlbrpdciNYBMotQav8c1XI3HjHH+NikUpP53nPdlZSdWmFzA==}

  fault@2.0.1:
    resolution: {integrity: sha512-WtySTkS4OKev5JtpHXnib4Gxiurzh5NCGvWrFaZ34m6JehfTUhKZvn9njTfw48t6JumVQOmrKqpmGcdwxnhqBQ==}

  fd-package-json@1.2.0:
    resolution: {integrity: sha512-45LSPmWf+gC5tdCQMNH4s9Sr00bIkiD9aN7dc5hqkrEw1geRYyDQS1v1oMHAW3ysfxfndqGsrDREHHjNNbKUfA==}

  fdir@6.5.0:
    resolution: {integrity: sha512-tIbYtZbucOs0BRGqPJkshJUYdL+SDH7dVM8gjy+ERp3WAUjLEFJE+02kanyHtwjWOnwrKYBiwAmM0p4kLJAnXg==}
    engines: {node: '>=12.0.0'}
    peerDependencies:
      picomatch: ^3 || ^4
    peerDependenciesMeta:
      picomatch:
        optional: true

  feed@5.1.0:
    resolution: {integrity: sha512-qGNhgYygnefSkAHHrNHqC7p3R8J0/xQDS/cYUud8er/qD9EFGWyCdUDfULHTJQN1d3H3WprzVwMc9MfB4J50Wg==}
    engines: {node: '>=20', pnpm: '>=10'}

  figures@6.1.0:
    resolution: {integrity: sha512-d+l3qxjSesT4V7v2fh+QnmFnUWv9lSpjarhShNTgBOfA0ttejbQUAlHLitbjkoRiDulW0OPoQPYIGhIC8ohejg==}
    engines: {node: '>=18'}

  file-entry-cache@8.0.0:
    resolution: {integrity: sha512-XXTUwCvisa5oacNGRP9SfNtYBNAMi+RPwBFmblZEF7N7swHYQS6/Zfk7SRwx4D5j3CH211YNRco1DEMNVfZCnQ==}
    engines: {node: '>=16.0.0'}

  fill-range@7.1.1:
    resolution: {integrity: sha512-YsGpe3WHLK8ZYi4tWDg2Jy3ebRz2rXowDxnld4bkQB00cc/1Zw9AWnC0i9ztDJitivtQvaI9KaLyKrc+hBW0yg==}
    engines: {node: '>=8'}

  finalhandler@1.1.2:
    resolution: {integrity: sha512-aAWcW57uxVNrQZqFXjITpW3sIUQmHGG3qSb9mUah9MgMC4NeWhNOlNjXEYq3HjRAvL6arUviZGGJsBg6z0zsWA==}
    engines: {node: '>= 0.8'}

  finalhandler@2.1.0:
    resolution: {integrity: sha512-/t88Ty3d5JWQbWYgaOGCCYfXRwV1+be02WqYYlL6h0lEiUAMPM8o8qKGO01YIkOHzka2up08wvgYD0mDiI+q3Q==}
    engines: {node: '>= 0.8'}

  find-up@5.0.0:
    resolution: {integrity: sha512-78/PXT1wlLLDgTzDs7sjq9hzz0vXD+zn+7wypEe4fXQxCmdmqfGsEPQxmiCSQI3ajFV91bVSsvNtrJRiW6nGng==}
    engines: {node: '>=10'}

  flat-cache@4.0.1:
    resolution: {integrity: sha512-f7ccFPK3SXFHpx15UIGyRJ/FJQctuKZ0zVuN3frBo4HnK3cay9VEW0R6yPYFHC0AgqhukPzKjq22t5DmAyqGyw==}
    engines: {node: '>=16'}

  flat-cache@6.1.17:
    resolution: {integrity: sha512-Jzse4YoiUJBVYTwz5Bwl4h/2VQM7e2KK3MVAMlXzX9uamIHAH/TXUlRKU1AQGQOryQhN0EsmufiiF40G057YXA==}

  flatted@3.3.3:
    resolution: {integrity: sha512-GX+ysw4PBCz0PzosHDepZGANEuFCMLrnRTiEy9McGjmkCQYwRq4A/X786G/fjM/+OjsWSU1ZrY5qyARZmO/uwg==}

  floating-vue@5.2.2:
    resolution: {integrity: sha512-afW+h2CFafo+7Y9Lvw/xsqjaQlKLdJV7h1fCHfcYQ1C4SVMlu7OAekqWgu5d4SgvkBVU0pVpLlVsrSTBURFRkg==}
    peerDependencies:
      '@nuxt/kit': ^3.2.0
      vue: ^3.2.0
    peerDependenciesMeta:
      '@nuxt/kit':
        optional: true

  focus-trap@7.6.5:
    resolution: {integrity: sha512-7Ke1jyybbbPZyZXFxEftUtxFGLMpE2n6A+z//m4CRDlj0hW+o3iYSmh8nFlYMurOiJVDmJRilUQtJr08KfIxlg==}

  follow-redirects@1.15.9:
    resolution: {integrity: sha512-gew4GsXizNgdoRyqmyfMHyAmXsZDk6mHkSxZFCzW9gwlbtOW44CDtYavM+y+72qD/Vq2l550kMF52DT8fOLJqQ==}
    engines: {node: '>=4.0'}
    peerDependencies:
      debug: '*'
    peerDependenciesMeta:
      debug:
        optional: true

  foreground-child@3.3.0:
    resolution: {integrity: sha512-Ld2g8rrAyMYFXBhEqMz8ZAHBi4J4uS1i/CxGMDnjyFWddMXLVcDp051DZfu+t7+ab7Wv6SMqpWmyFIj5UbfFvg==}
    engines: {node: '>=14'}

  form-data@4.0.4:
    resolution: {integrity: sha512-KrGhL9Q4zjj0kiUt5OO4Mr/A/jlI2jDYs5eHBpYHPcBEVSiipAvn2Ko2HnPe20rmcuuvMHNdZFp+4IlGTMF0Ow==}
    engines: {node: '>= 6'}

  format@0.2.2:
    resolution: {integrity: sha512-wzsgA6WOq+09wrU1tsJ09udeR/YZRaeArL9e1wPbFg3GG2yDnC2ldKpxs4xunpFF9DgqCqOIra3bc1HWrJ37Ww==}
    engines: {node: '>=0.4.x'}

  forwarded@0.2.0:
    resolution: {integrity: sha512-buRG0fpBtRHSTCOASe6hD258tEubFoRLb4ZNA6NxMVHNw2gOcwHo9wyablzMzOA5z9xA9L1KNjk/Nt6MT9aYow==}
    engines: {node: '>= 0.6'}

  fraction.js@4.3.7:
    resolution: {integrity: sha512-ZsDfxO51wGAXREY55a7la9LScWpwv9RxIrYABrlvOFBlH/ShPnrtsXeuUIfXKKOVicNxQ+o8JTbJvjS4M89yew==}

  fresh@0.5.2:
    resolution: {integrity: sha512-zJ2mQYM18rEFOudeV4GShTGIQ7RbzA7ozbU9I/XBpm7kqgMywgmylMwXHxZJmkVoYkna9d2pVXVXPdYTP9ej8Q==}
    engines: {node: '>= 0.6'}

  fresh@2.0.0:
    resolution: {integrity: sha512-Rx/WycZ60HOaqLKAi6cHRKKI7zxWbJ31MhntmtwMoaTeF7XFH9hhBp8vITaMidfljRQ6eYWCKkaTK+ykVJHP2A==}
    engines: {node: '>= 0.8'}

  fsevents@2.3.3:
    resolution: {integrity: sha512-5xoDfX+fL7faATnagmWPpbFtwh/R77WmMMqqHGS65C3vvB0YHrgF+B1YmZ3441tMj5n63k0212XNoJwzlhffQw==}
    engines: {node: ^8.16.0 || ^10.6.0 || >=11.0.0}
    os: [darwin]

  function-bind@1.1.2:
    resolution: {integrity: sha512-7XHNxH7qX9xG5mIwxkhumTox/MIRNcOgDrxWsMt2pAr23WHp6MrRlN7FBSFpCpr+oVO0F744iUgR82nJMfG2SA==}

  generic-names@4.0.0:
    resolution: {integrity: sha512-ySFolZQfw9FoDb3ed9d80Cm9f0+r7qj+HJkWjeD9RBfpxEVTlVhol+gvaQB/78WbwYfbnNh8nWHHBSlg072y6A==}

  gensync@1.0.0-beta.2:
    resolution: {integrity: sha512-3hN7NaskYvMDLQY55gnW3NQ+mesEAepTqlg+VEbj7zzqEMBVNhzcGYYeqFo/TlYz6eQiFcp1HcsCZO+nGgS8zg==}
    engines: {node: '>=6.9.0'}

  get-caller-file@2.0.5:
    resolution: {integrity: sha512-DyFP3BM/3YHTQOCUL/w0OZHR0lpKeGrxotcHWcqNEdnltqFwXVfhEBQ94eIo34AfQpo0rGki4cyIiftY06h2Fg==}
    engines: {node: 6.* || 8.* || >= 10.*}

  get-east-asian-width@1.3.0:
    resolution: {integrity: sha512-vpeMIQKxczTD/0s2CdEWHcb0eeJe6TFjxb+J5xgX7hScxqrGuyjmv4c1D4A/gelKfyox0gJJwIHF+fLjeaM8kQ==}
    engines: {node: '>=18'}

  get-intrinsic@1.2.7:
    resolution: {integrity: sha512-VW6Pxhsrk0KAOqs3WEd0klDiF/+V7gQOpAvY1jVU/LHmaD/kQO4523aiJuikX/QAKYiW6x8Jh+RJej1almdtCA==}
    engines: {node: '>= 0.4'}

  get-proto@1.0.1:
    resolution: {integrity: sha512-sTSfBjoXBp89JvIKIefqw7U2CCebsc74kiY6awiGogKtoSGbgjYE/G/+l9sF3MWFPNc9IcoOC4ODfKHfxFmp0g==}
    engines: {node: '>= 0.4'}

  get-stream@8.0.1:
    resolution: {integrity: sha512-VaUJspBffn/LMCJVoMvSAdmscJyS1auj5Zulnn5UoYcY531UWmdwhRWkcGKnGU93m5HSXP9LP2usOryrBtQowA==}
    engines: {node: '>=16'}

  get-stream@9.0.1:
    resolution: {integrity: sha512-kVCxPF3vQM/N0B1PmoqVUqgHP+EeVjmZSQn+1oCRPxd2P21P2F19lIgbR3HBosbB1PUhOAoctJnfEn2GbN2eZA==}
    engines: {node: '>=18'}

  get-them-args@1.3.2:
    resolution: {integrity: sha512-LRn8Jlk+DwZE4GTlDbT3Hikd1wSHgLMme/+7ddlqKd7ldwR6LjJgTVWzBnR01wnYGe4KgrXjg287RaI22UHmAw==}

  get-tsconfig@4.10.1:
    resolution: {integrity: sha512-auHyJ4AgMz7vgS8Hp3N6HXSmlMdUyhSUrfBF16w153rxtLIEOE+HGqaBppczZvnHLqQJfiHotCYpNhl0lUROFQ==}

  glob-parent@5.1.2:
    resolution: {integrity: sha512-AOIgSQCepiJYwP3ARnGx+5VnTu2HBYdzbGP45eLw1vr3zB3vZLeyed1sC9hnbcOc9/SrMyM5RPQrkGz4aS9Zow==}
    engines: {node: '>= 6'}

  glob-parent@6.0.2:
    resolution: {integrity: sha512-XxwI8EOhVQgWp6iDL+3b0r86f4d6AX6zSU55HfB4ydCEuXLXc5FcYeOu+nnGftS4TEju/11rt4KJPTMgbfmv4A==}
    engines: {node: '>=10.13.0'}

  glob-to-regexp@0.4.1:
    resolution: {integrity: sha512-lkX1HJXwyMcprw/5YUZc2s7DrpAiHB21/V+E1rHUrVNokkvB6bqMzT0VfV6/86ZNabt1k14YOIaT7nDvOX3Iiw==}

  glob@10.4.5:
    resolution: {integrity: sha512-7Bv8RF0k6xjo7d4A/PxYLbUCfb6c+Vpd2/mB2yRDlew7Jb5hEXiCD9ibfO7wpk8i4sevK6DFny9h7EYbM3/sHg==}
    hasBin: true

  globals@11.12.0:
    resolution: {integrity: sha512-WOBp/EEGUiIsJSp7wcv/y6MO+lV9UoncWqxuFfm8eBwzWNgyfBd6Gz+IeKQ9jCmyhoH99g15M3T+QaVHFjizVA==}
    engines: {node: '>=4'}

  globals@14.0.0:
    resolution: {integrity: sha512-oahGvuMGQlPw/ivIYBjVSrWAfWLBeku5tpPE2fOPLi+WHffIWbuh2tCjhyQhTBPMf5E9jDEH4FOmTYgYwbKwtQ==}
    engines: {node: '>=18'}

  globals@15.15.0:
    resolution: {integrity: sha512-7ACyT3wmyp3I61S4fG682L0VA2RGD9otkqGJIwNUMF1SWUombIIk+af1unuDYgMm082aHYwD+mzJvv9Iu8dsgg==}
    engines: {node: '>=18'}

  globals@16.4.0:
    resolution: {integrity: sha512-ob/2LcVVaVGCYN+r14cnwnoDPUufjiYgSqRhiFD0Q1iI4Odora5RE8Iv1D24hAz5oMophRGkGz+yuvQmmUMnMw==}
    engines: {node: '>=18'}

  globrex@0.1.2:
    resolution: {integrity: sha512-uHJgbwAMwNFf5mLst7IWLNg14x1CkeqglJb/K3doi4dw6q2IvAAmM/Y81kevy83wP+Sst+nutFTYOGg3d1lsxg==}

  good-listener@1.2.2:
    resolution: {integrity: sha512-goW1b+d9q/HIwbVYZzZ6SsTr4IgE+WA44A0GmPIQstuOrgsFcT7VEJ48nmr9GaRtNu0XTKacFLGnBPAM6Afouw==}

  gopd@1.2.0:
    resolution: {integrity: sha512-ZUKRh6/kUFoAiTAtTYPZJ3hw9wNxx+BIBOijnlG9PnrJsCcSjs1wyyD6vJpaYtgnzDrKYRSqf3OO6Rfa93xsRg==}
    engines: {node: '>= 0.4'}

  graceful-fs@4.2.11:
    resolution: {integrity: sha512-RbJ5/jmFcNNCcDV5o9eTnBLJ/HszWV0P73bc+Ff4nS/rJj+YaS6IGyiOL0VoBYX+l1Wrl3k63h/KrH+nhJ0XvQ==}

  graphemer@1.4.0:
    resolution: {integrity: sha512-EtKwoO6kxCL9WO5xipiHTZlSzBm7WLT627TqC/uVRd0HKmq8NXyebnNYxDoBi7wt8eTWrUrKXCOVaFq9x1kgag==}

  gray-matter@4.0.3:
    resolution: {integrity: sha512-5v6yZd4JK3eMI3FqqCouswVqwugaA9r4dNZB1wwcmrD02QkV5H0y7XBQW8QwQqEaZY1pM9aqORSORhJRdNK44Q==}
    engines: {node: '>=6.0'}

  gsap@3.13.0:
    resolution: {integrity: sha512-QL7MJ2WMjm1PHWsoFrAQH/J8wUeqZvMtHO58qdekHpCfhvhSL4gSiz6vJf5EeMP0LOn3ZCprL2ki/gjED8ghVw==}

  handlebars@4.7.8:
    resolution: {integrity: sha512-vafaFqs8MZkRrSX7sFVUdo3ap/eNiLnb4IakshzvP56X5Nr1iGKAIqdX6tMlm6HcNRIkr6AxO5jFEoJzzpT8aQ==}
    engines: {node: '>=0.4.7'}
    hasBin: true

  has-flag@4.0.0:
    resolution: {integrity: sha512-EykJT/Q1KjTWctppgIAgfSO0tKVuZUjhgMr17kqTumMl6Afv3EISleU7qZUzoXDFTAHTDC4NOoG/ZxU3EvlMPQ==}
    engines: {node: '>=8'}

  has-symbols@1.1.0:
    resolution: {integrity: sha512-1cDNdwJ2Jaohmb3sg4OmKaMBwuC48sYni5HUw2DvsC8LjGTLK9h+eb1X6RyuOHe4hT0ULCW68iomhjUoKUqlPQ==}
    engines: {node: '>= 0.4'}

  has-tostringtag@1.0.2:
    resolution: {integrity: sha512-NqADB8VjPFLM2V0VvHUewwwsw0ZWBaIdgo+ieHtK3hasLz4qeCRjYcqfB6AQrBggRKppKF8L52/VqdVsO47Dlw==}
    engines: {node: '>= 0.4'}

  hasown@2.0.2:
    resolution: {integrity: sha512-0hJU9SCPvmMzIBdZFqNPXWa6dqh7WdH0cII9y+CyS8rG3nL48Bclra9HmKhVVUHyPWNH5Y7xDwAB7bfgSjkUMQ==}
    engines: {node: '>= 0.4'}

  hast-util-to-html@9.0.5:
    resolution: {integrity: sha512-OguPdidb+fbHQSU4Q4ZiLKnzWo8Wwsf5bZfbvu7//a9oTYoqD/fWpe96NuHkoS9h0ccGOTe0C4NGXdtS0iObOw==}

  hast-util-whitespace@3.0.0:
    resolution: {integrity: sha512-88JUN06ipLwsnv+dVn+OIYOvAuvBMy/Qoi6O7mQHxdPXpjy+Cd6xRkWwux7DKO+4sYILtLBRIKgsdpS2gQc7qw==}

  hookable@5.5.3:
    resolution: {integrity: sha512-Yc+BQe8SvoXH1643Qez1zqLRmbA5rCL+sSmk6TVos0LWVfNIB7PGncdlId77WzLGSIB5KaWgTaNTs2lNVEI6VQ==}

  hookified@1.12.1:
    resolution: {integrity: sha512-xnKGl+iMIlhrZmGHB729MqlmPoWBznctSQTYCpFKqNsCgimJQmithcW0xSQMMFzYnV2iKUh25alswn6epgxS0Q==}

  host-validation-middleware@0.1.2:
    resolution: {integrity: sha512-pg/prhP/e/TqIc3tGj8Nkza4o8j4GE212FNJJN+vhebYnHIPfLZbTmRp8yiT9vEtPeIWCz6sD41EpaO9ys5Tfg==}
    engines: {node: ^18.0.0 || >=20.0.0}

  hosted-git-info@8.1.0:
    resolution: {integrity: sha512-Rw/B2DNQaPBICNXEm8balFz9a6WpZrkCGpcWFpy7nCj+NyhSdqXipmfvtmWt9xGfp0wZnBxB+iVpLmQMYt47Tw==}
    engines: {node: ^18.17.0 || >=20.5.0}

  html-void-elements@3.0.0:
    resolution: {integrity: sha512-bEqo66MRXsUGxWHV5IP0PUiAWwoEjba4VCzg0LjFJBpchPaTfyfCKTG6bc5F8ucKec3q5y6qOdGyYTSBEvhCrg==}

  http-errors@2.0.0:
    resolution: {integrity: sha512-FtwrG/euBzaEjYeRqOgly7G0qviiXoJWnvEH2Z1plBdXgbyjv34pHTSb9zoeHMyDy33+DWy5Wt9Wo+TURtOYSQ==}
    engines: {node: '>= 0.8'}

  http-proxy-3@1.22.0:
    resolution: {integrity: sha512-qyYYKjmPW7kDiRBGzydmD5f5ckuniL9fY45EWP05YVDoR/02JjrVMGqdrO5O+OURU7imhF3WyiKwp++4A3KEbw==}
    engines: {node: '>=18'}

  human-signals@5.0.0:
    resolution: {integrity: sha512-AXcZb6vzzrFAUE61HnN4mpLqd/cSIwNQjtNWR0euPm6y0iqx3G4gOXaIDdtdDwZmhwe82LA6+zinmW4UBWVePQ==}
    engines: {node: '>=16.17.0'}

  human-signals@8.0.1:
    resolution: {integrity: sha512-eKCa6bwnJhvxj14kZk5NCPc6Hb6BdsU9DZcOnmQKSnO1VKrfV0zCvtttPZUsBvjmNDn8rpcJfpwSYnHBjc95MQ==}
    engines: {node: '>=18.18.0'}

  iconv-lite@0.6.3:
    resolution: {integrity: sha512-4fCk79wshMdzMp2rH06qWrJE4iolqLhCUH+OiuIgU++RB0+94NlDL81atO7GX55uUKueo0txHNtvEyI6D7WdMw==}
    engines: {node: '>=0.10.0'}

  icss-utils@5.1.0:
    resolution: {integrity: sha512-soFhflCVWLfRNOPU3iv5Z9VUdT44xFRbzjLsEzSr5AQmgqPMTHdU3PMT1Cf1ssx8fLNJDA1juftYl+PUcv3MqA==}
    engines: {node: ^10 || ^12 || >= 14}
    peerDependencies:
      postcss: ^8.1.0

  ignore@5.3.2:
    resolution: {integrity: sha512-hsBTNUqQTDwkWtcdYI2i06Y/nUBEsNEDJKjWdigLvegy8kDuJAS8uRlpkkcQpyEXL0Z/pjDy5HBmMjRCJ2gq+g==}
    engines: {node: '>= 4'}

  ignore@7.0.4:
    resolution: {integrity: sha512-gJzzk+PQNznz8ysRrC0aOkBNVRBDtE1n53IqyqEf3PXrYwomFs5q4pGMizBMJF+ykh03insJ27hB8gSrD2Hn8A==}
    engines: {node: '>= 4'}

  image-size@0.5.5:
    resolution: {integrity: sha512-6TDAlDPZxUFCv+fuOkIoXT/V/f3Qbq8e37p+YOiYrUv3v9cc3/6x78VdfPgFVaB9dZYeLUfKgHRebpkm/oP2VQ==}
    engines: {node: '>=0.10.0'}
    hasBin: true

  image-size@2.0.2:
    resolution: {integrity: sha512-IRqXKlaXwgSMAMtpNzZa1ZAe8m+Sa1770Dhk8VkSsP9LS+iHD62Zd8FQKs8fbPiagBE7BzoFX23cxFnwshpV6w==}
    engines: {node: '>=16.x'}
    hasBin: true

  immutable@5.0.3:
    resolution: {integrity: sha512-P8IdPQHq3lA1xVeBRi5VPqUm5HDgKnx0Ru51wZz5mjxHr5n3RWhjIpOFU7ybkUxfB+5IToy+OLaHYDBIWsv+uw==}

  import-fresh@3.3.1:
    resolution: {integrity: sha512-TR3KfrTZTYLPB6jUjfx6MF9WcWrHL9su5TObK4ZkYgBdWKPOFoSoQIdEuTuR82pmtxH2spWG9h6etwfr1pLBqQ==}
    engines: {node: '>=6'}

  imurmurhash@0.1.4:
    resolution: {integrity: sha512-JmXMZ6wuvDmLiHEml9ykzqO6lwFbof0GG4IkcGaENdCRDDmMVnny7s5HsIgHCbaq0w2MyPhDqkhTUgS2LU2PHA==}
    engines: {node: '>=0.8.19'}

  inherits@2.0.4:
    resolution: {integrity: sha512-k/vGaX4/Yla3WzyMCvTQOXYeIHvqOKtnqBduzTHpzpQZzAskKMhZ2K+EnBiSM9zGSoIFeMpXKxa4dYeZIQqewQ==}

  ipaddr.js@1.9.1:
    resolution: {integrity: sha512-0KI/607xoxSToH7GjN1FfSbLoU0+btTicjsQSWQlh/hZykN8KpmMf7uYwPW3R+akZ6R/w18ZlXSHBYXiYUPO3g==}
    engines: {node: '>= 0.10'}

  is-arrayish@0.3.2:
    resolution: {integrity: sha512-eVRqCvVlZbuw3GrM63ovNSNAeA1K16kaR/LRY/92w0zxQ5/1YzwblUX652i4Xs9RwAGjW9d9y6X88t8OaAJfWQ==}

  is-binary-path@2.1.0:
    resolution: {integrity: sha512-ZMERYes6pDydyuGidse7OsHxtbI7WVeUEozgR/g7rd0xUimYNlvZRE/K2MgZTjWy725IfelLeVcEM97mmtRGXw==}
    engines: {node: '>=8'}

  is-core-module@2.16.1:
    resolution: {integrity: sha512-UfoeMA6fIJ8wTYFEUjelnaGI67v6+N7qXJEvQuIGa99l4xsCruSYOVSQ0uPANn4dAzm8lkYPaKLrrijLq7x23w==}
    engines: {node: '>= 0.4'}

  is-docker@3.0.0:
    resolution: {integrity: sha512-eljcgEDlEns/7AXFosB5K/2nCM4P7FQPkGc/DWLy5rmFEWvZayGrik1d9/QIY5nJ4f9YsVvBkA6kJpHn9rISdQ==}
    engines: {node: ^12.20.0 || ^14.13.1 || >=16.0.0}
    hasBin: true

  is-expression@4.0.0:
    resolution: {integrity: sha512-zMIXX63sxzG3XrkHkrAPvm/OVZVSCPNkwMHU8oTX7/U3AL78I0QXCEICXUM13BIa8TYGZ68PiTKfQz3yaTNr4A==}

  is-extendable@0.1.1:
    resolution: {integrity: sha512-5BMULNob1vgFX6EjQw5izWDxrecWK9AM72rugNr0TFldMOi0fj6Jk+zeKIt0xGj4cEfQIJth4w3OKWOJ4f+AFw==}
    engines: {node: '>=0.10.0'}

  is-extglob@2.1.1:
    resolution: {integrity: sha512-SbKbANkN603Vi4jEZv49LeVJMn4yGwsbzZworEoyEiutsN3nJYdbO36zfhGJ6QEDpOZIFkDtnq5JRxmvl3jsoQ==}
    engines: {node: '>=0.10.0'}

  is-fullwidth-code-point@3.0.0:
    resolution: {integrity: sha512-zymm5+u+sCsSWyD9qNaejV3DFvhCKclKdizYaJUuHA83RLjb7nSuGnddCHGv0hk+KY7BMAlsWeK4Ueg6EV6XQg==}
    engines: {node: '>=8'}

  is-fullwidth-code-point@5.0.0:
    resolution: {integrity: sha512-OVa3u9kkBbw7b8Xw5F9P+D/T9X+Z4+JruYVNapTjPYZYUznQ5YfWeFkOj606XYYW8yugTfC8Pj0hYqvi4ryAhA==}
    engines: {node: '>=18'}

  is-glob@4.0.3:
    resolution: {integrity: sha512-xelSayHH36ZgE7ZWhli7pW34hNbNl8Ojv5KVmkJD4hBdD3th8Tfk9vYasLM+mXWOZhFkgZfxhLSnrwRr4elSSg==}
    engines: {node: '>=0.10.0'}

  is-inside-container@1.0.0:
    resolution: {integrity: sha512-KIYLCCJghfHZxqjYBE7rEy0OBuTd5xCHS7tHVgvCLkx7StIoaxwNW3hCALgEUjFfeRk+MG/Qxmp/vtETEF3tRA==}
    engines: {node: '>=14.16'}
    hasBin: true

  is-number@7.0.0:
    resolution: {integrity: sha512-41Cifkg6e8TylSpdtTpeLVMqvSBEVzTttHvERD741+pnZ8ANv0004MRL43QKPDlK9cGvNp6NZWZUBlbGXYxxng==}
    engines: {node: '>=0.12.0'}

  is-obj@2.0.0:
    resolution: {integrity: sha512-drqDG3cbczxxEJRoOXcOjtdp1J/lyp1mNn0xaznRs8+muBhgQcrnbspox5X5fOw0HnMnbfDzvnEMEtqDEJEo8w==}
    engines: {node: '>=8'}

  is-plain-obj@4.1.0:
    resolution: {integrity: sha512-+Pgi+vMuUNkJyExiMBt5IlFoMyKnr5zhJ4Uspz58WOhBF5QoIZkFyNHIbBAtHwzVAgk5RtndVNsDRN61/mmDqg==}
    engines: {node: '>=12'}

  is-promise@2.2.2:
    resolution: {integrity: sha512-+lP4/6lKUBfQjZ2pdxThZvLUAafmZb8OAxFb8XXtiQmS35INgr85hdOGoEs124ez1FCnZJt6jau/T+alh58QFQ==}

  is-promise@4.0.0:
    resolution: {integrity: sha512-hvpoI6korhJMnej285dSg6nu1+e6uxs7zG3BYAm5byqDsgJNWwxzM6z6iZiAgQR4TJ30JmBTOwqZUw3WlyH3AQ==}

  is-reference@1.2.1:
    resolution: {integrity: sha512-U82MsXXiFIrjCK4otLT+o2NA2Cd2g5MLoOVXUZjIOhLurrRxpEXzI8O0KZHr3IjLvlAH1kTPYSuqer5T9ZVBKQ==}

  is-reference@3.0.3:
    resolution: {integrity: sha512-ixkJoqQvAP88E6wLydLGGqCJsrFUnqoH6HnaczB8XmDH1oaWU+xxdptvikTgaEhtZ53Ky6YXiBuUI2WXLMCwjw==}

  is-regex@1.2.1:
    resolution: {integrity: sha512-MjYsKHO5O7mCsmRGxWcLWheFqN9DJ/2TmngvjKXihe6efViPqc274+Fx/4fYj/r03+ESvBdTXK0V6tA3rgez1g==}
    engines: {node: '>= 0.4'}

  is-stream@3.0.0:
    resolution: {integrity: sha512-LnQR4bZ9IADDRSkvpqMGvt/tEJWclzklNgSw48V5EAaAeDd6qGvN8ei6k5p0tvxSR171VmGyHuTiAOfxAbr8kA==}
    engines: {node: ^12.20.0 || ^14.13.1 || >=16.0.0}

  is-stream@4.0.1:
    resolution: {integrity: sha512-Dnz92NInDqYckGEUJv689RbRiTSEHCQ7wOVeALbkOz999YpqT46yMRIGtSNl2iCL1waAZSx40+h59NV/EwzV/A==}
    engines: {node: '>=18'}

  is-unicode-supported@2.1.0:
    resolution: {integrity: sha512-mE00Gnza5EEB3Ds0HfMyllZzbBrmLOX3vfWoj9A9PEnTfratQ/BcaJOuMhnkhjXvb2+FkY3VuHqtAGpTPmglFQ==}
    engines: {node: '>=18'}

  is-what@3.14.1:
    resolution: {integrity: sha512-sNxgpk9793nzSs7bA6JQJGeIuRBQhAaNGG77kzYQgMkrID+lS6SlK07K5LaptscDlSaIgH+GPFzf+d75FVxozA==}

  is-what@4.1.16:
    resolution: {integrity: sha512-ZhMwEosbFJkA0YhFnNDgTM4ZxDRsS6HqTo7qsZM08fehyRYIYa0yHu5R6mgo1n/8MgaPBXiPimPD77baVFYg+A==}
    engines: {node: '>=12.13'}

  is-wsl@3.1.0:
    resolution: {integrity: sha512-UcVfVfaK4Sc4m7X3dUSoHoozQGBEFeDC+zVo06t98xe8CzHSZZBekNXH+tu0NalHolcJ/QAGqS46Hef7QXBIMw==}
    engines: {node: '>=16'}

  isexe@2.0.0:
    resolution: {integrity: sha512-RHxMLp9lnKHGHRng9QFhRCMbYAcVpn69smSGcq3f36xjgVVWThj4qqLbTLlq7Ssj8B+fIQ1EuCEGI2lKsyQeIw==}

  jackspeak@3.4.3:
    resolution: {integrity: sha512-OGlZQpz2yfahA/Rd1Y8Cd9SIEsqvXkLVoSw/cgwhnhFMDbsQFeZYoJJ7bIZBS9BcamUW96asq/npPWugM+RQBw==}

  jiti@1.21.7:
    resolution: {integrity: sha512-/imKNG4EbWNrVjoNC/1H5/9GFy+tqjGBHCaSsN+P2RnPqjsLmv6UD3Ej+Kj8nBWaRAwyk7kK5ZUc+OEatnTR3A==}
    hasBin: true

  jiti@2.6.1:
    resolution: {integrity: sha512-ekilCSN1jwRvIbgeg/57YFh8qQDNbwDb9xT/qu2DAHbFFZUicIl4ygVaAvzveMhMVr3LnpSKTNnwt8PoOfmKhQ==}
    hasBin: true

  js-stringify@1.0.2:
    resolution: {integrity: sha512-rtS5ATOo2Q5k1G+DADISilDA6lv79zIiwFd6CcjuIxGKLFm5C+RLImRscVap9k55i+MOZwgliw+NejvkLuGD5g==}

  js-tokens@4.0.0:
    resolution: {integrity: sha512-RdJUflcE3cUzKiMqQgsCu06FPu9UdIJO0beYbPhHN4k6apgJtifcoCtT9bcxOpYBtpD2kCM6Sbzg4CausW/PKQ==}

  js-tokens@9.0.1:
    resolution: {integrity: sha512-mxa9E9ITFOt0ban3j6L5MpjwegGz6lBQmM1IJkWeBZGcMxto50+eWdjC/52xDbS2vy0k7vIMK0Fe2wfL9OQSpQ==}

  js-yaml@3.14.1:
    resolution: {integrity: sha512-okMH7OXXJ7YrN9Ok3/SXrnu4iX9yOk+25nqX4imS2npuvTYDmo/QEZoqwZkYaIDk3jVvBOTOIEgEhaLOynBS9g==}
    hasBin: true

  js-yaml@4.1.0:
    resolution: {integrity: sha512-wpxZs9NoxZaJESJGIZTyDEaYpl0FKSA+FB9aJiyemKhMwkxQg63h4T1KJgUGHpTqPDNRcmmYLugrRjJlBtWvRA==}
    hasBin: true

  jsdoc-type-pratt-parser@4.1.0:
    resolution: {integrity: sha512-Hicd6JK5Njt2QB6XYFS7ok9e37O8AYk3jTcppG4YVQnYjOemymvTcmc7OWsmq/Qqj5TdRFO5/x/tIPmBeRtGHg==}
    engines: {node: '>=12.0.0'}

  jsesc@3.0.2:
    resolution: {integrity: sha512-xKqzzWXDttJuOcawBt4KnKHHIf5oQ/Cxax+0PWFG+DFDgHNAdi+TXECADI+RYiFUMmx8792xsMbbgXj4CwnP4g==}
    engines: {node: '>=6'}
    hasBin: true

  jsesc@3.1.0:
    resolution: {integrity: sha512-/sM3dO2FOzXjKQhJuo0Q173wf2KOo8t4I8vHy6lF9poUp7bKT0/NHE8fPX23PwfhnykfqnC2xRxOnVw5XuGIaA==}
    engines: {node: '>=6'}
    hasBin: true

  json-buffer@3.0.1:
    resolution: {integrity: sha512-4bV5BfR2mqfQTJm+V5tPPdf+ZpuhiIvTuAB5g8kcrXOZpTT/QwwVRWBywX1ozr6lEuPdbHxwaJlm9G6mI2sfSQ==}

  json-schema-traverse@0.4.1:
    resolution: {integrity: sha512-xbbCH5dCYU5T8LcEhhuh7HJ88HXuW3qsI3Y0zOZFKfZEHcpWiHU/Jxzk629Brsab/mMiHQti9wMP+845RPe3Vg==}

  json-stable-stringify-without-jsonify@1.0.1:
    resolution: {integrity: sha512-Bdboy+l7tA3OGW6FjyFHWkP5LuByj1Tk33Ljyq0axyzdk9//JSi2u3fP1QSmd1KNwq6VOKYGlAu87CisVir6Pw==}

  json5@2.2.3:
    resolution: {integrity: sha512-XmOWe7eyHYH14cLdVPoyg+GOH3rYX++KpzrylJwSW98t3Nk+U8XOl8FWKOgwtzdb8lXGf6zYwDUzeHMWfxasyg==}
    engines: {node: '>=6'}
    hasBin: true

  jstransformer@1.0.0:
    resolution: {integrity: sha512-C9YK3Rf8q6VAPDCCU9fnqo3mAfOH6vUGnMcP4AQAYIEpWtfGLpwOTmZ+igtdK5y+VvI2n3CyYSzy4Qh34eq24A==}

  keyv@4.5.4:
    resolution: {integrity: sha512-oxVHkHR/EJf2CNXnWxRLW6mg7JyCCUcG0DtEGmL2ctUo1PNTin1PUil+r/+4r5MpVgC/fn1kjsx7mjSujKqIpw==}

  keyv@5.5.3:
    resolution: {integrity: sha512-h0Un1ieD+HUrzBH6dJXhod3ifSghk5Hw/2Y4/KHBziPlZecrFyE9YOTPU6eOs0V9pYl8gOs86fkr/KN8lUX39A==}

  kill-port@1.6.1:
    resolution: {integrity: sha512-un0Y55cOM7JKGaLnGja28T38tDDop0AQ8N0KlAdyh+B1nmMoX8AnNmqPNZbS3mUMgiST51DCVqmbFT1gNJpVNw==}
    hasBin: true

  kind-of@6.0.3:
    resolution: {integrity: sha512-dcS1ul+9tmeD95T+x28/ehLgd9mENa3LsvDTtzm3vyBEO7RPptvAD+t44WVXaUjTBRcrpFeFlC8WCruUR456hw==}
    engines: {node: '>=0.10.0'}

  kleur@3.0.3:
    resolution: {integrity: sha512-eTIzlVOSUR+JxdDFepEYcBMtZ9Qqdef+rnzWdRZuMbOywu5tO2w2N7rqjoANZ5k9vywhL6Br1VRjUIgTQx4E8w==}
    engines: {node: '>=6'}

  kleur@4.1.5:
    resolution: {integrity: sha512-o+NO+8WrRiQEE4/7nwRJhN1HWpVmJm511pBHUxPLtp0BUISzlBplORYSmTclCnJvQq2tKu/sgl3xVpkc7ZWuQQ==}
    engines: {node: '>=6'}

  kolorist@1.8.0:
    resolution: {integrity: sha512-Y+60/zizpJ3HRH8DCss+q95yr6145JXZo46OTpFvDZWLfRCE4qChOyk1b26nMaNpfHHgxagk9dXT5OP0Tfe+dQ==}

  launch-editor-middleware@2.11.1:
    resolution: {integrity: sha512-6xpn4pJz5mDg2kUH7L6gK5BuZcZPdVwoSs/DhfebefwLyszNXqFFjksGup/w4CTRzzrr8FSEufDzb/gKFLle6w==}

  launch-editor@2.11.1:
    resolution: {integrity: sha512-SEET7oNfgSaB6Ym0jufAdCeo3meJVeCaaDyzRygy0xsp2BFKCprcfHljTq4QkzTLUxEKkFK6OK4811YM2oSrRg==}

  less@4.4.2:
    resolution: {integrity: sha512-j1n1IuTX1VQjIy3tT7cyGbX7nvQOsFLoIqobZv4ttI5axP923gA44zUj6miiA6R5Aoms4sEGVIIcucXUbRI14g==}
    engines: {node: '>=14'}
    hasBin: true

  levn@0.4.1:
    resolution: {integrity: sha512-+bT2uH4E5LGE7h/n3evcS/sQlJXCpIp6ym8OWJ5eV6+67Dsql/LaaT7qJBAt2rzfoa/5QBGBhxDix1dMt2kQKQ==}
    engines: {node: '>= 0.8.0'}

  lightningcss-android-arm64@1.30.2:
    resolution: {integrity: sha512-BH9sEdOCahSgmkVhBLeU7Hc9DWeZ1Eb6wNS6Da8igvUwAe0sqROHddIlvU06q3WyXVEOYDZ6ykBZQnjTbmo4+A==}
    engines: {node: '>= 12.0.0'}
    cpu: [arm64]
    os: [android]

  lightningcss-darwin-arm64@1.30.1:
    resolution: {integrity: sha512-c8JK7hyE65X1MHMN+Viq9n11RRC7hgin3HhYKhrMyaXflk5GVplZ60IxyoVtzILeKr+xAJwg6zK6sjTBJ0FKYQ==}
    engines: {node: '>= 12.0.0'}
    cpu: [arm64]
    os: [darwin]

  lightningcss-darwin-arm64@1.30.2:
    resolution: {integrity: sha512-ylTcDJBN3Hp21TdhRT5zBOIi73P6/W0qwvlFEk22fkdXchtNTOU4Qc37SkzV+EKYxLouZ6M4LG9NfZ1qkhhBWA==}
    engines: {node: '>= 12.0.0'}
    cpu: [arm64]
    os: [darwin]

  lightningcss-darwin-x64@1.30.1:
    resolution: {integrity: sha512-k1EvjakfumAQoTfcXUcHQZhSpLlkAuEkdMBsI/ivWw9hL+7FtilQc0Cy3hrx0AAQrVtQAbMI7YjCgYgvn37PzA==}
    engines: {node: '>= 12.0.0'}
    cpu: [x64]
    os: [darwin]

  lightningcss-darwin-x64@1.30.2:
    resolution: {integrity: sha512-oBZgKchomuDYxr7ilwLcyms6BCyLn0z8J0+ZZmfpjwg9fRVZIR5/GMXd7r9RH94iDhld3UmSjBM6nXWM2TfZTQ==}
    engines: {node: '>= 12.0.0'}
    cpu: [x64]
    os: [darwin]

  lightningcss-freebsd-x64@1.30.1:
    resolution: {integrity: sha512-kmW6UGCGg2PcyUE59K5r0kWfKPAVy4SltVeut+umLCFoJ53RdCUWxcRDzO1eTaxf/7Q2H7LTquFHPL5R+Gjyig==}
    engines: {node: '>= 12.0.0'}
    cpu: [x64]
    os: [freebsd]

  lightningcss-freebsd-x64@1.30.2:
    resolution: {integrity: sha512-c2bH6xTrf4BDpK8MoGG4Bd6zAMZDAXS569UxCAGcA7IKbHNMlhGQ89eRmvpIUGfKWNVdbhSbkQaWhEoMGmGslA==}
    engines: {node: '>= 12.0.0'}
    cpu: [x64]
    os: [freebsd]

  lightningcss-linux-arm-gnueabihf@1.30.1:
    resolution: {integrity: sha512-MjxUShl1v8pit+6D/zSPq9S9dQ2NPFSQwGvxBCYaBYLPlCWuPh9/t1MRS8iUaR8i+a6w7aps+B4N0S1TYP/R+Q==}
    engines: {node: '>= 12.0.0'}
    cpu: [arm]
    os: [linux]

  lightningcss-linux-arm-gnueabihf@1.30.2:
    resolution: {integrity: sha512-eVdpxh4wYcm0PofJIZVuYuLiqBIakQ9uFZmipf6LF/HRj5Bgm0eb3qL/mr1smyXIS1twwOxNWndd8z0E374hiA==}
    engines: {node: '>= 12.0.0'}
    cpu: [arm]
    os: [linux]

  lightningcss-linux-arm64-gnu@1.30.1:
    resolution: {integrity: sha512-gB72maP8rmrKsnKYy8XUuXi/4OctJiuQjcuqWNlJQ6jZiWqtPvqFziskH3hnajfvKB27ynbVCucKSm2rkQp4Bw==}
    engines: {node: '>= 12.0.0'}
    cpu: [arm64]
    os: [linux]

  lightningcss-linux-arm64-gnu@1.30.2:
    resolution: {integrity: sha512-UK65WJAbwIJbiBFXpxrbTNArtfuznvxAJw4Q2ZGlU8kPeDIWEX1dg3rn2veBVUylA2Ezg89ktszWbaQnxD/e3A==}
    engines: {node: '>= 12.0.0'}
    cpu: [arm64]
    os: [linux]

  lightningcss-linux-arm64-musl@1.30.1:
    resolution: {integrity: sha512-jmUQVx4331m6LIX+0wUhBbmMX7TCfjF5FoOH6SD1CttzuYlGNVpA7QnrmLxrsub43ClTINfGSYyHe2HWeLl5CQ==}
    engines: {node: '>= 12.0.0'}
    cpu: [arm64]
    os: [linux]

  lightningcss-linux-arm64-musl@1.30.2:
    resolution: {integrity: sha512-5Vh9dGeblpTxWHpOx8iauV02popZDsCYMPIgiuw97OJ5uaDsL86cnqSFs5LZkG3ghHoX5isLgWzMs+eD1YzrnA==}
    engines: {node: '>= 12.0.0'}
    cpu: [arm64]
    os: [linux]

  lightningcss-linux-x64-gnu@1.30.1:
    resolution: {integrity: sha512-piWx3z4wN8J8z3+O5kO74+yr6ze/dKmPnI7vLqfSqI8bccaTGY5xiSGVIJBDd5K5BHlvVLpUB3S2YCfelyJ1bw==}
    engines: {node: '>= 12.0.0'}
    cpu: [x64]
    os: [linux]

  lightningcss-linux-x64-gnu@1.30.2:
    resolution: {integrity: sha512-Cfd46gdmj1vQ+lR6VRTTadNHu6ALuw2pKR9lYq4FnhvgBc4zWY1EtZcAc6EffShbb1MFrIPfLDXD6Xprbnni4w==}
    engines: {node: '>= 12.0.0'}
    cpu: [x64]
    os: [linux]

  lightningcss-linux-x64-musl@1.30.1:
    resolution: {integrity: sha512-rRomAK7eIkL+tHY0YPxbc5Dra2gXlI63HL+v1Pdi1a3sC+tJTcFrHX+E86sulgAXeI7rSzDYhPSeHHjqFhqfeQ==}
    engines: {node: '>= 12.0.0'}
    cpu: [x64]
    os: [linux]

  lightningcss-linux-x64-musl@1.30.2:
    resolution: {integrity: sha512-XJaLUUFXb6/QG2lGIW6aIk6jKdtjtcffUT0NKvIqhSBY3hh9Ch+1LCeH80dR9q9LBjG3ewbDjnumefsLsP6aiA==}
    engines: {node: '>= 12.0.0'}
    cpu: [x64]
    os: [linux]

  lightningcss-win32-arm64-msvc@1.30.1:
    resolution: {integrity: sha512-mSL4rqPi4iXq5YVqzSsJgMVFENoa4nGTT/GjO2c0Yl9OuQfPsIfncvLrEW6RbbB24WtZ3xP/2CCmI3tNkNV4oA==}
    engines: {node: '>= 12.0.0'}
    cpu: [arm64]
    os: [win32]

  lightningcss-win32-arm64-msvc@1.30.2:
    resolution: {integrity: sha512-FZn+vaj7zLv//D/192WFFVA0RgHawIcHqLX9xuWiQt7P0PtdFEVaxgF9rjM/IRYHQXNnk61/H/gb2Ei+kUQ4xQ==}
    engines: {node: '>= 12.0.0'}
    cpu: [arm64]
    os: [win32]

  lightningcss-win32-x64-msvc@1.30.1:
    resolution: {integrity: sha512-PVqXh48wh4T53F/1CCu8PIPCxLzWyCnn/9T5W1Jpmdy5h9Cwd+0YQS6/LwhHXSafuc61/xg9Lv5OrCby6a++jg==}
    engines: {node: '>= 12.0.0'}
    cpu: [x64]
    os: [win32]

  lightningcss-win32-x64-msvc@1.30.2:
    resolution: {integrity: sha512-5g1yc73p+iAkid5phb4oVFMB45417DkRevRbt/El/gKXJk4jid+vPFF/AXbxn05Aky8PapwzZrdJShv5C0avjw==}
    engines: {node: '>= 12.0.0'}
    cpu: [x64]
    os: [win32]

  lightningcss@1.30.1:
    resolution: {integrity: sha512-xi6IyHML+c9+Q3W0S4fCQJOym42pyurFiJUHEcEyHS0CeKzia4yZDEsLlqOFykxOdHpNy0NmvVO31vcSqAxJCg==}
    engines: {node: '>= 12.0.0'}

  lightningcss@1.30.2:
    resolution: {integrity: sha512-utfs7Pr5uJyyvDETitgsaqSyjCb2qNRAtuqUeWIAKztsOYdcACf2KtARYXg2pSvhkt+9NfoaNY7fxjl6nuMjIQ==}
    engines: {node: '>= 12.0.0'}

  lilconfig@3.1.3:
    resolution: {integrity: sha512-/vlFKAoH5Cgt3Ie+JLhRbwOsCQePABiU3tJ1egGvyQ+33R/vcwM2Zl2QR/LzjsBeItPt3oSVXapn+m4nQDvpzw==}
    engines: {node: '>=14'}

  lines-and-columns@1.2.4:
    resolution: {integrity: sha512-7ylylesZQ/PV29jhEDl3Ufjo6ZX7gCqJr5F7PKrqc93v7fzSymt1BpwEU8nAUXs8qzzvqhbjhK5QZg6Mt/HkBg==}

  linkify-it@5.0.0:
    resolution: {integrity: sha512-5aHCbzQRADcdP+ATqnDuhhJ/MRIqDkZX5pyjFHRRysS8vZ5AbqGEoFIb6pYHPZ+L/OC2Lc+xT8uHVVR5CAK/wQ==}

  lint-staged@16.2.4:
    resolution: {integrity: sha512-Pkyr/wd90oAyXk98i/2KwfkIhoYQUMtss769FIT9hFM5ogYZwrk+GRE46yKXSg2ZGhcJ1p38Gf5gmI5Ohjg2yg==}
    engines: {node: '>=20.17'}
    hasBin: true

  listr2@9.0.4:
    resolution: {integrity: sha512-1wd/kpAdKRLwv7/3OKC8zZ5U8e/fajCfWMxacUvB79S5nLrYGPtUI/8chMQhn3LQjsRVErTb9i1ECAwW0ZIHnQ==}
    engines: {node: '>=20.0.0'}

  loader-utils@3.3.1:
    resolution: {integrity: sha512-FMJTLMXfCLMLfJxcX9PFqX5qD88Z5MRGaZCVzfuqeZSPsyiBzs+pahDQjbIWz2QIzPZz0NX9Zy4FX3lmK6YHIg==}
    engines: {node: '>= 12.13.0'}

  local-pkg@1.1.1:
    resolution: {integrity: sha512-WunYko2W1NcdfAFpuLUoucsgULmgDBRkdxHxWQ7mK0cQqwPiy8E1enjuRBrhLtZkB5iScJ1XIPdhVEFK8aOLSg==}
    engines: {node: '>=14'}

  locate-path@6.0.0:
    resolution: {integrity: sha512-iPZK6eYjbxRu3uB4/WZ3EsEIMJFMqAoopl3R+zuq0UjcAm/MO6KCweDgPfP3elTztoKP3KtnVHxTn2NHBSDVUw==}
    engines: {node: '>=10'}

  lodash-es@4.17.21:
    resolution: {integrity: sha512-mKnC+QJ9pWVzv+C4/U3rRsHapFfHvQFoFB92e52xeyGMcX6/OlIl78je1u8vePzYZSkkogMPJ2yjxxsb89cxyw==}

  lodash.camelcase@4.3.0:
    resolution: {integrity: sha512-TwuEnCnxbc3rAvhf/LbG7tJUDzhqXyFnv3dtzLOPgCG/hODL7WFnsbwktkD7yUV0RrreP/l1PALq/YSg6VvjlA==}

  lodash.clonedeep@4.5.0:
    resolution: {integrity: sha512-H5ZhCF25riFd9uB5UCkVKo61m3S/xZk1x4wA6yp/L3RFP6Z/eHH1ymQcGLo7J3GMPfm0V/7m1tryHuGVxpqEBQ==}

  lodash.debounce@4.0.8:
    resolution: {integrity: sha512-FT1yDzDYEoYWhnSGnpE/4Kj1fLZkDFyqRb7fNt6FdYOSxlUWAtp42Eh6Wb0rGIv/m9Bgo7x4GhQbm5Ys4SG5ow==}

  lodash.merge@4.6.2:
    resolution: {integrity: sha512-0KpjqXRVvrYyCsX1swR/XTK0va6VQkQM6MNo7PqW77ByjAhoARA8EfrP1N4+KlKj8YS0ZUCtRT/YUuhyYDujIQ==}

  lodash@4.17.21:
    resolution: {integrity: sha512-v2kDEe57lecTulaDIuNTPy3Ry4gLGJ6Z1O3vE1krgXZNrsQ+LFTGHVxVjcXPs17LhbZVGedAJv8XZ1tvj5FvSg==}

  log-update@6.1.0:
    resolution: {integrity: sha512-9ie8ItPR6tjY5uYJh8K/Zrv/RMZ5VOlOWvtZdEHYSTFKZfIBPQa9tOAEeAWhd+AnIneLJ22w5fjOYtoutpWq5w==}
    engines: {node: '>=18'}

  longest-streak@3.1.0:
    resolution: {integrity: sha512-9Ri+o0JYgehTaVBBDoMqIl8GXtbWg711O3srftcHhZ0dqnETqLaoIK0x17fUw9rFSlK/0NlsKe0Ahhyl5pXE2g==}

  loupe@3.1.3:
    resolution: {integrity: sha512-kkIp7XSkP78ZxJEsSxW3712C6teJVoeHHwgo9zJ380de7IYyJ2ISlxojcH2pC5OFLewESmnRi/+XCDIEEVyoug==}

  loupe@3.1.4:
    resolution: {integrity: sha512-wJzkKwJrheKtknCOKNEtDK4iqg/MxmZheEMtSTYvnzRdEYaZzmgH976nenp8WdJRdx5Vc1X/9MO0Oszl6ezeXg==}

  lru-cache@10.4.3:
    resolution: {integrity: sha512-JNAzZcXrCt42VGLuYz0zfAzDfAvJWW6AfYlDBQyDV5DClI2m5sAmK+OIO7s59XfsRsWHp02jAJrRadPRGTt6SQ==}

  lru-cache@5.1.1:
    resolution: {integrity: sha512-KpNARQA3Iwv+jTA0utUVVbrh+Jlrr1Fv0e56GGzAFOXN7dk/FviaDW8LHmK52DlcH4WP2n6gI8vN1aesBFgo9w==}

  lz-string@1.5.0:
    resolution: {integrity: sha512-h5bgJWpxJNswbU7qCrV0tIKQCaS3blPDrqKWx+QxzuzL1zGUzij9XCWLrSLsJPu5t+eWA/ycetzYAO5IOMcWAQ==}
    hasBin: true

  magic-string@0.30.19:
    resolution: {integrity: sha512-2N21sPY9Ws53PZvsEpVtNuSW+ScYbQdp4b9qUaL+9QkHUrGFKo56Lg9Emg5s9V/qrtNBmiR01sYhUOwu3H+VOw==}

  make-dir@2.1.0:
    resolution: {integrity: sha512-LS9X+dc8KLxXCb8dni79fLIIUA5VyZoyjSMCwTluaXA0o27cCK0bhXkpgw+sTXVpPy/lSO57ilRixqk0vDmtRA==}
    engines: {node: '>=6'}

  mark.js@8.11.1:
    resolution: {integrity: sha512-1I+1qpDt4idfgLQG+BNWmrqku+7/2bi5nLf4YwF8y8zXvmfiTBY3PV3ZibfrjBueCByROpuBjLLFCajqkgYoLQ==}

  markdown-it-image-size@15.0.1:
    resolution: {integrity: sha512-qnnnYtXXdUsBtNyywsMpgXDGi0X4Judba0+MJFGa2GrKrE9zwWlng+3GWlv2uRRtM0BO/le3G6x1Xw/iCjiT5g==}
    engines: {node: '>= 20'}
    peerDependencies:
      markdown-it: '>= 10 < 15'
    peerDependenciesMeta:
      markdown-it:
        optional: true

  markdown-it@14.1.0:
    resolution: {integrity: sha512-a54IwgWPaeBCAAsv13YgmALOF1elABB08FxO9i+r4VFk5Vl4pKokRPeX8u5TCgSsPi6ec1otfLjdOpVcgbpshg==}
    hasBin: true

  markdown-table@3.0.4:
    resolution: {integrity: sha512-wiYz4+JrLyb/DqW2hkFJxP7Vd7JuTDm77fvbM8VfEQdmSMqcImWeeRbHwZjBjIFki/VaMK2BhFi7oUUZeM5bqw==}

  markdown-title@1.0.2:
    resolution: {integrity: sha512-MqIQVVkz+uGEHi3TsHx/czcxxCbRIL7sv5K5DnYw/tI+apY54IbPefV/cmgxp6LoJSEx/TqcHdLs/298afG5QQ==}
    engines: {node: '>=6'}

  math-intrinsics@1.1.0:
    resolution: {integrity: sha512-/IXtbwEk5HTPyEwyKX6hGkYXxM9nbj64B+ilVJnC/R6B0pH5G4V3b0pVbL7DBj4tkhBAppbQUlf6F6Xl9LHu1g==}
    engines: {node: '>= 0.4'}

  mdast-util-find-and-replace@3.0.2:
    resolution: {integrity: sha512-Tmd1Vg/m3Xz43afeNxDIhWRtFZgM2VLyaf4vSTYwudTyeuTneoL3qtWMA5jeLyz/O1vDJmmV4QuScFCA2tBPwg==}

  mdast-util-from-markdown@2.0.2:
    resolution: {integrity: sha512-uZhTV/8NBuw0WHkPTrCqDOl0zVe1BIng5ZtHoDk49ME1qqcjYmmLmOf0gELgcRMxN4w2iuIeVso5/6QymSrgmA==}

  mdast-util-frontmatter@2.0.1:
    resolution: {integrity: sha512-LRqI9+wdgC25P0URIJY9vwocIzCcksduHQ9OF2joxQoyTNVduwLAFUzjoopuRJbJAReaKrNQKAZKL3uCMugWJA==}

  mdast-util-gfm-autolink-literal@2.0.1:
    resolution: {integrity: sha512-5HVP2MKaP6L+G6YaxPNjuL0BPrq9orG3TsrZ9YXbA3vDw/ACI4MEsnoDpn6ZNm7GnZgtAcONJyPhOP8tNJQavQ==}

  mdast-util-gfm-footnote@2.1.0:
    resolution: {integrity: sha512-sqpDWlsHn7Ac9GNZQMeUzPQSMzR6Wv0WKRNvQRg0KqHh02fpTz69Qc1QSseNX29bhz1ROIyNyxExfawVKTm1GQ==}

  mdast-util-gfm-strikethrough@2.0.0:
    resolution: {integrity: sha512-mKKb915TF+OC5ptj5bJ7WFRPdYtuHv0yTRxK2tJvi+BDqbkiG7h7u/9SI89nRAYcmap2xHQL9D+QG/6wSrTtXg==}

  mdast-util-gfm-table@2.0.0:
    resolution: {integrity: sha512-78UEvebzz/rJIxLvE7ZtDd/vIQ0RHv+3Mh5DR96p7cS7HsBhYIICDBCu8csTNWNO6tBWfqXPWekRuj2FNOGOZg==}

  mdast-util-gfm-task-list-item@2.0.0:
    resolution: {integrity: sha512-IrtvNvjxC1o06taBAVJznEnkiHxLFTzgonUdy8hzFVeDun0uTjxxrRGVaNFqkU1wJR3RBPEfsxmU6jDWPofrTQ==}

  mdast-util-gfm@3.1.0:
    resolution: {integrity: sha512-0ulfdQOM3ysHhCJ1p06l0b0VKlhU0wuQs3thxZQagjcjPrlFRqY215uZGHHJan9GEAXd9MbfPjFJz+qMkVR6zQ==}

  mdast-util-phrasing@4.1.0:
    resolution: {integrity: sha512-TqICwyvJJpBwvGAMZjj4J2n0X8QWp21b9l0o7eXyVJ25YNWYbJDVIyD1bZXE6WtV6RmKJVYmQAKWa0zWOABz2w==}

  mdast-util-to-hast@13.2.0:
    resolution: {integrity: sha512-QGYKEuUsYT9ykKBCMOEDLsU5JRObWQusAolFMeko/tYPufNkRffBAQjIE+99jbA87xv6FgmjLtwjh9wBWajwAA==}

  mdast-util-to-markdown@2.1.2:
    resolution: {integrity: sha512-xj68wMTvGXVOKonmog6LwyJKrYXZPvlwabaryTjLh9LuvovB/KAH+kvi8Gjj+7rJjsFi23nkUxRQv1KqSroMqA==}

  mdast-util-to-string@4.0.0:
    resolution: {integrity: sha512-0H44vDimn51F0YwvxSJSm0eCDOJTRlmN0R1yBh4HLj9wiV1Dn0QoXGbvFAWj2hSItVTlCmBF1hqKlIyUBVFLPg==}

  mdurl@2.0.0:
    resolution: {integrity: sha512-Lf+9+2r+Tdp5wXDXC4PcIBjTDtq4UKjCPMQhKIuzpJNW0b96kVqSwW0bT7FhRSfmAiFYgP+SCRvdrDozfh0U5w==}

  media-typer@1.1.0:
    resolution: {integrity: sha512-aisnrDP4GNe06UcKFnV5bfMNPBUw4jsLGaWwWfnH3v02GnBuXX2MCVn5RbrWo0j3pczUilYblq7fQ7Nw2t5XKw==}
    engines: {node: '>= 0.8'}

  meow@13.2.0:
    resolution: {integrity: sha512-pxQJQzB6djGPXh08dacEloMFopsOqGVRKFPYvPOt9XDZ1HasbgDZA74CJGreSU4G3Ak7EFJGoiH2auq+yXISgA==}
    engines: {node: '>=18'}

  merge-descriptors@2.0.0:
    resolution: {integrity: sha512-Snk314V5ayFLhp3fkUREub6WtjBfPdCPY1Ln8/8munuLuiYhsABgBVWsozAG+MWMbVEvcdcpbi9R7ww22l9Q3g==}
    engines: {node: '>=18'}

  merge-stream@2.0.0:
    resolution: {integrity: sha512-abv/qOcuPfk3URPfDzmZU1LKmuw8kT+0nIHvKrKgFrwifol/doWcdA4ZqsWQ8ENrFKkd67Mfpo/LovbIUsbt3w==}

  merge2@1.4.1:
    resolution: {integrity: sha512-8q7VEgMJW4J8tcfVPy8g09NcQwZdbwFEqhe/WZkoIzjn/3TGDwtOCYtXGxA3O8tPzpczCCDgv+P2P5y00ZJOOg==}
    engines: {node: '>= 8'}

  micromark-core-commonmark@2.0.2:
    resolution: {integrity: sha512-FKjQKbxd1cibWMM1P9N+H8TwlgGgSkWZMmfuVucLCHaYqeSvJ0hFeHsIa65pA2nYbes0f8LDHPMrd9X7Ujxg9w==}

  micromark-extension-frontmatter@2.0.0:
    resolution: {integrity: sha512-C4AkuM3dA58cgZha7zVnuVxBhDsbttIMiytjgsM2XbHAB2faRVaHRle40558FBN+DJcrLNCoqG5mlrpdU4cRtg==}

  micromark-factory-destination@2.0.1:
    resolution: {integrity: sha512-Xe6rDdJlkmbFRExpTOmRj9N3MaWmbAgdpSrBQvCFqhezUn4AHqJHbaEnfbVYYiexVSs//tqOdY/DxhjdCiJnIA==}

  micromark-factory-label@2.0.1:
    resolution: {integrity: sha512-VFMekyQExqIW7xIChcXn4ok29YE3rnuyveW3wZQWWqF4Nv9Wk5rgJ99KzPvHjkmPXF93FXIbBp6YdW3t71/7Vg==}

  micromark-factory-space@2.0.1:
    resolution: {integrity: sha512-zRkxjtBxxLd2Sc0d+fbnEunsTj46SWXgXciZmHq0kDYGnck/ZSGj9/wULTV95uoeYiK5hRXP2mJ98Uo4cq/LQg==}

  micromark-factory-title@2.0.1:
    resolution: {integrity: sha512-5bZ+3CjhAd9eChYTHsjy6TGxpOFSKgKKJPJxr293jTbfry2KDoWkhBb6TcPVB4NmzaPhMs1Frm9AZH7OD4Cjzw==}

  micromark-factory-whitespace@2.0.1:
    resolution: {integrity: sha512-Ob0nuZ3PKt/n0hORHyvoD9uZhr+Za8sFoP+OnMcnWK5lngSzALgQYKMr9RJVOWLqQYuyn6ulqGWSXdwf6F80lQ==}

  micromark-util-character@2.1.1:
    resolution: {integrity: sha512-wv8tdUTJ3thSFFFJKtpYKOYiGP2+v96Hvk4Tu8KpCAsTMs6yi+nVmGh1syvSCsaxz45J6Jbw+9DD6g97+NV67Q==}

  micromark-util-chunked@2.0.1:
    resolution: {integrity: sha512-QUNFEOPELfmvv+4xiNg2sRYeS/P84pTW0TCgP5zc9FpXetHY0ab7SxKyAQCNCc1eK0459uoLI1y5oO5Vc1dbhA==}

  micromark-util-classify-character@2.0.1:
    resolution: {integrity: sha512-K0kHzM6afW/MbeWYWLjoHQv1sgg2Q9EccHEDzSkxiP/EaagNzCm7T/WMKZ3rjMbvIpvBiZgwR3dKMygtA4mG1Q==}

  micromark-util-combine-extensions@2.0.1:
    resolution: {integrity: sha512-OnAnH8Ujmy59JcyZw8JSbK9cGpdVY44NKgSM7E9Eh7DiLS2E9RNQf0dONaGDzEG9yjEl5hcqeIsj4hfRkLH/Bg==}

  micromark-util-decode-numeric-character-reference@2.0.2:
    resolution: {integrity: sha512-ccUbYk6CwVdkmCQMyr64dXz42EfHGkPQlBj5p7YVGzq8I7CtjXZJrubAYezf7Rp+bjPseiROqe7G6foFd+lEuw==}

  micromark-util-decode-string@2.0.1:
    resolution: {integrity: sha512-nDV/77Fj6eH1ynwscYTOsbK7rR//Uj0bZXBwJZRfaLEJ1iGBR6kIfNmlNqaqJf649EP0F3NWNdeJi03elllNUQ==}

  micromark-util-encode@2.0.1:
    resolution: {integrity: sha512-c3cVx2y4KqUnwopcO9b/SCdo2O67LwJJ/UyqGfbigahfegL9myoEFoDYZgkT7f36T0bLrM9hZTAaAyH+PCAXjw==}

  micromark-util-html-tag-name@2.0.1:
    resolution: {integrity: sha512-2cNEiYDhCWKI+Gs9T0Tiysk136SnR13hhO8yW6BGNyhOC4qYFnwF1nKfD3HFAIXA5c45RrIG1ub11GiXeYd1xA==}

  micromark-util-normalize-identifier@2.0.1:
    resolution: {integrity: sha512-sxPqmo70LyARJs0w2UclACPUUEqltCkJ6PhKdMIDuJ3gSf/Q+/GIe3WKl0Ijb/GyH9lOpUkRAO2wp0GVkLvS9Q==}

  micromark-util-resolve-all@2.0.1:
    resolution: {integrity: sha512-VdQyxFWFT2/FGJgwQnJYbe1jjQoNTS4RjglmSjTUlpUMa95Htx9NHeYW4rGDJzbjvCsl9eLjMQwGeElsqmzcHg==}

  micromark-util-sanitize-uri@2.0.1:
    resolution: {integrity: sha512-9N9IomZ/YuGGZZmQec1MbgxtlgougxTodVwDzzEouPKo3qFWvymFHWcnDi2vzV1ff6kas9ucW+o3yzJK9YB1AQ==}

  micromark-util-subtokenize@2.0.4:
    resolution: {integrity: sha512-N6hXjrin2GTJDe3MVjf5FuXpm12PGm80BrUAeub9XFXca8JZbP+oIwY4LJSVwFUCL1IPm/WwSVUN7goFHmSGGQ==}

  micromark-util-symbol@2.0.1:
    resolution: {integrity: sha512-vs5t8Apaud9N28kgCrRUdEed4UJ+wWNvicHLPxCa9ENlYuAY31M0ETy5y1vA33YoNPDFTghEbnh6efaE8h4x0Q==}

  micromark-util-types@2.0.2:
    resolution: {integrity: sha512-Yw0ECSpJoViF1qTU4DC6NwtC4aWGt1EkzaQB8KPPyCRR8z9TWeV0HbEFGTO+ZY1wB22zmxnJqhPyTpOVCpeHTA==}

  micromark@4.0.1:
    resolution: {integrity: sha512-eBPdkcoCNvYcxQOAKAlceo5SNdzZWfF+FcSupREAzdAh9rRmE239CEQAiTwIgblwnoM8zzj35sZ5ZwvSEOF6Kw==}

  micromatch@4.0.8:
    resolution: {integrity: sha512-PXwfBhYu0hBCPw8Dn0E+WDYb7af3dSLVWKi3HGv84IdF4TyFoC0ysxFd0Goxw7nSv4T/PzEJQxsYsEiFCKo2BA==}
    engines: {node: '>=8.6'}

  millify@6.1.0:
    resolution: {integrity: sha512-H/E3J6t+DQs/F2YgfDhxUVZz/dF8JXPPKTLHL/yHCcLZLtCXJDUaqvhJXQwqOVBvbyNn4T0WjLpIHd7PAw7fBA==}
    hasBin: true

  mime-db@1.52.0:
    resolution: {integrity: sha512-sPU4uV7dYlvtWJxwwxHD0PuihVNiE7TyAbQ5SWxDCB9mUYvOgroQOwYQQOKPJ8CIbE+1ETVlOoK1UC2nU3gYvg==}
    engines: {node: '>= 0.6'}

  mime-db@1.53.0:
    resolution: {integrity: sha512-oHlN/w+3MQ3rba9rqFr6V/ypF10LSkdwUysQL7GkXoTgIWeV+tcXGA852TBxH+gsh8UWoyhR1hKcoMJTuWflpg==}
    engines: {node: '>= 0.6'}

  mime-db@1.54.0:
    resolution: {integrity: sha512-aU5EJuIN2WDemCcAp2vFBfp/m4EAhWJnUNSSw0ixs7/kXbd6Pg64EmwJkNdFhB8aWt1sH2CTXrLxo/iAGV3oPQ==}
    engines: {node: '>= 0.6'}

  mime-types@2.1.35:
    resolution: {integrity: sha512-ZDY+bPm5zTTF+YpCrAU9nK0UgICYPT0QtT1NZWFv4s++TNkcgVaT0g6+4R2uI4MjQjzysHB1zxuWL50hzaeXiw==}
    engines: {node: '>= 0.6'}

  mime-types@3.0.0:
    resolution: {integrity: sha512-XqoSHeCGjVClAmoGFG3lVFqQFRIrTVw2OH3axRqAcfaw+gHWIfnASS92AV+Rl/mk0MupgZTRHQOjxY6YVnzK5w==}
    engines: {node: '>= 0.6'}

  mime-types@3.0.1:
    resolution: {integrity: sha512-xRc4oEhT6eaBpU1XF7AjpOFD+xQmXNB5OVKwp4tqCuBpHLS/ZbBDrc07mYTDqVMg6PfxUjjNp85O6Cd2Z/5HWA==}
    engines: {node: '>= 0.6'}

  mime@1.6.0:
    resolution: {integrity: sha512-x0Vn8spI+wuJ1O6S7gnbaQg8Pxh4NNHb7KSINmEWKiPE4RKOplvijn+NkmYmmRgP68mc70j2EbeTFRsrswaQeg==}
    engines: {node: '>=4'}
    hasBin: true

  mimic-fn@4.0.0:
    resolution: {integrity: sha512-vqiC06CuhBTUdZH+RYl8sFrL096vA45Ok5ISO6sE/Mr1jRbGH4Csnhi8f3wKVl7x8mO4Au7Ir9D3Oyv1VYMFJw==}
    engines: {node: '>=12'}

  mimic-function@5.0.1:
    resolution: {integrity: sha512-VP79XUPxV2CigYP3jWwAUFSku2aKqBH7uTAapFWCBqutsbmDo96KY5o8uh6U+/YSIn5OxJnXp73beVkpqMIGhA==}
    engines: {node: '>=18'}

  miniflare@4.20251008.0:
    resolution: {integrity: sha512-sKCNYNzXG6l8qg0Oo7y8WcDKcpbgw0qwZsxNpdZilFTR4EavRow2TlcwuPSVN99jqAjhz0M4VXvTdSGdtJ2VfQ==}
    engines: {node: '>=18.0.0'}
    hasBin: true

  minimatch@10.0.1:
    resolution: {integrity: sha512-ethXTt3SGGR+95gudmqJ1eNhRO7eGEGIgYA9vnPatK4/etz2MEVDno5GMCibdMTuBMyElzIlgxMna3K94XDIDQ==}
    engines: {node: 20 || >=22}

  minimatch@10.0.3:
    resolution: {integrity: sha512-IPZ167aShDZZUMdRk66cyQAW3qr0WzbHkPdMYa8bzZhlHhO3jALbKdxcaak7W9FfT2rZNpQuUu4Od7ILEpXSaw==}
    engines: {node: 20 || >=22}

  minimatch@3.1.2:
    resolution: {integrity: sha512-J7p63hRiAjw1NDEww1W7i37+ByIrOWO5XQQAzZ3VOcL0PNybwpfmV/N05zFAzwQ9USyEcX6t3UO+K5aqBQOIHw==}

  minimatch@9.0.5:
    resolution: {integrity: sha512-G6T0ZX48xgozx7587koeX9Ys2NYy6Gmv//P89sEte9V9whIapMNF4idKxnW2QtCcLiTWlb/wfCabAtAFWhhBow==}
    engines: {node: '>=16 || 14 >=14.17'}

  minimist@1.2.8:
    resolution: {integrity: sha512-2yyAR8qBkN3YuheJanUpWC5U3bb5osDywNB8RzDVlDwDHbocAJveqqj1u8+SVD7jkWT4yvsHCpWqqWqAxb0zCA==}

  minipass@7.1.2:
    resolution: {integrity: sha512-qOOzS1cBTWYF4BH8fVePDBOO9iptMnGUEZwNc/cMWnTV2nVLZ7VoNWEPHkYczZA0pdoA7dl6e7FL659nX9S2aw==}
    engines: {node: '>=16 || 14 >=14.17'}

  minisearch@7.1.2:
    resolution: {integrity: sha512-R1Pd9eF+MD5JYDDSPAp/q1ougKglm14uEkPMvQ/05RGmx6G9wvmLTrTI/Q5iPNJLYqNdsDQ7qTGIcNWR+FrHmA==}

  minizlib@3.1.0:
    resolution: {integrity: sha512-KZxYo1BUkWD2TVFLr0MQoM8vUUigWD3LlD83a/75BqC+4qE0Hb1Vo5v1FgcfaNXvfXzr+5EhQ6ing/CaBijTlw==}
    engines: {node: '>= 18'}

  mitt@3.0.1:
    resolution: {integrity: sha512-vKivATfr97l2/QBCYAkXYDbrIWPM2IIKEl7YPhjCvKlG3kE2gm+uBo6nEXK3M5/Ffh/FLpKExzOQ3JJoJGFKBw==}

  mlly@1.8.0:
    resolution: {integrity: sha512-l8D9ODSRWLe2KHJSifWGwBqpTZXIXTeo8mlKjY+E2HAakaTeNpqAyBZ8GSqLzHgw4XmHmC8whvpjJNMbFZN7/g==}

  moment@2.30.1:
    resolution: {integrity: sha512-uEmtNhbDOrWPFS+hdjFCBfy9f2YoyzRpwcl+DqpC6taX21FzsTLQVbMV/W7PzNSX6x/bhC1zA3c2UQ5NzH6how==}

  mri@1.2.0:
    resolution: {integrity: sha512-tzzskb3bG8LvYGFF/mDTpq3jpI6Q9wc3LEmBaghu+DdCssd1FakN7Bc0hVNmEyGq1bq3RgfkCb3cmQLpNPOroA==}
    engines: {node: '>=4'}

  mrmime@2.0.1:
    resolution: {integrity: sha512-Y3wQdFg2Va6etvQ5I82yUhGdsKrcYox6p7FfL1LbK2J4V01F9TGlepTIhnK24t7koZibmg82KGglhA1XK5IsLQ==}
    engines: {node: '>=10'}

  ms@2.0.0:
    resolution: {integrity: sha512-Tpp60P6IUJDTuOq/5Z8cdskzJujfwqfOTkrwIwj7IRISpnkJnT6SyJ4PCPnGMoFjC9ddhal5KVIYtAt97ix05A==}

  ms@2.1.3:
    resolution: {integrity: sha512-6FlzubTLZG3J2a/NVCAleEhjzq5oxgHyaCU9yYXvcLsvoVaHJq/s5xXI6/XXP6tz7R9xAOtHnSO/tXtF3WRTlA==}

  muggle-string@0.4.1:
    resolution: {integrity: sha512-VNTrAak/KhO2i8dqqnqnAHOa3cYBwXEZe9h+D5h/1ZqFSTEFHdM65lR7RoIqq3tBBYavsOXV84NoHXZ0AkPyqQ==}

  mz@2.7.0:
    resolution: {integrity: sha512-z81GNO7nnYMEhrGh9LeymoE4+Yr0Wn5McHIZMK5cfQCl+NDX08sCZgUc9/6MHni9IWuFLm1Z3HTCXu2z9fN62Q==}

  nano-spawn@2.0.0:
    resolution: {integrity: sha512-tacvGzUY5o2D8CBh2rrwxyNojUsZNU2zjNTzKQrkgGJQTbGAfArVWXSKMBokBeeg6C7OLRGUEyoFlYbfeWQIqw==}
    engines: {node: '>=20.17'}

  nanoid@3.3.11:
    resolution: {integrity: sha512-N8SpfPUnUp1bK+PMYW8qSWdl9U+wwNWI4QKxOYDy9JAro3WMX7p2OeVRF9v+347pnakNevPmiHhNmZ2HbFA76w==}
    engines: {node: ^10 || ^12 || ^13.7 || ^14 || >=15.0.1}
    hasBin: true

  nanoid@5.1.6:
    resolution: {integrity: sha512-c7+7RQ+dMB5dPwwCp4ee1/iV/q2P6aK1mTZcfr1BTuVlyW9hJYiMPybJCcnBlQtuSmTIWNeazm/zqNoZSSElBg==}
    engines: {node: ^18 || >=20}
    hasBin: true

  napi-postinstall@0.2.4:
    resolution: {integrity: sha512-ZEzHJwBhZ8qQSbknHqYcdtQVr8zUgGyM/q6h6qAyhtyVMNrSgDhrC4disf03dYW0e+czXyLnZINnCTEkWy0eJg==}
    engines: {node: ^12.20.0 || ^14.18.0 || >=16.0.0}
    hasBin: true

  natural-compare@1.4.0:
    resolution: {integrity: sha512-OWND8ei3VtNC9h7V60qff3SVobHr996CTwgxubgyQYEpg290h9J0buyECNNJexkFm5sOajh5G116RYA1c8ZMSw==}

  needle@3.3.1:
    resolution: {integrity: sha512-6k0YULvhpw+RoLNiQCRKOl09Rv1dPLr8hHnVjHqdolKwDrdNyk+Hmrthi4lIGPPz3r39dLx0hsF5s40sZ3Us4Q==}
    engines: {node: '>= 4.4.x'}
    hasBin: true

  negotiator@1.0.0:
    resolution: {integrity: sha512-8Ofs/AUQh8MaEcrlq5xOX0CQ9ypTF5dl78mjlMNfOK08fzpgTHQRQPBxcPlEtIw0yRpws+Zo/3r+5WRby7u3Gg==}
    engines: {node: '>= 0.6'}

  neo-async@2.6.2:
    resolution: {integrity: sha512-Yd3UES5mWCSqR+qNT93S3UoYUkqAZ9lLg8a7g9rimsWmYGK8cVToA4/sF3RrshdyV3sAGMXVUmpMYOw+dLpOuw==}

  next-tick@1.1.0:
    resolution: {integrity: sha512-CXdUiJembsNjuToQvxayPZF9Vqht7hewsvy2sOWafLvi2awflj9mOC6bHIg50orX8IJvWKY9wYQ/zB2kogPslQ==}

  node-addon-api@7.1.1:
    resolution: {integrity: sha512-5m3bsyrjFWE1xf7nz7YXdN4udnVtXK6/Yfgn5qnahL6bCkf2yKt4k3nuTKAtT4r3IG8JNR2ncsIMdZuAzJjHQQ==}

  node-fetch@2.7.0:
    resolution: {integrity: sha512-c4FRfUm/dbcWZ7U+1Wq0AwCyFL+3nt2bEw05wfxSz+DWpWsitgmSgYmy2dQdWyKC1694ELPqMs/YzUSNozLt8A==}
    engines: {node: 4.x || >=6.0.0}
    peerDependencies:
      encoding: ^0.1.0
    peerDependenciesMeta:
      encoding:
        optional: true

  node-releases@2.0.21:
    resolution: {integrity: sha512-5b0pgg78U3hwXkCM8Z9b2FJdPZlr9Psr9V2gQPESdGHqbntyFJKFW4r5TeWGFzafGY3hzs1JC62VEQMbl1JFkw==}

  normalize-package-data@7.0.0:
    resolution: {integrity: sha512-k6U0gKRIuNCTkwHGZqblCfLfBRh+w1vI6tBo+IeJwq2M8FUiOqhX7GH+GArQGScA7azd1WfyRCvxoXDO3hQDIA==}
    engines: {node: ^18.17.0 || >=20.5.0}

  normalize-path@3.0.0:
    resolution: {integrity: sha512-6eZs5Ls3WtCisHWp9S2GUy8dqkpGi4BVSz3GaqiE6ezub0512ESztXUwUB6C6IKbQkY2Pnb/mD4WYojCRwcwLA==}
    engines: {node: '>=0.10.0'}

  normalize-range@0.1.2:
    resolution: {integrity: sha512-bdok/XvKII3nUpklnV6P2hxtMNrCboOjAcyBuQnWEhO665FwrSNRxU+AqpsyvO6LgGYPspN+lu5CLtw4jPRKNA==}
    engines: {node: '>=0.10.0'}

  normalize.css@8.0.1:
    resolution: {integrity: sha512-qizSNPO93t1YUuUhP22btGOo3chcvDFqFaj2TRybP0DMxkHOCTYwp3n34fel4a31ORXy4m1Xq0Gyqpb5m33qIg==}

  npm-run-path@5.3.0:
    resolution: {integrity: sha512-ppwTtiJZq0O/ai0z7yfudtBpWIoxM8yE6nHi1X47eFR2EWORqfbu6CnPlNsjeN683eT0qG6H/Pyf9fCcvjnnnQ==}
    engines: {node: ^12.20.0 || ^14.13.1 || >=16.0.0}

  npm-run-path@6.0.0:
    resolution: {integrity: sha512-9qny7Z9DsQU8Ou39ERsPU4OZQlSTP47ShQzuKZ6PRXpYLtIFgl/DEBYEXKlvcEa+9tHVcK8CF81Y2V72qaZhWA==}
    engines: {node: '>=18'}

  object-assign@4.1.1:
    resolution: {integrity: sha512-rJgTQnkUnH1sFw8yT6VSU3zD3sWmu6sZhIseY8VX+GRu3P6F7Fu+JNDoXfklElbLJSnc3FUQHVe4cU5hj+BcUg==}
    engines: {node: '>=0.10.0'}

  object-hash@3.0.0:
    resolution: {integrity: sha512-RSn9F68PjH9HqtltsSnqYC1XXoWe9Bju5+213R98cNGttag9q9yAOTzdbsqvIa7aNm5WffBZFpWYr2aWrklWAw==}
    engines: {node: '>= 6'}

  object-inspect@1.13.4:
    resolution: {integrity: sha512-W67iLl4J2EXEGTbfeHCffrjDfitvLANg0UlX3wFUUSTx92KXRFegMHUVgSqE+wvhAbi4WqjGg9czysTV2Epbew==}
    engines: {node: '>= 0.4'}

  ohash@2.0.11:
    resolution: {integrity: sha512-RdR9FQrFwNBNXAr4GixM8YaRZRJ5PUWbKYbE5eOsrwAjJW0q2REGcf79oYPsLyskQCZG1PLN+S/K1V00joZAoQ==}

  on-finished@2.3.0:
    resolution: {integrity: sha512-ikqdkGAAyf/X/gPhXGvfgAytDZtDbr+bkNUJ0N9h5MI/dmdgCs3l6hoHrcUv41sRKew3jIwrp4qQDXiK99Utww==}
    engines: {node: '>= 0.8'}

  on-finished@2.4.1:
    resolution: {integrity: sha512-oVlzkg3ENAhCk2zdv7IJwd/QUD4z2RxRwpkcGY8psCVcCYZNq4wYnVWALHM+brtuJjePWiYF/ClmuDr8Ch5+kg==}
    engines: {node: '>= 0.8'}

  once@1.4.0:
    resolution: {integrity: sha512-lNaJgI+2Q5URQBkccEKHTQOPaXdUxnZZElQTZY0MFUAuaEqe1E+Nyvgdz/aIyNi6Z9MzO5dv1H8n58/GELp3+w==}

  onetime@6.0.0:
    resolution: {integrity: sha512-1FlR+gjXK7X+AsAHso35MnyN5KqGwJRi/31ft6x0M194ht7S+rWAvd7PHss9xSKMzE0asv1pyIHaJYq+BbacAQ==}
    engines: {node: '>=12'}

  onetime@7.0.0:
    resolution: {integrity: sha512-VXJjc87FScF88uafS3JllDgvAm+c/Slfz06lorj2uAY34rlUu0Nt+v8wreiImcrgAjjIHp1rXpTDlLOGw29WwQ==}
    engines: {node: '>=18'}

  oniguruma-parser@0.12.1:
    resolution: {integrity: sha512-8Unqkvk1RYc6yq2WBYRj4hdnsAxVze8i7iPfQr8e4uSP3tRv0rpZcbGUDvxfQQcdwHt/e9PrMvGCsa8OqG9X3w==}

  oniguruma-to-es@4.3.3:
    resolution: {integrity: sha512-rPiZhzC3wXwE59YQMRDodUwwT9FZ9nNBwQQfsd1wfdtlKEyCdRV0avrTcSZ5xlIvGRVPd/cx6ZN45ECmS39xvg==}

  open@10.2.0:
    resolution: {integrity: sha512-YgBpdJHPyQ2UE5x+hlSXcnejzAvD0b22U2OuAP+8OnlJT+PjWPxtgmGqKKc+RgTM63U9gN0YzrYc71R2WT/hTA==}
    engines: {node: '>=18'}

  optionator@0.9.4:
    resolution: {integrity: sha512-6IpQ7mKUxRcZNLIObR0hz7lxsapSSIYNZJwXPGeF0mTVqGKFIXj1DQcMoT22S3ROcLyY/rz0PWaWZ9ayWmad9g==}
    engines: {node: '>= 0.8.0'}

  oxc-minify@0.87.0:
    resolution: {integrity: sha512-+UHWp6+0mdq0S2rEsZx9mqgL6JnG9ogO+CU17XccVrPUFtISFcZzk/biTn1JdBYFQ3kztof19pv8blMtgStQ2g==}
    engines: {node: '>=14.0.0'}

  p-limit@3.1.0:
    resolution: {integrity: sha512-TYOanM3wGwNGsZN2cVTYPArw454xnXj5qmWF1bEoAc4+cU/ol7GVh7odevjp1FNHduHc3KZMcFduxU5Xc6uJRQ==}
    engines: {node: '>=10'}

  p-locate@5.0.0:
    resolution: {integrity: sha512-LaNjtRWUBY++zB5nE/NwcaoMylSPk+S+ZHNB1TzdbMJMny6dynpAGt7X/tl/QYq3TIeE6nxHppbo2LGymrG5Pw==}
    engines: {node: '>=10'}

  package-json-from-dist@1.0.1:
    resolution: {integrity: sha512-UEZIS3/by4OC8vL3P2dTXRETpebLI2NiI5vIrjaD/5UtrkFX/tNbwjTSRAGC/+7CAo2pIcBaRgWmcBBHcsaCIw==}

  package-manager-detector@1.3.0:
    resolution: {integrity: sha512-ZsEbbZORsyHuO00lY1kV3/t72yp6Ysay6Pd17ZAlNGuGwmWDLCJxFpRs0IzfXfj1o4icJOkUEioexFHzyPurSQ==}

  package-name-regex@2.0.6:
    resolution: {integrity: sha512-gFL35q7kbE/zBaPA3UKhp2vSzcPYx2ecbYuwv1ucE9Il6IIgBDweBlH8D68UFGZic2MkllKa2KHCfC1IQBQUYA==}
    engines: {node: '>=12'}

  parent-module@1.0.1:
    resolution: {integrity: sha512-GQ2EWRpQV8/o+Aw8YqtfZZPfNRWZYkbidE9k5rpl/hC3vtHHBfGm2Ifi6qWV+coDGkrUKZAxE3Lot5kcsRlh+g==}
    engines: {node: '>=6'}

  parse-ms@4.0.0:
    resolution: {integrity: sha512-TXfryirbmq34y8QBwgqCVLi+8oA3oWx2eAnSn62ITyEhEYaWRlVZ2DvMM9eZbMs/RfxPu/PK/aBLyGj4IrqMHw==}
    engines: {node: '>=18'}

  parse-node-version@1.0.1:
    resolution: {integrity: sha512-3YHlOa/JgH6Mnpr05jP9eDG254US9ek25LyIxZlDItp2iJtwyaXQb57lBYLdT3MowkUFYEV2XXNAYIPlESvJlA==}
    engines: {node: '>= 0.10'}

  parse5@8.0.0:
    resolution: {integrity: sha512-9m4m5GSgXjL4AjumKzq1Fgfp3Z8rsvjRNbnkVwfu2ImRqE5D0LnY2QfDen18FSY9C573YU5XxSapdHZTZ2WolA==}

  parseurl@1.3.3:
    resolution: {integrity: sha512-CiyeOxFT/JZyN5m0z9PfXw4SCBJ6Sygz1Dpl0wqjlhDEGGBP1GnsUVEL0p63hoG1fcj3fHynXi9NYO4nWOL+qQ==}
    engines: {node: '>= 0.8'}

  path-browserify@1.0.1:
    resolution: {integrity: sha512-b7uo2UCUOYZcnF/3ID0lulOJi/bafxa1xPe7ZPsammBSpjSWQkjNxlt635YGS2MiR9GjvuXCtz2emr3jbsz98g==}

  path-exists@4.0.0:
    resolution: {integrity: sha512-ak9Qy5Q7jYb2Wwcey5Fpvg2KoAc/ZIhLSLOSBmRmygPsGwkVVt0fZa0qrtMz+m6tJTAHfZQ8FnmB4MG4LWy7/w==}
    engines: {node: '>=8'}

  path-key@3.1.1:
    resolution: {integrity: sha512-ojmeN0qd+y0jszEtoY48r0Peq5dwMEkIlCOu6Q5f41lfkswXuKtYrhgoTpLnyIcHm24Uhqx+5Tqm2InSwLhE6Q==}
    engines: {node: '>=8'}

  path-key@4.0.0:
    resolution: {integrity: sha512-haREypq7xkM7ErfgIyA0z+Bj4AGKlMSdlQE2jvJo6huWD1EdkKYV+G/T4nq0YEF2vgTT8kqMFKo1uHn950r4SQ==}
    engines: {node: '>=12'}

  path-parse@1.0.7:
    resolution: {integrity: sha512-LDJzPVEEEPR+y48z93A0Ed0yXb8pAByGWo/k5YYdYgpY2/2EsOsksJrq7lOHxryrVOn1ejG6oAp8ahvOIQD8sw==}

  path-scurry@1.11.1:
    resolution: {integrity: sha512-Xa4Nw17FS9ApQFJ9umLiJS4orGjm7ZzwUrwamcGQuHSzDyth9boKDaycYdDcZDuqYATXw4HFXgaqWTctW/v1HA==}
    engines: {node: '>=16 || 14 >=14.18'}

  path-to-regexp@8.3.0:
    resolution: {integrity: sha512-7jdwVIRtsP8MYpdXSwOS0YdD0Du+qOoF/AEPIt88PcCFrZCzx41oxku1jD88hZBwbNUIEfpqvuhjFaMAqMTWnA==}

  pathe@2.0.3:
    resolution: {integrity: sha512-WUjGcAqP1gQacoQe+OBJsFA7Ld4DyXuUIjZ5cc75cLHvJ7dtNsTugphxIADwspS+AraAUePCKrSVtPLFj/F88w==}

  pathval@2.0.0:
    resolution: {integrity: sha512-vE7JKRyES09KiunauX7nd2Q9/L7lhok4smP9RZTDeD4MVs72Dp2qNFVz39Nz5a0FVEW0BJR6C0DYrq6unoziZA==}
    engines: {node: '>= 14.16'}

  perfect-debounce@1.0.0:
    resolution: {integrity: sha512-xCy9V055GLEqoFaHoC1SoLIaLmWctgCUaBaWxDZ7/Zx4CTyX7cJQLJOok/orfjZAh9kEYpjJa4d0KcJmCbctZA==}

  periscopic@4.0.2:
    resolution: {integrity: sha512-sqpQDUy8vgB7ycLkendSKS6HnVz1Rneoc3Rc+ZBUCe2pbqlVuCC5vF52l0NJ1aiMg/r1qfYF9/myz8CZeI2rjA==}

  phoenix@1.8.1:
    resolution: {integrity: sha512-7i2a5f5y0Qhzi2g/+iuaGr4TzRt5ucqI0JeV2Q9K0swqY8L2C7CLR66RcGCpcQKGOY73B5GLKMYEl13o/9l/Cg==}

  picocolors@1.1.1:
    resolution: {integrity: sha512-xceH2snhtb5M9liqDsmEw56le376mTZkEX/jEb/RxNFyegNul7eNslCXP9FDj/Lcu0X8KEyMceP2ntpaHrDEVA==}

  picomatch@2.3.1:
    resolution: {integrity: sha512-JU3teHTNjmE2VCGFzuY8EXzCDVwEqB2a8fsIvwaStHhAWJEeVd1o1QD80CU6+ZdEXXSLbSsuLwJjkCBWqRQUVA==}
    engines: {node: '>=8.6'}

  picomatch@4.0.2:
    resolution: {integrity: sha512-M7BAV6Rlcy5u+m6oPhAPFgJTzAioX/6B0DxyvDlo9l8+T3nLKbrczg2WLUyzd45L8RqfUMyGPzekbMvX2Ldkwg==}
    engines: {node: '>=12'}

  picomatch@4.0.3:
    resolution: {integrity: sha512-5gTmgEY/sqK6gFXLIsQNH19lWb4ebPDLA4SdLP7dsWkIXHWlG66oPuVvXSGFPppYZz8ZDZq0dYYrbHfBCVUb1Q==}
    engines: {node: '>=12'}

  pidtree@0.6.0:
    resolution: {integrity: sha512-eG2dWTVw5bzqGRztnHExczNxt5VGsE6OwTeCG3fdUf9KBsZzO3R5OIIIzWR+iZA0NtZ+RDVdaoE2dK1cn6jH4g==}
    engines: {node: '>=0.10'}
    hasBin: true

  pify@2.3.0:
    resolution: {integrity: sha512-udgsAY+fTnvv7kI7aaxbqwWNb0AHiB0qBO89PZKPkoTmGOgdbrHDKD+0B2X4uTfJ/FT1R09r9gTsjUjNJotuog==}
    engines: {node: '>=0.10.0'}

  pify@4.0.1:
    resolution: {integrity: sha512-uB80kBFb/tfd68bVleG9T5GGsGPjJrLAUpR5PZIrhBnIaRTQRjqdJSsIKkOP6OAIFbj7GOrcudc5pNjZ+geV2g==}
    engines: {node: '>=6'}

  pirates@4.0.6:
    resolution: {integrity: sha512-saLsH7WeYYPiD25LDuLRRY/i+6HaPYr6G1OUlN39otzkSTxKnubR9RTxS3/Kk50s1g2JTgFwWQDQyplC5/SHZg==}
    engines: {node: '>= 6'}

  pkg-types@1.3.1:
    resolution: {integrity: sha512-/Jm5M4RvtBFVkKWRu2BLUTNP8/M2a+UwuAX+ae4770q1qVGtfjG+WTCupoZixokjmHiry8uI+dlY8KXYV5HVVQ==}

  pkg-types@2.2.0:
    resolution: {integrity: sha512-2SM/GZGAEkPp3KWORxQZns4M+WSeXbC2HEvmOIJe3Cmiv6ieAJvdVhDldtHqM5J1Y7MrR1XhkBT/rMlhh9FdqQ==}

  playwright-chromium@1.56.1:
    resolution: {integrity: sha512-5TU+NMrofQg2j+DwIaQL/9eC84hs5YGz5Wng8OOdgq+kmu8usPLedxx2pJJ1Pb2TNFNiz3167RsUNFFvY3srNA==}
    engines: {node: '>=18'}
    hasBin: true

  playwright-core@1.56.1:
    resolution: {integrity: sha512-hutraynyn31F+Bifme+Ps9Vq59hKuUCz7H1kDOcBs+2oGguKkWTU50bBWrtz34OUWmIwpBTWDxaRPXrIXkgvmQ==}
    engines: {node: '>=18'}
    hasBin: true

  postcss-import@15.1.0:
    resolution: {integrity: sha512-hpr+J05B2FVYUAXHeK1YyI267J/dDDhMU6B6civm8hSY1jYJnBXxzKDKDswzJmtLHryrjhnDjqqp/49t8FALew==}
    engines: {node: '>=14.0.0'}
    peerDependencies:
      postcss: ^8.0.0

  postcss-import@16.1.1:
    resolution: {integrity: sha512-2xVS1NCZAfjtVdvXiyegxzJ447GyqCeEI5V7ApgQVOWnros1p5lGNovJNapwPpMombyFBfqDwt7AD3n2l0KOfQ==}
    engines: {node: '>=18.0.0'}
    peerDependencies:
      postcss: ^8.0.0

  postcss-js@4.0.1:
    resolution: {integrity: sha512-dDLF8pEO191hJMtlHFPRa8xsizHaM82MLfNkUHdUtVEV3tgTp5oj+8qbEqYM57SLfc74KSbw//4SeJma2LRVIw==}
    engines: {node: ^12 || ^14 || >= 16}
    peerDependencies:
      postcss: ^8.4.21

  postcss-load-config@6.0.1:
    resolution: {integrity: sha512-oPtTM4oerL+UXmx+93ytZVN82RrlY/wPUV8IeDxFrzIjXOLF1pN+EmKPLbubvKHT2HC20xXsCAH2Z+CKV6Oz/g==}
    engines: {node: '>= 18'}
    peerDependencies:
      jiti: '>=1.21.0'
      postcss: '>=8.0.9'
      tsx: ^4.8.1
      yaml: ^2.4.2
    peerDependenciesMeta:
      jiti:
        optional: true
      postcss:
        optional: true
      tsx:
        optional: true
      yaml:
        optional: true

  postcss-modules-extract-imports@3.1.0:
    resolution: {integrity: sha512-k3kNe0aNFQDAZGbin48pL2VNidTF0w4/eASDsxlyspobzU3wZQLOGj7L9gfRe0Jo9/4uud09DsjFNH7winGv8Q==}
    engines: {node: ^10 || ^12 || >= 14}
    peerDependencies:
      postcss: ^8.1.0

  postcss-modules-local-by-default@4.2.0:
    resolution: {integrity: sha512-5kcJm/zk+GJDSfw+V/42fJ5fhjL5YbFDl8nVdXkJPLLW+Vf9mTD5Xe0wqIaDnLuL2U6cDNpTr+UQ+v2HWIBhzw==}
    engines: {node: ^10 || ^12 || >= 14}
    peerDependencies:
      postcss: ^8.1.0

  postcss-modules-scope@3.2.1:
    resolution: {integrity: sha512-m9jZstCVaqGjTAuny8MdgE88scJnCiQSlSrOWcTQgM2t32UBe+MUmFSO5t7VMSfAf/FJKImAxBav8ooCHJXCJA==}
    engines: {node: ^10 || ^12 || >= 14}
    peerDependencies:
      postcss: ^8.1.0

  postcss-modules-values@4.0.0:
    resolution: {integrity: sha512-RDxHkAiEGI78gS2ofyvCsu7iycRv7oqw5xMWn9iMoR0N/7mf9D50ecQqUo5BZ9Zh2vH4bCUR/ktCqbB9m8vJjQ==}
    engines: {node: ^10 || ^12 || >= 14}
    peerDependencies:
      postcss: ^8.1.0

  postcss-modules@6.0.1:
    resolution: {integrity: sha512-zyo2sAkVvuZFFy0gc2+4O+xar5dYlaVy/ebO24KT0ftk/iJevSNyPyQellsBLlnccwh7f6V6Y4GvuKRYToNgpQ==}
    peerDependencies:
      postcss: ^8.0.0

  postcss-nested@6.2.0:
    resolution: {integrity: sha512-HQbt28KulC5AJzG+cZtj9kvKB93CFCdLvog1WFLf1D+xmMvPGlBstkpTEZfK5+AN9hfJocyBFCNiqyS48bpgzQ==}
    engines: {node: '>=12.0'}
    peerDependencies:
      postcss: ^8.2.14

  postcss-nested@7.0.2:
    resolution: {integrity: sha512-5osppouFc0VR9/VYzYxO03VaDa3e8F23Kfd6/9qcZTUI8P58GIYlArOET2Wq0ywSl2o2PjELhYOFI4W7l5QHKw==}
    engines: {node: '>=18.0'}
    peerDependencies:
      postcss: ^8.2.14

  postcss-selector-parser@6.1.2:
    resolution: {integrity: sha512-Q8qQfPiZ+THO/3ZrOrO0cJJKfpYCagtMUkXbnEfmgUjwXg6z/WBeOyS9APBBPCTSiDV+s4SwQGu8yFsiMRIudg==}
    engines: {node: '>=4'}

  postcss-selector-parser@7.1.0:
    resolution: {integrity: sha512-8sLjZwK0R+JlxlYcTuVnyT2v+htpdrjDOKuMcOVdYjt52Lh8hWRYpxBPoKx/Zg+bcjc3wx6fmQevMmUztS/ccA==}
    engines: {node: '>=4'}

  postcss-value-parser@4.2.0:
    resolution: {integrity: sha512-1NNCs6uurfkVbeXG4S8JFT9t19m45ICnif8zWLd5oPSZ50QnwMfK+H3jv408d4jw/7Bttv5axS5IiHoLaVNHeQ==}

  postcss@8.5.6:
    resolution: {integrity: sha512-3Ybi1tAuwAP9s0r1UQ2J4n5Y0G05bJkpUIO0/bI9MhwmD70S5aTWbXGBwxHrelT+XM1k6dM0pk+SwNkpTRN7Pg==}
    engines: {node: ^10 || ^12 || >=14}

  prelude-ls@1.2.1:
    resolution: {integrity: sha512-vkcDPrRZo1QZLbn5RLGPpg/WmIQ65qoWWhcGKf/b5eplkkarX0m9z8ppCat4mlOqUsWpyNuYgO3VRyrYHSzX5g==}
    engines: {node: '>= 0.8.0'}

  premove@4.0.0:
    resolution: {integrity: sha512-zim/Hr4+FVdCIM7zL9b9Z0Wfd5Ya3mnKtiuDv7L5lzYzanSq6cOcVJ7EFcgK4I0pt28l8H0jX/x3nyog380XgQ==}
    engines: {node: '>=6'}
    hasBin: true

  prettier@3.6.2:
    resolution: {integrity: sha512-I7AIg5boAr5R0FFtJ6rCfD+LFsWHp81dolrFD8S79U9tb8Az2nGrJncnMSnys+bpQJfRUzqs9hnA81OAA3hCuQ==}
    engines: {node: '>=14'}
    hasBin: true

  pretty-bytes@7.0.1:
    resolution: {integrity: sha512-285/jRCYIbMGDciDdrw0KPNC4LKEEwz/bwErcYNxSJOi4CpGUuLpb9gQpg3XJP0XYj9ldSRluXxih4lX2YN8Xw==}
    engines: {node: '>=20'}

  pretty-ms@9.2.0:
    resolution: {integrity: sha512-4yf0QO/sllf/1zbZWYnvWw3NxCQwLXKzIj0G849LSufP15BXKM0rbD2Z3wVnkMfjdn/CB0Dpp444gYAACdsplg==}
    engines: {node: '>=18'}

  promise@7.3.1:
    resolution: {integrity: sha512-nolQXZ/4L+bP/UGlkfaIujX9BKxGwmQ9OT4mOt5yvy8iK1h3wqTEJCijzGANTCCl9nWjY41juyAn2K3Q1hLLTg==}

  prompts@2.4.2:
    resolution: {integrity: sha512-NxNv/kLguCA7p3jE8oL2aEBsrJWgAakBpgmgK6lpPWV+WuOmY6r2/zbAVnP+T8bQlA0nzHXSJSJW0Hq7ylaD2Q==}
    engines: {node: '>= 6'}

  property-information@7.0.0:
    resolution: {integrity: sha512-7D/qOz/+Y4X/rzSB6jKxKUsQnphO046ei8qxG59mtM3RG3DHgTK81HrxrmoDVINJb8NKT5ZsRbwHvQ6B68Iyhg==}

  proxy-addr@2.0.7:
    resolution: {integrity: sha512-llQsMLSUDUPT44jdrU/O37qlnifitDP+ZwrmmZcoSKyLKvtZxpyV0n2/bD/N4tBAAZ/gJEdZU7KMraoK1+XYAg==}
    engines: {node: '>= 0.10'}

  proxy-from-env@1.1.0:
    resolution: {integrity: sha512-D+zkORCbA9f1tdWRK0RaCR3GPv50cMxcrz4X8k5LTSUD1Dkw47mKJEZQNunItRTkWwgtaUSo1RVFRIG9ZXiFYg==}

  prr@1.0.1:
    resolution: {integrity: sha512-yPw4Sng1gWghHQWj0B3ZggWUm4qVbPwPFcRG8KyxiU7J2OHFSoEHKS+EZ3fv5l1t9CyCiop6l/ZYeWbrgoQejw==}

  publint@0.3.12:
    resolution: {integrity: sha512-1w3MMtL9iotBjm1mmXtG3Nk06wnq9UhGNRpQ2j6n1Zq7YAD6gnxMMZMIxlRPAydVjVbjSm+n0lhwqsD1m4LD5w==}
    engines: {node: '>=18'}
    hasBin: true

  pug-attrs@3.0.0:
    resolution: {integrity: sha512-azINV9dUtzPMFQktvTXciNAfAuVh/L/JCl0vtPCwvOA21uZrC08K/UnmrL+SXGEVc1FwzjW62+xw5S/uaLj6cA==}

  pug-code-gen@3.0.3:
    resolution: {integrity: sha512-cYQg0JW0w32Ux+XTeZnBEeuWrAY7/HNE6TWnhiHGnnRYlCgyAUPoyh9KzCMa9WhcJlJ1AtQqpEYHc+vbCzA+Aw==}

  pug-error@2.1.0:
    resolution: {integrity: sha512-lv7sU9e5Jk8IeUheHata6/UThZ7RK2jnaaNztxfPYUY+VxZyk/ePVaNZ/vwmH8WqGvDz3LrNYt/+gA55NDg6Pg==}

  pug-filters@4.0.0:
    resolution: {integrity: sha512-yeNFtq5Yxmfz0f9z2rMXGw/8/4i1cCFecw/Q7+D0V2DdtII5UvqE12VaZ2AY7ri6o5RNXiweGH79OCq+2RQU4A==}

  pug-lexer@5.0.1:
    resolution: {integrity: sha512-0I6C62+keXlZPZkOJeVam9aBLVP2EnbeDw3An+k0/QlqdwH6rv8284nko14Na7c0TtqtogfWXcRoFE4O4Ff20w==}

  pug-linker@4.0.0:
    resolution: {integrity: sha512-gjD1yzp0yxbQqnzBAdlhbgoJL5qIFJw78juN1NpTLt/mfPJ5VgC4BvkoD3G23qKzJtIIXBbcCt6FioLSFLOHdw==}

  pug-load@3.0.0:
    resolution: {integrity: sha512-OCjTEnhLWZBvS4zni/WUMjH2YSUosnsmjGBB1An7CsKQarYSWQ0GCVyd4eQPMFJqZ8w9xgs01QdiZXKVjk92EQ==}

  pug-parser@6.0.0:
    resolution: {integrity: sha512-ukiYM/9cH6Cml+AOl5kETtM9NR3WulyVP2y4HOU45DyMim1IeP/OOiyEWRr6qk5I5klpsBnbuHpwKmTx6WURnw==}

  pug-runtime@3.0.1:
    resolution: {integrity: sha512-L50zbvrQ35TkpHwv0G6aLSuueDRwc/97XdY8kL3tOT0FmhgG7UypU3VztfV/LATAvmUfYi4wNxSajhSAeNN+Kg==}

  pug-strip-comments@2.0.0:
    resolution: {integrity: sha512-zo8DsDpH7eTkPHCXFeAk1xZXJbyoTfdPlNR0bK7rpOMuhBYb0f5qUVCO1xlsitYd3w5FQTK7zpNVKb3rZoUrrQ==}

  pug-walk@2.0.0:
    resolution: {integrity: sha512-yYELe9Q5q9IQhuvqsZNwA5hfPkMJ8u92bQLIMcsMxf/VADjNtEYptU+inlufAFYcWdHlwNfZOEnOOQrZrcyJCQ==}

  pug@3.0.3:
    resolution: {integrity: sha512-uBi6kmc9f3SZ3PXxqcHiUZLmIXgfgWooKWXcwSGwQd2Zi5Rb0bT14+8CJjJgI8AB+nndLaNgHGrcc6bPIB665g==}

  punycode.js@2.3.1:
    resolution: {integrity: sha512-uxFIHU0YlHYhDQtV4R9J6a52SLx28BCjT+4ieh7IGbgwVJWO+km431c4yRlREUAsAmt/uMjQUyQHNEPf0M39CA==}
    engines: {node: '>=6'}

  punycode@1.4.1:
    resolution: {integrity: sha512-jmYNElW7yvO7TV33CjSmvSiE2yco3bV2czu/OzDKdMNVZQWfxCblURLhf+47syQRBntjfLdd/H0egrzIG+oaFQ==}

  punycode@2.3.1:
    resolution: {integrity: sha512-vYt7UD1U9Wg6138shLtLOvdAu+8DsC/ilFtEVHcH+wydcSpNE20AfSOduf6MkRFahL5FY7X1oU7nKVZFtfq8Fg==}
    engines: {node: '>=6'}

  qs@6.14.0:
    resolution: {integrity: sha512-YWWTjgABSKcvs/nWBi9PycY/JiPJqOD4JA6o9Sej2AtvSGarXxKC3OQSk4pAarbdQlKAh5D4FCQkJNkW+GAn3w==}
    engines: {node: '>=0.6'}

  quansync@0.2.10:
    resolution: {integrity: sha512-t41VRkMYbkHyCYmOvx/6URnN80H7k4X0lLdBMGsz+maAwrJQYB1djpV6vHrQIBE0WBSGqhtEHrK9U3DWWH8v7A==}

  quansync@0.2.11:
    resolution: {integrity: sha512-AifT7QEbW9Nri4tAwR5M/uzpBuqfZf+zwaEM/QkzEjj7NBuFD2rBuy0K3dE+8wltbezDV7JMA0WfnCPYRSYbXA==}

  queue-microtask@1.2.3:
    resolution: {integrity: sha512-NuaNSa6flKT5JaSYQzJok04JzTL1CA6aGhv5rfLW3PgqA+M2ChpZQnAC8h8i4ZFkBS8X5RqkDBHA7r4hej3K9A==}

  range-parser@1.2.1:
    resolution: {integrity: sha512-Hrgsx+orqoygnmhFbKaHE6c296J+HTAQXoxEF6gNupROmmGJRoyzfG3ccAveqCBrwr/2yxQ5BVd/GTl5agOwSg==}
    engines: {node: '>= 0.6'}

  raw-body@3.0.0:
    resolution: {integrity: sha512-RmkhL8CAyCRPXCE28MMH0z2PNWQBNk2Q09ZdxM9IOOXwxwZbN+qbWaatPkdkWIKL2ZVDImrN/pK5HTRz2PcS4g==}
    engines: {node: '>= 0.8'}

  react-dom@19.2.0:
    resolution: {integrity: sha512-UlbRu4cAiGaIewkPyiRGJk0imDN2T3JjieT6spoL2UeSf5od4n5LB/mQ4ejmxhCFT1tYe8IvaFulzynWovsEFQ==}
    peerDependencies:
      react: ^19.2.0

  react@19.2.0:
    resolution: {integrity: sha512-tmbWg6W31tQLeB5cdIBOicJDJRR2KzXsV7uSK9iNfLWQ5bIZfxuPEHp7M8wiHyHnn0DD1i7w3Zmin0FtkrwoCQ==}
    engines: {node: '>=0.10.0'}

  read-cache@1.0.0:
    resolution: {integrity: sha512-Owdv/Ft7IjOgm/i0xvNDZ1LrRANRfew4b2prF3OWMQLxLfu3bS8FVhCsrSCMK4lR56Y9ya+AThoTpDCTxCmpRA==}

  readdirp@3.6.0:
    resolution: {integrity: sha512-hOS089on8RduqdbhvQ5Z37A0ESjsqz6qnRcffsMU3495FuTdqSm+7bhJ29JvIOsBDEEnan5DPu9t3To9VRlMzA==}
    engines: {node: '>=8.10.0'}

  readdirp@4.1.2:
    resolution: {integrity: sha512-GDhwkLfywWL2s6vEjyhri+eXmfH6j1L7JE27WhqLeYzoh/A3DBaYGEj2H/HFZCn/kMfim73FXxEJTw06WtxQwg==}
    engines: {node: '>= 14.18.0'}

  refa@0.12.1:
    resolution: {integrity: sha512-J8rn6v4DBb2nnFqkqwy6/NnTYMcgLA+sLr0iIO41qpv0n+ngb7ksag2tMRl0inb1bbO/esUwzW1vbJi7K0sI0g==}
    engines: {node: ^12.0.0 || ^14.0.0 || >=16.0.0}

  regenerate-unicode-properties@10.2.0:
    resolution: {integrity: sha512-DqHn3DwbmmPVzeKj9woBadqmXxLvQoQIwu7nopMc72ztvxVmVk2SBhSnx67zuye5TP+lJsb/TBQsjLKhnDf3MA==}
    engines: {node: '>=4'}

  regenerate@1.4.2:
    resolution: {integrity: sha512-zrceR/XhGYU/d/opr2EKO7aRHUeiBI8qjtfHqADTwZd6Szfy16la6kqD0MIUs5z5hx6AaKa+PixpPrR289+I0A==}

  regenerator-runtime@0.14.1:
    resolution: {integrity: sha512-dYnhHh0nJoMfnkZs6GmmhFknAGRrLznOu5nc9ML+EJxGvrx6H7teuevqVqCuPcPK//3eDrrjQhehXVx9cnkGdw==}

  regex-recursion@6.0.2:
    resolution: {integrity: sha512-0YCaSCq2VRIebiaUviZNs0cBz1kg5kVS2UKUfNIx8YVs1cN3AV7NTctO5FOKBA+UT2BPJIWZauYHPqJODG50cg==}

  regex-utilities@2.3.0:
    resolution: {integrity: sha512-8VhliFJAWRaUiVvREIiW2NXXTmHs4vMNnSzuJVhscgmGav3g9VDxLrQndI3dZZVVdp0ZO/5v0xmX516/7M9cng==}

  regex@6.0.1:
    resolution: {integrity: sha512-uorlqlzAKjKQZ5P+kTJr3eeJGSVroLKoHmquUj4zHWuR+hEyNqlXsSKlYYF5F4NI6nl7tWCs0apKJ0lmfsXAPA==}

  regexp-ast-analysis@0.7.1:
    resolution: {integrity: sha512-sZuz1dYW/ZsfG17WSAG7eS85r5a0dDsvg+7BiiYR5o6lKCAtUrEwdmRmaGF6rwVj3LcmAeYkOWKEPlbPzN3Y3A==}
    engines: {node: ^12.0.0 || ^14.0.0 || >=16.0.0}

  regexpu-core@6.2.0:
    resolution: {integrity: sha512-H66BPQMrv+V16t8xtmq+UC0CBpiTBA60V8ibS1QVReIp8T1z8hwFxqcGzm9K6lgsN7sB5edVH8a+ze6Fqm4weA==}
    engines: {node: '>=4'}

  regjsgen@0.8.0:
    resolution: {integrity: sha512-RvwtGe3d7LvWiDQXeQw8p5asZUmfU1G/l6WbUXeHta7Y2PEIvBTwH6E2EfmYUK8pxcxEdEmaomqyp0vZZ7C+3Q==}

  regjsparser@0.12.0:
    resolution: {integrity: sha512-cnE+y8bz4NhMjISKbgeVJtqNbtf5QpjZP+Bslo+UqkIt9QPnX9q095eiRRASJG1/tz6dlNr6Z5NsBiWYokp6EQ==}
    hasBin: true

  remark-frontmatter@5.0.0:
    resolution: {integrity: sha512-XTFYvNASMe5iPN0719nPrdItC9aU0ssC4v14mH1BCi1u0n1gAocqcujWUrByftZTbLhRtiKRyjYTSIOcr69UVQ==}

  remark-parse@11.0.0:
    resolution: {integrity: sha512-FCxlKLNGknS5ba/1lmpYijMUzX2esxW5xQqjWxw2eHFfS2MSdaHVINFmhjo+qN1WhZhNimq0dZATN9pH0IDrpA==}

  remark-stringify@11.0.0:
    resolution: {integrity: sha512-1OSmLd3awB/t8qdoEOMazZkNsfVTeY4fTsgzcQFdXNq8ToTN4ZGwrMnlda4K6smTFKD+GRV6O48i6Z4iKgPPpw==}

  remark@15.0.1:
    resolution: {integrity: sha512-Eht5w30ruCXgFmxVUSlNWQ9iiimq07URKeFS3hNc8cUWy1llX4KDWfyEDZRycMc+znsN9Ux5/tJ/BFdgdOwA3A==}

  require-directory@2.1.1:
    resolution: {integrity: sha512-fGxEI7+wsG9xrvdjsrlmL22OMTTiHRwAMroiEeMgq8gzoLC/PQr7RsRDSTLUg/bZAZtF+TVIkHc6/4RIKrui+Q==}
    engines: {node: '>=0.10.0'}

  resolve-from@4.0.0:
    resolution: {integrity: sha512-pb/MYmXstAkysRFx8piNI1tGFNQIFA3vkE3Gq4EuA1dF6gHp/+vgZqsCGJapvy8N3Q+4o7FwvquPJcnZ7RYy4g==}
    engines: {node: '>=4'}

  resolve-pkg-maps@1.0.0:
    resolution: {integrity: sha512-seS2Tj26TBVOC2NIc2rOe2y2ZO7efxITtLZcGSOnHHNOQ7CkiUBfw0Iw2ck6xkIhPwLhKNLS8BO+hEpngQlqzw==}

  resolve.exports@2.0.3:
    resolution: {integrity: sha512-OcXjMsGdhL4XnbShKpAcSqPMzQoYkYyhbEaeSko47MjRP9NfEQMhZkXL1DoFlt9LWQn4YttrdnV6X2OiyzBi+A==}
    engines: {node: '>=10'}

  resolve@1.22.10:
    resolution: {integrity: sha512-NPRy+/ncIMeDlTAsuqwKIiferiawhefFJtkNSW0qZJEqMEb+qBt/77B/jGeeek+F0uOeN05CDa6HXbbIgtVX4w==}
    engines: {node: '>= 0.4'}
    hasBin: true

  restore-cursor@5.1.0:
    resolution: {integrity: sha512-oMA2dcrw6u0YfxJQXm342bFKX/E4sG9rbTzO9ptUcR/e8A33cHuvStiYOwH7fszkZlZ1z/ta9AAoPk2F4qIOHA==}
    engines: {node: '>=18'}

  reusify@1.0.4:
    resolution: {integrity: sha512-U9nH88a3fc/ekCF1l0/UP1IosiuIjyTh7hBvXVMHYgVcfGvt897Xguj2UOLDeI5BG2m7/uwyaLVT6fbtCwTyzw==}
    engines: {iojs: '>=1.0.0', node: '>=0.10.0'}

  rfdc@1.4.1:
    resolution: {integrity: sha512-q1b3N5QkRUWUl7iyylaaj3kOpIT0N2i9MqIEQXP73GVsN9cw3fdx8X63cEmWhJGi2PPCF23Ijp7ktmd39rawIA==}

  rolldown-plugin-dts@0.16.11:
    resolution: {integrity: sha512-9IQDaPvPqTx3RjG2eQCK5GYZITo203BxKunGI80AGYicu1ySFTUyugicAaTZWRzFWh9DSnzkgNeMNbDWBbSs0w==}
    engines: {node: '>=20.18.0'}
    peerDependencies:
      '@ts-macro/tsc': ^0.3.6
      '@typescript/native-preview': '>=7.0.0-dev.20250601.1'
      rolldown: ^1.0.0-beta.43
      typescript: ^5.0.0
      vue-tsc: ~3.1.0
    peerDependenciesMeta:
      '@ts-macro/tsc':
        optional: true
      '@typescript/native-preview':
        optional: true
      typescript:
        optional: true
      vue-tsc:
        optional: true

  rolldown@1.0.0-beta.43:
    resolution: {integrity: sha512-6RcqyRx0tY1MlRLnjXPp/849Rl/CPFhzpGGwNPEPjKwqBMqPq/Rbbkxasa8s0x+IkUk46ty4jazb5skZ/Vgdhw==}
    engines: {node: ^20.19.0 || >=22.12.0}
    hasBin: true

  rollup-plugin-license@3.6.0:
    resolution: {integrity: sha512-1ieLxTCaigI5xokIfszVDRoy6c/Wmlot1fDEnea7Q/WXSR8AqOjYljHDLObAx7nFxHC2mbxT3QnTSPhaic2IYw==}
    engines: {node: '>=14.0.0'}
    peerDependencies:
      rollup: ^1.0.0 || ^2.0.0 || ^3.0.0 || ^4.0.0

  rollup@4.43.0:
    resolution: {integrity: sha512-wdN2Kd3Twh8MAEOEJZsuxuLKCsBEo4PVNLK6tQWAn10VhsVewQLzcucMgLolRlhFybGxfclbPeEYBaP6RvUFGg==}
    engines: {node: '>=18.0.0', npm: '>=8.0.0'}
    hasBin: true

  router@2.2.0:
    resolution: {integrity: sha512-nLTrUKm2UyiL7rlhapu/Zl45FwNgkZGaCpZbIHajDYgwlJCOzLSk+cIPAnsEqV955GjILJnKbdQC1nVPz+gAYQ==}
    engines: {node: '>= 18'}

  run-applescript@7.0.0:
    resolution: {integrity: sha512-9by4Ij99JUr/MCFBUkDKLWK3G9HVXmabKz9U5MlIAIuvuzkiOicRYs8XJLxX+xahD+mLiiCYDqF9dKAgtzKP1A==}
    engines: {node: '>=18'}

  run-parallel@1.2.0:
    resolution: {integrity: sha512-5l4VyZR86LZ/lDxZTR6jqL8AFE2S0IFLMP26AbjsLVADxHdhB/c0GUsH+y39UfCi3dzz8OlQuPmnaJOMoDHQBA==}

  rxjs@7.8.1:
    resolution: {integrity: sha512-AA3TVj+0A2iuIoQkWEK/tqFjBq2j+6PO6Y0zJcvzLAFhEFIO3HL0vls9hWLncZbAAbK0mar7oZ4V079I/qPMxg==}

  sade@1.8.1:
    resolution: {integrity: sha512-xal3CZX1Xlo/k4ApwCFrHVACi9fBqJ7V+mwhBsuf/1IOKbBy098Fex+Wa/5QMubw09pSZ/u8EY8PWgevJsXp1A==}
    engines: {node: '>=6'}

  safe-buffer@5.2.1:
    resolution: {integrity: sha512-rp3So07KcdmmKbGvgaNxQSJr7bGVSVk5S9Eq1F+ppbRo70+YeaDxkw5Dd8NPN+GD6bjnYm2VuPuCXmpuYvmCXQ==}

  safer-buffer@2.1.2:
    resolution: {integrity: sha512-YZo3K82SD7Riyi0E1EQPojLz7kpepnSQI9IyPbHHg1XXXevb5dJI7tpyN2ADxGcQbHG7vcyRHk0cbwqcQriUtg==}

  sass-embedded-all-unknown@1.93.2:
    resolution: {integrity: sha512-GdEuPXIzmhRS5J7UKAwEvtk8YyHQuFZRcpnEnkA3rwRUI27kwjyXkNeIj38XjUQ3DzrfMe8HcKFaqWGHvblS7Q==}
    cpu: ['!arm', '!arm64', '!riscv64', '!x64']

  sass-embedded-android-arm64@1.93.2:
    resolution: {integrity: sha512-346f4iVGAPGcNP6V6IOOFkN5qnArAoXNTPr5eA/rmNpeGwomdb7kJyQ717r9rbJXxOG8OAAUado6J0qLsjnjXQ==}
    engines: {node: '>=14.0.0'}
    cpu: [arm64]
    os: [android]

  sass-embedded-android-arm@1.93.2:
    resolution: {integrity: sha512-I8bpO8meZNo5FvFx5FIiE7DGPVOYft0WjuwcCCdeJ6duwfkl6tZdatex1GrSigvTsuz9L0m4ngDcX/Tj/8yMow==}
    engines: {node: '>=14.0.0'}
    cpu: [arm]
    os: [android]

  sass-embedded-android-riscv64@1.93.2:
    resolution: {integrity: sha512-hSMW1s4yJf5guT9mrdkumluqrwh7BjbZ4MbBW9tmi1DRDdlw1Wh9Oy1HnnmOG8x9XcI1qkojtPL6LUuEJmsiDg==}
    engines: {node: '>=14.0.0'}
    cpu: [riscv64]
    os: [android]

  sass-embedded-android-x64@1.93.2:
    resolution: {integrity: sha512-JqktiHZduvn+ldGBosE40ALgQ//tGCVNAObgcQ6UIZznEJbsHegqStqhRo8UW3x2cgOO2XYJcrInH6cc7wdKbw==}
    engines: {node: '>=14.0.0'}
    cpu: [x64]
    os: [android]

  sass-embedded-darwin-arm64@1.93.2:
    resolution: {integrity: sha512-qI1X16qKNeBJp+M/5BNW7v/JHCDYWr1/mdoJ7+UMHmP0b5AVudIZtimtK0hnjrLnBECURifd6IkulybR+h+4UA==}
    engines: {node: '>=14.0.0'}
    cpu: [arm64]
    os: [darwin]

  sass-embedded-darwin-x64@1.93.2:
    resolution: {integrity: sha512-4KeAvlkQ0m0enKUnDGQJZwpovYw99iiMb8CTZRSsQm8Eh7halbJZVmx67f4heFY/zISgVOCcxNg19GrM5NTwtA==}
    engines: {node: '>=14.0.0'}
    cpu: [x64]
    os: [darwin]

  sass-embedded-linux-arm64@1.93.2:
    resolution: {integrity: sha512-9ftX6nd5CsShJqJ2WRg+ptaYvUW+spqZfJ88FbcKQBNFQm6L87luj3UI1rB6cP5EWrLwHA754OKxRJyzWiaN6g==}
    engines: {node: '>=14.0.0'}
    cpu: [arm64]
    os: [linux]

  sass-embedded-linux-arm@1.93.2:
    resolution: {integrity: sha512-N3+D/ToHtzwLDO+lSH05Wo6/KRxFBPnbjVHASOlHzqJnK+g5cqex7IFAp6ozzlRStySk61Rp6d+YGrqZ6/P0PA==}
    engines: {node: '>=14.0.0'}
    cpu: [arm]
    os: [linux]

  sass-embedded-linux-musl-arm64@1.93.2:
    resolution: {integrity: sha512-+3EHuDPkMiAX5kytsjEC1bKZCawB9J6pm2eBIzzLMPWbf5xdx++vO1DpT7hD4bm4ZGn0eVHgSOKIfP6CVz6tVg==}
    engines: {node: '>=14.0.0'}
    cpu: [arm64]
    os: [linux]

  sass-embedded-linux-musl-arm@1.93.2:
    resolution: {integrity: sha512-XBTvx66yRenvEsp3VaJCb3HQSyqCsUh7R+pbxcN5TuzueybZi0LXvn9zneksdXcmjACMlMpIVXi6LyHPQkYc8A==}
    engines: {node: '>=14.0.0'}
    cpu: [arm]
    os: [linux]

  sass-embedded-linux-musl-riscv64@1.93.2:
    resolution: {integrity: sha512-0sB5kmVZDKTYzmCSlTUnjh6mzOhzmQiW/NNI5g8JS4JiHw2sDNTvt1dsFTuqFkUHyEOY3ESTsfHHBQV8Ip4bEA==}
    engines: {node: '>=14.0.0'}
    cpu: [riscv64]
    os: [linux]

  sass-embedded-linux-musl-x64@1.93.2:
    resolution: {integrity: sha512-t3ejQ+1LEVuHy7JHBI2tWHhoMfhedUNDjGJR2FKaLgrtJntGnyD1RyX0xb3nuqL/UXiEAtmTmZY+Uh3SLUe1Hg==}
    engines: {node: '>=14.0.0'}
    cpu: [x64]
    os: [linux]

  sass-embedded-linux-riscv64@1.93.2:
    resolution: {integrity: sha512-e7AndEwAbFtXaLy6on4BfNGTr3wtGZQmypUgYpSNVcYDO+CWxatKVY4cxbehMPhxG9g5ru+eaMfynvhZt7fLaA==}
    engines: {node: '>=14.0.0'}
    cpu: [riscv64]
    os: [linux]

  sass-embedded-linux-x64@1.93.2:
    resolution: {integrity: sha512-U3EIUZQL11DU0xDDHXexd4PYPHQaSQa2hzc4EzmhHqrAj+TyfYO94htjWOd+DdTPtSwmLp+9cTWwPZBODzC96w==}
    engines: {node: '>=14.0.0'}
    cpu: [x64]
    os: [linux]

  sass-embedded-unknown-all@1.93.2:
    resolution: {integrity: sha512-7VnaOmyewcXohiuoFagJ3SK5ddP9yXpU0rzz+pZQmS1/+5O6vzyFCUoEt3HDRaLctH4GT3nUGoK1jg0ae62IfQ==}
    os: ['!android', '!darwin', '!linux', '!win32']

  sass-embedded-win32-arm64@1.93.2:
    resolution: {integrity: sha512-Y90DZDbQvtv4Bt0GTXKlcT9pn4pz8AObEjFF8eyul+/boXwyptPZ/A1EyziAeNaIEIfxyy87z78PUgCeGHsx3Q==}
    engines: {node: '>=14.0.0'}
    cpu: [arm64]
    os: [win32]

  sass-embedded-win32-x64@1.93.2:
    resolution: {integrity: sha512-BbSucRP6PVRZGIwlEBkp+6VQl2GWdkWFMN+9EuOTPrLxCJZoq+yhzmbjspd3PeM8+7WJ7AdFu/uRYdO8tor1iQ==}
    engines: {node: '>=14.0.0'}
    cpu: [x64]
    os: [win32]

  sass-embedded@1.93.2:
    resolution: {integrity: sha512-FvQdkn2dZ8DGiLgi0Uf4zsj7r/BsiLImNa5QJ10eZalY6NfZyjrmWGFcuCN5jNwlDlXFJnftauv+UtvBKLvepQ==}
    engines: {node: '>=16.0.0'}
    hasBin: true
    peerDependencies:
      source-map-js: '*'
    peerDependenciesMeta:
      source-map-js:
        optional: true

  sass@1.93.2:
    resolution: {integrity: sha512-t+YPtOQHpGW1QWsh1CHQ5cPIr9lbbGZLZnbihP/D/qZj/yuV68m8qarcV17nvkOX81BCrvzAlq2klCQFZghyTg==}
    engines: {node: '>=14.0.0'}
    hasBin: true

  sax@1.4.1:
    resolution: {integrity: sha512-+aWOz7yVScEGoKNd4PA10LZ8sk0A/z5+nXQG5giUO5rprX9jgYsTdov9qCchZiPIZezbZH+jRut8nPodFAX4Jg==}

  scheduler@0.27.0:
    resolution: {integrity: sha512-eNv+WrVbKu1f3vbYJT/xtiF5syA5HPIMtf9IgY/nKg0sWqzAUEvqY/xm7OcZc/qafLx/iO9FgOmeSAp4v5ti/Q==}

  scslre@0.3.0:
    resolution: {integrity: sha512-3A6sD0WYP7+QrjbfNA2FN3FsOaGGFoekCVgTyypy53gPxhbkCIjtO6YWgdrfM+n/8sI8JeXZOIxsHjMTNxQ4nQ==}
    engines: {node: ^14.0.0 || >=16.0.0}

  section-matter@1.0.0:
    resolution: {integrity: sha512-vfD3pmTzGpufjScBh50YHKzEu2lxBWhVEHsNGoEXmCmn2hKGfeNLYMzCJpe8cD7gqX7TJluOVpBkAequ6dgMmA==}
    engines: {node: '>=4'}

  select@1.1.2:
    resolution: {integrity: sha512-OwpTSOfy6xSs1+pwcNrv0RBMOzI39Lp3qQKUTPVVPRjCdNa5JH/oPRiqsesIskK8TVgmRiHwO4KXlV2Li9dANA==}

  semver@5.7.2:
    resolution: {integrity: sha512-cBznnQ9KjJqU67B52RMC65CMarK2600WFnbkcaiwWq3xy/5haFJlshgnpjovMVJ+Hff49d8GEn0b87C5pDQ10g==}
    hasBin: true

  semver@6.3.1:
    resolution: {integrity: sha512-BR7VvDCVHO+q2xBEWskxS6DJE1qRnb7DxzUrogb71CWoSficBxYsiAGd+Kl0mmq/MprG9yArRkyrQxTO6XjMzA==}
    hasBin: true

  semver@7.7.3:
    resolution: {integrity: sha512-SdsKMrI9TdgjdweUSR9MweHA4EJ8YxHn8DFaDisvhVlUOe4BF1tLD7GAj0lIqWVl+dPb/rExr0Btby5loQm20Q==}
    engines: {node: '>=10'}
    hasBin: true

  send@1.1.0:
    resolution: {integrity: sha512-v67WcEouB5GxbTWL/4NeToqcZiAWEq90N888fczVArY8A79J0L4FD7vj5hm3eUMua5EpoQ59wa/oovY6TLvRUA==}
    engines: {node: '>= 18'}

  send@1.2.0:
    resolution: {integrity: sha512-uaW0WwXKpL9blXE2o0bRhoL2EGXIrZxQ2ZQ4mgcfoBxdFmQold+qWsD2jLrfZ0trjKL6vOw0j//eAwcALFjKSw==}
    engines: {node: '>= 18'}

  serve-static@2.2.0:
    resolution: {integrity: sha512-61g9pCh0Vnh7IutZjtLGGpTA355+OPn2TyDv/6ivP2h/AdAVX9azsoxmg2/M6nZeQZNYBEwIcsne1mJd9oQItQ==}
    engines: {node: '>= 18'}

  setprototypeof@1.2.0:
    resolution: {integrity: sha512-E5LDX7Wrp85Kil5bhZv46j8jOeboKq5JMmYM3gVGdGH8xFpPWXUMsNrlODCrkoxMEeNi/XZIwuRvY4XNwYMJpw==}

  sharp@0.33.5:
    resolution: {integrity: sha512-haPVm1EkS9pgvHrQ/F3Xy+hgcuMV0Wm9vfIBSiwZ05k+xgb0PkBQpGsAA/oWdDobNaZTH5ppvHtzCFbnSEwHVw==}
    engines: {node: ^18.17.0 || ^20.3.0 || >=21.0.0}

  shebang-command@2.0.0:
    resolution: {integrity: sha512-kHxr2zZpYtdmrN1qDjrrX/Z1rR1kG8Dx+gkpK1G4eXmvXswmcE1hTWBWYUzlraYw1/yZp6YuDY77YtvbN0dmDA==}
    engines: {node: '>=8'}

  shebang-regex@3.0.0:
    resolution: {integrity: sha512-7++dFhtcx3353uBaq8DDR4NuxBetBzC7ZQOhmTQInHEd6bSrXdiEyzCvG07Z44UYdLShWUyXt5M/yhz8ekcb1A==}
    engines: {node: '>=8'}

  shell-exec@1.0.2:
    resolution: {integrity: sha512-jyVd+kU2X+mWKMmGhx4fpWbPsjvD53k9ivqetutVW/BQ+WIZoDoP4d8vUMGezV6saZsiNoW2f9GIhg9Dondohg==}

  shell-quote@1.8.3:
    resolution: {integrity: sha512-ObmnIF4hXNg1BqhnHmgbDETF8dLPCggZWBjkQfhZpbszZnYur5DUljTcCHii5LC3J5E0yeO/1LIMyH+UvHQgyw==}
    engines: {node: '>= 0.4'}

  shiki@3.13.0:
    resolution: {integrity: sha512-aZW4l8Og16CokuCLf8CF8kq+KK2yOygapU5m3+hoGw0Mdosc6fPitjM+ujYarppj5ZIKGyPDPP1vqmQhr+5/0g==}

  side-channel-list@1.0.0:
    resolution: {integrity: sha512-FCLHtRD/gnpCiCHEiJLOwdmFP+wzCmDEkc9y7NsYxeF4u7Btsn1ZuwgwJGxImImHicJArLP4R0yX4c2KCrMrTA==}
    engines: {node: '>= 0.4'}

  side-channel-map@1.0.1:
    resolution: {integrity: sha512-VCjCNfgMsby3tTdo02nbjtM/ewra6jPHmpThenkTYh8pG9ucZ/1P8So4u4FGBek/BjpOVsDCMoLA/iuBKIFXRA==}
    engines: {node: '>= 0.4'}

  side-channel-weakmap@1.0.2:
    resolution: {integrity: sha512-WPS/HvHQTYnHisLo9McqBHOJk2FkHO/tlpvldyrnem4aeQp4hai3gythswg6p01oSoTl58rcpiFAjF2br2Ak2A==}
    engines: {node: '>= 0.4'}

  side-channel@1.1.0:
    resolution: {integrity: sha512-ZX99e6tRweoUXqR+VBrslhda51Nh5MTQwou5tnUDgbtyM0dBgmhEDtWGP/xbKn6hqfPRHujUNwz5fy/wbbhnpw==}
    engines: {node: '>= 0.4'}

  siginfo@2.0.0:
    resolution: {integrity: sha512-ybx0WO1/8bSBLEWXZvEd7gMW3Sn3JFlW3TvX1nREbDLRNQNaeNN8WK0meBwPdAaOI7TtRRRJn/Es1zhrrCHu7g==}

  signal-exit@4.1.0:
    resolution: {integrity: sha512-bzyZ1e88w9O1iNJbKnOlvYTrWPDl46O1bG0D3XInv+9tkPrxrN8jUUTiFlDkkmKWgn1M6CfIA13SuGqOa9Korw==}
    engines: {node: '>=14'}

  simple-git-hooks@2.13.1:
    resolution: {integrity: sha512-WszCLXwT4h2k1ufIXAgsbiTOazqqevFCIncOuUBZJ91DdvWcC5+OFkluWRQPrcuSYd8fjq+o2y1QfWqYMoAToQ==}
    hasBin: true

  simple-swizzle@0.2.2:
    resolution: {integrity: sha512-JA//kQgZtbuY83m+xT+tXJkmJncGMTFT+C+g2h2R9uxkYIrE2yy9sgmcLhCnw57/WSD+Eh3J97FPEDFnbXnDUg==}

  sirv@3.0.2:
    resolution: {integrity: sha512-2wcC/oGxHis/BoHkkPwldgiPSYcpZK3JU28WoMVv55yHJgcZ8rlXvuG9iZggz+sU1d4bRgIGASwyWqjxu3FM0g==}
    engines: {node: '>=18'}

  sisteransi@1.0.5:
    resolution: {integrity: sha512-bLGGlR1QxBcynn2d5YmDX4MGjlZvy2MRBDRNHLJ8VI6l6+9FUiyTFNJ0IveOSP0bcXgVDPRcfGqA0pjaqUpfVg==}

  slash@3.0.0:
    resolution: {integrity: sha512-g9Q1haeby36OSStwb4ntCGGGaKsaVSjQ68fBxoQcutl5fS1vuY18H3wSt3jFyFtrkx+Kz0V1G85A4MyAdDMi2Q==}
    engines: {node: '>=8'}

  slash@5.1.0:
    resolution: {integrity: sha512-ZA6oR3T/pEyuqwMgAKT0/hAv8oAXckzbkmR0UkUosQ+Mc4RxGoJkRmwHgHufaenlyAgE1Mxgpdcrf75y6XcnDg==}
    engines: {node: '>=14.16'}

  slice-ansi@7.1.0:
    resolution: {integrity: sha512-bSiSngZ/jWeX93BqeIAbImyTbEihizcwNjFoRUIY/T1wWQsfsm2Vw1agPKylXvQTU7iASGdHhyqRlqQzfz+Htg==}
    engines: {node: '>=18'}

  source-map-js@1.2.1:
    resolution: {integrity: sha512-UXWMKhLOwVKb728IUtQPXxfYU+usdybtUrK/8uGE8CQMvrhOpwvzDBwj0QhSL7MQc7vIsISBG8VQ8+IDQxpfQA==}
    engines: {node: '>=0.10.0'}

  source-map-support@0.5.21:
    resolution: {integrity: sha512-uBHU3L3czsIyYXKX88fdrGovxdSCoTGDRZ6SYXtSRxLZUzHg5P/66Ht6uoUlHu9EZod+inXhKo3qQgwXUT/y1w==}

  source-map@0.6.1:
    resolution: {integrity: sha512-UjgapumWlbMhkBgzT7Ykc5YXUT46F0iKu8SGXq0bcwP5dz/h0Plj6enJqjz1Zbq2l5WaqYnrVbwWOWMyF3F47g==}
    engines: {node: '>=0.10.0'}

  source-map@0.7.4:
    resolution: {integrity: sha512-l3BikUxvPOcn5E74dZiq5BGsTb5yEwhaTSzccU6t4sDOH8NWJCstKO5QT2CvtFoK6F0saL7p9xHAqHOlCPJygA==}
    engines: {node: '>= 8'}

  space-separated-tokens@2.0.2:
    resolution: {integrity: sha512-PEGlAwrG8yXGXRjW32fGbg66JAlOAwbObuqVoJpv/mRgoWDQfgH1wDPvtzWyUSNAXBGSk8h755YDbbcEy3SH2Q==}

  spdx-compare@1.0.0:
    resolution: {integrity: sha512-C1mDZOX0hnu0ep9dfmuoi03+eOdDoz2yvK79RxbcrVEG1NO1Ph35yW102DHWKN4pk80nwCgeMmSY5L25VE4D9A==}

  spdx-correct@3.2.0:
    resolution: {integrity: sha512-kN9dJbvnySHULIluDHy32WHRUu3Og7B9sbY7tsFLctQkIqnMh3hErYgdMjTYuqmcXX+lK5T1lnUt3G7zNswmZA==}

  spdx-exceptions@2.5.0:
    resolution: {integrity: sha512-PiU42r+xO4UbUS1buo3LPJkjlO7430Xn5SVAhdpzzsPHsjbYVflnnFdATgabnLude+Cqu25p6N+g2lw/PFsa4w==}

  spdx-expression-parse@3.0.1:
    resolution: {integrity: sha512-cbqHunsQWnJNE6KhVSMsMeH5H/L9EpymbzqTQ3uLwNCLZ1Q481oWaofqH7nO6V07xlXwY6PhQdQ2IedWx/ZK4Q==}

  spdx-expression-validate@2.0.0:
    resolution: {integrity: sha512-b3wydZLM+Tc6CFvaRDBOF9d76oGIHNCLYFeHbftFXUWjnfZWganmDmvtM5sm1cRwJc/VDBMLyGGrsLFd1vOxbg==}

  spdx-license-ids@3.0.21:
    resolution: {integrity: sha512-Bvg/8F5XephndSK3JffaRqdT+gyhfqIPwDHpX80tJrF8QQRYMo8sNMeaZ2Dp5+jhwKnUmIOyFFQfHRkjJm5nXg==}

  spdx-ranges@2.1.1:
    resolution: {integrity: sha512-mcdpQFV7UDAgLpXEE/jOMqvK4LBoO0uTQg0uvXUewmEFhpiZx5yJSZITHB8w1ZahKdhfZqP5GPEOKLyEq5p8XA==}

  spdx-satisfies@5.0.1:
    resolution: {integrity: sha512-Nwor6W6gzFp8XX4neaKQ7ChV4wmpSh2sSDemMFSzHxpTw460jxFYeOn+jq4ybnSSw/5sc3pjka9MQPouksQNpw==}

  speakingurl@14.0.1:
    resolution: {integrity: sha512-1POYv7uv2gXoyGFpBCmpDVSNV74IfsWlDW216UPjbWufNf+bSU6GdbDsxdcxtfwb4xlI3yxzOTKClUosxARYrQ==}
    engines: {node: '>=0.10.0'}

  sprintf-js@1.0.3:
    resolution: {integrity: sha512-D9cPgkvLlV3t3IzL0D0YLvGA9Ahk4PcvVwUbN0dSGr1aP0Nrt4AEnTUbuGvquEC0mA64Gqt1fzirlRs5ibXx8g==}

  stable-hash-x@0.2.0:
    resolution: {integrity: sha512-o3yWv49B/o4QZk5ZcsALc6t0+eCelPc44zZsLtCQnZPDwFpDYSWcDnrv2TtMmMbQ7uKo3J0HTURCqckw23czNQ==}
    engines: {node: '>=12.0.0'}

  stackback@0.0.2:
    resolution: {integrity: sha512-1XMJE5fQo1jGH6Y/7ebnwPOBEkIEnT4QF32d5R1+VXdXveM0IBMJt8zfaxX1P3QhVwrYe+576+jkANtSS2mBbw==}

  statuses@1.5.0:
    resolution: {integrity: sha512-OpZ3zP+jT1PI7I8nemJX4AKmAX070ZkYPVWV/AaKTJl+tXCTGyVdC1a4SL8RUQYEwk/f34ZX8UTykN68FwrqAA==}
    engines: {node: '>= 0.6'}

  statuses@2.0.1:
    resolution: {integrity: sha512-RwNA9Z/7PrK06rYLIzFMlaF+l73iwpzsqRIFgbMLbTcLD6cOao82TaWefPXQvB2fOC4AjuYSEndS7N/mTCbkdQ==}
    engines: {node: '>= 0.8'}

  std-env@3.9.0:
    resolution: {integrity: sha512-UGvjygr6F6tpH7o2qyqR6QYpwraIjKSdtzyBdyytFOHmPZY917kwdwLG0RbOjWOnKmnm3PeHjaoLLMie7kPLQw==}

  stoppable@1.1.0:
    resolution: {integrity: sha512-KXDYZ9dszj6bzvnEMRYvxgeTHU74QBFL54XKtP3nyMuJ81CFYtABZ3bAzL2EdFUaEwJOBOgENyFj3R7oTzDyyw==}
    engines: {node: '>=4', npm: '>=6'}

  string-argv@0.3.2:
    resolution: {integrity: sha512-aqD2Q0144Z+/RqG52NeHEkZauTAUWJO8c6yTftGJKO3Tja5tUgIfmIl6kExvhtxSDP7fXB6DvzkfMpCd/F3G+Q==}
    engines: {node: '>=0.6.19'}

  string-hash@1.1.3:
    resolution: {integrity: sha512-kJUvRUFK49aub+a7T1nNE66EJbZBMnBgoC1UbCZ5n6bsZKBRga4KgBRTMn/pFkeCZSYtNeSyMxPDM0AXWELk2A==}

  string-width@4.2.3:
    resolution: {integrity: sha512-wKyQRQpjJ0sIp62ErSZdGsjMJWsap5oRNihHhu6G7JVO/9jIB6UyevL+tXuOqrng8j/cxKTWyWUwvSTriiZz/g==}
    engines: {node: '>=8'}

  string-width@5.1.2:
    resolution: {integrity: sha512-HnLOCR3vjcY8beoNLtcjZ5/nxn2afmME6lhrDrebokqMap+XbeW8n9TXpPDOqdGK5qcI3oT0GKTW6wC7EMiVqA==}
    engines: {node: '>=12'}

  string-width@7.2.0:
    resolution: {integrity: sha512-tsaTIkKW9b4N+AEj+SVA+WhJzV7/zMhcSu78mLKWSk7cXMOSHsBKFWUs0fWwq8QyK3MgJBQRX6Gbi4kYbdvGkQ==}
    engines: {node: '>=18'}

  string-width@8.1.0:
    resolution: {integrity: sha512-Kxl3KJGb/gxkaUMOjRsQ8IrXiGW75O4E3RPjFIINOVH8AMl2SQ/yWdTzWwF3FevIX9LcMAjJW+GRwAlAbTSXdg==}
    engines: {node: '>=20'}

  stringify-entities@4.0.4:
    resolution: {integrity: sha512-IwfBptatlO+QCJUo19AqvrPNqlVMpW9YEL2LIVY+Rpv2qsjCGxaDLNRgeGsQWJhfItebuJhsGSLjaBbNSQ+ieg==}

  strip-ansi@6.0.1:
    resolution: {integrity: sha512-Y38VPSHcqkFrCpFnQ9vuSXmquuv5oXOKpGeT6aGrr3o3Gc9AlVa6JBfUSOCnbxGGZF+/0ooI7KrPuUSztUdU5A==}
    engines: {node: '>=8'}

  strip-ansi@7.1.0:
    resolution: {integrity: sha512-iq6eVVI64nQQTRYq2KtEg2d2uU7LElhTJwsH4YzIHZshxlgZms/wIc4VoDQTlG/IvVIrBKG06CrZnp0qv7hkcQ==}
    engines: {node: '>=12'}

  strip-bom-string@1.0.0:
    resolution: {integrity: sha512-uCC2VHvQRYu+lMh4My/sFNmF2klFymLX1wHJeXnbEJERpV/ZsVuonzerjfrGpIGF7LBVa1O7i9kjiWvJiFck8g==}
    engines: {node: '>=0.10.0'}

  strip-final-newline@3.0.0:
    resolution: {integrity: sha512-dOESqjYr96iWYylGObzd39EuNTa5VJxyvVAEm5Jnh7KGo75V43Hk1odPQkNDyXNmUR6k+gEiDVXnjB8HJ3crXw==}
    engines: {node: '>=12'}

  strip-final-newline@4.0.0:
    resolution: {integrity: sha512-aulFJcD6YK8V1G7iRB5tigAP4TsHBZZrOV8pjV++zdUwmeV8uzbY7yn6h9MswN62adStNZFuCIx4haBnRuMDaw==}
    engines: {node: '>=18'}

  strip-json-comments@3.1.1:
    resolution: {integrity: sha512-6fPc+R4ihwqP6N/aIv2f1gMH8lOVtWQHoqC4yK6oSDVVocumAsfCqjkXnqiYMhmMwS/mEHLp7Vehlt3ql6lEig==}
    engines: {node: '>=8'}

  strip-literal@3.1.0:
    resolution: {integrity: sha512-8r3mkIM/2+PpjHoOtiAW8Rg3jJLHaV7xPwG+YRGrv6FP0wwk/toTpATxWYOW0BKdWwl82VT2tFYi5DlROa0Mxg==}

  stylus@0.64.0:
    resolution: {integrity: sha512-ZIdT8eUv8tegmqy1tTIdJv9We2DumkNZFdCF5mz/Kpq3OcTaxSuCAYZge6HKK2CmNC02G1eJig2RV7XTw5hQrA==}
    engines: {node: '>=16'}
    hasBin: true

  sucrase@3.35.0:
    resolution: {integrity: sha512-8EbVDiu9iN/nESwxeSxDKe0dunta1GOlHufmSSXxMD2z2/tMZpDMpvXQGsc+ajGo8y2uYUmixaSRUc/QPoQ0GA==}
    engines: {node: '>=16 || 14 >=14.17'}
    hasBin: true

  sugarss@5.0.1:
    resolution: {integrity: sha512-ctS5RYCBVvPoZAnzIaX5QSShK8ZiZxD5HUqSxlusvEMC+QZQIPCPOIJg6aceFX+K2rf4+SH89eu++h1Zmsr2nw==}
    engines: {node: '>=18.0'}
    peerDependencies:
      postcss: ^8.3.3

  superjson@2.2.2:
    resolution: {integrity: sha512-5JRxVqC8I8NuOUjzBbvVJAKNM8qoVuH0O77h4WInc/qC2q5IreqKxYwgkga3PfA22OayK2ikceb/B26dztPl+Q==}
    engines: {node: '>=16'}

  supports-color@10.0.0:
    resolution: {integrity: sha512-HRVVSbCCMbj7/kdWF9Q+bbckjBHLtHMEoJWlkmYzzdwhYMkjkOwubLM6t7NbWKjgKamGDrWL1++KrjUO1t9oAQ==}
    engines: {node: '>=18'}

  supports-color@7.2.0:
    resolution: {integrity: sha512-qpCAvRl9stuOHveKsn7HncJRvv501qIacKzQlO/+Lwxc9+0q2wLyv4Dfvt80/DPn2pqOBsJdDiogXGR9+OvwRw==}
    engines: {node: '>=8'}

  supports-color@8.1.1:
    resolution: {integrity: sha512-MpUEN2OodtUzxvKQl72cUF7RQ5EiHsGvSsVG0ia9c5RbWGL2CI4C7EpPS8UTBIplnlzZiNuV56w+FuNxy3ty2Q==}
    engines: {node: '>=10'}

  supports-preserve-symlinks-flag@1.0.0:
    resolution: {integrity: sha512-ot0WnXS9fgdkgIcePe6RHNk1WA8+muPa6cSjeR3V8K27q9BB1rTE3R1p7Hv0z1ZyAc8s6Vvv8DIyWf681MAt0w==}
    engines: {node: '>= 0.4'}

  sync-child-process@1.0.2:
    resolution: {integrity: sha512-8lD+t2KrrScJ/7KXCSyfhT3/hRq78rC0wBFqNJXv3mZyn6hW2ypM05JmlSvtqRbeq6jqA94oHbxAr2vYsJ8vDA==}
    engines: {node: '>=16.0.0'}

  sync-fetch@0.5.2:
    resolution: {integrity: sha512-6gBqqkHrYvkH65WI2bzrDwrIKmt3U10s4Exnz3dYuE5Ah62FIfNv/F63inrNhu2Nyh3GH5f42GKU3RrSJoaUyQ==}
    engines: {node: '>=14'}

  sync-message-port@1.1.3:
    resolution: {integrity: sha512-GTt8rSKje5FilG+wEdfCkOcLL7LWqpMlr2c3LRuKt/YXxcJ52aGSbGBAdI4L3aaqfrBt6y711El53ItyH1NWzg==}
    engines: {node: '>=16.0.0'}

  systemjs@6.15.1:
    resolution: {integrity: sha512-Nk8c4lXvMB98MtbmjX7JwJRgJOL8fluecYCfCeYBznwmpOs8Bf15hLM6z4z71EDAhQVrQrI+wt1aLWSXZq+hXA==}

  tabbable@6.2.0:
    resolution: {integrity: sha512-Cat63mxsVJlzYvN51JmVXIgNoUokrIaT2zLclCXjRd8boZ0004U4KCs/sToJ75C6sdlByWxpYnb5Boif1VSFew==}

  tailwindcss@3.4.18:
    resolution: {integrity: sha512-6A2rnmW5xZMdw11LYjhcI5846rt9pbLSabY5XPxo+XWdxwZaFEn47Go4NzFiHu9sNNmr/kXivP1vStfvMaK1GQ==}
    engines: {node: '>=14.0.0'}
    hasBin: true

  tailwindcss@4.1.14:
    resolution: {integrity: sha512-b7pCxjGO98LnxVkKjaZSDeNuljC4ueKUddjENJOADtubtdo8llTaJy7HwBMeLNSSo2N5QIAgklslK1+Ir8r6CA==}

  tapable@2.2.1:
    resolution: {integrity: sha512-GNzQvQTOIP6RyTfE2Qxb8ZVlNmw0n88vp1szwWRimP02mnTsx3Wtn5qRdqY9w2XduFNUgvOwhNnQsjwCp+kqaQ==}
    engines: {node: '>=6'}

  tar@7.5.1:
    resolution: {integrity: sha512-nlGpxf+hv0v7GkWBK2V9spgactGOp0qvfWRxUMjqHyzrt3SgwE48DIv/FhqPHJYLHpgW1opq3nERbz5Anq7n1g==}
    engines: {node: '>=18'}

  terser@5.44.0:
    resolution: {integrity: sha512-nIVck8DK+GM/0Frwd+nIhZ84pR/BX7rmXMfYwyg+Sri5oGVE99/E3KvXqpC2xHFxyqXyGHTKBSioxxplrO4I4w==}
    engines: {node: '>=10'}
    hasBin: true

  thenify-all@1.6.0:
    resolution: {integrity: sha512-RNxQH/qI8/t3thXJDwcstUO4zeqo64+Uy/+sNVRBx4Xn2OX+OZ9oP+iJnNFqplFra2ZUVeKCSa2oVWi3T4uVmA==}
    engines: {node: '>=0.8'}

  thenify@3.3.1:
    resolution: {integrity: sha512-RVZSIV5IG10Hk3enotrhvz0T9em6cyHBLkH/YAZuKqd8hRkKhSfCGIcP2KUY0EPxndzANBmNllzWPwak+bheSw==}

  tiny-emitter@2.1.0:
    resolution: {integrity: sha512-NB6Dk1A9xgQPMoGqC5CVXn123gWyte215ONT5Pp5a0yt4nlEoO1ZWeCwpncaekPHXO60i47ihFnZPiRPjRMq4Q==}

  tinybench@2.9.0:
    resolution: {integrity: sha512-0+DUvqWMValLmha6lr4kD8iAMK1HzV0/aKnCtWb9v9641TnP/MFb7Pc2bxoxQjTXAErryXVgUOfv2YqNllqGeg==}

  tinyexec@0.3.2:
    resolution: {integrity: sha512-KQQR9yN7R5+OSwaK0XQoj22pwHoTlgYqmUscPYoknOoWCWfj/5/ABTMRi69FrKU5ffPVh5QcFikpWJI/P1ocHA==}

  tinyexec@1.0.1:
    resolution: {integrity: sha512-5uC6DDlmeqiOwCPmK9jMSdOuZTh8bU39Ys6yidB+UTt5hfZUPGAypSgFRiEp+jbi9qH40BLDvy85jIU88wKSqw==}

  tinyglobby@0.2.15:
    resolution: {integrity: sha512-j2Zq4NyQYG5XMST4cbs02Ak8iJUdxRM0XI5QyxXuZOzKOINmWurp3smXu3y5wDcJrptwpSjgXHzIQxR0omXljQ==}
    engines: {node: '>=12.0.0'}

  tinypool@1.1.1:
    resolution: {integrity: sha512-Zba82s87IFq9A9XmjiX5uZA/ARWDrB03OHlq+Vw1fSdt0I+4/Kutwy8BP4Y/y/aORMo61FQ0vIb5j44vSo5Pkg==}
    engines: {node: ^18.0.0 || >=20.0.0}

  tinyrainbow@2.0.0:
    resolution: {integrity: sha512-op4nsTR47R6p0vMUUoYl/a+ljLFVtlfaXkLQmqfLR1qHma1h/ysYk4hEXZ880bf2CYgTskvTa/e196Vd5dDQXw==}
    engines: {node: '>=14.0.0'}

  tinyspy@2.2.0:
    resolution: {integrity: sha512-d2eda04AN/cPOR89F7Xv5bK/jrQEhmcLFe6HFldoeO9AJtps+fqEnh486vnT/8y4bw38pSyxDcTCAq+Ks2aJTg==}
    engines: {node: '>=14.0.0'}

  tinyspy@4.0.3:
    resolution: {integrity: sha512-t2T/WLB2WRgZ9EpE4jgPJ9w+i66UZfDc8wHh0xrwiRNN+UwH98GIJkTeZqX9rg0i0ptwzqW+uYeIF0T4F8LR7A==}
    engines: {node: '>=14.0.0'}

  to-regex-range@5.0.1:
    resolution: {integrity: sha512-65P7iz6X5yEr1cwcgvQxbbIw7Uk3gOy5dIdtZ4rDveLqhrdJP+Li/Hx6tyK0NEb+2GCyneCMJiGqrADCSNk8sQ==}
    engines: {node: '>=8.0'}

  toidentifier@1.0.1:
    resolution: {integrity: sha512-o5sSPKEkg/DIQNmH43V0/uerLrpzVedkUh8tGNvaeXpfpuwjKenlSox/2O/BTlZUtEe+JG7s5YhEz608PlAHRA==}
    engines: {node: '>=0.6'}

  token-stream@1.0.0:
    resolution: {integrity: sha512-VSsyNPPW74RpHwR8Fc21uubwHY7wMDeJLys2IX5zJNih+OnAnaifKHo+1LHT7DAdloQ7apeaaWg8l7qnf/TnEg==}

  tokenx@1.1.0:
    resolution: {integrity: sha512-KCjtiC2niPwTSuz4ktM82Ki5bjqBwYpssiHDsGr5BpejN/B3ksacRvrsdoxljdMIh2nCX78alnDkeemBmYUmTA==}

  totalist@3.0.1:
    resolution: {integrity: sha512-sf4i37nQ2LBx4m3wB74y+ubopq6W/dIzXg0FDGjsYnZHVa1Da8FH853wlL2gtUhg+xJXjfk3kUZS3BRoQeoQBQ==}
    engines: {node: '>=6'}

  tr46@0.0.3:
    resolution: {integrity: sha512-N3WMsuqV66lT30CrXNbEjx4GEwlow3v6rr4mCcv6prnfwhS01rkgyFdjPNBYd9br7LpXV1+Emh01fHnq2Gdgrw==}

  tree-kill@1.2.2:
    resolution: {integrity: sha512-L0Orpi8qGpRG//Nd+H90vFB+3iHnue1zSSGmNOOCh1GLJ7rUKVwV2HvijphGQS2UmhUZewS9VgvxYIdgr+fG1A==}
    hasBin: true

  trim-lines@3.0.1:
    resolution: {integrity: sha512-kRj8B+YHZCc9kQYdWfJB2/oUl9rA99qbowYYBtr4ui4mZyAQ2JpvVBd/6U2YloATfqBhBTSMhTpgBHtU0Mf3Rg==}

  trough@2.2.0:
    resolution: {integrity: sha512-tmMpK00BjZiUyVyvrBK7knerNgmgvcV/KLVyuma/SC+TQN167GrMRciANTz09+k3zW8L8t60jWO1GpfkZdjTaw==}

  ts-api-utils@2.1.0:
    resolution: {integrity: sha512-CUgTZL1irw8u29bzrOD/nH85jqyc74D6SshFgujOIA7osm2Rz7dYH77agkx7H4FBNxDq7Cjf+IjaX/8zwFW+ZQ==}
    engines: {node: '>=18.12'}
    peerDependencies:
      typescript: '>=4.8.4'

  ts-declaration-location@1.0.7:
    resolution: {integrity: sha512-EDyGAwH1gO0Ausm9gV6T2nUvBgXT5kGoCMJPllOaooZ+4VvJiKBdZE7wK18N1deEowhcUptS+5GXZK8U/fvpwA==}
    peerDependencies:
      typescript: '>=4.0.0'

  ts-interface-checker@0.1.13:
    resolution: {integrity: sha512-Y/arvbn+rrz3JCKl9C4kVNfTfSm2/mEp5FSz5EsZSANGPSlQrpRI5M4PKF+mJnE52jOO90PnPSc3Ur3bTQw0gA==}

  tsconfck@3.1.6:
    resolution: {integrity: sha512-ks6Vjr/jEw0P1gmOVwutM3B7fWxoWBL2KRDb1JfqGVawBmO5UsvmWOQFGHBPl5yxYz4eERr19E6L7NMv+Fej4w==}
    engines: {node: ^18 || >=20}
    hasBin: true
    peerDependencies:
      typescript: ^5.0.0
    peerDependenciesMeta:
      typescript:
        optional: true

  tsdown@0.15.7:
    resolution: {integrity: sha512-uFaVgWAogjOMqjY+CQwrUt3C6wzy6ynt82CIoXymnbS17ipUZ8WDXUceJjkislUahF/BZc5+W44Ue3p2oWtqUg==}
    engines: {node: '>=20.19.0'}
    hasBin: true
    peerDependencies:
      '@arethetypeswrong/core': ^0.18.1
      publint: ^0.3.0
      typescript: ^5.0.0
      unplugin-lightningcss: ^0.4.0
      unplugin-unused: ^0.5.0
    peerDependenciesMeta:
      '@arethetypeswrong/core':
        optional: true
      publint:
        optional: true
      typescript:
        optional: true
      unplugin-lightningcss:
        optional: true
      unplugin-unused:
        optional: true

  tslib@2.8.1:
    resolution: {integrity: sha512-oJFu94HQb+KVduSUQL7wnpmqnfmLsOA/nAh6b6EH0wCEoK0/mPeXU6c3wKDV83MkOuHPRHtSXKKU99IBazS/2w==}

  tsx@4.20.6:
    resolution: {integrity: sha512-ytQKuwgmrrkDTFP4LjR0ToE2nqgy886GpvRSpU0JAnrdBYppuY5rLkRUYPU1yCryb24SsKBTL/hlDQAEFVwtZg==}
    engines: {node: '>=18.0.0'}
    hasBin: true

  twoslash-protocol@0.3.4:
    resolution: {integrity: sha512-HHd7lzZNLUvjPzG/IE6js502gEzLC1x7HaO1up/f72d8G8ScWAs9Yfa97igelQRDl5h9tGcdFsRp+lNVre1EeQ==}

  twoslash-vue@0.3.4:
    resolution: {integrity: sha512-R9hHbmfQMAiHG2UjB0tVFanEzz0SHDa9ZSxowAQFQMPPZSUSuP0meVG2BW2O+q7NAWzya8aJh/eXtPIMX3qsxA==}
    peerDependencies:
      typescript: ^5.5.0

  twoslash@0.3.4:
    resolution: {integrity: sha512-RtJURJlGRxrkJmTcZMjpr7jdYly1rfgpujJr1sBM9ch7SKVht/SjFk23IOAyvwT1NLCk+SJiMrvW4rIAUM2Wug==}
    peerDependencies:
      typescript: ^5.5.0

  type-check@0.4.0:
    resolution: {integrity: sha512-XleUoc9uwGXqjWwXaUTZAmzMcFZ5858QA2vvx1Ur5xIcixXIP+8LnFDgRplU30us6teqdlskFfu+ae4K79Ooew==}
    engines: {node: '>= 0.8.0'}

  type-is@2.0.1:
    resolution: {integrity: sha512-OZs6gsjF4vMp32qrCbiVSkrFmXtG/AZhY3t0iAMrMBiAZyV9oALtXO8hsrHbMXF9x6L3grlFuwW2oAz7cav+Gw==}
    engines: {node: '>= 0.6'}

  type@2.7.3:
    resolution: {integrity: sha512-8j+1QmAbPvLZow5Qpi6NCaN8FB60p/6x8/vfNqOk/hC+HuvFZhL4+WfekuhQLiqFZXOgQdrs3B+XxEmCc6b3FQ==}

  typescript-eslint@8.46.1:
    resolution: {integrity: sha512-VHgijW803JafdSsDO8I761r3SHrgk4T00IdyQ+/UsthtgPRsBWQLqoSxOolxTpxRKi1kGXK0bSz4CoAc9ObqJA==}
    engines: {node: ^18.18.0 || ^20.9.0 || >=21.1.0}
    peerDependencies:
      eslint: ^8.57.0 || ^9.0.0
      typescript: '>=4.8.4 <6.0.0'

  typescript@5.9.2:
    resolution: {integrity: sha512-CWBzXQrc/qOkhidw1OzBTQuYRbfyxDXJMVJ1XNwUHGROVmuaeiEm3OslpZ1RV96d7SKKjZKrSJu3+t/xlw3R9A==}
    engines: {node: '>=14.17'}
    hasBin: true

  uc.micro@2.1.0:
    resolution: {integrity: sha512-ARDJmphmdvUk6Glw7y9DQ2bFkKBHwQHLi2lsaH6PPmz/Ka9sFOBsBluozhDltWmnv9u/cF6Rt87znRTPV+yp/A==}

  ufo@1.6.1:
    resolution: {integrity: sha512-9a4/uxlTWJ4+a5i0ooc1rU7C7YOw3wT+UGqdeNNHWnOF9qcMBgLRS+4IYUqbczewFx4mLEig6gawh7X6mFlEkA==}

  uglify-js@3.19.3:
    resolution: {integrity: sha512-v3Xu+yuwBXisp6QYTcH4UbH+xYJXqnq2m/LtQVWKWzYc1iehYnLixoQDN9FH6/j9/oybfd6W9Ghwkl8+UMKTKQ==}
    engines: {node: '>=0.8.0'}
    hasBin: true

  unconfig@7.3.3:
    resolution: {integrity: sha512-QCkQoOnJF8L107gxfHL0uavn7WD9b3dpBcFX6HtfQYmjw2YzWxGuFQ0N0J6tE9oguCBJn9KOvfqYDCMPHIZrBA==}

  undici-types@6.21.0:
    resolution: {integrity: sha512-iwDZqg0QAGrg9Rav5H4n0M64c3mkR59cJ6wQp+7C4nI0gsmExaedaYLNO44eT4AtBBwjbTiGPMlt2Md0T9H9JQ==}

  undici@7.14.0:
    resolution: {integrity: sha512-Vqs8HTzjpQXZeXdpsfChQTlafcMQaaIwnGwLam1wudSSjlJeQ3bw1j+TLPePgrCnCpUXx7Ba5Pdpf5OBih62NQ==}
    engines: {node: '>=20.18.1'}

  unicode-canonical-property-names-ecmascript@2.0.1:
    resolution: {integrity: sha512-dA8WbNeb2a6oQzAQ55YlT5vQAWGV9WXOsi3SskE3bcCdM0P4SDd+24zS/OCacdRq5BkdsRj9q3Pg6YyQoxIGqg==}
    engines: {node: '>=4'}

  unicode-match-property-ecmascript@2.0.0:
    resolution: {integrity: sha512-5kaZCrbp5mmbz5ulBkDkbY0SsPOjKqVS35VpL9ulMPfSl0J0Xsm+9Evphv9CoIZFwre7aJoa94AY6seMKGVN5Q==}
    engines: {node: '>=4'}

  unicode-match-property-value-ecmascript@2.2.0:
    resolution: {integrity: sha512-4IehN3V/+kkr5YeSSDDQG8QLqO26XpL2XP3GQtqwlT/QYSECAwFztxVHjlbh0+gjJ3XmNLS0zDsbgs9jWKExLg==}
    engines: {node: '>=4'}

  unicode-property-aliases-ecmascript@2.1.0:
    resolution: {integrity: sha512-6t3foTQI9qne+OZoVQB/8x8rk2k1eVy1gRXhV3oFQ5T6R1dqQ1xtin3XqSlx3+ATBkliTaR/hHyJBm+LVPNM8w==}
    engines: {node: '>=4'}

  unicorn-magic@0.3.0:
    resolution: {integrity: sha512-+QBBXBCvifc56fsbuxZQ6Sic3wqqc3WWaqxs58gvJrcOuN83HGTCwz3oS5phzU9LthRNE9VrJCFCLUgHeeFnfA==}
    engines: {node: '>=18'}

  unified@11.0.5:
    resolution: {integrity: sha512-xKvGhPWw3k84Qjh8bI3ZeJjqnyadK+GEFtazSfZv/rKeTkTjOJho6mFqh2SM96iIcZokxiOpg78GazTSg8+KHA==}

  unist-util-is@6.0.0:
    resolution: {integrity: sha512-2qCTHimwdxLfz+YzdGfkqNlH0tLi9xjTnHddPmJwtIG9MGsdbutfTc4P+haPD7l7Cjxf/WZj+we5qfVPvvxfYw==}

  unist-util-position@5.0.0:
    resolution: {integrity: sha512-fucsC7HjXvkB5R3kTCO7kUjRdrS0BJt3M/FPxmHMBOm8JQi2BsHAHFsy27E0EolP8rp0NzXsJ+jNPyDWvOJZPA==}

  unist-util-remove@4.0.0:
    resolution: {integrity: sha512-b4gokeGId57UVRX/eVKej5gXqGlc9+trkORhFJpu9raqZkZhU0zm8Doi05+HaiBsMEIJowL+2WtQ5ItjsngPXg==}

  unist-util-stringify-position@4.0.0:
    resolution: {integrity: sha512-0ASV06AAoKCDkS2+xw5RXJywruurpbC4JZSm7nr7MOt1ojAzvyyaO+UxZf18j8FCF6kmzCZKcAgN/yu2gm2XgQ==}

  unist-util-visit-parents@6.0.1:
    resolution: {integrity: sha512-L/PqWzfTP9lzzEa6CKs0k2nARxTdZduw3zyh8d2NVBnsyvHjSX4TWse388YrrQKbvI8w20fGjGlhgT96WwKykw==}

  unist-util-visit@5.0.0:
    resolution: {integrity: sha512-MR04uvD+07cwl/yhVuVWAtw+3GOR/knlL55Nd/wAdblk27GCVt3lqpTivy/tkJcZoNPzTwS1Y+KMojlLDhoTzg==}

  unpipe@1.0.0:
    resolution: {integrity: sha512-pjy2bYhSsufwWlKwPc+l3cN7+wuJlK6uz0YdJEOlQDbl6jo/YlPi4mb8agUkVC8BF7V8NuzeyPNqRksA3hztKQ==}
    engines: {node: '>= 0.8'}

  unrs-resolver@1.9.2:
    resolution: {integrity: sha512-VUyWiTNQD7itdiMuJy+EuLEErLj3uwX/EpHQF8EOf33Dq3Ju6VW1GXm+swk6+1h7a49uv9fKZ+dft9jU7esdLA==}

  update-browserslist-db@1.1.3:
    resolution: {integrity: sha512-UxhIZQ+QInVdunkDAaiazvvT/+fXL5Osr0JZlJulepYu6Jd7qJtDZjlur0emRlT71EN3ScPoE7gvsuIKKNavKw==}
    hasBin: true
    peerDependencies:
      browserslist: '>= 4.21.0'

  uri-js@4.4.1:
    resolution: {integrity: sha512-7rKUyy33Q1yc98pQ1DAmLtwX109F7TIfWlW1Ydo8Wl1ii1SeHieeh0HHfPeL2fMXK6z0s8ecKs9frCuLJvndBg==}

  url@0.11.4:
    resolution: {integrity: sha512-oCwdVC7mTuWiPyjLUz/COz5TLk6wgp0RCsN+wHZ2Ekneac9w8uuV0njcbbie2ME+Vs+d6duwmYuR3HgQXs1fOg==}
    engines: {node: '>= 0.4'}

  util-deprecate@1.0.2:
    resolution: {integrity: sha512-EPD5q1uXyFxJpCrLnCc1nHnq3gOa6DZBocAIiI2TaSCA7VCJ1UJDMagCzIkXNsUYfD1daK//LTEQ8xiIbrHtcw==}

  utils-merge@1.0.1:
    resolution: {integrity: sha512-pMZTvIkT1d+TFGvDOqodOclx0QWkkgi6Tdoa8gC8ffGAAqz9pzPTZWAybbsHHoED/ztMtkv/VoYTYyShUn81hA==}
    engines: {node: '>= 0.4.0'}

  validate-npm-package-license@3.0.4:
    resolution: {integrity: sha512-DpKm2Ui/xN7/HQKCtpZxoRWBhZ9Z0kqtygG8XCgNQ8ZlDnxuQmWhj566j8fN4Cu3/JmbhsDo7fcAJq4s9h27Ew==}

  varint@6.0.0:
    resolution: {integrity: sha512-cXEIW6cfr15lFv563k4GuVuW/fiwjknytD37jIOLSdSWuOI6WnO/oKwmP2FQTU2l01LP8/M5TSAJpzUaGe3uWg==}

  vary@1.1.2:
    resolution: {integrity: sha512-BNGbWLfd0eUPabhkXUVm0j8uuvREyTh5ovRa/dyow/BqAbZJyC+5fU+IzQOzmAKzYqYRAISoRhdQr3eIZ/PXqg==}
    engines: {node: '>= 0.8'}

  vfile-message@4.0.2:
    resolution: {integrity: sha512-jRDZ1IMLttGj41KcZvlrYAaI3CfqpLpfpf+Mfig13viT6NKvRzWZ+lXz0Y5D60w6uJIBAOGq9mSHf0gktF0duw==}

  vfile@6.0.3:
    resolution: {integrity: sha512-KzIbH/9tXat2u30jf+smMwFCsno4wHVdNmzFyL+T/L3UGqqk6JKfVqOFOZEpZSHADH1k40ab6NUIXZq422ov3Q==}

  vite-node@3.2.4:
    resolution: {integrity: sha512-EbKSKh+bh1E1IFxeO0pg1n4dvoOTt0UDiXMd/qn++r98+jPO1xtJilvXldeuQ8giIB5IkpjCgMleHMNEsGH6pg==}
    engines: {node: ^18.0.0 || ^20.0.0 || >=22.0.0}
    hasBin: true

  vitepress-plugin-group-icons@1.6.4:
    resolution: {integrity: sha512-YCFH0G2zTX/me51wooWy4SvaaA6VKjIxLoWDU9ON4rFx9907Yf9ZpCpa4JpwloVuvm5+82fqLXSuZ98EJ92UUQ==}
    peerDependencies:
      markdown-it: '>=14'
      vite: workspace:rolldown-vite@*

  vitepress-plugin-llms@1.8.0:
    resolution: {integrity: sha512-JQR2j+4OpB0GlmXSJCdTHYIx4AcOZ0LVLRwQVId1wvNRRRGTVs17S5YkBNV0oj8t0zTgJ+TE61f58CJC8CTe4w==}

  vitepress@2.0.0-alpha.12:
    resolution: {integrity: sha512-yZwCwRRepcpN5QeAhwSnEJxS3I6zJcVixqL1dnm6km4cnriLpQyy2sXQDsE5Ti3pxGPbhU51nTMwI+XC1KNnJg==}
    hasBin: true
    peerDependencies:
      markdown-it-mathjax3: ^4
      oxc-minify: ^0.82.1
      postcss: ^8
    peerDependenciesMeta:
      markdown-it-mathjax3:
        optional: true
      oxc-minify:
        optional: true
      postcss:
        optional: true

  vitest@3.2.4:
    resolution: {integrity: sha512-LUCP5ev3GURDysTWiP47wRRUpLKMOfPh+yKTx3kVIEiu5KOMeqzpnYNsKyOoVrULivR8tLcks4+lga33Whn90A==}
    engines: {node: ^18.0.0 || ^20.0.0 || >=22.0.0}
    hasBin: true
    peerDependencies:
      '@edge-runtime/vm': '*'
      '@types/debug': ^4.1.12
      '@types/node': ^18.0.0 || ^20.0.0 || >=22.0.0
      '@vitest/browser': 3.2.4
      '@vitest/ui': 3.2.4
      happy-dom: '*'
      jsdom: '*'
    peerDependenciesMeta:
      '@edge-runtime/vm':
        optional: true
      '@types/debug':
        optional: true
      '@types/node':
        optional: true
      '@vitest/browser':
        optional: true
      '@vitest/ui':
        optional: true
      happy-dom:
        optional: true
      jsdom:
        optional: true

  void-elements@3.1.0:
    resolution: {integrity: sha512-Dhxzh5HZuiHQhbvTW9AMetFfBHDMYpo23Uo9btPXgdYP+3T5S+p+jgNy7spra+veYhBP2dCSgxR/i2Y02h5/6w==}
    engines: {node: '>=0.10.0'}

  vscode-uri@3.1.0:
    resolution: {integrity: sha512-/BpdSx+yCQGnCvecbyXdxHDkuk55/G3xwnC0GqY4gmQ3j+A+g8kzzgB4Nk/SINjqn6+waqw3EgbVF2QKExkRxQ==}

  vue-resize@2.0.0-alpha.1:
    resolution: {integrity: sha512-7+iqOueLU7uc9NrMfrzbG8hwMqchfVfSzpVlCMeJQe4pyibqyoifDNbKTZvwxZKDvGkB+PdFeKvnGZMoEb8esg==}
    peerDependencies:
      vue: ^3.0.0

  vue-tsc@3.1.1:
    resolution: {integrity: sha512-fyixKxFniOVgn+L/4+g8zCG6dflLLt01Agz9jl3TO45Bgk87NZJRmJVPsiK+ouq3LB91jJCbOV+pDkzYTxbI7A==}
    hasBin: true
    peerDependencies:
      typescript: '>=5.0.0'

  vue@3.4.38:
    resolution: {integrity: sha512-f0ZgN+mZ5KFgVv9wz0f4OgVKukoXtS3nwET4c2vLBGQR50aI8G0cqbFtLlX9Yiyg3LFGBitruPHt2PxwTduJEw==}
    peerDependencies:
      typescript: '*'
    peerDependenciesMeta:
      typescript:
        optional: true

  vue@3.5.22:
    resolution: {integrity: sha512-toaZjQ3a/G/mYaLSbV+QsQhIdMo9x5rrqIpYRObsJ6T/J+RyCSFwN2LHNVH9v8uIcljDNa3QzPVdv3Y6b9hAJQ==}
    peerDependencies:
      typescript: '*'
    peerDependenciesMeta:
      typescript:
        optional: true

  vuex@4.1.0:
    resolution: {integrity: sha512-hmV6UerDrPcgbSy9ORAtNXDr9M4wlNP4pEFKye4ujJF8oqgFFuxDCdOLS3eNoRTtq5O3hoBDh9Doj1bQMYHRbQ==}
    peerDependencies:
      vue: ^3.2.0

  walk-up-path@3.0.1:
    resolution: {integrity: sha512-9YlCL/ynK3CTlrSRrDxZvUauLzAswPCrsaCgilqFevUYpeEW0/3ScEjaa3kbW/T0ghhkEr7mv+fpjqn1Y1YuTA==}

  webidl-conversions@3.0.1:
    resolution: {integrity: sha512-2JAn3z8AR6rjK8Sm8orRC0h/bcl/DqL7tRPdGZ4I1CjdF+EaMLmYxBHyXuKL849eucPFhvBoxMsflfOb8kxaeQ==}

  whatwg-url@5.0.0:
    resolution: {integrity: sha512-saE57nupxk6v3HY35+jzBwYa0rKSy0XR8JSxZPwgLr7ys0IBzhGviA1/TUGJLmSVqs8pb9AnvICXEuOHLprYTw==}

  which@2.0.2:
    resolution: {integrity: sha512-BLI3Tl1TW3Pvl70l3yq3Y64i+awpwXqsGBYWkkqMtnbXgrMD+yj7rhW0kuEDxzJaYXGjEW5ogapKNMEKNMjibA==}
    engines: {node: '>= 8'}
    hasBin: true

  why-is-node-running@2.3.0:
    resolution: {integrity: sha512-hUrmaWBdVDcxvYqnyh09zunKzROWjbZTiNy8dBEjkS7ehEDQibXJ7XvlmtbwuTclUiIyN+CyXQD4Vmko8fNm8w==}
    engines: {node: '>=8'}
    hasBin: true

  with@7.0.2:
    resolution: {integrity: sha512-RNGKj82nUPg3g5ygxkQl0R937xLyho1J24ItRCBTr/m1YnZkzJy1hUiHUJrc/VlsDQzsCnInEGSg3bci0Lmd4w==}
    engines: {node: '>= 10.0.0'}

  word-wrap@1.2.5:
    resolution: {integrity: sha512-BN22B5eaMMI9UMtjrGd5g5eCYPpCPDUy0FJXbYsaT5zYxjFOckS53SQDE3pWkVoWpHXVb3BrYcEN4Twa55B5cA==}
    engines: {node: '>=0.10.0'}

  wordwrap@1.0.0:
    resolution: {integrity: sha512-gvVzJFlPycKc5dZN4yPkP8w7Dc37BtP1yczEneOb4uq34pXZcvrtRTmWV8W+Ume+XCxKgbjM+nevkyFPMybd4Q==}

  workerd@1.20251008.0:
    resolution: {integrity: sha512-HwaJmXO3M1r4S8x2ea2vy8Rw/y/38HRQuK/gNDRQ7w9cJXn6xSl1sIIqKCffULSUjul3wV3I3Nd/GfbmsRReEA==}
    engines: {node: '>=16'}
    hasBin: true

  wrap-ansi@7.0.0:
    resolution: {integrity: sha512-YVGIj2kamLSTxw6NsZjoBxfSwsn0ycdesmc4p+Q21c5zPuZ1pl+NfxVdxPtdHvmNVOQ6XSYG4AUtyt/Fi7D16Q==}
    engines: {node: '>=10'}

  wrap-ansi@8.1.0:
    resolution: {integrity: sha512-si7QWI6zUMq56bESFvagtmzMdGOtoxfR+Sez11Mobfc7tm+VkUckk9bW2UeffTGVUbOksxmSw0AA2gs8g71NCQ==}
    engines: {node: '>=12'}

  wrap-ansi@9.0.0:
    resolution: {integrity: sha512-G8ura3S+3Z2G+mkgNRq8dqaFZAuxfsxpBB8OCTGRTCtp+l/v9nbFNmCUP1BZMts3G1142MsZfn6eeUKrr4PD1Q==}
    engines: {node: '>=18'}

  wrappy@1.0.2:
    resolution: {integrity: sha512-l4Sp/DRseor9wL6EvV2+TuQn63dMkPjZ/sp9XkghTEbV9KlPS1xUsZ3u7/IQO4wxtcFB4bgpQPRcR3QCvezPcQ==}

  ws@8.18.0:
    resolution: {integrity: sha512-8VbfWfHLbbwu3+N6OKsOMpBdT4kXPDDB9cJk2bJ6mh9ucxdlnNvH1e+roYkKmN9Nxw2yjz7VzeO9oOz2zJ04Pw==}
    engines: {node: '>=10.0.0'}
    peerDependencies:
      bufferutil: ^4.0.1
      utf-8-validate: '>=5.0.2'
    peerDependenciesMeta:
      bufferutil:
        optional: true
      utf-8-validate:
        optional: true

  ws@8.18.3:
    resolution: {integrity: sha512-PEIGCY5tSlUt50cqyMXfCzX+oOPqN0vuGqWzbcJ2xvnkzkq46oOpz7dQaTDBdfICb4N14+GARUDw2XV2N4tvzg==}
    engines: {node: '>=10.0.0'}
    peerDependencies:
      bufferutil: ^4.0.1
      utf-8-validate: '>=5.0.2'
    peerDependenciesMeta:
      bufferutil:
        optional: true
      utf-8-validate:
        optional: true

  wsl-utils@0.1.0:
    resolution: {integrity: sha512-h3Fbisa2nKGPxCpm89Hk33lBLsnaGBvctQopaBSOW/uIs6FTe1ATyAnKFJrzVs9vpGdsTe73WF3V4lIsk4Gacw==}
    engines: {node: '>=18'}

  xml-js@1.6.11:
    resolution: {integrity: sha512-7rVi2KMfwfWFl+GpPg6m80IVMWXLRjO+PxTq7V2CDhoGak0wzYzFgUY2m4XJ47OGdXd8eLE8EmwfAmdjw7lC1g==}
    hasBin: true

  y18n@5.0.8:
    resolution: {integrity: sha512-0pfFzegeDWJHJIAmTLRP2DwHjdF5s7jo9tuztdQxAhINCdvS+3nGINqPd00AphqJR/0LhANUS6/+7SCb98YOfA==}
    engines: {node: '>=10'}

  yallist@3.1.1:
    resolution: {integrity: sha512-a4UGQaWPH59mOXUYnAG2ewncQS4i4F43Tv3JoAM+s2VDAmS9NsK8GpDMLrCHPksFT7h3K6TOoUNn2pb7RoXx4g==}

  yallist@5.0.0:
    resolution: {integrity: sha512-YgvUTfwqyc7UXVMrB+SImsVYSmTS8X/tSrtdNZMImM+n7+QTriRXyXim0mBrTXNeqzVF0KWGgHPeiyViFFrNDw==}
    engines: {node: '>=18'}

  yaml@2.8.1:
    resolution: {integrity: sha512-lcYcMxX2PO9XMGvAJkJ3OsNMw+/7FKes7/hgerGUYWIoWu5j/+YQqcZr5JnPZWzOsEBgMbSbiSTn/dv/69Mkpw==}
    engines: {node: '>= 14.6'}
    hasBin: true

  yargs-parser@21.1.1:
    resolution: {integrity: sha512-tVpsJW7DdjecAiFpbIB1e3qxIQsE6NoPc5/eTdrbbIC4h0LVsWhnoa3g+m2HclBIujHzsxZ4VJVA+GUuc2/LBw==}
    engines: {node: '>=12'}

  yargs@17.7.2:
    resolution: {integrity: sha512-7dSzzRQ++CKnNI/krKnYRV7JKKPUXMEh61soaHKg9mrWEhzFWhFnxPxGl+69cD1Ou63C13NUPCnmIcrvqCuM6w==}
    engines: {node: '>=12'}

  yocto-queue@0.1.0:
    resolution: {integrity: sha512-rVksvsnNCdJ/ohGc6xgPwyN8eheCxsiLM8mxuE/t/mOVqJewPuO1miLpTHQiRgTKCLexL4MeAFVagts7HmNZ2Q==}
    engines: {node: '>=10'}

  yoctocolors@2.1.1:
    resolution: {integrity: sha512-GQHQqAopRhwU8Kt1DDM8NjibDXHC8eoh1erhGAJPEyveY9qqVeXvVikNKrDz69sHowPMorbPUrH/mx8c50eiBQ==}
    engines: {node: '>=18'}

  youch-core@0.3.3:
    resolution: {integrity: sha512-ho7XuGjLaJ2hWHoK8yFnsUGy2Y5uDpqSTq1FkHLK4/oqKtyUU1AFbOOxY4IpC9f0fTLjwYbslUz0Po5BpD1wrA==}

  youch@4.1.0-beta.10:
    resolution: {integrity: sha512-rLfVLB4FgQneDr0dv1oddCVZmKjcJ6yX6mS4pU82Mq/Dt9a3cLZQ62pDBL4AUO+uVrCvtWz3ZFUL2HFAFJ/BXQ==}

  zimmerframe@1.1.2:
    resolution: {integrity: sha512-rAbqEGa8ovJy4pyBxZM70hg4pE6gDgaQ0Sl9M3enG3I0d6H4XSAM3GeNGLKnsBpuijUow064sf7ww1nutC5/3w==}

  zod@3.22.3:
    resolution: {integrity: sha512-EjIevzuJRiRPbVH4mGc8nApb/lVLKVpmUhAaR5R5doKGfAnGJ6Gr3CViAVjP+4FWSxCsybeWQdcgCtbX+7oZug==}

  zwitch@2.0.4:
    resolution: {integrity: sha512-bXE4cR/kVZhKZX/RjPEflHaKVhUVl85noU3v6b8apfQEc1x4A+zBxjZ4lN8LqGd6WZ3dl98pY4o717VFmoPp+A==}

snapshots:

  '@adobe/css-tools@4.3.3': {}

  '@alloc/quick-lru@5.2.0': {}

  '@antfu/install-pkg@1.1.0':
    dependencies:
      package-manager-detector: 1.3.0
      tinyexec: 1.0.1

  '@antfu/utils@9.2.0': {}

  '@babel/code-frame@7.27.1':
    dependencies:
      '@babel/helper-validator-identifier': 7.27.1
      js-tokens: 4.0.0
      picocolors: 1.1.1

  '@babel/compat-data@7.27.7': {}

  '@babel/compat-data@7.28.0': {}

  '@babel/core@7.28.4':
    dependencies:
      '@babel/code-frame': 7.27.1
      '@babel/generator': 7.28.3
      '@babel/helper-compilation-targets': 7.27.2
      '@babel/helper-module-transforms': 7.28.3(@babel/core@7.28.4)
      '@babel/helpers': 7.28.4
      '@babel/parser': 7.28.4
      '@babel/template': 7.27.2
      '@babel/traverse': 7.28.4
      '@babel/types': 7.28.4
      '@jridgewell/remapping': 2.3.5
      convert-source-map: 2.0.0
      debug: 4.4.3
      gensync: 1.0.0-beta.2
      json5: 2.2.3
      semver: 6.3.1
    transitivePeerDependencies:
      - supports-color

  '@babel/generator@7.27.5':
    dependencies:
      '@babel/parser': 7.28.4
      '@babel/types': 7.28.2
      '@jridgewell/gen-mapping': 0.3.12
      '@jridgewell/trace-mapping': 0.3.31
      jsesc: 3.1.0

  '@babel/generator@7.28.0':
    dependencies:
      '@babel/parser': 7.28.4
      '@babel/types': 7.28.2
      '@jridgewell/gen-mapping': 0.3.12
      '@jridgewell/trace-mapping': 0.3.31
      jsesc: 3.1.0

  '@babel/generator@7.28.3':
    dependencies:
      '@babel/parser': 7.28.4
      '@babel/types': 7.28.4
      '@jridgewell/gen-mapping': 0.3.12
      '@jridgewell/trace-mapping': 0.3.31
      jsesc: 3.1.0

  '@babel/helper-annotate-as-pure@7.27.3':
    dependencies:
      '@babel/types': 7.28.2

  '@babel/helper-compilation-targets@7.27.2':
    dependencies:
      '@babel/compat-data': 7.27.7
      '@babel/helper-validator-option': 7.27.1
      browserslist: 4.26.3
      lru-cache: 5.1.1
      semver: 6.3.1

  '@babel/helper-create-class-features-plugin@7.28.3(@babel/core@7.28.4)':
    dependencies:
      '@babel/core': 7.28.4
      '@babel/helper-annotate-as-pure': 7.27.3
      '@babel/helper-member-expression-to-functions': 7.27.1
      '@babel/helper-optimise-call-expression': 7.27.1
      '@babel/helper-replace-supers': 7.27.1(@babel/core@7.28.4)
      '@babel/helper-skip-transparent-expression-wrappers': 7.27.1
      '@babel/traverse': 7.28.4
      semver: 6.3.1
    transitivePeerDependencies:
      - supports-color

  '@babel/helper-create-regexp-features-plugin@7.27.1(@babel/core@7.28.4)':
    dependencies:
      '@babel/core': 7.28.4
      '@babel/helper-annotate-as-pure': 7.27.3
      regexpu-core: 6.2.0
      semver: 6.3.1

  '@babel/helper-define-polyfill-provider@0.6.5(@babel/core@7.28.4)':
    dependencies:
      '@babel/core': 7.28.4
      '@babel/helper-compilation-targets': 7.27.2
      '@babel/helper-plugin-utils': 7.27.1
      debug: 4.4.3
      lodash.debounce: 4.0.8
      resolve: 1.22.10
    transitivePeerDependencies:
      - supports-color

  '@babel/helper-globals@7.28.0': {}

  '@babel/helper-member-expression-to-functions@7.27.1':
    dependencies:
      '@babel/traverse': 7.28.3
      '@babel/types': 7.28.2
    transitivePeerDependencies:
      - supports-color

  '@babel/helper-module-imports@7.27.1':
    dependencies:
      '@babel/traverse': 7.27.7
      '@babel/types': 7.27.7
    transitivePeerDependencies:
      - supports-color

  '@babel/helper-module-transforms@7.28.3(@babel/core@7.28.4)':
    dependencies:
      '@babel/core': 7.28.4
      '@babel/helper-module-imports': 7.27.1
      '@babel/helper-validator-identifier': 7.27.1
      '@babel/traverse': 7.28.4
    transitivePeerDependencies:
      - supports-color

  '@babel/helper-optimise-call-expression@7.27.1':
    dependencies:
      '@babel/types': 7.28.2

  '@babel/helper-plugin-utils@7.27.1': {}

  '@babel/helper-remap-async-to-generator@7.27.1(@babel/core@7.28.4)':
    dependencies:
      '@babel/core': 7.28.4
      '@babel/helper-annotate-as-pure': 7.27.3
      '@babel/helper-wrap-function': 7.27.1
      '@babel/traverse': 7.28.4
    transitivePeerDependencies:
      - supports-color

  '@babel/helper-replace-supers@7.27.1(@babel/core@7.28.4)':
    dependencies:
      '@babel/core': 7.28.4
      '@babel/helper-member-expression-to-functions': 7.27.1
      '@babel/helper-optimise-call-expression': 7.27.1
      '@babel/traverse': 7.28.4
    transitivePeerDependencies:
      - supports-color

  '@babel/helper-skip-transparent-expression-wrappers@7.27.1':
    dependencies:
      '@babel/traverse': 7.28.0
      '@babel/types': 7.28.2
    transitivePeerDependencies:
      - supports-color

  '@babel/helper-string-parser@7.27.1': {}

  '@babel/helper-validator-identifier@7.27.1': {}

  '@babel/helper-validator-option@7.27.1': {}

  '@babel/helper-wrap-function@7.27.1':
    dependencies:
      '@babel/template': 7.27.2
      '@babel/traverse': 7.28.0
      '@babel/types': 7.28.2
    transitivePeerDependencies:
      - supports-color

  '@babel/helpers@7.28.4':
    dependencies:
      '@babel/template': 7.27.2
      '@babel/types': 7.28.4

  '@babel/parser@7.27.5':
    dependencies:
      '@babel/types': 7.27.7

  '@babel/parser@7.28.4':
    dependencies:
      '@babel/types': 7.28.4

  '@babel/plugin-bugfix-firefox-class-in-computed-class-key@7.27.1(@babel/core@7.28.4)':
    dependencies:
      '@babel/core': 7.28.4
      '@babel/helper-plugin-utils': 7.27.1
      '@babel/traverse': 7.28.4
    transitivePeerDependencies:
      - supports-color

  '@babel/plugin-bugfix-safari-class-field-initializer-scope@7.27.1(@babel/core@7.28.4)':
    dependencies:
      '@babel/core': 7.28.4
      '@babel/helper-plugin-utils': 7.27.1

  '@babel/plugin-bugfix-safari-id-destructuring-collision-in-function-expression@7.27.1(@babel/core@7.28.4)':
    dependencies:
      '@babel/core': 7.28.4
      '@babel/helper-plugin-utils': 7.27.1

  '@babel/plugin-bugfix-v8-spread-parameters-in-optional-chaining@7.27.1(@babel/core@7.28.4)':
    dependencies:
      '@babel/core': 7.28.4
      '@babel/helper-plugin-utils': 7.27.1
      '@babel/helper-skip-transparent-expression-wrappers': 7.27.1
      '@babel/plugin-transform-optional-chaining': 7.27.1(@babel/core@7.28.4)
    transitivePeerDependencies:
      - supports-color

  '@babel/plugin-bugfix-v8-static-class-fields-redefine-readonly@7.28.3(@babel/core@7.28.4)':
    dependencies:
      '@babel/core': 7.28.4
      '@babel/helper-plugin-utils': 7.27.1
      '@babel/traverse': 7.28.4
    transitivePeerDependencies:
      - supports-color

  '@babel/plugin-proposal-private-property-in-object@7.21.0-placeholder-for-preset-env.2(@babel/core@7.28.4)':
    dependencies:
      '@babel/core': 7.28.4

  '@babel/plugin-syntax-import-assertions@7.27.1(@babel/core@7.28.4)':
    dependencies:
      '@babel/core': 7.28.4
      '@babel/helper-plugin-utils': 7.27.1

  '@babel/plugin-syntax-import-attributes@7.27.1(@babel/core@7.28.4)':
    dependencies:
      '@babel/core': 7.28.4
      '@babel/helper-plugin-utils': 7.27.1

  '@babel/plugin-syntax-unicode-sets-regex@7.18.6(@babel/core@7.28.4)':
    dependencies:
      '@babel/core': 7.28.4
      '@babel/helper-create-regexp-features-plugin': 7.27.1(@babel/core@7.28.4)
      '@babel/helper-plugin-utils': 7.27.1

  '@babel/plugin-transform-arrow-functions@7.27.1(@babel/core@7.28.4)':
    dependencies:
      '@babel/core': 7.28.4
      '@babel/helper-plugin-utils': 7.27.1

  '@babel/plugin-transform-async-generator-functions@7.28.0(@babel/core@7.28.4)':
    dependencies:
      '@babel/core': 7.28.4
      '@babel/helper-plugin-utils': 7.27.1
      '@babel/helper-remap-async-to-generator': 7.27.1(@babel/core@7.28.4)
      '@babel/traverse': 7.28.4
    transitivePeerDependencies:
      - supports-color

  '@babel/plugin-transform-async-to-generator@7.27.1(@babel/core@7.28.4)':
    dependencies:
      '@babel/core': 7.28.4
      '@babel/helper-module-imports': 7.27.1
      '@babel/helper-plugin-utils': 7.27.1
      '@babel/helper-remap-async-to-generator': 7.27.1(@babel/core@7.28.4)
    transitivePeerDependencies:
      - supports-color

  '@babel/plugin-transform-block-scoped-functions@7.27.1(@babel/core@7.28.4)':
    dependencies:
      '@babel/core': 7.28.4
      '@babel/helper-plugin-utils': 7.27.1

  '@babel/plugin-transform-block-scoping@7.28.0(@babel/core@7.28.4)':
    dependencies:
      '@babel/core': 7.28.4
      '@babel/helper-plugin-utils': 7.27.1

  '@babel/plugin-transform-class-properties@7.27.1(@babel/core@7.28.4)':
    dependencies:
      '@babel/core': 7.28.4
      '@babel/helper-create-class-features-plugin': 7.28.3(@babel/core@7.28.4)
      '@babel/helper-plugin-utils': 7.27.1
    transitivePeerDependencies:
      - supports-color

  '@babel/plugin-transform-class-static-block@7.28.3(@babel/core@7.28.4)':
    dependencies:
      '@babel/core': 7.28.4
      '@babel/helper-create-class-features-plugin': 7.28.3(@babel/core@7.28.4)
      '@babel/helper-plugin-utils': 7.27.1
    transitivePeerDependencies:
      - supports-color

  '@babel/plugin-transform-classes@7.28.3(@babel/core@7.28.4)':
    dependencies:
      '@babel/core': 7.28.4
      '@babel/helper-annotate-as-pure': 7.27.3
      '@babel/helper-compilation-targets': 7.27.2
      '@babel/helper-globals': 7.28.0
      '@babel/helper-plugin-utils': 7.27.1
      '@babel/helper-replace-supers': 7.27.1(@babel/core@7.28.4)
      '@babel/traverse': 7.28.4
    transitivePeerDependencies:
      - supports-color

  '@babel/plugin-transform-computed-properties@7.27.1(@babel/core@7.28.4)':
    dependencies:
      '@babel/core': 7.28.4
      '@babel/helper-plugin-utils': 7.27.1
      '@babel/template': 7.27.2

  '@babel/plugin-transform-destructuring@7.28.0(@babel/core@7.28.4)':
    dependencies:
      '@babel/core': 7.28.4
      '@babel/helper-plugin-utils': 7.27.1
      '@babel/traverse': 7.28.4
    transitivePeerDependencies:
      - supports-color

  '@babel/plugin-transform-dotall-regex@7.27.1(@babel/core@7.28.4)':
    dependencies:
      '@babel/core': 7.28.4
      '@babel/helper-create-regexp-features-plugin': 7.27.1(@babel/core@7.28.4)
      '@babel/helper-plugin-utils': 7.27.1

  '@babel/plugin-transform-duplicate-keys@7.27.1(@babel/core@7.28.4)':
    dependencies:
      '@babel/core': 7.28.4
      '@babel/helper-plugin-utils': 7.27.1

  '@babel/plugin-transform-duplicate-named-capturing-groups-regex@7.27.1(@babel/core@7.28.4)':
    dependencies:
      '@babel/core': 7.28.4
      '@babel/helper-create-regexp-features-plugin': 7.27.1(@babel/core@7.28.4)
      '@babel/helper-plugin-utils': 7.27.1

  '@babel/plugin-transform-dynamic-import@7.27.1(@babel/core@7.28.4)':
    dependencies:
      '@babel/core': 7.28.4
      '@babel/helper-plugin-utils': 7.27.1

  '@babel/plugin-transform-explicit-resource-management@7.28.0(@babel/core@7.28.4)':
    dependencies:
      '@babel/core': 7.28.4
      '@babel/helper-plugin-utils': 7.27.1
      '@babel/plugin-transform-destructuring': 7.28.0(@babel/core@7.28.4)
    transitivePeerDependencies:
      - supports-color

  '@babel/plugin-transform-exponentiation-operator@7.27.1(@babel/core@7.28.4)':
    dependencies:
      '@babel/core': 7.28.4
      '@babel/helper-plugin-utils': 7.27.1

  '@babel/plugin-transform-export-namespace-from@7.27.1(@babel/core@7.28.4)':
    dependencies:
      '@babel/core': 7.28.4
      '@babel/helper-plugin-utils': 7.27.1

  '@babel/plugin-transform-for-of@7.27.1(@babel/core@7.28.4)':
    dependencies:
      '@babel/core': 7.28.4
      '@babel/helper-plugin-utils': 7.27.1
      '@babel/helper-skip-transparent-expression-wrappers': 7.27.1
    transitivePeerDependencies:
      - supports-color

  '@babel/plugin-transform-function-name@7.27.1(@babel/core@7.28.4)':
    dependencies:
      '@babel/core': 7.28.4
      '@babel/helper-compilation-targets': 7.27.2
      '@babel/helper-plugin-utils': 7.27.1
      '@babel/traverse': 7.28.4
    transitivePeerDependencies:
      - supports-color

  '@babel/plugin-transform-json-strings@7.27.1(@babel/core@7.28.4)':
    dependencies:
      '@babel/core': 7.28.4
      '@babel/helper-plugin-utils': 7.27.1

  '@babel/plugin-transform-literals@7.27.1(@babel/core@7.28.4)':
    dependencies:
      '@babel/core': 7.28.4
      '@babel/helper-plugin-utils': 7.27.1

  '@babel/plugin-transform-logical-assignment-operators@7.27.1(@babel/core@7.28.4)':
    dependencies:
      '@babel/core': 7.28.4
      '@babel/helper-plugin-utils': 7.27.1

  '@babel/plugin-transform-member-expression-literals@7.27.1(@babel/core@7.28.4)':
    dependencies:
      '@babel/core': 7.28.4
      '@babel/helper-plugin-utils': 7.27.1

  '@babel/plugin-transform-modules-amd@7.27.1(@babel/core@7.28.4)':
    dependencies:
      '@babel/core': 7.28.4
      '@babel/helper-module-transforms': 7.28.3(@babel/core@7.28.4)
      '@babel/helper-plugin-utils': 7.27.1
    transitivePeerDependencies:
      - supports-color

  '@babel/plugin-transform-modules-commonjs@7.27.1(@babel/core@7.28.4)':
    dependencies:
      '@babel/core': 7.28.4
      '@babel/helper-module-transforms': 7.28.3(@babel/core@7.28.4)
      '@babel/helper-plugin-utils': 7.27.1
    transitivePeerDependencies:
      - supports-color

  '@babel/plugin-transform-modules-systemjs@7.27.1(@babel/core@7.28.4)':
    dependencies:
      '@babel/core': 7.28.4
      '@babel/helper-module-transforms': 7.28.3(@babel/core@7.28.4)
      '@babel/helper-plugin-utils': 7.27.1
      '@babel/helper-validator-identifier': 7.27.1
      '@babel/traverse': 7.27.7
    transitivePeerDependencies:
      - supports-color

  '@babel/plugin-transform-modules-umd@7.27.1(@babel/core@7.28.4)':
    dependencies:
      '@babel/core': 7.28.4
      '@babel/helper-module-transforms': 7.28.3(@babel/core@7.28.4)
      '@babel/helper-plugin-utils': 7.27.1
    transitivePeerDependencies:
      - supports-color

  '@babel/plugin-transform-named-capturing-groups-regex@7.27.1(@babel/core@7.28.4)':
    dependencies:
      '@babel/core': 7.28.4
      '@babel/helper-create-regexp-features-plugin': 7.27.1(@babel/core@7.28.4)
      '@babel/helper-plugin-utils': 7.27.1

  '@babel/plugin-transform-new-target@7.27.1(@babel/core@7.28.4)':
    dependencies:
      '@babel/core': 7.28.4
      '@babel/helper-plugin-utils': 7.27.1

  '@babel/plugin-transform-nullish-coalescing-operator@7.27.1(@babel/core@7.28.4)':
    dependencies:
      '@babel/core': 7.28.4
      '@babel/helper-plugin-utils': 7.27.1

  '@babel/plugin-transform-numeric-separator@7.27.1(@babel/core@7.28.4)':
    dependencies:
      '@babel/core': 7.28.4
      '@babel/helper-plugin-utils': 7.27.1

  '@babel/plugin-transform-object-rest-spread@7.28.0(@babel/core@7.28.4)':
    dependencies:
      '@babel/core': 7.28.4
      '@babel/helper-compilation-targets': 7.27.2
      '@babel/helper-plugin-utils': 7.27.1
      '@babel/plugin-transform-destructuring': 7.28.0(@babel/core@7.28.4)
      '@babel/plugin-transform-parameters': 7.27.7(@babel/core@7.28.4)
      '@babel/traverse': 7.28.4
    transitivePeerDependencies:
      - supports-color

  '@babel/plugin-transform-object-super@7.27.1(@babel/core@7.28.4)':
    dependencies:
      '@babel/core': 7.28.4
      '@babel/helper-plugin-utils': 7.27.1
      '@babel/helper-replace-supers': 7.27.1(@babel/core@7.28.4)
    transitivePeerDependencies:
      - supports-color

  '@babel/plugin-transform-optional-catch-binding@7.27.1(@babel/core@7.28.4)':
    dependencies:
      '@babel/core': 7.28.4
      '@babel/helper-plugin-utils': 7.27.1

  '@babel/plugin-transform-optional-chaining@7.27.1(@babel/core@7.28.4)':
    dependencies:
      '@babel/core': 7.28.4
      '@babel/helper-plugin-utils': 7.27.1
      '@babel/helper-skip-transparent-expression-wrappers': 7.27.1
    transitivePeerDependencies:
      - supports-color

  '@babel/plugin-transform-parameters@7.27.7(@babel/core@7.28.4)':
    dependencies:
      '@babel/core': 7.28.4
      '@babel/helper-plugin-utils': 7.27.1

  '@babel/plugin-transform-private-methods@7.27.1(@babel/core@7.28.4)':
    dependencies:
      '@babel/core': 7.28.4
      '@babel/helper-create-class-features-plugin': 7.28.3(@babel/core@7.28.4)
      '@babel/helper-plugin-utils': 7.27.1
    transitivePeerDependencies:
      - supports-color

  '@babel/plugin-transform-private-property-in-object@7.27.1(@babel/core@7.28.4)':
    dependencies:
      '@babel/core': 7.28.4
      '@babel/helper-annotate-as-pure': 7.27.3
      '@babel/helper-create-class-features-plugin': 7.28.3(@babel/core@7.28.4)
      '@babel/helper-plugin-utils': 7.27.1
    transitivePeerDependencies:
      - supports-color

  '@babel/plugin-transform-property-literals@7.27.1(@babel/core@7.28.4)':
    dependencies:
      '@babel/core': 7.28.4
      '@babel/helper-plugin-utils': 7.27.1

  '@babel/plugin-transform-regenerator@7.28.3(@babel/core@7.28.4)':
    dependencies:
      '@babel/core': 7.28.4
      '@babel/helper-plugin-utils': 7.27.1

  '@babel/plugin-transform-regexp-modifiers@7.27.1(@babel/core@7.28.4)':
    dependencies:
      '@babel/core': 7.28.4
      '@babel/helper-create-regexp-features-plugin': 7.27.1(@babel/core@7.28.4)
      '@babel/helper-plugin-utils': 7.27.1

  '@babel/plugin-transform-reserved-words@7.27.1(@babel/core@7.28.4)':
    dependencies:
      '@babel/core': 7.28.4
      '@babel/helper-plugin-utils': 7.27.1

  '@babel/plugin-transform-shorthand-properties@7.27.1(@babel/core@7.28.4)':
    dependencies:
      '@babel/core': 7.28.4
      '@babel/helper-plugin-utils': 7.27.1

  '@babel/plugin-transform-spread@7.27.1(@babel/core@7.28.4)':
    dependencies:
      '@babel/core': 7.28.4
      '@babel/helper-plugin-utils': 7.27.1
      '@babel/helper-skip-transparent-expression-wrappers': 7.27.1
    transitivePeerDependencies:
      - supports-color

  '@babel/plugin-transform-sticky-regex@7.27.1(@babel/core@7.28.4)':
    dependencies:
      '@babel/core': 7.28.4
      '@babel/helper-plugin-utils': 7.27.1

  '@babel/plugin-transform-template-literals@7.27.1(@babel/core@7.28.4)':
    dependencies:
      '@babel/core': 7.28.4
      '@babel/helper-plugin-utils': 7.27.1

  '@babel/plugin-transform-typeof-symbol@7.27.1(@babel/core@7.28.4)':
    dependencies:
      '@babel/core': 7.28.4
      '@babel/helper-plugin-utils': 7.27.1

  '@babel/plugin-transform-unicode-escapes@7.27.1(@babel/core@7.28.4)':
    dependencies:
      '@babel/core': 7.28.4
      '@babel/helper-plugin-utils': 7.27.1

  '@babel/plugin-transform-unicode-property-regex@7.27.1(@babel/core@7.28.4)':
    dependencies:
      '@babel/core': 7.28.4
      '@babel/helper-create-regexp-features-plugin': 7.27.1(@babel/core@7.28.4)
      '@babel/helper-plugin-utils': 7.27.1

  '@babel/plugin-transform-unicode-regex@7.27.1(@babel/core@7.28.4)':
    dependencies:
      '@babel/core': 7.28.4
      '@babel/helper-create-regexp-features-plugin': 7.27.1(@babel/core@7.28.4)
      '@babel/helper-plugin-utils': 7.27.1

  '@babel/plugin-transform-unicode-sets-regex@7.27.1(@babel/core@7.28.4)':
    dependencies:
      '@babel/core': 7.28.4
      '@babel/helper-create-regexp-features-plugin': 7.27.1(@babel/core@7.28.4)
      '@babel/helper-plugin-utils': 7.27.1

  '@babel/preset-env@7.28.3(@babel/core@7.28.4)':
    dependencies:
      '@babel/compat-data': 7.28.0
      '@babel/core': 7.28.4
      '@babel/helper-compilation-targets': 7.27.2
      '@babel/helper-plugin-utils': 7.27.1
      '@babel/helper-validator-option': 7.27.1
      '@babel/plugin-bugfix-firefox-class-in-computed-class-key': 7.27.1(@babel/core@7.28.4)
      '@babel/plugin-bugfix-safari-class-field-initializer-scope': 7.27.1(@babel/core@7.28.4)
      '@babel/plugin-bugfix-safari-id-destructuring-collision-in-function-expression': 7.27.1(@babel/core@7.28.4)
      '@babel/plugin-bugfix-v8-spread-parameters-in-optional-chaining': 7.27.1(@babel/core@7.28.4)
      '@babel/plugin-bugfix-v8-static-class-fields-redefine-readonly': 7.28.3(@babel/core@7.28.4)
      '@babel/plugin-proposal-private-property-in-object': 7.21.0-placeholder-for-preset-env.2(@babel/core@7.28.4)
      '@babel/plugin-syntax-import-assertions': 7.27.1(@babel/core@7.28.4)
      '@babel/plugin-syntax-import-attributes': 7.27.1(@babel/core@7.28.4)
      '@babel/plugin-syntax-unicode-sets-regex': 7.18.6(@babel/core@7.28.4)
      '@babel/plugin-transform-arrow-functions': 7.27.1(@babel/core@7.28.4)
      '@babel/plugin-transform-async-generator-functions': 7.28.0(@babel/core@7.28.4)
      '@babel/plugin-transform-async-to-generator': 7.27.1(@babel/core@7.28.4)
      '@babel/plugin-transform-block-scoped-functions': 7.27.1(@babel/core@7.28.4)
      '@babel/plugin-transform-block-scoping': 7.28.0(@babel/core@7.28.4)
      '@babel/plugin-transform-class-properties': 7.27.1(@babel/core@7.28.4)
      '@babel/plugin-transform-class-static-block': 7.28.3(@babel/core@7.28.4)
      '@babel/plugin-transform-classes': 7.28.3(@babel/core@7.28.4)
      '@babel/plugin-transform-computed-properties': 7.27.1(@babel/core@7.28.4)
      '@babel/plugin-transform-destructuring': 7.28.0(@babel/core@7.28.4)
      '@babel/plugin-transform-dotall-regex': 7.27.1(@babel/core@7.28.4)
      '@babel/plugin-transform-duplicate-keys': 7.27.1(@babel/core@7.28.4)
      '@babel/plugin-transform-duplicate-named-capturing-groups-regex': 7.27.1(@babel/core@7.28.4)
      '@babel/plugin-transform-dynamic-import': 7.27.1(@babel/core@7.28.4)
      '@babel/plugin-transform-explicit-resource-management': 7.28.0(@babel/core@7.28.4)
      '@babel/plugin-transform-exponentiation-operator': 7.27.1(@babel/core@7.28.4)
      '@babel/plugin-transform-export-namespace-from': 7.27.1(@babel/core@7.28.4)
      '@babel/plugin-transform-for-of': 7.27.1(@babel/core@7.28.4)
      '@babel/plugin-transform-function-name': 7.27.1(@babel/core@7.28.4)
      '@babel/plugin-transform-json-strings': 7.27.1(@babel/core@7.28.4)
      '@babel/plugin-transform-literals': 7.27.1(@babel/core@7.28.4)
      '@babel/plugin-transform-logical-assignment-operators': 7.27.1(@babel/core@7.28.4)
      '@babel/plugin-transform-member-expression-literals': 7.27.1(@babel/core@7.28.4)
      '@babel/plugin-transform-modules-amd': 7.27.1(@babel/core@7.28.4)
      '@babel/plugin-transform-modules-commonjs': 7.27.1(@babel/core@7.28.4)
      '@babel/plugin-transform-modules-systemjs': 7.27.1(@babel/core@7.28.4)
      '@babel/plugin-transform-modules-umd': 7.27.1(@babel/core@7.28.4)
      '@babel/plugin-transform-named-capturing-groups-regex': 7.27.1(@babel/core@7.28.4)
      '@babel/plugin-transform-new-target': 7.27.1(@babel/core@7.28.4)
      '@babel/plugin-transform-nullish-coalescing-operator': 7.27.1(@babel/core@7.28.4)
      '@babel/plugin-transform-numeric-separator': 7.27.1(@babel/core@7.28.4)
      '@babel/plugin-transform-object-rest-spread': 7.28.0(@babel/core@7.28.4)
      '@babel/plugin-transform-object-super': 7.27.1(@babel/core@7.28.4)
      '@babel/plugin-transform-optional-catch-binding': 7.27.1(@babel/core@7.28.4)
      '@babel/plugin-transform-optional-chaining': 7.27.1(@babel/core@7.28.4)
      '@babel/plugin-transform-parameters': 7.27.7(@babel/core@7.28.4)
      '@babel/plugin-transform-private-methods': 7.27.1(@babel/core@7.28.4)
      '@babel/plugin-transform-private-property-in-object': 7.27.1(@babel/core@7.28.4)
      '@babel/plugin-transform-property-literals': 7.27.1(@babel/core@7.28.4)
      '@babel/plugin-transform-regenerator': 7.28.3(@babel/core@7.28.4)
      '@babel/plugin-transform-regexp-modifiers': 7.27.1(@babel/core@7.28.4)
      '@babel/plugin-transform-reserved-words': 7.27.1(@babel/core@7.28.4)
      '@babel/plugin-transform-shorthand-properties': 7.27.1(@babel/core@7.28.4)
      '@babel/plugin-transform-spread': 7.27.1(@babel/core@7.28.4)
      '@babel/plugin-transform-sticky-regex': 7.27.1(@babel/core@7.28.4)
      '@babel/plugin-transform-template-literals': 7.27.1(@babel/core@7.28.4)
      '@babel/plugin-transform-typeof-symbol': 7.27.1(@babel/core@7.28.4)
      '@babel/plugin-transform-unicode-escapes': 7.27.1(@babel/core@7.28.4)
      '@babel/plugin-transform-unicode-property-regex': 7.27.1(@babel/core@7.28.4)
      '@babel/plugin-transform-unicode-regex': 7.27.1(@babel/core@7.28.4)
      '@babel/plugin-transform-unicode-sets-regex': 7.27.1(@babel/core@7.28.4)
      '@babel/preset-modules': 0.1.6-no-external-plugins(@babel/core@7.28.4)
      babel-plugin-polyfill-corejs2: 0.4.14(@babel/core@7.28.4)
      babel-plugin-polyfill-corejs3: 0.13.0(@babel/core@7.28.4)
      babel-plugin-polyfill-regenerator: 0.6.5(@babel/core@7.28.4)
      core-js-compat: 3.43.0
      semver: 6.3.1
    transitivePeerDependencies:
      - supports-color

  '@babel/preset-modules@0.1.6-no-external-plugins(@babel/core@7.28.4)':
    dependencies:
      '@babel/core': 7.28.4
      '@babel/helper-plugin-utils': 7.27.1
      '@babel/types': 7.28.4
      esutils: 2.0.3

  '@babel/runtime@7.28.4': {}

  '@babel/template@7.27.2':
    dependencies:
      '@babel/code-frame': 7.27.1
      '@babel/parser': 7.28.4
      '@babel/types': 7.28.2

  '@babel/traverse@7.27.7':
    dependencies:
      '@babel/code-frame': 7.27.1
      '@babel/generator': 7.27.5
      '@babel/parser': 7.28.4
      '@babel/template': 7.27.2
      '@babel/types': 7.27.7
      debug: 4.4.3
      globals: 11.12.0
    transitivePeerDependencies:
      - supports-color

  '@babel/traverse@7.28.0':
    dependencies:
      '@babel/code-frame': 7.27.1
      '@babel/generator': 7.28.0
      '@babel/helper-globals': 7.28.0
      '@babel/parser': 7.28.4
      '@babel/template': 7.27.2
      '@babel/types': 7.28.2
      debug: 4.4.3
    transitivePeerDependencies:
      - supports-color

  '@babel/traverse@7.28.3':
    dependencies:
      '@babel/code-frame': 7.27.1
      '@babel/generator': 7.28.3
      '@babel/helper-globals': 7.28.0
      '@babel/parser': 7.28.4
      '@babel/template': 7.27.2
      '@babel/types': 7.28.2
      debug: 4.4.3
    transitivePeerDependencies:
      - supports-color

  '@babel/traverse@7.28.4':
    dependencies:
      '@babel/code-frame': 7.27.1
      '@babel/generator': 7.28.3
      '@babel/helper-globals': 7.28.0
      '@babel/parser': 7.28.4
      '@babel/template': 7.27.2
      '@babel/types': 7.28.4
      debug: 4.4.3
    transitivePeerDependencies:
      - supports-color

  '@babel/types@7.27.6':
    dependencies:
      '@babel/helper-string-parser': 7.27.1
      '@babel/helper-validator-identifier': 7.27.1

  '@babel/types@7.27.7':
    dependencies:
      '@babel/helper-string-parser': 7.27.1
      '@babel/helper-validator-identifier': 7.27.1

  '@babel/types@7.28.2':
    dependencies:
      '@babel/helper-string-parser': 7.27.1
      '@babel/helper-validator-identifier': 7.27.1

  '@babel/types@7.28.4':
    dependencies:
      '@babel/helper-string-parser': 7.27.1
      '@babel/helper-validator-identifier': 7.27.1

  '@bufbuild/protobuf@2.5.2': {}

  '@cacheable/memoize@2.0.3':
    dependencies:
      '@cacheable/utils': 2.0.3

  '@cacheable/memory@2.0.3':
    dependencies:
      '@cacheable/memoize': 2.0.3
      '@cacheable/utils': 2.0.3
      '@keyv/bigmap': 1.0.2
      hookified: 1.12.1
      keyv: 5.5.3

  '@cacheable/utils@2.0.3': {}

  '@clack/core@0.5.0':
    dependencies:
      picocolors: 1.1.1
      sisteransi: 1.0.5

  '@clack/prompts@0.11.0':
    dependencies:
      '@clack/core': 0.5.0
      picocolors: 1.1.1
      sisteransi: 1.0.5

  '@cloudflare/workerd-darwin-64@1.20251008.0':
    optional: true

  '@cloudflare/workerd-darwin-arm64@1.20251008.0':
    optional: true

  '@cloudflare/workerd-linux-64@1.20251008.0':
    optional: true

  '@cloudflare/workerd-linux-arm64@1.20251008.0':
    optional: true

  '@cloudflare/workerd-windows-64@1.20251008.0':
    optional: true

  '@conventional-changelog/git-client@2.5.1(conventional-commits-filter@5.0.0)(conventional-commits-parser@6.1.0)':
    dependencies:
      '@simple-libs/child-process-utils': 1.0.1
      '@simple-libs/stream-utils': 1.1.0
      semver: 7.7.3
    optionalDependencies:
      conventional-commits-filter: 5.0.0
      conventional-commits-parser: 6.1.0

  '@cspotcode/source-map-support@0.8.1':
    dependencies:
      '@jridgewell/trace-mapping': 0.3.9

  '@docsearch/css@4.0.0-beta.8': {}

  '@docsearch/js@4.0.0-beta.8': {}

  '@emnapi/core@1.4.3':
    dependencies:
      '@emnapi/wasi-threads': 1.0.2
      tslib: 2.8.1
    optional: true

  '@emnapi/core@1.5.0':
    dependencies:
      '@emnapi/wasi-threads': 1.1.0
      tslib: 2.8.1
    optional: true

  '@emnapi/runtime@1.4.3':
    dependencies:
      tslib: 2.8.1
    optional: true

  '@emnapi/runtime@1.4.5':
    dependencies:
      tslib: 2.8.1
    optional: true

  '@emnapi/runtime@1.5.0':
    dependencies:
      tslib: 2.8.1
    optional: true

  '@emnapi/wasi-threads@1.0.2':
    dependencies:
      tslib: 2.8.1
    optional: true

  '@emnapi/wasi-threads@1.1.0':
    dependencies:
      tslib: 2.8.1
    optional: true

  '@esbuild/aix-ppc64@0.25.0':
    optional: true

  '@esbuild/android-arm64@0.25.0':
    optional: true

  '@esbuild/android-arm@0.25.0':
    optional: true

  '@esbuild/android-x64@0.25.0':
    optional: true

  '@esbuild/darwin-arm64@0.25.0':
    optional: true

  '@esbuild/darwin-x64@0.25.0':
    optional: true

  '@esbuild/freebsd-arm64@0.25.0':
    optional: true

  '@esbuild/freebsd-x64@0.25.0':
    optional: true

  '@esbuild/linux-arm64@0.25.0':
    optional: true

  '@esbuild/linux-arm@0.25.0':
    optional: true

  '@esbuild/linux-ia32@0.25.0':
    optional: true

  '@esbuild/linux-loong64@0.25.0':
    optional: true

  '@esbuild/linux-mips64el@0.25.0':
    optional: true

  '@esbuild/linux-ppc64@0.25.0':
    optional: true

  '@esbuild/linux-riscv64@0.25.0':
    optional: true

  '@esbuild/linux-s390x@0.25.0':
    optional: true

  '@esbuild/linux-x64@0.25.0':
    optional: true

  '@esbuild/netbsd-arm64@0.25.0':
    optional: true

  '@esbuild/netbsd-x64@0.25.0':
    optional: true

  '@esbuild/openbsd-arm64@0.25.0':
    optional: true

  '@esbuild/openbsd-x64@0.25.0':
    optional: true

  '@esbuild/sunos-x64@0.25.0':
    optional: true

  '@esbuild/win32-arm64@0.25.0':
    optional: true

  '@esbuild/win32-ia32@0.25.0':
    optional: true

  '@esbuild/win32-x64@0.25.0':
    optional: true

  '@eslint-community/eslint-utils@4.8.0(eslint@9.38.0(jiti@2.6.1))':
    dependencies:
      eslint: 9.38.0(jiti@2.6.1)
      eslint-visitor-keys: 3.4.3

  '@eslint-community/eslint-utils@4.9.0(eslint@9.37.0(jiti@2.6.1))':
    dependencies:
      eslint: 9.37.0(jiti@2.6.1)
      eslint-visitor-keys: 3.4.3

  '@eslint-community/regexpp@4.12.1': {}

  '@eslint/config-array@0.21.1':
    dependencies:
      '@eslint/object-schema': 2.1.7
      debug: 4.4.3
      minimatch: 3.1.2
    transitivePeerDependencies:
      - supports-color

  '@eslint/config-helpers@0.4.1':
    dependencies:
      '@eslint/core': 0.16.0

  '@eslint/core@0.16.0':
    dependencies:
      '@types/json-schema': 7.0.15

  '@eslint/eslintrc@3.3.1':
    dependencies:
      ajv: 6.12.6
      debug: 4.4.3
      espree: 10.4.0
      globals: 14.0.0
      ignore: 5.3.2
      import-fresh: 3.3.1
      js-yaml: 4.1.0
      minimatch: 3.1.2
      strip-json-comments: 3.1.1
    transitivePeerDependencies:
      - supports-color

  '@eslint/js@9.38.0': {}

  '@eslint/object-schema@2.1.7': {}

  '@eslint/plugin-kit@0.4.0':
    dependencies:
      '@eslint/core': 0.16.0
      levn: 0.4.1

  '@floating-ui/core@1.6.9':
    dependencies:
      '@floating-ui/utils': 0.2.9

  '@floating-ui/dom@1.1.1':
    dependencies:
      '@floating-ui/core': 1.6.9

  '@floating-ui/utils@0.2.9': {}

  '@humanfs/core@0.19.1': {}

  '@humanfs/node@0.16.6':
    dependencies:
      '@humanfs/core': 0.19.1
      '@humanwhocodes/retry': 0.3.1

  '@humanwhocodes/module-importer@1.0.1': {}

  '@humanwhocodes/retry@0.3.1': {}

  '@humanwhocodes/retry@0.4.2': {}

  '@iconify-json/logos@1.2.9':
    dependencies:
      '@iconify/types': 2.0.0

  '@iconify-json/simple-icons@1.2.47':
    dependencies:
      '@iconify/types': 2.0.0

  '@iconify-json/vscode-icons@1.2.32':
    dependencies:
      '@iconify/types': 2.0.0

  '@iconify/types@2.0.0': {}

  '@iconify/utils@3.0.2':
    dependencies:
      '@antfu/install-pkg': 1.1.0
      '@antfu/utils': 9.2.0
      '@iconify/types': 2.0.0
      debug: 4.4.3
      globals: 15.15.0
      kolorist: 1.8.0
      local-pkg: 1.1.1
      mlly: 1.8.0
    transitivePeerDependencies:
      - supports-color

  '@img/sharp-darwin-arm64@0.33.5':
    optionalDependencies:
      '@img/sharp-libvips-darwin-arm64': 1.0.4
    optional: true

  '@img/sharp-darwin-x64@0.33.5':
    optionalDependencies:
      '@img/sharp-libvips-darwin-x64': 1.0.4
    optional: true

  '@img/sharp-libvips-darwin-arm64@1.0.4':
    optional: true

  '@img/sharp-libvips-darwin-x64@1.0.4':
    optional: true

  '@img/sharp-libvips-linux-arm64@1.0.4':
    optional: true

  '@img/sharp-libvips-linux-arm@1.0.5':
    optional: true

  '@img/sharp-libvips-linux-s390x@1.0.4':
    optional: true

  '@img/sharp-libvips-linux-x64@1.0.4':
    optional: true

  '@img/sharp-libvips-linuxmusl-arm64@1.0.4':
    optional: true

  '@img/sharp-libvips-linuxmusl-x64@1.0.4':
    optional: true

  '@img/sharp-linux-arm64@0.33.5':
    optionalDependencies:
      '@img/sharp-libvips-linux-arm64': 1.0.4
    optional: true

  '@img/sharp-linux-arm@0.33.5':
    optionalDependencies:
      '@img/sharp-libvips-linux-arm': 1.0.5
    optional: true

  '@img/sharp-linux-s390x@0.33.5':
    optionalDependencies:
      '@img/sharp-libvips-linux-s390x': 1.0.4
    optional: true

  '@img/sharp-linux-x64@0.33.5':
    optionalDependencies:
      '@img/sharp-libvips-linux-x64': 1.0.4
    optional: true

  '@img/sharp-linuxmusl-arm64@0.33.5':
    optionalDependencies:
      '@img/sharp-libvips-linuxmusl-arm64': 1.0.4
    optional: true

  '@img/sharp-linuxmusl-x64@0.33.5':
    optionalDependencies:
      '@img/sharp-libvips-linuxmusl-x64': 1.0.4
    optional: true

  '@img/sharp-wasm32@0.33.5':
    dependencies:
      '@emnapi/runtime': 1.5.0
    optional: true

  '@img/sharp-win32-ia32@0.33.5':
    optional: true

  '@img/sharp-win32-x64@0.33.5':
    optional: true

  '@isaacs/balanced-match@4.0.1': {}

  '@isaacs/brace-expansion@5.0.0':
    dependencies:
      '@isaacs/balanced-match': 4.0.1

  '@isaacs/cliui@8.0.2':
    dependencies:
      string-width: 5.1.2
      string-width-cjs: string-width@4.2.3
      strip-ansi: 7.1.0
      strip-ansi-cjs: strip-ansi@6.0.1
      wrap-ansi: 8.1.0
      wrap-ansi-cjs: wrap-ansi@7.0.0

  '@isaacs/fs-minipass@4.0.1':
    dependencies:
      minipass: 7.1.2

  '@jridgewell/gen-mapping@0.3.12':
    dependencies:
      '@jridgewell/sourcemap-codec': 1.5.5
      '@jridgewell/trace-mapping': 0.3.31

  '@jridgewell/gen-mapping@0.3.8':
    dependencies:
      '@jridgewell/set-array': 1.2.1
      '@jridgewell/sourcemap-codec': 1.5.5
      '@jridgewell/trace-mapping': 0.3.31

  '@jridgewell/remapping@2.3.5':
    dependencies:
      '@jridgewell/gen-mapping': 0.3.12
      '@jridgewell/trace-mapping': 0.3.31

  '@jridgewell/resolve-uri@3.1.2': {}

  '@jridgewell/set-array@1.2.1': {}

  '@jridgewell/source-map@0.3.6':
    dependencies:
      '@jridgewell/gen-mapping': 0.3.12
      '@jridgewell/trace-mapping': 0.3.31

  '@jridgewell/sourcemap-codec@1.5.5': {}

  '@jridgewell/trace-mapping@0.3.31':
    dependencies:
      '@jridgewell/resolve-uri': 3.1.2
      '@jridgewell/sourcemap-codec': 1.5.5

  '@jridgewell/trace-mapping@0.3.9':
    dependencies:
      '@jridgewell/resolve-uri': 3.1.2
      '@jridgewell/sourcemap-codec': 1.5.5

  '@keyv/bigmap@1.0.2':
    dependencies:
      hookified: 1.12.1

  '@keyv/serialize@1.1.1': {}

  '@napi-rs/wasm-runtime@0.2.11':
    dependencies:
      '@emnapi/core': 1.4.3
      '@emnapi/runtime': 1.4.3
      '@tybys/wasm-util': 0.9.0
    optional: true

  '@napi-rs/wasm-runtime@0.2.9':
    dependencies:
      '@emnapi/core': 1.4.3
      '@emnapi/runtime': 1.4.3
      '@tybys/wasm-util': 0.9.0
    optional: true

  '@napi-rs/wasm-runtime@1.0.3':
    dependencies:
      '@emnapi/core': 1.5.0
      '@emnapi/runtime': 1.4.5
      '@tybys/wasm-util': 0.10.0
    optional: true

  '@napi-rs/wasm-runtime@1.0.7':
    dependencies:
      '@emnapi/core': 1.5.0
      '@emnapi/runtime': 1.5.0
      '@tybys/wasm-util': 0.10.1
    optional: true

  '@node-rs/bcrypt-android-arm-eabi@1.10.7':
    optional: true

  '@node-rs/bcrypt-android-arm64@1.10.7':
    optional: true

  '@node-rs/bcrypt-darwin-arm64@1.10.7':
    optional: true

  '@node-rs/bcrypt-darwin-x64@1.10.7':
    optional: true

  '@node-rs/bcrypt-freebsd-x64@1.10.7':
    optional: true

  '@node-rs/bcrypt-linux-arm-gnueabihf@1.10.7':
    optional: true

  '@node-rs/bcrypt-linux-arm64-gnu@1.10.7':
    optional: true

  '@node-rs/bcrypt-linux-arm64-musl@1.10.7':
    optional: true

  '@node-rs/bcrypt-linux-x64-gnu@1.10.7':
    optional: true

  '@node-rs/bcrypt-linux-x64-musl@1.10.7':
    optional: true

  '@node-rs/bcrypt-wasm32-wasi@1.10.7':
    dependencies:
      '@napi-rs/wasm-runtime': 0.2.9
    optional: true

  '@node-rs/bcrypt-win32-arm64-msvc@1.10.7':
    optional: true

  '@node-rs/bcrypt-win32-ia32-msvc@1.10.7':
    optional: true

  '@node-rs/bcrypt-win32-x64-msvc@1.10.7':
    optional: true

  '@node-rs/bcrypt@1.10.7':
    optionalDependencies:
      '@node-rs/bcrypt-android-arm-eabi': 1.10.7
      '@node-rs/bcrypt-android-arm64': 1.10.7
      '@node-rs/bcrypt-darwin-arm64': 1.10.7
      '@node-rs/bcrypt-darwin-x64': 1.10.7
      '@node-rs/bcrypt-freebsd-x64': 1.10.7
      '@node-rs/bcrypt-linux-arm-gnueabihf': 1.10.7
      '@node-rs/bcrypt-linux-arm64-gnu': 1.10.7
      '@node-rs/bcrypt-linux-arm64-musl': 1.10.7
      '@node-rs/bcrypt-linux-x64-gnu': 1.10.7
      '@node-rs/bcrypt-linux-x64-musl': 1.10.7
      '@node-rs/bcrypt-wasm32-wasi': 1.10.7
      '@node-rs/bcrypt-win32-arm64-msvc': 1.10.7
      '@node-rs/bcrypt-win32-ia32-msvc': 1.10.7
      '@node-rs/bcrypt-win32-x64-msvc': 1.10.7

  '@nodelib/fs.scandir@2.1.5':
    dependencies:
      '@nodelib/fs.stat': 2.0.5
      run-parallel: 1.2.0

  '@nodelib/fs.stat@2.0.5': {}

  '@nodelib/fs.walk@1.2.8':
    dependencies:
      '@nodelib/fs.scandir': 2.1.5
      fastq: 1.19.0

  '@oxc-minify/binding-android-arm64@0.87.0':
    optional: true

  '@oxc-minify/binding-darwin-arm64@0.87.0':
    optional: true

  '@oxc-minify/binding-darwin-x64@0.87.0':
    optional: true

  '@oxc-minify/binding-freebsd-x64@0.87.0':
    optional: true

  '@oxc-minify/binding-linux-arm-gnueabihf@0.87.0':
    optional: true

  '@oxc-minify/binding-linux-arm-musleabihf@0.87.0':
    optional: true

  '@oxc-minify/binding-linux-arm64-gnu@0.87.0':
    optional: true

  '@oxc-minify/binding-linux-arm64-musl@0.87.0':
    optional: true

  '@oxc-minify/binding-linux-riscv64-gnu@0.87.0':
    optional: true

  '@oxc-minify/binding-linux-s390x-gnu@0.87.0':
    optional: true

  '@oxc-minify/binding-linux-x64-gnu@0.87.0':
    optional: true

  '@oxc-minify/binding-linux-x64-musl@0.87.0':
    optional: true

  '@oxc-minify/binding-wasm32-wasi@0.87.0':
    dependencies:
      '@napi-rs/wasm-runtime': 1.0.3
    optional: true

  '@oxc-minify/binding-win32-arm64-msvc@0.87.0':
    optional: true

  '@oxc-minify/binding-win32-x64-msvc@0.87.0':
    optional: true

  '@oxc-project/runtime@0.92.0': {}

  '@oxc-project/types@0.94.0': {}

  '@parcel/watcher-android-arm64@2.5.1':
    optional: true

  '@parcel/watcher-darwin-arm64@2.5.1':
    optional: true

  '@parcel/watcher-darwin-x64@2.5.1':
    optional: true

  '@parcel/watcher-freebsd-x64@2.5.1':
    optional: true

  '@parcel/watcher-linux-arm-glibc@2.5.1':
    optional: true

  '@parcel/watcher-linux-arm-musl@2.5.1':
    optional: true

  '@parcel/watcher-linux-arm64-glibc@2.5.1':
    optional: true

  '@parcel/watcher-linux-arm64-musl@2.5.1':
    optional: true

  '@parcel/watcher-linux-x64-glibc@2.5.1':
    optional: true

  '@parcel/watcher-linux-x64-musl@2.5.1':
    optional: true

  '@parcel/watcher-win32-arm64@2.5.1':
    optional: true

  '@parcel/watcher-win32-ia32@2.5.1':
    optional: true

  '@parcel/watcher-win32-x64@2.5.1':
    optional: true

  '@parcel/watcher@2.5.1':
    dependencies:
      detect-libc: 1.0.3
      is-glob: 4.0.3
      micromatch: 4.0.8
      node-addon-api: 7.1.1
    optionalDependencies:
      '@parcel/watcher-android-arm64': 2.5.1
      '@parcel/watcher-darwin-arm64': 2.5.1
      '@parcel/watcher-darwin-x64': 2.5.1
      '@parcel/watcher-freebsd-x64': 2.5.1
      '@parcel/watcher-linux-arm-glibc': 2.5.1
      '@parcel/watcher-linux-arm-musl': 2.5.1
      '@parcel/watcher-linux-arm64-glibc': 2.5.1
      '@parcel/watcher-linux-arm64-musl': 2.5.1
      '@parcel/watcher-linux-x64-glibc': 2.5.1
      '@parcel/watcher-linux-x64-musl': 2.5.1
      '@parcel/watcher-win32-arm64': 2.5.1
      '@parcel/watcher-win32-ia32': 2.5.1
      '@parcel/watcher-win32-x64': 2.5.1
    optional: true

  '@pkgjs/parseargs@0.11.0':
    optional: true

  '@polka/compression@1.0.0-next.25': {}

  '@polka/url@1.0.0-next.28': {}

  '@poppinss/colors@4.1.5':
    dependencies:
      kleur: 4.1.5

  '@poppinss/dumper@0.6.4':
    dependencies:
      '@poppinss/colors': 4.1.5
      '@sindresorhus/is': 7.0.2
      supports-color: 10.0.0

  '@poppinss/exception@1.2.2': {}

  '@publint/pack@0.1.2': {}

  '@quansync/fs@0.1.5':
    dependencies:
      quansync: 0.2.11

  '@rolldown/binding-android-arm64@1.0.0-beta.43':
    optional: true

  '@rolldown/binding-darwin-arm64@1.0.0-beta.43':
    optional: true

  '@rolldown/binding-darwin-x64@1.0.0-beta.43':
    optional: true

  '@rolldown/binding-freebsd-x64@1.0.0-beta.43':
    optional: true

  '@rolldown/binding-linux-arm-gnueabihf@1.0.0-beta.43':
    optional: true

  '@rolldown/binding-linux-arm64-gnu@1.0.0-beta.43':
    optional: true

  '@rolldown/binding-linux-arm64-musl@1.0.0-beta.43':
    optional: true

  '@rolldown/binding-linux-x64-gnu@1.0.0-beta.43':
    optional: true

  '@rolldown/binding-linux-x64-musl@1.0.0-beta.43':
    optional: true

  '@rolldown/binding-openharmony-arm64@1.0.0-beta.43':
    optional: true

  '@rolldown/binding-wasm32-wasi@1.0.0-beta.43':
    dependencies:
      '@napi-rs/wasm-runtime': 1.0.7
    optional: true

  '@rolldown/binding-win32-arm64-msvc@1.0.0-beta.43':
    optional: true

  '@rolldown/binding-win32-ia32-msvc@1.0.0-beta.43':
    optional: true

  '@rolldown/binding-win32-x64-msvc@1.0.0-beta.43':
    optional: true

  '@rolldown/pluginutils@1.0.0-beta.29': {}

  '@rolldown/pluginutils@1.0.0-beta.43': {}

  '@rollup/plugin-alias@5.1.1(rollup@4.43.0)':
    optionalDependencies:
      rollup: 4.43.0

  '@rollup/plugin-commonjs@28.0.8(rollup@4.43.0)':
    dependencies:
      '@rollup/pluginutils': 5.3.0(rollup@4.43.0)
      commondir: 1.0.1
      estree-walker: 2.0.2
      fdir: 6.5.0(picomatch@4.0.3)
      is-reference: 1.2.1
      magic-string: 0.30.19
      picomatch: 4.0.3
    optionalDependencies:
      rollup: 4.43.0

  '@rollup/plugin-dynamic-import-vars@2.1.4(rollup@4.43.0)':
    dependencies:
      '@rollup/pluginutils': 5.3.0(rollup@4.43.0)
      astring: 1.9.0
      estree-walker: 2.0.2
      magic-string: 0.30.19
      tinyglobby: 0.2.15
    optionalDependencies:
      rollup: 4.43.0

  '@rollup/pluginutils@5.3.0(rollup@4.43.0)':
    dependencies:
      '@types/estree': 1.0.8
      estree-walker: 2.0.2
      picomatch: 4.0.3
    optionalDependencies:
      rollup: 4.43.0

  '@rollup/rollup-android-arm-eabi@4.43.0':
    optional: true

  '@rollup/rollup-android-arm64@4.43.0':
    optional: true

  '@rollup/rollup-darwin-arm64@4.43.0':
    optional: true

  '@rollup/rollup-darwin-x64@4.43.0':
    optional: true

  '@rollup/rollup-freebsd-arm64@4.43.0':
    optional: true

  '@rollup/rollup-freebsd-x64@4.43.0':
    optional: true

  '@rollup/rollup-linux-arm-gnueabihf@4.43.0':
    optional: true

  '@rollup/rollup-linux-arm-musleabihf@4.43.0':
    optional: true

  '@rollup/rollup-linux-arm64-gnu@4.43.0':
    optional: true

  '@rollup/rollup-linux-arm64-musl@4.43.0':
    optional: true

  '@rollup/rollup-linux-loongarch64-gnu@4.43.0':
    optional: true

  '@rollup/rollup-linux-powerpc64le-gnu@4.43.0':
    optional: true

  '@rollup/rollup-linux-riscv64-gnu@4.43.0':
    optional: true

  '@rollup/rollup-linux-riscv64-musl@4.43.0':
    optional: true

  '@rollup/rollup-linux-s390x-gnu@4.43.0':
    optional: true

  '@rollup/rollup-linux-x64-gnu@4.43.0':
    optional: true

  '@rollup/rollup-linux-x64-musl@4.43.0':
    optional: true

  '@rollup/rollup-win32-arm64-msvc@4.43.0':
    optional: true

  '@rollup/rollup-win32-ia32-msvc@4.43.0':
    optional: true

  '@rollup/rollup-win32-x64-msvc@4.43.0':
    optional: true

  '@sec-ant/readable-stream@0.4.1': {}

  '@shikijs/core@3.13.0':
    dependencies:
      '@shikijs/types': 3.13.0
      '@shikijs/vscode-textmate': 10.0.2
      '@types/hast': 3.0.4
      hast-util-to-html: 9.0.5

  '@shikijs/core@3.9.2':
    dependencies:
      '@shikijs/types': 3.9.2
      '@shikijs/vscode-textmate': 10.0.2
      '@types/hast': 3.0.4
      hast-util-to-html: 9.0.5

  '@shikijs/engine-javascript@3.13.0':
    dependencies:
      '@shikijs/types': 3.13.0
      '@shikijs/vscode-textmate': 10.0.2
      oniguruma-to-es: 4.3.3

  '@shikijs/engine-oniguruma@3.13.0':
    dependencies:
      '@shikijs/types': 3.13.0
      '@shikijs/vscode-textmate': 10.0.2

  '@shikijs/langs@3.13.0':
    dependencies:
      '@shikijs/types': 3.13.0

  '@shikijs/themes@3.13.0':
    dependencies:
      '@shikijs/types': 3.13.0

  '@shikijs/transformers@3.9.2':
    dependencies:
      '@shikijs/core': 3.9.2
      '@shikijs/types': 3.9.2

  '@shikijs/twoslash@3.13.0(typescript@5.9.2)':
    dependencies:
      '@shikijs/core': 3.13.0
      '@shikijs/types': 3.13.0
      twoslash: 0.3.4(typescript@5.9.2)
      typescript: 5.9.2
    transitivePeerDependencies:
      - supports-color

  '@shikijs/types@3.13.0':
    dependencies:
      '@shikijs/vscode-textmate': 10.0.2
      '@types/hast': 3.0.4

  '@shikijs/types@3.9.2':
    dependencies:
      '@shikijs/vscode-textmate': 10.0.2
      '@types/hast': 3.0.4

  '@shikijs/vitepress-twoslash@3.13.0(typescript@5.9.2)':
    dependencies:
      '@shikijs/twoslash': 3.13.0(typescript@5.9.2)
      floating-vue: 5.2.2(vue@3.5.22(typescript@5.9.2))
      lz-string: 1.5.0
      magic-string: 0.30.19
      markdown-it: 14.1.0
      mdast-util-from-markdown: 2.0.2
      mdast-util-gfm: 3.1.0
      mdast-util-to-hast: 13.2.0
      ohash: 2.0.11
      shiki: 3.13.0
      twoslash: 0.3.4(typescript@5.9.2)
      twoslash-vue: 0.3.4(typescript@5.9.2)
      vue: 3.5.22(typescript@5.9.2)
    transitivePeerDependencies:
      - '@nuxt/kit'
      - supports-color
      - typescript

  '@shikijs/vscode-textmate@10.0.2': {}

  '@simple-libs/child-process-utils@1.0.1':
    dependencies:
      '@simple-libs/stream-utils': 1.1.0
      '@types/node': 22.18.11

  '@simple-libs/stream-utils@1.1.0':
    dependencies:
      '@types/node': 22.18.11

  '@sindresorhus/is@7.0.2': {}

  '@sindresorhus/merge-streams@4.0.0': {}

  '@speed-highlight/core@1.2.7': {}

  '@tailwindcss/node@4.1.14':
    dependencies:
      '@jridgewell/remapping': 2.3.5
      enhanced-resolve: 5.18.3
      jiti: 2.6.1
      lightningcss: 1.30.1
      magic-string: 0.30.19
      source-map-js: 1.2.1
      tailwindcss: 4.1.14

  '@tailwindcss/oxide-android-arm64@4.1.14':
    optional: true

  '@tailwindcss/oxide-darwin-arm64@4.1.14':
    optional: true

  '@tailwindcss/oxide-darwin-x64@4.1.14':
    optional: true

  '@tailwindcss/oxide-freebsd-x64@4.1.14':
    optional: true

  '@tailwindcss/oxide-linux-arm-gnueabihf@4.1.14':
    optional: true

  '@tailwindcss/oxide-linux-arm64-gnu@4.1.14':
    optional: true

  '@tailwindcss/oxide-linux-arm64-musl@4.1.14':
    optional: true

  '@tailwindcss/oxide-linux-x64-gnu@4.1.14':
    optional: true

  '@tailwindcss/oxide-linux-x64-musl@4.1.14':
    optional: true

  '@tailwindcss/oxide-wasm32-wasi@4.1.14':
    optional: true

  '@tailwindcss/oxide-win32-arm64-msvc@4.1.14':
    optional: true

  '@tailwindcss/oxide-win32-x64-msvc@4.1.14':
    optional: true

  '@tailwindcss/oxide@4.1.14':
    dependencies:
      detect-libc: 2.0.4
      tar: 7.5.1
    optionalDependencies:
      '@tailwindcss/oxide-android-arm64': 4.1.14
      '@tailwindcss/oxide-darwin-arm64': 4.1.14
      '@tailwindcss/oxide-darwin-x64': 4.1.14
      '@tailwindcss/oxide-freebsd-x64': 4.1.14
      '@tailwindcss/oxide-linux-arm-gnueabihf': 4.1.14
      '@tailwindcss/oxide-linux-arm64-gnu': 4.1.14
      '@tailwindcss/oxide-linux-arm64-musl': 4.1.14
      '@tailwindcss/oxide-linux-x64-gnu': 4.1.14
      '@tailwindcss/oxide-linux-x64-musl': 4.1.14
      '@tailwindcss/oxide-wasm32-wasi': 4.1.14
      '@tailwindcss/oxide-win32-arm64-msvc': 4.1.14
      '@tailwindcss/oxide-win32-x64-msvc': 4.1.14

  '@tailwindcss/postcss@4.1.14':
    dependencies:
      '@alloc/quick-lru': 5.2.0
      '@tailwindcss/node': 4.1.14
      '@tailwindcss/oxide': 4.1.14
      postcss: 8.5.6
      tailwindcss: 4.1.14

  '@tailwindcss/vite@4.1.14(vite@packages+vite)':
    dependencies:
      '@tailwindcss/node': 4.1.14
      '@tailwindcss/oxide': 4.1.14
      tailwindcss: 4.1.14
      vite: link:packages/vite

  '@tybys/wasm-util@0.10.0':
    dependencies:
      tslib: 2.8.1
    optional: true

  '@tybys/wasm-util@0.10.1':
    dependencies:
      tslib: 2.8.1
    optional: true

  '@tybys/wasm-util@0.9.0':
    dependencies:
      tslib: 2.8.1
    optional: true

  '@type-challenges/utils@0.1.1': {}

  '@types/babel__core@7.20.5':
    dependencies:
      '@babel/parser': 7.27.5
      '@babel/types': 7.27.7
      '@types/babel__generator': 7.6.8
      '@types/babel__template': 7.4.4
      '@types/babel__traverse': 7.20.6

  '@types/babel__generator@7.6.8':
    dependencies:
      '@babel/types': 7.27.7

  '@types/babel__preset-env@7.10.0': {}

  '@types/babel__template@7.4.4':
    dependencies:
      '@babel/parser': 7.28.4
      '@babel/types': 7.27.7

  '@types/babel__traverse@7.20.6':
    dependencies:
      '@babel/types': 7.27.7

  '@types/body-parser@1.19.5':
    dependencies:
      '@types/connect': 3.4.38
      '@types/node': 22.18.11

  '@types/chai@5.2.2':
    dependencies:
      '@types/deep-eql': 4.0.2

  '@types/connect@3.4.38':
    dependencies:
      '@types/node': 22.18.11

  '@types/convert-source-map@2.0.3': {}

  '@types/cross-spawn@6.0.6':
    dependencies:
      '@types/node': 22.18.11

  '@types/debug@4.1.12':
    dependencies:
      '@types/ms': 2.1.0

  '@types/deep-eql@4.0.2': {}

  '@types/escape-html@1.0.4': {}

  '@types/estree@1.0.6': {}

  '@types/estree@1.0.7': {}

  '@types/estree@1.0.8': {}

  '@types/etag@1.8.4':
    dependencies:
      '@types/node': 22.18.11

  '@types/express-serve-static-core@5.0.6':
    dependencies:
      '@types/node': 22.18.11
      '@types/qs': 6.9.18
      '@types/range-parser': 1.2.7
      '@types/send': 0.17.4

  '@types/express@5.0.3':
    dependencies:
      '@types/body-parser': 1.19.5
      '@types/express-serve-static-core': 5.0.6
      '@types/serve-static': 1.15.7

  '@types/hast@3.0.4':
    dependencies:
      '@types/unist': 3.0.3

  '@types/http-errors@2.0.4': {}

  '@types/json-schema@7.0.15': {}

  '@types/less@3.0.8': {}

  '@types/linkify-it@5.0.0': {}

  '@types/lodash@4.17.16': {}

  '@types/markdown-it@14.1.2':
    dependencies:
      '@types/linkify-it': 5.0.0
      '@types/mdurl': 2.0.0

  '@types/mdast@4.0.4':
    dependencies:
      '@types/unist': 3.0.3

  '@types/mdurl@2.0.0': {}

  '@types/mime@1.3.5': {}

  '@types/ms@2.1.0': {}

  '@types/node@22.18.11':
    dependencies:
      undici-types: 6.21.0

  '@types/normalize-package-data@2.4.4': {}

  '@types/picomatch@4.0.2': {}

  '@types/pnpapi@0.0.5': {}

  '@types/qs@6.9.18': {}

  '@types/range-parser@1.2.7': {}

  '@types/react-dom@19.2.2(@types/react@19.2.2)':
    dependencies:
      '@types/react': 19.2.2

  '@types/react@19.2.2':
    dependencies:
      csstype: 3.1.3

  '@types/send@0.17.4':
    dependencies:
      '@types/mime': 1.3.5
      '@types/node': 22.18.11

  '@types/serve-static@1.15.7':
    dependencies:
      '@types/http-errors': 2.0.4
      '@types/node': 22.18.11
      '@types/send': 0.17.4

  '@types/stylus@0.48.43':
    dependencies:
      '@types/node': 22.18.11

  '@types/unist@3.0.3': {}

  '@types/web-bluetooth@0.0.21': {}

  '@types/ws@8.18.1':
    dependencies:
      '@types/node': 22.18.11

  '@typescript-eslint/eslint-plugin@8.46.1(@typescript-eslint/parser@8.46.1(eslint@9.38.0(jiti@2.6.1))(typescript@5.9.2))(eslint@9.38.0(jiti@2.6.1))(typescript@5.9.2)':
    dependencies:
      '@eslint-community/regexpp': 4.12.1
      '@typescript-eslint/parser': 8.46.1(eslint@9.38.0(jiti@2.6.1))(typescript@5.9.2)
      '@typescript-eslint/scope-manager': 8.46.1
      '@typescript-eslint/type-utils': 8.46.1(eslint@9.38.0(jiti@2.6.1))(typescript@5.9.2)
      '@typescript-eslint/utils': 8.46.1(eslint@9.38.0(jiti@2.6.1))(typescript@5.9.2)
      '@typescript-eslint/visitor-keys': 8.46.1
      eslint: 9.38.0(jiti@2.6.1)
      graphemer: 1.4.0
      ignore: 7.0.4
      natural-compare: 1.4.0
      ts-api-utils: 2.1.0(typescript@5.9.2)
      typescript: 5.9.2
    transitivePeerDependencies:
      - supports-color

  '@typescript-eslint/parser@8.46.1(eslint@9.38.0(jiti@2.6.1))(typescript@5.9.2)':
    dependencies:
      '@typescript-eslint/scope-manager': 8.46.1
      '@typescript-eslint/types': 8.46.1
      '@typescript-eslint/typescript-estree': 8.46.1(typescript@5.9.2)
      '@typescript-eslint/visitor-keys': 8.46.1
      debug: 4.4.3
      eslint: 9.38.0(jiti@2.6.1)
      typescript: 5.9.2
    transitivePeerDependencies:
      - supports-color

  '@typescript-eslint/project-service@8.46.1(typescript@5.9.2)':
    dependencies:
      '@typescript-eslint/tsconfig-utils': 8.46.1(typescript@5.9.2)
      '@typescript-eslint/types': 8.46.1
      debug: 4.4.3
      typescript: 5.9.2
    transitivePeerDependencies:
      - supports-color

  '@typescript-eslint/scope-manager@8.46.1':
    dependencies:
      '@typescript-eslint/types': 8.46.1
      '@typescript-eslint/visitor-keys': 8.46.1

  '@typescript-eslint/tsconfig-utils@8.46.1(typescript@5.9.2)':
    dependencies:
      typescript: 5.9.2

  '@typescript-eslint/type-utils@8.46.1(eslint@9.38.0(jiti@2.6.1))(typescript@5.9.2)':
    dependencies:
      '@typescript-eslint/types': 8.46.1
      '@typescript-eslint/typescript-estree': 8.46.1(typescript@5.9.2)
      '@typescript-eslint/utils': 8.46.1(eslint@9.38.0(jiti@2.6.1))(typescript@5.9.2)
      debug: 4.4.3
      eslint: 9.38.0(jiti@2.6.1)
      ts-api-utils: 2.1.0(typescript@5.9.2)
      typescript: 5.9.2
    transitivePeerDependencies:
      - supports-color

  '@typescript-eslint/types@8.35.1': {}

  '@typescript-eslint/types@8.46.1': {}

  '@typescript-eslint/typescript-estree@8.46.1(typescript@5.9.2)':
    dependencies:
      '@typescript-eslint/project-service': 8.46.1(typescript@5.9.2)
      '@typescript-eslint/tsconfig-utils': 8.46.1(typescript@5.9.2)
      '@typescript-eslint/types': 8.46.1
      '@typescript-eslint/visitor-keys': 8.46.1
      debug: 4.4.3
      fast-glob: 3.3.3
      is-glob: 4.0.3
      minimatch: 9.0.5
      semver: 7.7.3
      ts-api-utils: 2.1.0(typescript@5.9.2)
      typescript: 5.9.2
    transitivePeerDependencies:
      - supports-color

  '@typescript-eslint/utils@8.46.1(eslint@9.38.0(jiti@2.6.1))(typescript@5.9.2)':
    dependencies:
<<<<<<< HEAD
      '@eslint-community/eslint-utils': 4.9.0(eslint@9.37.0(jiti@2.6.1))
=======
      '@eslint-community/eslint-utils': 4.8.0(eslint@9.38.0(jiti@2.6.1))
>>>>>>> 8b69c9e3
      '@typescript-eslint/scope-manager': 8.46.1
      '@typescript-eslint/types': 8.46.1
      '@typescript-eslint/typescript-estree': 8.46.1(typescript@5.9.2)
      eslint: 9.38.0(jiti@2.6.1)
      typescript: 5.9.2
    transitivePeerDependencies:
      - supports-color

  '@typescript-eslint/visitor-keys@8.46.1':
    dependencies:
      '@typescript-eslint/types': 8.46.1
      eslint-visitor-keys: 4.2.1

  '@typescript/vfs@1.6.1(typescript@5.9.2)':
    dependencies:
      debug: 4.4.3
      typescript: 5.9.2
    transitivePeerDependencies:
      - supports-color

  '@ungap/structured-clone@1.3.0': {}

  '@unrs/resolver-binding-android-arm-eabi@1.9.2':
    optional: true

  '@unrs/resolver-binding-android-arm64@1.9.2':
    optional: true

  '@unrs/resolver-binding-darwin-arm64@1.9.2':
    optional: true

  '@unrs/resolver-binding-darwin-x64@1.9.2':
    optional: true

  '@unrs/resolver-binding-freebsd-x64@1.9.2':
    optional: true

  '@unrs/resolver-binding-linux-arm-gnueabihf@1.9.2':
    optional: true

  '@unrs/resolver-binding-linux-arm-musleabihf@1.9.2':
    optional: true

  '@unrs/resolver-binding-linux-arm64-gnu@1.9.2':
    optional: true

  '@unrs/resolver-binding-linux-arm64-musl@1.9.2':
    optional: true

  '@unrs/resolver-binding-linux-ppc64-gnu@1.9.2':
    optional: true

  '@unrs/resolver-binding-linux-riscv64-gnu@1.9.2':
    optional: true

  '@unrs/resolver-binding-linux-riscv64-musl@1.9.2':
    optional: true

  '@unrs/resolver-binding-linux-s390x-gnu@1.9.2':
    optional: true

  '@unrs/resolver-binding-linux-x64-gnu@1.9.2':
    optional: true

  '@unrs/resolver-binding-linux-x64-musl@1.9.2':
    optional: true

  '@unrs/resolver-binding-wasm32-wasi@1.9.2':
    dependencies:
      '@napi-rs/wasm-runtime': 0.2.11
    optional: true

  '@unrs/resolver-binding-win32-arm64-msvc@1.9.2':
    optional: true

  '@unrs/resolver-binding-win32-ia32-msvc@1.9.2':
    optional: true

  '@unrs/resolver-binding-win32-x64-msvc@1.9.2':
    optional: true

  '@vitejs/longfilename-aaaaaaaaaaaaaaaaaaaaaaaaaaaaaaaaaaaaaaaaaaaaaaaaaaaaaaaaaaaaaaaaaaaaaaaaaaaaaaaaaaaaaaaaaaaaaaaaaaaaaaaaaaaaaaaaaaaaaaaaaaaaaaaaaaaaaaaaaaaaaaaaaaaaaaaaaaaaaaaaaaaaaaaaaaaaaaaaaaaaaaaaaaaa@file:playground/optimize-deps/longfilename': {}

  '@vitejs/plugin-legacy@https://pkg.pr.new/vitejs/rolldown-vite/@vitejs/plugin-legacy@a2594ec(terser@5.44.0)(vite@packages+vite)':
    dependencies:
      '@babel/core': 7.28.4
      '@babel/plugin-transform-dynamic-import': 7.27.1(@babel/core@7.28.4)
      '@babel/plugin-transform-modules-systemjs': 7.27.1(@babel/core@7.28.4)
      '@babel/preset-env': 7.28.3(@babel/core@7.28.4)
      babel-plugin-polyfill-corejs3: 0.13.0(@babel/core@7.28.4)
      babel-plugin-polyfill-regenerator: 0.6.5(@babel/core@7.28.4)
      browserslist: 4.26.3
      browserslist-to-esbuild: 2.1.1(browserslist@4.26.3)
      core-js: 3.46.0
      magic-string: 0.30.19
      regenerator-runtime: 0.14.1
      systemjs: 6.15.1
      terser: 5.44.0
      vite: link:packages/vite
    transitivePeerDependencies:
      - supports-color

  '@vitejs/plugin-vue@6.0.1(vite@packages+vite)(vue@3.5.22(typescript@5.9.2))':
    dependencies:
      '@rolldown/pluginutils': 1.0.0-beta.29
      vite: link:packages/vite
      vue: 3.5.22(typescript@5.9.2)

  '@vitejs/release-scripts@1.6.0(conventional-commits-filter@5.0.0)':
    dependencies:
      conventional-changelog: 7.1.0(conventional-commits-filter@5.0.0)
      conventional-changelog-conventionalcommits: 9.0.0
      execa: 8.0.1
      mri: 1.2.0
      picocolors: 1.1.1
      prompts: 2.4.2
      publint: 0.3.12
      semver: 7.7.3
    transitivePeerDependencies:
      - conventional-commits-filter

  '@vitejs/require@file:playground/json/dep-json-require': {}

  '@vitejs/test-added-in-entries@file:playground/optimize-deps/added-in-entries': {}

  '@vitejs/test-alias-original@file:playground/ssr-alias/alias-original': {}

  '@vitejs/test-aliased-module@file:playground/alias/dir/module': {}

  '@vitejs/test-browser-exports@file:playground/ssr-webworker/browser-exports': {}

  '@vitejs/test-commonjs-dep@file:playground/define/commonjs-dep': {}

  '@vitejs/test-css-js-dep@file:playground/css/css-js-dep': {}

  '@vitejs/test-css-lib@file:playground/ssr-deps/css-lib': {}

  '@vitejs/test-css-proxy-dep-nested@file:playground/css/css-proxy-dep-nested': {}

  '@vitejs/test-css-proxy-dep@file:playground/css/css-proxy-dep':
    dependencies:
      '@vitejs/test-css-proxy-dep-nested': file:playground/css/css-proxy-dep-nested

  '@vitejs/test-deep-import@file:playground/ssr-resolve/deep-import': {}

  '@vitejs/test-define-properties-exports@file:playground/ssr-deps/define-properties-exports': {}

  '@vitejs/test-define-property-exports@file:playground/ssr-deps/define-property-exports': {}

  '@vitejs/test-dep-a@file:playground/preload/dep-a': {}

  '@vitejs/test-dep-alias-using-absolute-path@file:playground/optimize-deps/dep-alias-using-absolute-path':
    dependencies:
      lodash: 4.17.21

  '@vitejs/test-dep-cjs-browser-field-bare@file:playground/optimize-deps/dep-cjs-browser-field-bare': {}

  '@vitejs/test-dep-cjs-compiled-from-cjs@file:playground/optimize-deps/dep-cjs-compiled-from-cjs': {}

  '@vitejs/test-dep-cjs-compiled-from-esm@file:playground/optimize-deps/dep-cjs-compiled-from-esm': {}

  '@vitejs/test-dep-cjs-external-package-omit-js-suffix@file:playground/optimize-deps/dep-cjs-external-package-omit-js-suffix': {}

  '@vitejs/test-dep-cjs-with-assets@file:playground/optimize-deps/dep-cjs-with-assets': {}

  '@vitejs/test-dep-cjs-with-external-deps@file:playground/optimize-deps/dep-cjs-with-external-deps':
    dependencies:
      '@vitejs/test-dep-esm-external': file:playground/optimize-deps/dep-esm-external
      stream: '@vitejs/test-dep-esm-dummy-node-builtin@file:playground/optimize-deps/dep-esm-dummy-node-builtin'

  '@vitejs/test-dep-conditions@file:packages/vite/src/node/__tests__/fixtures/test-dep-conditions': {}

  '@vitejs/test-dep-css-require@file:playground/optimize-deps/dep-css-require': {}

  '@vitejs/test-dep-esbuild-plugin-transform@file:playground/optimize-deps/dep-esbuild-plugin-transform': {}

  '@vitejs/test-dep-esm-dummy-node-builtin@file:playground/optimize-deps/dep-esm-dummy-node-builtin': {}

  '@vitejs/test-dep-esm-external@file:playground/optimize-deps/dep-esm-external': {}

  '@vitejs/test-dep-including-a@file:playground/preload/dep-including-a':
    dependencies:
      '@vitejs/test-dep-a': file:playground/preload/dep-a

  '@vitejs/test-dep-incompatible@file:playground/optimize-deps/dep-incompatible': {}

  '@vitejs/test-dep-no-discovery@file:playground/optimize-deps-no-discovery/dep-no-discovery': {}

  '@vitejs/test-dep-node-env@file:playground/optimize-deps/dep-node-env': {}

  '@vitejs/test-dep-non-optimized@file:playground/optimize-deps/dep-non-optimized': {}

  '@vitejs/test-dep-not-js@file:playground/optimize-deps/dep-not-js': {}

  '@vitejs/test-dep-optimize-exports-with-glob@file:playground/optimize-deps/dep-optimize-exports-with-glob': {}

  '@vitejs/test-dep-optimize-exports-with-root-glob@file:playground/optimize-deps/dep-optimize-exports-with-root-glob': {}

  '@vitejs/test-dep-optimize-with-glob@file:playground/optimize-deps/dep-optimize-with-glob': {}

  '@vitejs/test-dep-relative-to-main@file:playground/optimize-deps/dep-relative-to-main': {}

  '@vitejs/test-dep-self-reference-url-worker@file:playground/worker/dep-self-reference-url-worker': {}

  '@vitejs/test-dep-source-map-no-sources@file:playground/optimize-deps/dep-source-map-no-sources': {}

  '@vitejs/test-dep-that-imports@file:playground/external/dep-that-imports(typescript@5.9.2)':
    dependencies:
      slash3: slash@3.0.0
      slash5: slash@5.1.0
      vue: 3.5.22(typescript@5.9.2)
    transitivePeerDependencies:
      - typescript

  '@vitejs/test-dep-that-requires@file:playground/external/dep-that-requires(typescript@5.9.2)':
    dependencies:
      slash3: slash@3.0.0
      slash5: slash@5.1.0
      vue: 3.5.22(typescript@5.9.2)
    transitivePeerDependencies:
      - typescript

  '@vitejs/test-dep-to-optimize@file:playground/worker/dep-to-optimize': {}

  '@vitejs/test-dep-with-asset-ext1.pdf@file:playground/optimize-deps/dep-with-asset-ext/dep1': {}

  '@vitejs/test-dep-with-asset-ext2.pdf@file:playground/optimize-deps/dep-with-asset-ext/dep2':
    dependencies:
      '@vitejs/test-dep-with-asset-ext1.pdf': file:playground/optimize-deps/dep-with-asset-ext/dep1

  '@vitejs/test-dep-with-builtin-module-cjs@file:playground/optimize-deps/dep-with-builtin-module-cjs': {}

  '@vitejs/test-dep-with-builtin-module-esm@file:playground/optimize-deps/dep-with-builtin-module-esm': {}

  '@vitejs/test-dep-with-dynamic-import@file:playground/optimize-deps/dep-with-dynamic-import': {}

  '@vitejs/test-dep-with-optional-peer-dep-cjs@file:playground/optimize-deps/dep-with-optional-peer-dep-cjs': {}

  '@vitejs/test-dep-with-optional-peer-dep-submodule@file:playground/optimize-deps/dep-with-optional-peer-dep-submodule': {}

  '@vitejs/test-dep-with-optional-peer-dep@file:playground/optimize-deps/dep-with-optional-peer-dep': {}

  '@vitejs/test-entries@file:playground/ssr-resolve/entries': {}

  '@vitejs/test-external-cjs@file:playground/ssr-noexternal/external-cjs': {}

  '@vitejs/test-external-entry@file:playground/ssr-deps/external-entry': {}

  '@vitejs/test-external-using-external-entry@file:playground/ssr-deps/external-using-external-entry':
    dependencies:
      external-entry: '@vitejs/test-external-entry@file:playground/ssr-deps/external-entry'

  '@vitejs/test-forwarded-export@file:playground/ssr-deps/forwarded-export':
    dependencies:
      object-assigned-exports: '@vitejs/test-object-assigned-exports@file:playground/ssr-deps/object-assigned-exports'

  '@vitejs/test-import-assertion-dep@file:playground/import-assertion/import-assertion-dep': {}

  '@vitejs/test-import-builtin@file:playground/ssr-deps/import-builtin-cjs': {}

  '@vitejs/test-import-meta-glob-pkg@file:playground/glob-import/import-meta-glob-pkg': {}

  '@vitejs/test-importee-pkg@file:playground/js-sourcemap/importee-pkg': {}

  '@vitejs/test-json-module@file:playground/json/json-module': {}

  '@vitejs/test-minify@file:playground/minify/dir/module': {}

  '@vitejs/test-missing-dep@file:playground/optimize-missing-deps/missing-dep':
    dependencies:
      '@vitejs/test-multi-entry-dep': file:playground/optimize-missing-deps/multi-entry-dep

  '@vitejs/test-module-condition@file:playground/ssr-deps/module-condition': {}

  '@vitejs/test-module-sync@file:playground/ssr-resolve/pkg-module-sync': {}

  '@vitejs/test-multi-entry-dep@file:playground/optimize-missing-deps/multi-entry-dep': {}

  '@vitejs/test-nested-exclude@file:playground/optimize-deps/nested-exclude':
    dependencies:
      '@vitejs/test-nested-include': file:playground/optimize-deps/nested-include

  '@vitejs/test-nested-exclude@file:playground/ssr-deps/nested-exclude':
    dependencies:
      '@vitejs/test-nested-include': file:playground/ssr-deps/nested-include

  '@vitejs/test-nested-external-cjs@file:playground/ssr-deps/nested-external-cjs': {}

  '@vitejs/test-nested-external@file:playground/ssr-deps/nested-external': {}

  '@vitejs/test-nested-include@file:playground/optimize-deps/nested-include': {}

  '@vitejs/test-nested-include@file:playground/ssr-deps/nested-include': {}

  '@vitejs/test-no-external-cjs@file:playground/ssr-deps/no-external-cjs': {}

  '@vitejs/test-no-external-css@file:playground/ssr-deps/no-external-css': {}

  '@vitejs/test-object-assigned-exports@file:playground/ssr-deps/object-assigned-exports': {}

  '@vitejs/test-only-object-assigned-exports@file:playground/ssr-deps/only-object-assigned-exports': {}

  '@vitejs/test-optimized-with-nested-external@file:playground/ssr-deps/optimized-with-nested-external':
    dependencies:
      nested-external: '@vitejs/test-nested-external@file:playground/ssr-deps/nested-external'

  '@vitejs/test-pkg-exports@file:playground/ssr-deps/pkg-exports': {}

  '@vitejs/test-pkg@file:playground/dynamic-import/pkg': {}

  '@vitejs/test-primitive-export@file:playground/ssr-deps/primitive-export': {}

  '@vitejs/test-read-file-content@file:playground/ssr-deps/read-file-content': {}

  '@vitejs/test-require-absolute@file:playground/ssr-deps/require-absolute': {}

  '@vitejs/test-require-external-cjs@file:playground/ssr-noexternal/require-external-cjs':
    dependencies:
      '@vitejs/test-external-cjs': file:playground/ssr-noexternal/external-cjs

  '@vitejs/test-resolve-pkg-exports@file:playground/ssr-resolve/pkg-exports': {}

  '@vitejs/test-scss-proxy-dep-nested@file:playground/css/scss-proxy-dep-nested': {}

  '@vitejs/test-scss-proxy-dep@file:playground/css/scss-proxy-dep':
    dependencies:
      '@vitejs/test-scss-proxy-dep-nested': file:playground/css/scss-proxy-dep-nested

  '@vitejs/test-ssr-conditions-external@file:playground/ssr-conditions/external': {}

  '@vitejs/test-ssr-conditions-no-external@file:playground/ssr-conditions/no-external': {}

  '@vitejs/test-ts-transpiled-exports@file:playground/ssr-deps/ts-transpiled-exports': {}

  '@vitejs/test-worker-dep-cjs@file:playground/worker/dep-cjs': {}

  '@vitejs/test-worker-exports@file:playground/ssr-webworker/worker-exports': {}

  '@vitest/expect@3.2.4':
    dependencies:
      '@types/chai': 5.2.2
      '@vitest/spy': 3.2.4
      '@vitest/utils': 3.2.4
      chai: 5.2.0
      tinyrainbow: 2.0.0

  '@vitest/mocker@3.2.4(vite@packages+vite)':
    dependencies:
      '@vitest/spy': 3.2.4
      estree-walker: 3.0.3
      magic-string: 0.30.19
    optionalDependencies:
      vite: link:packages/vite

  '@vitest/pretty-format@3.2.4':
    dependencies:
      tinyrainbow: 2.0.0

  '@vitest/runner@3.2.4':
    dependencies:
      '@vitest/utils': 3.2.4
      pathe: 2.0.3
      strip-literal: 3.1.0

  '@vitest/snapshot@3.2.4':
    dependencies:
      '@vitest/pretty-format': 3.2.4
      magic-string: 0.30.19
      pathe: 2.0.3

  '@vitest/spy@3.2.4':
    dependencies:
      tinyspy: 4.0.3

  '@vitest/utils@3.2.4':
    dependencies:
      '@vitest/pretty-format': 3.2.4
      loupe: 3.1.4
      tinyrainbow: 2.0.0

  '@volar/language-core@2.4.23':
    dependencies:
      '@volar/source-map': 2.4.23

  '@volar/source-map@2.4.23': {}

  '@volar/typescript@2.4.23':
    dependencies:
      '@volar/language-core': 2.4.23
      path-browserify: 1.0.1
      vscode-uri: 3.1.0

  '@vue/compiler-core@3.4.38':
    dependencies:
      '@babel/parser': 7.28.4
      '@vue/shared': 3.4.38
      entities: 4.5.0
      estree-walker: 2.0.2
      source-map-js: 1.2.1

  '@vue/compiler-core@3.5.22':
    dependencies:
      '@babel/parser': 7.28.4
      '@vue/shared': 3.5.22
      entities: 4.5.0
      estree-walker: 2.0.2
      source-map-js: 1.2.1

  '@vue/compiler-dom@3.4.38':
    dependencies:
      '@vue/compiler-core': 3.4.38
      '@vue/shared': 3.4.38

  '@vue/compiler-dom@3.5.22':
    dependencies:
      '@vue/compiler-core': 3.5.22
      '@vue/shared': 3.5.22

  '@vue/compiler-sfc@3.4.38':
    dependencies:
      '@babel/parser': 7.28.4
      '@vue/compiler-core': 3.4.38
      '@vue/compiler-dom': 3.4.38
      '@vue/compiler-ssr': 3.4.38
      '@vue/shared': 3.4.38
      estree-walker: 2.0.2
      magic-string: 0.30.19
      postcss: 8.5.6
      source-map-js: 1.2.1

  '@vue/compiler-sfc@3.5.22':
    dependencies:
      '@babel/parser': 7.28.4
      '@vue/compiler-core': 3.5.22
      '@vue/compiler-dom': 3.5.22
      '@vue/compiler-ssr': 3.5.22
      '@vue/shared': 3.5.22
      estree-walker: 2.0.2
      magic-string: 0.30.19
      postcss: 8.5.6
      source-map-js: 1.2.1

  '@vue/compiler-ssr@3.4.38':
    dependencies:
      '@vue/compiler-dom': 3.4.38
      '@vue/shared': 3.4.38

  '@vue/compiler-ssr@3.5.22':
    dependencies:
      '@vue/compiler-dom': 3.5.22
      '@vue/shared': 3.5.22

  '@vue/devtools-api@6.6.4': {}

  '@vue/devtools-api@8.0.0':
    dependencies:
      '@vue/devtools-kit': 8.0.0

  '@vue/devtools-kit@8.0.0':
    dependencies:
      '@vue/devtools-shared': 8.0.0
      birpc: 2.6.1
      hookable: 5.5.3
      mitt: 3.0.1
      perfect-debounce: 1.0.0
      speakingurl: 14.0.1
      superjson: 2.2.2

  '@vue/devtools-shared@8.0.0':
    dependencies:
      rfdc: 1.4.1

  '@vue/language-core@3.1.1(typescript@5.9.2)':
    dependencies:
      '@volar/language-core': 2.4.23
      '@vue/compiler-dom': 3.5.22
      '@vue/shared': 3.5.22
      alien-signals: 3.0.0
      muggle-string: 0.4.1
      path-browserify: 1.0.1
      picomatch: 4.0.3
    optionalDependencies:
      typescript: 5.9.2

  '@vue/reactivity@3.4.38':
    dependencies:
      '@vue/shared': 3.4.38

  '@vue/reactivity@3.5.22':
    dependencies:
      '@vue/shared': 3.5.22

  '@vue/runtime-core@3.4.38':
    dependencies:
      '@vue/reactivity': 3.4.38
      '@vue/shared': 3.4.38

  '@vue/runtime-core@3.5.22':
    dependencies:
      '@vue/reactivity': 3.5.22
      '@vue/shared': 3.5.22

  '@vue/runtime-dom@3.4.38':
    dependencies:
      '@vue/reactivity': 3.4.38
      '@vue/runtime-core': 3.4.38
      '@vue/shared': 3.4.38
      csstype: 3.1.3

  '@vue/runtime-dom@3.5.22':
    dependencies:
      '@vue/reactivity': 3.5.22
      '@vue/runtime-core': 3.5.22
      '@vue/shared': 3.5.22
      csstype: 3.1.3

  '@vue/server-renderer@3.4.38(vue@3.5.22(typescript@5.9.2))':
    dependencies:
      '@vue/compiler-ssr': 3.4.38
      '@vue/shared': 3.4.38
      vue: 3.5.22(typescript@5.9.2)

  '@vue/server-renderer@3.5.22(vue@3.5.22(typescript@5.9.2))':
    dependencies:
      '@vue/compiler-ssr': 3.5.22
      '@vue/shared': 3.5.22
      vue: 3.5.22(typescript@5.9.2)

  '@vue/shared@3.4.38': {}

  '@vue/shared@3.5.21': {}

  '@vue/shared@3.5.22': {}

  '@vueuse/core@13.6.0(vue@3.5.22(typescript@5.9.2))':
    dependencies:
      '@types/web-bluetooth': 0.0.21
      '@vueuse/metadata': 13.6.0
      '@vueuse/shared': 13.6.0(vue@3.5.22(typescript@5.9.2))
      vue: 3.5.22(typescript@5.9.2)

  '@vueuse/integrations@13.6.0(axios@1.12.2)(focus-trap@7.6.5)(vue@3.5.22(typescript@5.9.2))':
    dependencies:
      '@vueuse/core': 13.6.0(vue@3.5.22(typescript@5.9.2))
      '@vueuse/shared': 13.6.0(vue@3.5.22(typescript@5.9.2))
      vue: 3.5.22(typescript@5.9.2)
    optionalDependencies:
      axios: 1.12.2
      focus-trap: 7.6.5

  '@vueuse/metadata@13.6.0': {}

  '@vueuse/shared@13.6.0(vue@3.5.22(typescript@5.9.2))':
    dependencies:
      vue: 3.5.22(typescript@5.9.2)

  accepts@2.0.0:
    dependencies:
      mime-types: 3.0.0
      negotiator: 1.0.0

  acorn-jsx@5.3.2(acorn@8.15.0):
    dependencies:
      acorn: 8.15.0

  acorn-walk@8.3.2: {}

  acorn@7.4.1: {}

  acorn@8.14.0: {}

  acorn@8.15.0: {}

  ajv@6.12.6:
    dependencies:
      fast-deep-equal: 3.1.3
      fast-json-stable-stringify: 2.1.0
      json-schema-traverse: 0.4.1
      uri-js: 4.4.1

  alien-signals@3.0.0: {}

  ansi-escapes@7.0.0:
    dependencies:
      environment: 1.1.0

  ansi-regex@5.0.1: {}

  ansi-regex@6.1.0: {}

  ansi-styles@4.3.0:
    dependencies:
      color-convert: 2.0.1

  ansi-styles@6.2.1: {}

  ansis@4.2.0: {}

  any-promise@1.3.0: {}

  anymatch@3.1.3:
    dependencies:
      normalize-path: 3.0.0
      picomatch: 2.3.1

  arg@5.0.2: {}

  argparse@1.0.10:
    dependencies:
      sprintf-js: 1.0.3

  argparse@2.0.1: {}

  array-find-index@1.0.2: {}

  array-ify@1.0.0: {}

  artichokie@0.4.2: {}

  asap@2.0.6: {}

  assert-never@1.4.0: {}

  assertion-error@2.0.1: {}

  ast-kit@2.1.2:
    dependencies:
      '@babel/parser': 7.28.4
      pathe: 2.0.3

  astring@1.9.0: {}

  asynckit@0.4.0: {}

  autoprefixer@10.4.21(postcss@8.5.6):
    dependencies:
      browserslist: 4.26.3
      caniuse-lite: 1.0.30001703
      fraction.js: 4.3.7
      normalize-range: 0.1.2
      picocolors: 1.1.1
      postcss: 8.5.6
      postcss-value-parser: 4.2.0

  axios@1.12.2:
    dependencies:
      follow-redirects: 1.15.9(debug@4.4.3)
      form-data: 4.0.4
      proxy-from-env: 1.1.0
    transitivePeerDependencies:
      - debug

  babel-plugin-polyfill-corejs2@0.4.14(@babel/core@7.28.4):
    dependencies:
      '@babel/compat-data': 7.28.0
      '@babel/core': 7.28.4
      '@babel/helper-define-polyfill-provider': 0.6.5(@babel/core@7.28.4)
      semver: 6.3.1
    transitivePeerDependencies:
      - supports-color

  babel-plugin-polyfill-corejs3@0.13.0(@babel/core@7.28.4):
    dependencies:
      '@babel/core': 7.28.4
      '@babel/helper-define-polyfill-provider': 0.6.5(@babel/core@7.28.4)
      core-js-compat: 3.43.0
    transitivePeerDependencies:
      - supports-color

  babel-plugin-polyfill-regenerator@0.6.5(@babel/core@7.28.4):
    dependencies:
      '@babel/core': 7.28.4
      '@babel/helper-define-polyfill-provider': 0.6.5(@babel/core@7.28.4)
    transitivePeerDependencies:
      - supports-color

  babel-walk@3.0.0-canary-5:
    dependencies:
      '@babel/types': 7.28.2

  bail@2.0.2: {}

  balanced-match@1.0.2: {}

  baseline-browser-mapping@2.8.18: {}

  bignumber.js@9.3.1: {}

  binary-extensions@2.3.0: {}

  birpc@0.2.19: {}

  birpc@2.6.1: {}

  body-parser@2.2.0:
    dependencies:
      bytes: 3.1.2
      content-type: 1.0.5
      debug: 4.4.3
      http-errors: 2.0.0
      iconv-lite: 0.6.3
      on-finished: 2.4.1
      qs: 6.14.0
      raw-body: 3.0.0
      type-is: 2.0.1
    transitivePeerDependencies:
      - supports-color

  brace-expansion@1.1.12:
    dependencies:
      balanced-match: 1.0.2
      concat-map: 0.0.1

  brace-expansion@2.0.2:
    dependencies:
      balanced-match: 1.0.2

  braces@3.0.3:
    dependencies:
      fill-range: 7.1.1

  browserslist-to-esbuild@2.1.1(browserslist@4.26.3):
    dependencies:
      browserslist: 4.26.3
      meow: 13.2.0

  browserslist@4.26.3:
    dependencies:
<<<<<<< HEAD
      baseline-browser-mapping: 2.8.16
      caniuse-lite: 1.0.30001750
      electron-to-chromium: 1.5.235
=======
      baseline-browser-mapping: 2.8.18
      caniuse-lite: 1.0.30001748
      electron-to-chromium: 1.5.230
>>>>>>> 8b69c9e3
      node-releases: 2.0.21
      update-browserslist-db: 1.1.3(browserslist@4.26.3)

  buffer-builder@0.2.0: {}

  buffer-from@1.1.2: {}

  bundle-name@4.1.0:
    dependencies:
      run-applescript: 7.0.0

  bytes@3.1.2: {}

  cac@6.7.14: {}

  cacheable@2.0.3:
    dependencies:
      '@cacheable/memoize': 2.0.3
      '@cacheable/memory': 2.0.3
      '@cacheable/utils': 2.0.3
      hookified: 1.12.1
      keyv: 5.5.3

  call-bind-apply-helpers@1.0.2:
    dependencies:
      es-errors: 1.3.0
      function-bind: 1.1.2

  call-bound@1.0.3:
    dependencies:
      call-bind-apply-helpers: 1.0.2
      get-intrinsic: 1.2.7

  callsites@3.1.0: {}

  camelcase-css@2.0.1: {}

  caniuse-lite@1.0.30001703: {}

  caniuse-lite@1.0.30001750: {}

  ccount@2.0.1: {}

  chai@5.2.0:
    dependencies:
      assertion-error: 2.0.1
      check-error: 2.1.1
      deep-eql: 5.0.2
      loupe: 3.1.3
      pathval: 2.0.0

  chalk@4.1.2:
    dependencies:
      ansi-styles: 4.3.0
      supports-color: 7.2.0

  character-entities-html4@2.1.0: {}

  character-entities-legacy@3.0.0: {}

  character-entities@2.0.2: {}

  character-parser@2.2.0:
    dependencies:
      is-regex: 1.2.1

  check-error@2.1.1: {}

  chokidar@3.6.0(patch_hash=8a4f9e2b397e6034b91a0508faae3cecb97f222313faa129d7cb0eb71e9d0e84):
    dependencies:
      anymatch: 3.1.3
      braces: 3.0.3
      glob-parent: 5.1.2
      is-binary-path: 2.1.0
      is-glob: 4.0.3
      normalize-path: 3.0.0
      readdirp: 3.6.0
    optionalDependencies:
      fsevents: 2.3.3

  chokidar@4.0.3:
    dependencies:
      readdirp: 4.1.2

  chownr@3.0.0: {}

  cli-cursor@5.0.0:
    dependencies:
      restore-cursor: 5.1.0

  cli-truncate@5.1.0:
    dependencies:
      slice-ansi: 7.1.0
      string-width: 8.1.0

  clipboard@2.0.11:
    dependencies:
      good-listener: 1.2.2
      select: 1.1.2
      tiny-emitter: 2.1.0

  cliui@8.0.1:
    dependencies:
      string-width: 4.2.3
      strip-ansi: 6.0.1
      wrap-ansi: 7.0.0

  color-convert@2.0.1:
    dependencies:
      color-name: 1.1.4

  color-name@1.1.4: {}

  color-string@1.9.1:
    dependencies:
      color-name: 1.1.4
      simple-swizzle: 0.2.2

  color@4.2.3:
    dependencies:
      color-convert: 2.0.1
      color-string: 1.9.1

  colorette@2.0.20: {}

  colorjs.io@0.5.2: {}

  combined-stream@1.0.8:
    dependencies:
      delayed-stream: 1.0.0

  comma-separated-tokens@2.0.3: {}

  commander@14.0.1: {}

  commander@2.20.3: {}

  commander@4.1.1: {}

  comment-parser@1.4.1: {}

  commenting@1.1.0: {}

  commondir@1.0.1: {}

  compare-func@2.0.0:
    dependencies:
      array-ify: 1.0.0
      dot-prop: 5.3.0

  concat-map@0.0.1: {}

  confbox@0.1.8: {}

  confbox@0.2.2: {}

  connect@3.7.0:
    dependencies:
      debug: 2.6.9
      finalhandler: 1.1.2
      parseurl: 1.3.3
      utils-merge: 1.0.1
    transitivePeerDependencies:
      - supports-color

  constantinople@4.0.1:
    dependencies:
      '@babel/parser': 7.28.4
      '@babel/types': 7.27.6

  content-disposition@1.0.0:
    dependencies:
      safe-buffer: 5.2.1

  content-type@1.0.5: {}

  conventional-changelog-conventionalcommits@9.0.0:
    dependencies:
      compare-func: 2.0.0

  conventional-changelog-preset-loader@5.0.0: {}

  conventional-changelog-writer@8.1.0:
    dependencies:
      conventional-commits-filter: 5.0.0
      handlebars: 4.7.8
      meow: 13.2.0
      semver: 7.7.3

  conventional-changelog@7.1.0(conventional-commits-filter@5.0.0):
    dependencies:
      '@conventional-changelog/git-client': 2.5.1(conventional-commits-filter@5.0.0)(conventional-commits-parser@6.1.0)
      '@types/normalize-package-data': 2.4.4
      conventional-changelog-preset-loader: 5.0.0
      conventional-changelog-writer: 8.1.0
      conventional-commits-parser: 6.1.0
      fd-package-json: 1.2.0
      meow: 13.2.0
      normalize-package-data: 7.0.0
    transitivePeerDependencies:
      - conventional-commits-filter

  conventional-commits-filter@5.0.0: {}

  conventional-commits-parser@6.1.0:
    dependencies:
      meow: 13.2.0

  convert-source-map@2.0.0: {}

  cookie-signature@1.2.2: {}

  cookie@0.7.1: {}

  cookie@1.0.2: {}

  copy-anything@2.0.6:
    dependencies:
      is-what: 3.14.1

  copy-anything@3.0.5:
    dependencies:
      is-what: 4.1.16

  core-js-compat@3.43.0:
    dependencies:
      browserslist: 4.26.3

  core-js@3.46.0: {}

  cors@2.8.5:
    dependencies:
      object-assign: 4.1.1
      vary: 1.1.2

  cross-spawn@7.0.6:
    dependencies:
      path-key: 3.1.1
      shebang-command: 2.0.0
      which: 2.0.2

  css-color-names@1.0.1: {}

  cssesc@3.0.0: {}

  csstype@3.1.3: {}

  d@1.0.2:
    dependencies:
      es5-ext: 0.10.64
      type: 2.7.3

  debug@2.6.9:
    dependencies:
      ms: 2.0.0

  debug@4.4.3:
    dependencies:
      ms: 2.1.3

  decode-named-character-reference@1.0.2:
    dependencies:
      character-entities: 2.0.2

  deep-eql@5.0.2: {}

  deep-is@0.1.4: {}

  default-browser-id@5.0.0: {}

  default-browser@5.2.1:
    dependencies:
      bundle-name: 4.1.0
      default-browser-id: 5.0.0

  define-lazy-prop@3.0.0: {}

  defu@6.1.4: {}

  delayed-stream@1.0.0: {}

  delegate@3.2.0: {}

  depd@2.0.0: {}

  dequal@2.0.3: {}

  destroy@1.2.0: {}

  detect-libc@1.0.3:
    optional: true

  detect-libc@2.0.4: {}

  devlop@1.1.0:
    dependencies:
      dequal: 2.0.3

  didyoumean@1.2.2: {}

  diff@8.0.2: {}

  dlv@1.1.3: {}

  doctypes@1.1.0: {}

  dot-prop@5.3.0:
    dependencies:
      is-obj: 2.0.0

  dotenv-expand@12.0.3(patch_hash=49330a663821151418e003e822a82a6a61d2f0f8a6e3cab00c1c94815a112889):
    dependencies:
      dotenv: 16.6.1

  dotenv@16.6.1: {}

  dotenv@17.2.3: {}

  dts-resolver@2.1.2: {}

  dunder-proto@1.0.1:
    dependencies:
      call-bind-apply-helpers: 1.0.2
      es-errors: 1.3.0
      gopd: 1.2.0

  eastasianwidth@0.2.0: {}

  ee-first@1.1.1: {}

  electron-to-chromium@1.5.235: {}

  emoji-regex@10.4.0: {}

  emoji-regex@8.0.0: {}

  emoji-regex@9.2.2: {}

  empathic@2.0.0: {}

  encodeurl@1.0.2: {}

  encodeurl@2.0.0: {}

  enhanced-resolve@5.18.3:
    dependencies:
      graceful-fs: 4.2.11
      tapable: 2.2.1

  entities@4.5.0: {}

  entities@6.0.0: {}

  environment@1.1.0: {}

  errno@0.1.8:
    dependencies:
      prr: 1.0.1
    optional: true

  error-stack-parser-es@1.0.5: {}

  es-define-property@1.0.1: {}

  es-errors@1.3.0: {}

  es-module-lexer@1.7.0: {}

  es-object-atoms@1.1.1:
    dependencies:
      es-errors: 1.3.0

  es-set-tostringtag@2.1.0:
    dependencies:
      es-errors: 1.3.0
      get-intrinsic: 1.2.7
      has-tostringtag: 1.0.2
      hasown: 2.0.2

  es5-ext@0.10.64:
    dependencies:
      es6-iterator: 2.0.3
      es6-symbol: 3.1.4
      esniff: 2.0.1
      next-tick: 1.1.0

  es6-iterator@2.0.3:
    dependencies:
      d: 1.0.2
      es5-ext: 0.10.64
      es6-symbol: 3.1.4

  es6-symbol@3.1.4:
    dependencies:
      d: 1.0.2
      ext: 1.7.0

  esbuild@0.25.0:
    optionalDependencies:
      '@esbuild/aix-ppc64': 0.25.0
      '@esbuild/android-arm': 0.25.0
      '@esbuild/android-arm64': 0.25.0
      '@esbuild/android-x64': 0.25.0
      '@esbuild/darwin-arm64': 0.25.0
      '@esbuild/darwin-x64': 0.25.0
      '@esbuild/freebsd-arm64': 0.25.0
      '@esbuild/freebsd-x64': 0.25.0
      '@esbuild/linux-arm': 0.25.0
      '@esbuild/linux-arm64': 0.25.0
      '@esbuild/linux-ia32': 0.25.0
      '@esbuild/linux-loong64': 0.25.0
      '@esbuild/linux-mips64el': 0.25.0
      '@esbuild/linux-ppc64': 0.25.0
      '@esbuild/linux-riscv64': 0.25.0
      '@esbuild/linux-s390x': 0.25.0
      '@esbuild/linux-x64': 0.25.0
      '@esbuild/netbsd-arm64': 0.25.0
      '@esbuild/netbsd-x64': 0.25.0
      '@esbuild/openbsd-arm64': 0.25.0
      '@esbuild/openbsd-x64': 0.25.0
      '@esbuild/sunos-x64': 0.25.0
      '@esbuild/win32-arm64': 0.25.0
      '@esbuild/win32-ia32': 0.25.0
      '@esbuild/win32-x64': 0.25.0

  escalade@3.2.0: {}

  escape-html@1.0.3: {}

  escape-string-regexp@4.0.0: {}

  escape-string-regexp@5.0.0: {}

  eslint-compat-utils@0.5.1(eslint@9.38.0(jiti@2.6.1)):
    dependencies:
      eslint: 9.38.0(jiti@2.6.1)
      semver: 7.7.3

  eslint-import-context@0.1.9(unrs-resolver@1.9.2):
    dependencies:
      get-tsconfig: 4.10.1
      stable-hash-x: 0.2.0
    optionalDependencies:
      unrs-resolver: 1.9.2

  eslint-plugin-es-x@7.8.0(eslint@9.38.0(jiti@2.6.1)):
    dependencies:
<<<<<<< HEAD
      '@eslint-community/eslint-utils': 4.9.0(eslint@9.37.0(jiti@2.6.1))
=======
      '@eslint-community/eslint-utils': 4.8.0(eslint@9.38.0(jiti@2.6.1))
>>>>>>> 8b69c9e3
      '@eslint-community/regexpp': 4.12.1
      eslint: 9.38.0(jiti@2.6.1)
      eslint-compat-utils: 0.5.1(eslint@9.38.0(jiti@2.6.1))

  eslint-plugin-import-x@4.16.1(@typescript-eslint/utils@8.46.1(eslint@9.38.0(jiti@2.6.1))(typescript@5.9.2))(eslint@9.38.0(jiti@2.6.1)):
    dependencies:
      '@typescript-eslint/types': 8.35.1
      comment-parser: 1.4.1
      debug: 4.4.3
      eslint: 9.38.0(jiti@2.6.1)
      eslint-import-context: 0.1.9(unrs-resolver@1.9.2)
      is-glob: 4.0.3
      minimatch: 10.0.1
      semver: 7.7.3
      stable-hash-x: 0.2.0
      unrs-resolver: 1.9.2
    optionalDependencies:
      '@typescript-eslint/utils': 8.46.1(eslint@9.38.0(jiti@2.6.1))(typescript@5.9.2)
    transitivePeerDependencies:
      - supports-color

  eslint-plugin-n@17.23.1(eslint@9.38.0(jiti@2.6.1))(typescript@5.9.2):
    dependencies:
<<<<<<< HEAD
      '@eslint-community/eslint-utils': 4.9.0(eslint@9.37.0(jiti@2.6.1))
=======
      '@eslint-community/eslint-utils': 4.8.0(eslint@9.38.0(jiti@2.6.1))
>>>>>>> 8b69c9e3
      enhanced-resolve: 5.18.3
      eslint: 9.38.0(jiti@2.6.1)
      eslint-plugin-es-x: 7.8.0(eslint@9.38.0(jiti@2.6.1))
      get-tsconfig: 4.10.1
      globals: 15.15.0
      globrex: 0.1.2
      ignore: 5.3.2
      semver: 7.7.3
      ts-declaration-location: 1.0.7(typescript@5.9.2)
    transitivePeerDependencies:
      - typescript

  eslint-plugin-regexp@2.10.0(eslint@9.38.0(jiti@2.6.1)):
    dependencies:
      '@eslint-community/eslint-utils': 4.8.0(eslint@9.38.0(jiti@2.6.1))
      '@eslint-community/regexpp': 4.12.1
      comment-parser: 1.4.1
      eslint: 9.38.0(jiti@2.6.1)
      jsdoc-type-pratt-parser: 4.1.0
      refa: 0.12.1
      regexp-ast-analysis: 0.7.1
      scslre: 0.3.0

  eslint-scope@8.4.0:
    dependencies:
      esrecurse: 4.3.0
      estraverse: 5.3.0

  eslint-visitor-keys@3.4.3: {}

  eslint-visitor-keys@4.2.1: {}

  eslint@9.38.0(jiti@2.6.1):
    dependencies:
<<<<<<< HEAD
      '@eslint-community/eslint-utils': 4.9.0(eslint@9.37.0(jiti@2.6.1))
=======
      '@eslint-community/eslint-utils': 4.8.0(eslint@9.38.0(jiti@2.6.1))
>>>>>>> 8b69c9e3
      '@eslint-community/regexpp': 4.12.1
      '@eslint/config-array': 0.21.1
      '@eslint/config-helpers': 0.4.1
      '@eslint/core': 0.16.0
      '@eslint/eslintrc': 3.3.1
      '@eslint/js': 9.38.0
      '@eslint/plugin-kit': 0.4.0
      '@humanfs/node': 0.16.6
      '@humanwhocodes/module-importer': 1.0.1
      '@humanwhocodes/retry': 0.4.2
      '@types/estree': 1.0.8
      ajv: 6.12.6
      chalk: 4.1.2
      cross-spawn: 7.0.6
      debug: 4.4.3
      escape-string-regexp: 4.0.0
      eslint-scope: 8.4.0
      eslint-visitor-keys: 4.2.1
      espree: 10.4.0
      esquery: 1.6.0
      esutils: 2.0.3
      fast-deep-equal: 3.1.3
      file-entry-cache: 8.0.0
      find-up: 5.0.0
      glob-parent: 6.0.2
      ignore: 5.3.2
      imurmurhash: 0.1.4
      is-glob: 4.0.3
      json-stable-stringify-without-jsonify: 1.0.1
      lodash.merge: 4.6.2
      minimatch: 3.1.2
      natural-compare: 1.4.0
      optionator: 0.9.4
    optionalDependencies:
      jiti: 2.6.1
    transitivePeerDependencies:
      - supports-color

  esniff@2.0.1:
    dependencies:
      d: 1.0.2
      es5-ext: 0.10.64
      event-emitter: 0.3.5
      type: 2.7.3

  espree@10.4.0:
    dependencies:
      acorn: 8.15.0
      acorn-jsx: 5.3.2(acorn@8.15.0)
      eslint-visitor-keys: 4.2.1

  esprima@4.0.1: {}

  esquery@1.6.0:
    dependencies:
      estraverse: 5.3.0

  esrecurse@4.3.0:
    dependencies:
      estraverse: 5.3.0

  estraverse@5.3.0: {}

  estree-walker@2.0.2: {}

  estree-walker@3.0.3:
    dependencies:
      '@types/estree': 1.0.6

  esutils@2.0.3: {}

  etag@1.8.1: {}

  event-emitter@0.3.5:
    dependencies:
      d: 1.0.2
      es5-ext: 0.10.64

  eventemitter3@5.0.1: {}

  execa@8.0.1:
    dependencies:
      cross-spawn: 7.0.6
      get-stream: 8.0.1
      human-signals: 5.0.0
      is-stream: 3.0.0
      merge-stream: 2.0.0
      npm-run-path: 5.3.0
      onetime: 6.0.0
      signal-exit: 4.1.0
      strip-final-newline: 3.0.0

  execa@9.6.0:
    dependencies:
      '@sindresorhus/merge-streams': 4.0.0
      cross-spawn: 7.0.6
      figures: 6.1.0
      get-stream: 9.0.1
      human-signals: 8.0.1
      is-plain-obj: 4.1.0
      is-stream: 4.0.1
      npm-run-path: 6.0.0
      pretty-ms: 9.2.0
      signal-exit: 4.1.0
      strip-final-newline: 4.0.0
      yoctocolors: 2.1.1

  exit-hook@2.2.1: {}

  expect-type@1.2.1: {}

  express@5.1.0:
    dependencies:
      accepts: 2.0.0
      body-parser: 2.2.0
      content-disposition: 1.0.0
      content-type: 1.0.5
      cookie: 0.7.1
      cookie-signature: 1.2.2
      debug: 4.4.3
      encodeurl: 2.0.0
      escape-html: 1.0.3
      etag: 1.8.1
      finalhandler: 2.1.0
      fresh: 2.0.0
      http-errors: 2.0.0
      merge-descriptors: 2.0.0
      mime-types: 3.0.0
      on-finished: 2.4.1
      once: 1.4.0
      parseurl: 1.3.3
      proxy-addr: 2.0.7
      qs: 6.14.0
      range-parser: 1.2.1
      router: 2.2.0
      send: 1.1.0
      serve-static: 2.2.0
      statuses: 2.0.1
      type-is: 2.0.1
      vary: 1.1.2
    transitivePeerDependencies:
      - supports-color

  exsolve@1.0.7: {}

  ext@1.7.0:
    dependencies:
      type: 2.7.3

  extend-shallow@2.0.1:
    dependencies:
      is-extendable: 0.1.1

  extend@3.0.2: {}

  fast-deep-equal@3.1.3: {}

  fast-glob@3.3.3:
    dependencies:
      '@nodelib/fs.stat': 2.0.5
      '@nodelib/fs.walk': 1.2.8
      glob-parent: 5.1.2
      merge2: 1.4.1
      micromatch: 4.0.8

  fast-json-stable-stringify@2.1.0: {}

  fast-levenshtein@2.0.6: {}

  fastq@1.19.0:
    dependencies:
      reusify: 1.0.4

  fault@2.0.1:
    dependencies:
      format: 0.2.2

  fd-package-json@1.2.0:
    dependencies:
      walk-up-path: 3.0.1

  fdir@6.5.0(picomatch@4.0.3):
    optionalDependencies:
      picomatch: 4.0.3

  feed@5.1.0:
    dependencies:
      xml-js: 1.6.11

  figures@6.1.0:
    dependencies:
      is-unicode-supported: 2.1.0

  file-entry-cache@8.0.0:
    dependencies:
      flat-cache: 4.0.1

  fill-range@7.1.1:
    dependencies:
      to-regex-range: 5.0.1

  finalhandler@1.1.2:
    dependencies:
      debug: 2.6.9
      encodeurl: 1.0.2
      escape-html: 1.0.3
      on-finished: 2.3.0
      parseurl: 1.3.3
      statuses: 1.5.0
      unpipe: 1.0.0
    transitivePeerDependencies:
      - supports-color

  finalhandler@2.1.0:
    dependencies:
      debug: 4.4.3
      encodeurl: 2.0.0
      escape-html: 1.0.3
      on-finished: 2.4.1
      parseurl: 1.3.3
      statuses: 2.0.1
    transitivePeerDependencies:
      - supports-color

  find-up@5.0.0:
    dependencies:
      locate-path: 6.0.0
      path-exists: 4.0.0

  flat-cache@4.0.1:
    dependencies:
      flatted: 3.3.3
      keyv: 4.5.4

  flat-cache@6.1.17:
    dependencies:
      cacheable: 2.0.3
      flatted: 3.3.3
      hookified: 1.12.1

  flatted@3.3.3: {}

  floating-vue@5.2.2(vue@3.5.22(typescript@5.9.2)):
    dependencies:
      '@floating-ui/dom': 1.1.1
      vue: 3.5.22(typescript@5.9.2)
      vue-resize: 2.0.0-alpha.1(vue@3.5.22(typescript@5.9.2))

  focus-trap@7.6.5:
    dependencies:
      tabbable: 6.2.0

  follow-redirects@1.15.9(debug@4.4.3):
    optionalDependencies:
      debug: 4.4.3

  foreground-child@3.3.0:
    dependencies:
      cross-spawn: 7.0.6
      signal-exit: 4.1.0

  form-data@4.0.4:
    dependencies:
      asynckit: 0.4.0
      combined-stream: 1.0.8
      es-set-tostringtag: 2.1.0
      hasown: 2.0.2
      mime-types: 2.1.35

  format@0.2.2: {}

  forwarded@0.2.0: {}

  fraction.js@4.3.7: {}

  fresh@0.5.2: {}

  fresh@2.0.0: {}

  fsevents@2.3.3:
    optional: true

  function-bind@1.1.2: {}

  generic-names@4.0.0:
    dependencies:
      loader-utils: 3.3.1

  gensync@1.0.0-beta.2: {}

  get-caller-file@2.0.5: {}

  get-east-asian-width@1.3.0: {}

  get-intrinsic@1.2.7:
    dependencies:
      call-bind-apply-helpers: 1.0.2
      es-define-property: 1.0.1
      es-errors: 1.3.0
      es-object-atoms: 1.1.1
      function-bind: 1.1.2
      get-proto: 1.0.1
      gopd: 1.2.0
      has-symbols: 1.1.0
      hasown: 2.0.2
      math-intrinsics: 1.1.0

  get-proto@1.0.1:
    dependencies:
      dunder-proto: 1.0.1
      es-object-atoms: 1.1.1

  get-stream@8.0.1: {}

  get-stream@9.0.1:
    dependencies:
      '@sec-ant/readable-stream': 0.4.1
      is-stream: 4.0.1

  get-them-args@1.3.2: {}

  get-tsconfig@4.10.1:
    dependencies:
      resolve-pkg-maps: 1.0.0

  glob-parent@5.1.2:
    dependencies:
      is-glob: 4.0.3

  glob-parent@6.0.2:
    dependencies:
      is-glob: 4.0.3

  glob-to-regexp@0.4.1: {}

  glob@10.4.5:
    dependencies:
      foreground-child: 3.3.0
      jackspeak: 3.4.3
      minimatch: 9.0.5
      minipass: 7.1.2
      package-json-from-dist: 1.0.1
      path-scurry: 1.11.1

  globals@11.12.0: {}

  globals@14.0.0: {}

  globals@15.15.0: {}

  globals@16.4.0: {}

  globrex@0.1.2: {}

  good-listener@1.2.2:
    dependencies:
      delegate: 3.2.0

  gopd@1.2.0: {}

  graceful-fs@4.2.11: {}

  graphemer@1.4.0: {}

  gray-matter@4.0.3:
    dependencies:
      js-yaml: 3.14.1
      kind-of: 6.0.3
      section-matter: 1.0.0
      strip-bom-string: 1.0.0

  gsap@3.13.0: {}

  handlebars@4.7.8:
    dependencies:
      minimist: 1.2.8
      neo-async: 2.6.2
      source-map: 0.6.1
      wordwrap: 1.0.0
    optionalDependencies:
      uglify-js: 3.19.3

  has-flag@4.0.0: {}

  has-symbols@1.1.0: {}

  has-tostringtag@1.0.2:
    dependencies:
      has-symbols: 1.1.0

  hasown@2.0.2:
    dependencies:
      function-bind: 1.1.2

  hast-util-to-html@9.0.5:
    dependencies:
      '@types/hast': 3.0.4
      '@types/unist': 3.0.3
      ccount: 2.0.1
      comma-separated-tokens: 2.0.3
      hast-util-whitespace: 3.0.0
      html-void-elements: 3.0.0
      mdast-util-to-hast: 13.2.0
      property-information: 7.0.0
      space-separated-tokens: 2.0.2
      stringify-entities: 4.0.4
      zwitch: 2.0.4

  hast-util-whitespace@3.0.0:
    dependencies:
      '@types/hast': 3.0.4

  hookable@5.5.3: {}

  hookified@1.12.1: {}

  host-validation-middleware@0.1.2: {}

  hosted-git-info@8.1.0:
    dependencies:
      lru-cache: 10.4.3

  html-void-elements@3.0.0: {}

  http-errors@2.0.0:
    dependencies:
      depd: 2.0.0
      inherits: 2.0.4
      setprototypeof: 1.2.0
      statuses: 2.0.1
      toidentifier: 1.0.1

  http-proxy-3@1.22.0:
    dependencies:
      debug: 4.4.3
      follow-redirects: 1.15.9(debug@4.4.3)
    transitivePeerDependencies:
      - supports-color

  human-signals@5.0.0: {}

  human-signals@8.0.1: {}

  iconv-lite@0.6.3:
    dependencies:
      safer-buffer: 2.1.2

  icss-utils@5.1.0(postcss@8.5.6):
    dependencies:
      postcss: 8.5.6

  ignore@5.3.2: {}

  ignore@7.0.4: {}

  image-size@0.5.5:
    optional: true

  image-size@2.0.2: {}

  immutable@5.0.3: {}

  import-fresh@3.3.1:
    dependencies:
      parent-module: 1.0.1
      resolve-from: 4.0.0

  imurmurhash@0.1.4: {}

  inherits@2.0.4: {}

  ipaddr.js@1.9.1: {}

  is-arrayish@0.3.2: {}

  is-binary-path@2.1.0:
    dependencies:
      binary-extensions: 2.3.0

  is-core-module@2.16.1:
    dependencies:
      hasown: 2.0.2

  is-docker@3.0.0: {}

  is-expression@4.0.0:
    dependencies:
      acorn: 7.4.1
      object-assign: 4.1.1

  is-extendable@0.1.1: {}

  is-extglob@2.1.1: {}

  is-fullwidth-code-point@3.0.0: {}

  is-fullwidth-code-point@5.0.0:
    dependencies:
      get-east-asian-width: 1.3.0

  is-glob@4.0.3:
    dependencies:
      is-extglob: 2.1.1

  is-inside-container@1.0.0:
    dependencies:
      is-docker: 3.0.0

  is-number@7.0.0: {}

  is-obj@2.0.0: {}

  is-plain-obj@4.1.0: {}

  is-promise@2.2.2: {}

  is-promise@4.0.0: {}

  is-reference@1.2.1:
    dependencies:
      '@types/estree': 1.0.8

  is-reference@3.0.3:
    dependencies:
      '@types/estree': 1.0.8

  is-regex@1.2.1:
    dependencies:
      call-bound: 1.0.3
      gopd: 1.2.0
      has-tostringtag: 1.0.2
      hasown: 2.0.2

  is-stream@3.0.0: {}

  is-stream@4.0.1: {}

  is-unicode-supported@2.1.0: {}

  is-what@3.14.1: {}

  is-what@4.1.16: {}

  is-wsl@3.1.0:
    dependencies:
      is-inside-container: 1.0.0

  isexe@2.0.0: {}

  jackspeak@3.4.3:
    dependencies:
      '@isaacs/cliui': 8.0.2
    optionalDependencies:
      '@pkgjs/parseargs': 0.11.0

  jiti@1.21.7: {}

  jiti@2.6.1: {}

  js-stringify@1.0.2: {}

  js-tokens@4.0.0: {}

  js-tokens@9.0.1: {}

  js-yaml@3.14.1:
    dependencies:
      argparse: 1.0.10
      esprima: 4.0.1

  js-yaml@4.1.0:
    dependencies:
      argparse: 2.0.1

  jsdoc-type-pratt-parser@4.1.0: {}

  jsesc@3.0.2: {}

  jsesc@3.1.0: {}

  json-buffer@3.0.1: {}

  json-schema-traverse@0.4.1: {}

  json-stable-stringify-without-jsonify@1.0.1: {}

  json5@2.2.3: {}

  jstransformer@1.0.0:
    dependencies:
      is-promise: 2.2.2
      promise: 7.3.1

  keyv@4.5.4:
    dependencies:
      json-buffer: 3.0.1

  keyv@5.5.3:
    dependencies:
      '@keyv/serialize': 1.1.1

  kill-port@1.6.1:
    dependencies:
      get-them-args: 1.3.2
      shell-exec: 1.0.2

  kind-of@6.0.3: {}

  kleur@3.0.3: {}

  kleur@4.1.5: {}

  kolorist@1.8.0: {}

  launch-editor-middleware@2.11.1:
    dependencies:
      launch-editor: 2.11.1

  launch-editor@2.11.1:
    dependencies:
      picocolors: 1.1.1
      shell-quote: 1.8.3

  less@4.4.2:
    dependencies:
      copy-anything: 2.0.6
      parse-node-version: 1.0.1
      tslib: 2.8.1
    optionalDependencies:
      errno: 0.1.8
      graceful-fs: 4.2.11
      image-size: 0.5.5
      make-dir: 2.1.0
      mime: 1.6.0
      needle: 3.3.1
      source-map: 0.6.1

  levn@0.4.1:
    dependencies:
      prelude-ls: 1.2.1
      type-check: 0.4.0

  lightningcss-android-arm64@1.30.2:
    optional: true

  lightningcss-darwin-arm64@1.30.1:
    optional: true

  lightningcss-darwin-arm64@1.30.2:
    optional: true

  lightningcss-darwin-x64@1.30.1:
    optional: true

  lightningcss-darwin-x64@1.30.2:
    optional: true

  lightningcss-freebsd-x64@1.30.1:
    optional: true

  lightningcss-freebsd-x64@1.30.2:
    optional: true

  lightningcss-linux-arm-gnueabihf@1.30.1:
    optional: true

  lightningcss-linux-arm-gnueabihf@1.30.2:
    optional: true

  lightningcss-linux-arm64-gnu@1.30.1:
    optional: true

  lightningcss-linux-arm64-gnu@1.30.2:
    optional: true

  lightningcss-linux-arm64-musl@1.30.1:
    optional: true

  lightningcss-linux-arm64-musl@1.30.2:
    optional: true

  lightningcss-linux-x64-gnu@1.30.1:
    optional: true

  lightningcss-linux-x64-gnu@1.30.2:
    optional: true

  lightningcss-linux-x64-musl@1.30.1:
    optional: true

  lightningcss-linux-x64-musl@1.30.2:
    optional: true

  lightningcss-win32-arm64-msvc@1.30.1:
    optional: true

  lightningcss-win32-arm64-msvc@1.30.2:
    optional: true

  lightningcss-win32-x64-msvc@1.30.1:
    optional: true

  lightningcss-win32-x64-msvc@1.30.2:
    optional: true

  lightningcss@1.30.1:
    dependencies:
      detect-libc: 2.0.4
    optionalDependencies:
      lightningcss-darwin-arm64: 1.30.1
      lightningcss-darwin-x64: 1.30.1
      lightningcss-freebsd-x64: 1.30.1
      lightningcss-linux-arm-gnueabihf: 1.30.1
      lightningcss-linux-arm64-gnu: 1.30.1
      lightningcss-linux-arm64-musl: 1.30.1
      lightningcss-linux-x64-gnu: 1.30.1
      lightningcss-linux-x64-musl: 1.30.1
      lightningcss-win32-arm64-msvc: 1.30.1
      lightningcss-win32-x64-msvc: 1.30.1

  lightningcss@1.30.2:
    dependencies:
      detect-libc: 2.0.4
    optionalDependencies:
      lightningcss-android-arm64: 1.30.2
      lightningcss-darwin-arm64: 1.30.2
      lightningcss-darwin-x64: 1.30.2
      lightningcss-freebsd-x64: 1.30.2
      lightningcss-linux-arm-gnueabihf: 1.30.2
      lightningcss-linux-arm64-gnu: 1.30.2
      lightningcss-linux-arm64-musl: 1.30.2
      lightningcss-linux-x64-gnu: 1.30.2
      lightningcss-linux-x64-musl: 1.30.2
      lightningcss-win32-arm64-msvc: 1.30.2
      lightningcss-win32-x64-msvc: 1.30.2

  lilconfig@3.1.3: {}

  lines-and-columns@1.2.4: {}

  linkify-it@5.0.0:
    dependencies:
      uc.micro: 2.1.0

  lint-staged@16.2.4:
    dependencies:
      commander: 14.0.1
      listr2: 9.0.4
      micromatch: 4.0.8
      nano-spawn: 2.0.0
      pidtree: 0.6.0
      string-argv: 0.3.2
      yaml: 2.8.1

  listr2@9.0.4:
    dependencies:
      cli-truncate: 5.1.0
      colorette: 2.0.20
      eventemitter3: 5.0.1
      log-update: 6.1.0
      rfdc: 1.4.1
      wrap-ansi: 9.0.0

  loader-utils@3.3.1: {}

  local-pkg@1.1.1:
    dependencies:
      mlly: 1.8.0
      pkg-types: 2.2.0
      quansync: 0.2.10

  locate-path@6.0.0:
    dependencies:
      p-locate: 5.0.0

  lodash-es@4.17.21: {}

  lodash.camelcase@4.3.0: {}

  lodash.clonedeep@4.5.0: {}

  lodash.debounce@4.0.8: {}

  lodash.merge@4.6.2: {}

  lodash@4.17.21: {}

  log-update@6.1.0:
    dependencies:
      ansi-escapes: 7.0.0
      cli-cursor: 5.0.0
      slice-ansi: 7.1.0
      strip-ansi: 7.1.0
      wrap-ansi: 9.0.0

  longest-streak@3.1.0: {}

  loupe@3.1.3: {}

  loupe@3.1.4: {}

  lru-cache@10.4.3: {}

  lru-cache@5.1.1:
    dependencies:
      yallist: 3.1.1

  lz-string@1.5.0: {}

  magic-string@0.30.19:
    dependencies:
      '@jridgewell/sourcemap-codec': 1.5.5

  make-dir@2.1.0:
    dependencies:
      pify: 4.0.1
      semver: 5.7.2
    optional: true

  mark.js@8.11.1: {}

  markdown-it-image-size@15.0.1(markdown-it@14.1.0):
    dependencies:
      '@types/markdown-it': 14.1.2
      flat-cache: 6.1.17
      image-size: 2.0.2
      sync-fetch: 0.5.2
    optionalDependencies:
      markdown-it: 14.1.0
    transitivePeerDependencies:
      - encoding

  markdown-it@14.1.0:
    dependencies:
      argparse: 2.0.1
      entities: 4.5.0
      linkify-it: 5.0.0
      mdurl: 2.0.0
      punycode.js: 2.3.1
      uc.micro: 2.1.0

  markdown-table@3.0.4: {}

  markdown-title@1.0.2: {}

  math-intrinsics@1.1.0: {}

  mdast-util-find-and-replace@3.0.2:
    dependencies:
      '@types/mdast': 4.0.4
      escape-string-regexp: 5.0.0
      unist-util-is: 6.0.0
      unist-util-visit-parents: 6.0.1

  mdast-util-from-markdown@2.0.2:
    dependencies:
      '@types/mdast': 4.0.4
      '@types/unist': 3.0.3
      decode-named-character-reference: 1.0.2
      devlop: 1.1.0
      mdast-util-to-string: 4.0.0
      micromark: 4.0.1
      micromark-util-decode-numeric-character-reference: 2.0.2
      micromark-util-decode-string: 2.0.1
      micromark-util-normalize-identifier: 2.0.1
      micromark-util-symbol: 2.0.1
      micromark-util-types: 2.0.2
      unist-util-stringify-position: 4.0.0
    transitivePeerDependencies:
      - supports-color

  mdast-util-frontmatter@2.0.1:
    dependencies:
      '@types/mdast': 4.0.4
      devlop: 1.1.0
      escape-string-regexp: 5.0.0
      mdast-util-from-markdown: 2.0.2
      mdast-util-to-markdown: 2.1.2
      micromark-extension-frontmatter: 2.0.0
    transitivePeerDependencies:
      - supports-color

  mdast-util-gfm-autolink-literal@2.0.1:
    dependencies:
      '@types/mdast': 4.0.4
      ccount: 2.0.1
      devlop: 1.1.0
      mdast-util-find-and-replace: 3.0.2
      micromark-util-character: 2.1.1

  mdast-util-gfm-footnote@2.1.0:
    dependencies:
      '@types/mdast': 4.0.4
      devlop: 1.1.0
      mdast-util-from-markdown: 2.0.2
      mdast-util-to-markdown: 2.1.2
      micromark-util-normalize-identifier: 2.0.1
    transitivePeerDependencies:
      - supports-color

  mdast-util-gfm-strikethrough@2.0.0:
    dependencies:
      '@types/mdast': 4.0.4
      mdast-util-from-markdown: 2.0.2
      mdast-util-to-markdown: 2.1.2
    transitivePeerDependencies:
      - supports-color

  mdast-util-gfm-table@2.0.0:
    dependencies:
      '@types/mdast': 4.0.4
      devlop: 1.1.0
      markdown-table: 3.0.4
      mdast-util-from-markdown: 2.0.2
      mdast-util-to-markdown: 2.1.2
    transitivePeerDependencies:
      - supports-color

  mdast-util-gfm-task-list-item@2.0.0:
    dependencies:
      '@types/mdast': 4.0.4
      devlop: 1.1.0
      mdast-util-from-markdown: 2.0.2
      mdast-util-to-markdown: 2.1.2
    transitivePeerDependencies:
      - supports-color

  mdast-util-gfm@3.1.0:
    dependencies:
      mdast-util-from-markdown: 2.0.2
      mdast-util-gfm-autolink-literal: 2.0.1
      mdast-util-gfm-footnote: 2.1.0
      mdast-util-gfm-strikethrough: 2.0.0
      mdast-util-gfm-table: 2.0.0
      mdast-util-gfm-task-list-item: 2.0.0
      mdast-util-to-markdown: 2.1.2
    transitivePeerDependencies:
      - supports-color

  mdast-util-phrasing@4.1.0:
    dependencies:
      '@types/mdast': 4.0.4
      unist-util-is: 6.0.0

  mdast-util-to-hast@13.2.0:
    dependencies:
      '@types/hast': 3.0.4
      '@types/mdast': 4.0.4
      '@ungap/structured-clone': 1.3.0
      devlop: 1.1.0
      micromark-util-sanitize-uri: 2.0.1
      trim-lines: 3.0.1
      unist-util-position: 5.0.0
      unist-util-visit: 5.0.0
      vfile: 6.0.3

  mdast-util-to-markdown@2.1.2:
    dependencies:
      '@types/mdast': 4.0.4
      '@types/unist': 3.0.3
      longest-streak: 3.1.0
      mdast-util-phrasing: 4.1.0
      mdast-util-to-string: 4.0.0
      micromark-util-classify-character: 2.0.1
      micromark-util-decode-string: 2.0.1
      unist-util-visit: 5.0.0
      zwitch: 2.0.4

  mdast-util-to-string@4.0.0:
    dependencies:
      '@types/mdast': 4.0.4

  mdurl@2.0.0: {}

  media-typer@1.1.0: {}

  meow@13.2.0: {}

  merge-descriptors@2.0.0: {}

  merge-stream@2.0.0: {}

  merge2@1.4.1: {}

  micromark-core-commonmark@2.0.2:
    dependencies:
      decode-named-character-reference: 1.0.2
      devlop: 1.1.0
      micromark-factory-destination: 2.0.1
      micromark-factory-label: 2.0.1
      micromark-factory-space: 2.0.1
      micromark-factory-title: 2.0.1
      micromark-factory-whitespace: 2.0.1
      micromark-util-character: 2.1.1
      micromark-util-chunked: 2.0.1
      micromark-util-classify-character: 2.0.1
      micromark-util-html-tag-name: 2.0.1
      micromark-util-normalize-identifier: 2.0.1
      micromark-util-resolve-all: 2.0.1
      micromark-util-subtokenize: 2.0.4
      micromark-util-symbol: 2.0.1
      micromark-util-types: 2.0.2

  micromark-extension-frontmatter@2.0.0:
    dependencies:
      fault: 2.0.1
      micromark-util-character: 2.1.1
      micromark-util-symbol: 2.0.1
      micromark-util-types: 2.0.2

  micromark-factory-destination@2.0.1:
    dependencies:
      micromark-util-character: 2.1.1
      micromark-util-symbol: 2.0.1
      micromark-util-types: 2.0.2

  micromark-factory-label@2.0.1:
    dependencies:
      devlop: 1.1.0
      micromark-util-character: 2.1.1
      micromark-util-symbol: 2.0.1
      micromark-util-types: 2.0.2

  micromark-factory-space@2.0.1:
    dependencies:
      micromark-util-character: 2.1.1
      micromark-util-types: 2.0.2

  micromark-factory-title@2.0.1:
    dependencies:
      micromark-factory-space: 2.0.1
      micromark-util-character: 2.1.1
      micromark-util-symbol: 2.0.1
      micromark-util-types: 2.0.2

  micromark-factory-whitespace@2.0.1:
    dependencies:
      micromark-factory-space: 2.0.1
      micromark-util-character: 2.1.1
      micromark-util-symbol: 2.0.1
      micromark-util-types: 2.0.2

  micromark-util-character@2.1.1:
    dependencies:
      micromark-util-symbol: 2.0.1
      micromark-util-types: 2.0.2

  micromark-util-chunked@2.0.1:
    dependencies:
      micromark-util-symbol: 2.0.1

  micromark-util-classify-character@2.0.1:
    dependencies:
      micromark-util-character: 2.1.1
      micromark-util-symbol: 2.0.1
      micromark-util-types: 2.0.2

  micromark-util-combine-extensions@2.0.1:
    dependencies:
      micromark-util-chunked: 2.0.1
      micromark-util-types: 2.0.2

  micromark-util-decode-numeric-character-reference@2.0.2:
    dependencies:
      micromark-util-symbol: 2.0.1

  micromark-util-decode-string@2.0.1:
    dependencies:
      decode-named-character-reference: 1.0.2
      micromark-util-character: 2.1.1
      micromark-util-decode-numeric-character-reference: 2.0.2
      micromark-util-symbol: 2.0.1

  micromark-util-encode@2.0.1: {}

  micromark-util-html-tag-name@2.0.1: {}

  micromark-util-normalize-identifier@2.0.1:
    dependencies:
      micromark-util-symbol: 2.0.1

  micromark-util-resolve-all@2.0.1:
    dependencies:
      micromark-util-types: 2.0.2

  micromark-util-sanitize-uri@2.0.1:
    dependencies:
      micromark-util-character: 2.1.1
      micromark-util-encode: 2.0.1
      micromark-util-symbol: 2.0.1

  micromark-util-subtokenize@2.0.4:
    dependencies:
      devlop: 1.1.0
      micromark-util-chunked: 2.0.1
      micromark-util-symbol: 2.0.1
      micromark-util-types: 2.0.2

  micromark-util-symbol@2.0.1: {}

  micromark-util-types@2.0.2: {}

  micromark@4.0.1:
    dependencies:
      '@types/debug': 4.1.12
      debug: 4.4.3
      decode-named-character-reference: 1.0.2
      devlop: 1.1.0
      micromark-core-commonmark: 2.0.2
      micromark-factory-space: 2.0.1
      micromark-util-character: 2.1.1
      micromark-util-chunked: 2.0.1
      micromark-util-combine-extensions: 2.0.1
      micromark-util-decode-numeric-character-reference: 2.0.2
      micromark-util-encode: 2.0.1
      micromark-util-normalize-identifier: 2.0.1
      micromark-util-resolve-all: 2.0.1
      micromark-util-sanitize-uri: 2.0.1
      micromark-util-subtokenize: 2.0.4
      micromark-util-symbol: 2.0.1
      micromark-util-types: 2.0.2
    transitivePeerDependencies:
      - supports-color

  micromatch@4.0.8:
    dependencies:
      braces: 3.0.3
      picomatch: 2.3.1

  millify@6.1.0:
    dependencies:
      yargs: 17.7.2

  mime-db@1.52.0: {}

  mime-db@1.53.0: {}

  mime-db@1.54.0: {}

  mime-types@2.1.35:
    dependencies:
      mime-db: 1.52.0

  mime-types@3.0.0:
    dependencies:
      mime-db: 1.53.0

  mime-types@3.0.1:
    dependencies:
      mime-db: 1.54.0

  mime@1.6.0:
    optional: true

  mimic-fn@4.0.0: {}

  mimic-function@5.0.1: {}

  miniflare@4.20251008.0:
    dependencies:
      '@cspotcode/source-map-support': 0.8.1
      acorn: 8.14.0
      acorn-walk: 8.3.2
      exit-hook: 2.2.1
      glob-to-regexp: 0.4.1
      sharp: 0.33.5
      stoppable: 1.1.0
      undici: 7.14.0
      workerd: 1.20251008.0
      ws: 8.18.0
      youch: 4.1.0-beta.10
      zod: 3.22.3
    transitivePeerDependencies:
      - bufferutil
      - utf-8-validate

  minimatch@10.0.1:
    dependencies:
      brace-expansion: 2.0.2

  minimatch@10.0.3:
    dependencies:
      '@isaacs/brace-expansion': 5.0.0

  minimatch@3.1.2:
    dependencies:
      brace-expansion: 1.1.12

  minimatch@9.0.5:
    dependencies:
      brace-expansion: 2.0.2

  minimist@1.2.8: {}

  minipass@7.1.2: {}

  minisearch@7.1.2: {}

  minizlib@3.1.0:
    dependencies:
      minipass: 7.1.2

  mitt@3.0.1: {}

  mlly@1.8.0:
    dependencies:
      acorn: 8.15.0
      pathe: 2.0.3
      pkg-types: 1.3.1
      ufo: 1.6.1

  moment@2.30.1: {}

  mri@1.2.0: {}

  mrmime@2.0.1: {}

  ms@2.0.0: {}

  ms@2.1.3: {}

  muggle-string@0.4.1: {}

  mz@2.7.0:
    dependencies:
      any-promise: 1.3.0
      object-assign: 4.1.1
      thenify-all: 1.6.0

  nano-spawn@2.0.0: {}

  nanoid@3.3.11: {}

  nanoid@5.1.6: {}

  napi-postinstall@0.2.4: {}

  natural-compare@1.4.0: {}

  needle@3.3.1:
    dependencies:
      iconv-lite: 0.6.3
      sax: 1.4.1
    optional: true

  negotiator@1.0.0: {}

  neo-async@2.6.2: {}

  next-tick@1.1.0: {}

  node-addon-api@7.1.1:
    optional: true

  node-fetch@2.7.0:
    dependencies:
      whatwg-url: 5.0.0

  node-releases@2.0.21: {}

  normalize-package-data@7.0.0:
    dependencies:
      hosted-git-info: 8.1.0
      semver: 7.7.3
      validate-npm-package-license: 3.0.4

  normalize-path@3.0.0: {}

  normalize-range@0.1.2: {}

  normalize.css@8.0.1: {}

  npm-run-path@5.3.0:
    dependencies:
      path-key: 4.0.0

  npm-run-path@6.0.0:
    dependencies:
      path-key: 4.0.0
      unicorn-magic: 0.3.0

  object-assign@4.1.1: {}

  object-hash@3.0.0: {}

  object-inspect@1.13.4: {}

  ohash@2.0.11: {}

  on-finished@2.3.0:
    dependencies:
      ee-first: 1.1.1

  on-finished@2.4.1:
    dependencies:
      ee-first: 1.1.1

  once@1.4.0:
    dependencies:
      wrappy: 1.0.2

  onetime@6.0.0:
    dependencies:
      mimic-fn: 4.0.0

  onetime@7.0.0:
    dependencies:
      mimic-function: 5.0.1

  oniguruma-parser@0.12.1: {}

  oniguruma-to-es@4.3.3:
    dependencies:
      oniguruma-parser: 0.12.1
      regex: 6.0.1
      regex-recursion: 6.0.2

  open@10.2.0:
    dependencies:
      default-browser: 5.2.1
      define-lazy-prop: 3.0.0
      is-inside-container: 1.0.0
      wsl-utils: 0.1.0

  optionator@0.9.4:
    dependencies:
      deep-is: 0.1.4
      fast-levenshtein: 2.0.6
      levn: 0.4.1
      prelude-ls: 1.2.1
      type-check: 0.4.0
      word-wrap: 1.2.5

  oxc-minify@0.87.0:
    optionalDependencies:
      '@oxc-minify/binding-android-arm64': 0.87.0
      '@oxc-minify/binding-darwin-arm64': 0.87.0
      '@oxc-minify/binding-darwin-x64': 0.87.0
      '@oxc-minify/binding-freebsd-x64': 0.87.0
      '@oxc-minify/binding-linux-arm-gnueabihf': 0.87.0
      '@oxc-minify/binding-linux-arm-musleabihf': 0.87.0
      '@oxc-minify/binding-linux-arm64-gnu': 0.87.0
      '@oxc-minify/binding-linux-arm64-musl': 0.87.0
      '@oxc-minify/binding-linux-riscv64-gnu': 0.87.0
      '@oxc-minify/binding-linux-s390x-gnu': 0.87.0
      '@oxc-minify/binding-linux-x64-gnu': 0.87.0
      '@oxc-minify/binding-linux-x64-musl': 0.87.0
      '@oxc-minify/binding-wasm32-wasi': 0.87.0
      '@oxc-minify/binding-win32-arm64-msvc': 0.87.0
      '@oxc-minify/binding-win32-x64-msvc': 0.87.0

  p-limit@3.1.0:
    dependencies:
      yocto-queue: 0.1.0

  p-locate@5.0.0:
    dependencies:
      p-limit: 3.1.0

  package-json-from-dist@1.0.1: {}

  package-manager-detector@1.3.0: {}

  package-name-regex@2.0.6: {}

  parent-module@1.0.1:
    dependencies:
      callsites: 3.1.0

  parse-ms@4.0.0: {}

  parse-node-version@1.0.1: {}

  parse5@8.0.0:
    dependencies:
      entities: 6.0.0

  parseurl@1.3.3: {}

  path-browserify@1.0.1: {}

  path-exists@4.0.0: {}

  path-key@3.1.1: {}

  path-key@4.0.0: {}

  path-parse@1.0.7: {}

  path-scurry@1.11.1:
    dependencies:
      lru-cache: 10.4.3
      minipass: 7.1.2

  path-to-regexp@8.3.0: {}

  pathe@2.0.3: {}

  pathval@2.0.0: {}

  perfect-debounce@1.0.0: {}

  periscopic@4.0.2:
    dependencies:
      '@types/estree': 1.0.6
      is-reference: 3.0.3
      zimmerframe: 1.1.2

  phoenix@1.8.1: {}

  picocolors@1.1.1: {}

  picomatch@2.3.1: {}

  picomatch@4.0.2: {}

  picomatch@4.0.3: {}

  pidtree@0.6.0: {}

  pify@2.3.0: {}

  pify@4.0.1:
    optional: true

  pirates@4.0.6: {}

  pkg-types@1.3.1:
    dependencies:
      confbox: 0.1.8
      mlly: 1.8.0
      pathe: 2.0.3

  pkg-types@2.2.0:
    dependencies:
      confbox: 0.2.2
      exsolve: 1.0.7
      pathe: 2.0.3

  playwright-chromium@1.56.1:
    dependencies:
      playwright-core: 1.56.1

  playwright-core@1.56.1: {}

  postcss-import@15.1.0(postcss@8.5.6):
    dependencies:
      postcss: 8.5.6
      postcss-value-parser: 4.2.0
      read-cache: 1.0.0
      resolve: 1.22.10

  postcss-import@16.1.1(postcss@8.5.6):
    dependencies:
      postcss: 8.5.6
      postcss-value-parser: 4.2.0
      read-cache: 1.0.0
      resolve: 1.22.10

  postcss-js@4.0.1(postcss@8.5.6):
    dependencies:
      camelcase-css: 2.0.1
      postcss: 8.5.6

  postcss-load-config@6.0.1(jiti@1.21.7)(postcss@8.5.6)(tsx@4.20.6)(yaml@2.8.1):
    dependencies:
      lilconfig: 3.1.3
    optionalDependencies:
      jiti: 1.21.7
      postcss: 8.5.6
      tsx: 4.20.6
      yaml: 2.8.1

  postcss-load-config@6.0.1(jiti@2.6.1)(postcss@8.5.6)(tsx@4.20.6)(yaml@2.8.1):
    dependencies:
      lilconfig: 3.1.3
    optionalDependencies:
      jiti: 2.6.1
      postcss: 8.5.6
      tsx: 4.20.6
      yaml: 2.8.1

  postcss-modules-extract-imports@3.1.0(postcss@8.5.6):
    dependencies:
      postcss: 8.5.6

  postcss-modules-local-by-default@4.2.0(postcss@8.5.6):
    dependencies:
      icss-utils: 5.1.0(postcss@8.5.6)
      postcss: 8.5.6
      postcss-selector-parser: 7.1.0
      postcss-value-parser: 4.2.0

  postcss-modules-scope@3.2.1(postcss@8.5.6):
    dependencies:
      postcss: 8.5.6
      postcss-selector-parser: 7.1.0

  postcss-modules-values@4.0.0(postcss@8.5.6):
    dependencies:
      icss-utils: 5.1.0(postcss@8.5.6)
      postcss: 8.5.6

  postcss-modules@6.0.1(postcss@8.5.6):
    dependencies:
      generic-names: 4.0.0
      icss-utils: 5.1.0(postcss@8.5.6)
      lodash.camelcase: 4.3.0
      postcss: 8.5.6
      postcss-modules-extract-imports: 3.1.0(postcss@8.5.6)
      postcss-modules-local-by-default: 4.2.0(postcss@8.5.6)
      postcss-modules-scope: 3.2.1(postcss@8.5.6)
      postcss-modules-values: 4.0.0(postcss@8.5.6)
      string-hash: 1.1.3

  postcss-nested@6.2.0(postcss@8.5.6):
    dependencies:
      postcss: 8.5.6
      postcss-selector-parser: 6.1.2

  postcss-nested@7.0.2(postcss@8.5.6):
    dependencies:
      postcss: 8.5.6
      postcss-selector-parser: 7.1.0

  postcss-selector-parser@6.1.2:
    dependencies:
      cssesc: 3.0.0
      util-deprecate: 1.0.2

  postcss-selector-parser@7.1.0:
    dependencies:
      cssesc: 3.0.0
      util-deprecate: 1.0.2

  postcss-value-parser@4.2.0: {}

  postcss@8.5.6:
    dependencies:
      nanoid: 3.3.11
      picocolors: 1.1.1
      source-map-js: 1.2.1

  prelude-ls@1.2.1: {}

  premove@4.0.0: {}

  prettier@3.6.2: {}

  pretty-bytes@7.0.1: {}

  pretty-ms@9.2.0:
    dependencies:
      parse-ms: 4.0.0

  promise@7.3.1:
    dependencies:
      asap: 2.0.6

  prompts@2.4.2:
    dependencies:
      kleur: 3.0.3
      sisteransi: 1.0.5

  property-information@7.0.0: {}

  proxy-addr@2.0.7:
    dependencies:
      forwarded: 0.2.0
      ipaddr.js: 1.9.1

  proxy-from-env@1.1.0: {}

  prr@1.0.1:
    optional: true

  publint@0.3.12:
    dependencies:
      '@publint/pack': 0.1.2
      package-manager-detector: 1.3.0
      picocolors: 1.1.1
      sade: 1.8.1

  pug-attrs@3.0.0:
    dependencies:
      constantinople: 4.0.1
      js-stringify: 1.0.2
      pug-runtime: 3.0.1

  pug-code-gen@3.0.3:
    dependencies:
      constantinople: 4.0.1
      doctypes: 1.1.0
      js-stringify: 1.0.2
      pug-attrs: 3.0.0
      pug-error: 2.1.0
      pug-runtime: 3.0.1
      void-elements: 3.1.0
      with: 7.0.2

  pug-error@2.1.0: {}

  pug-filters@4.0.0:
    dependencies:
      constantinople: 4.0.1
      jstransformer: 1.0.0
      pug-error: 2.1.0
      pug-walk: 2.0.0
      resolve: 1.22.10

  pug-lexer@5.0.1:
    dependencies:
      character-parser: 2.2.0
      is-expression: 4.0.0
      pug-error: 2.1.0

  pug-linker@4.0.0:
    dependencies:
      pug-error: 2.1.0
      pug-walk: 2.0.0

  pug-load@3.0.0:
    dependencies:
      object-assign: 4.1.1
      pug-walk: 2.0.0

  pug-parser@6.0.0:
    dependencies:
      pug-error: 2.1.0
      token-stream: 1.0.0

  pug-runtime@3.0.1: {}

  pug-strip-comments@2.0.0:
    dependencies:
      pug-error: 2.1.0

  pug-walk@2.0.0: {}

  pug@3.0.3:
    dependencies:
      pug-code-gen: 3.0.3
      pug-filters: 4.0.0
      pug-lexer: 5.0.1
      pug-linker: 4.0.0
      pug-load: 3.0.0
      pug-parser: 6.0.0
      pug-runtime: 3.0.1
      pug-strip-comments: 2.0.0

  punycode.js@2.3.1: {}

  punycode@1.4.1: {}

  punycode@2.3.1: {}

  qs@6.14.0:
    dependencies:
      side-channel: 1.1.0

  quansync@0.2.10: {}

  quansync@0.2.11: {}

  queue-microtask@1.2.3: {}

  range-parser@1.2.1: {}

  raw-body@3.0.0:
    dependencies:
      bytes: 3.1.2
      http-errors: 2.0.0
      iconv-lite: 0.6.3
      unpipe: 1.0.0

  react-dom@19.2.0(react@19.2.0):
    dependencies:
      react: 19.2.0
      scheduler: 0.27.0

  react@19.2.0: {}

  read-cache@1.0.0:
    dependencies:
      pify: 2.3.0

  readdirp@3.6.0:
    dependencies:
      picomatch: 2.3.1

  readdirp@4.1.2: {}

  refa@0.12.1:
    dependencies:
      '@eslint-community/regexpp': 4.12.1

  regenerate-unicode-properties@10.2.0:
    dependencies:
      regenerate: 1.4.2

  regenerate@1.4.2: {}

  regenerator-runtime@0.14.1: {}

  regex-recursion@6.0.2:
    dependencies:
      regex-utilities: 2.3.0

  regex-utilities@2.3.0: {}

  regex@6.0.1:
    dependencies:
      regex-utilities: 2.3.0

  regexp-ast-analysis@0.7.1:
    dependencies:
      '@eslint-community/regexpp': 4.12.1
      refa: 0.12.1

  regexpu-core@6.2.0:
    dependencies:
      regenerate: 1.4.2
      regenerate-unicode-properties: 10.2.0
      regjsgen: 0.8.0
      regjsparser: 0.12.0
      unicode-match-property-ecmascript: 2.0.0
      unicode-match-property-value-ecmascript: 2.2.0

  regjsgen@0.8.0: {}

  regjsparser@0.12.0:
    dependencies:
      jsesc: 3.0.2

  remark-frontmatter@5.0.0:
    dependencies:
      '@types/mdast': 4.0.4
      mdast-util-frontmatter: 2.0.1
      micromark-extension-frontmatter: 2.0.0
      unified: 11.0.5
    transitivePeerDependencies:
      - supports-color

  remark-parse@11.0.0:
    dependencies:
      '@types/mdast': 4.0.4
      mdast-util-from-markdown: 2.0.2
      micromark-util-types: 2.0.2
      unified: 11.0.5
    transitivePeerDependencies:
      - supports-color

  remark-stringify@11.0.0:
    dependencies:
      '@types/mdast': 4.0.4
      mdast-util-to-markdown: 2.1.2
      unified: 11.0.5

  remark@15.0.1:
    dependencies:
      '@types/mdast': 4.0.4
      remark-parse: 11.0.0
      remark-stringify: 11.0.0
      unified: 11.0.5
    transitivePeerDependencies:
      - supports-color

  require-directory@2.1.1: {}

  resolve-from@4.0.0: {}

  resolve-pkg-maps@1.0.0: {}

  resolve.exports@2.0.3: {}

  resolve@1.22.10:
    dependencies:
      is-core-module: 2.16.1
      path-parse: 1.0.7
      supports-preserve-symlinks-flag: 1.0.0

  restore-cursor@5.1.0:
    dependencies:
      onetime: 7.0.0
      signal-exit: 4.1.0

  reusify@1.0.4: {}

  rfdc@1.4.1: {}

  rolldown-plugin-dts@0.16.11(rolldown@1.0.0-beta.43)(typescript@5.9.2)(vue-tsc@3.1.1(typescript@5.9.2)):
    dependencies:
      '@babel/generator': 7.28.3
      '@babel/parser': 7.28.4
      '@babel/types': 7.28.4
      ast-kit: 2.1.2
      birpc: 2.6.1
      debug: 4.4.3
      dts-resolver: 2.1.2
      get-tsconfig: 4.10.1
      magic-string: 0.30.19
      rolldown: 1.0.0-beta.43
    optionalDependencies:
      typescript: 5.9.2
      vue-tsc: 3.1.1(typescript@5.9.2)
    transitivePeerDependencies:
      - oxc-resolver
      - supports-color

  rolldown@1.0.0-beta.43:
    dependencies:
      '@oxc-project/types': 0.94.0
      '@rolldown/pluginutils': 1.0.0-beta.43
      ansis: 4.2.0
    optionalDependencies:
      '@rolldown/binding-android-arm64': 1.0.0-beta.43
      '@rolldown/binding-darwin-arm64': 1.0.0-beta.43
      '@rolldown/binding-darwin-x64': 1.0.0-beta.43
      '@rolldown/binding-freebsd-x64': 1.0.0-beta.43
      '@rolldown/binding-linux-arm-gnueabihf': 1.0.0-beta.43
      '@rolldown/binding-linux-arm64-gnu': 1.0.0-beta.43
      '@rolldown/binding-linux-arm64-musl': 1.0.0-beta.43
      '@rolldown/binding-linux-x64-gnu': 1.0.0-beta.43
      '@rolldown/binding-linux-x64-musl': 1.0.0-beta.43
      '@rolldown/binding-openharmony-arm64': 1.0.0-beta.43
      '@rolldown/binding-wasm32-wasi': 1.0.0-beta.43
      '@rolldown/binding-win32-arm64-msvc': 1.0.0-beta.43
      '@rolldown/binding-win32-ia32-msvc': 1.0.0-beta.43
      '@rolldown/binding-win32-x64-msvc': 1.0.0-beta.43

  rollup-plugin-license@3.6.0(picomatch@4.0.3)(rollup@4.43.0):
    dependencies:
      commenting: 1.1.0
      fdir: 6.5.0(picomatch@4.0.3)
      lodash: 4.17.21
      magic-string: 0.30.19
      moment: 2.30.1
      package-name-regex: 2.0.6
      rollup: 4.43.0
      spdx-expression-validate: 2.0.0
      spdx-satisfies: 5.0.1
    transitivePeerDependencies:
      - picomatch

  rollup@4.43.0:
    dependencies:
      '@types/estree': 1.0.7
    optionalDependencies:
      '@rollup/rollup-android-arm-eabi': 4.43.0
      '@rollup/rollup-android-arm64': 4.43.0
      '@rollup/rollup-darwin-arm64': 4.43.0
      '@rollup/rollup-darwin-x64': 4.43.0
      '@rollup/rollup-freebsd-arm64': 4.43.0
      '@rollup/rollup-freebsd-x64': 4.43.0
      '@rollup/rollup-linux-arm-gnueabihf': 4.43.0
      '@rollup/rollup-linux-arm-musleabihf': 4.43.0
      '@rollup/rollup-linux-arm64-gnu': 4.43.0
      '@rollup/rollup-linux-arm64-musl': 4.43.0
      '@rollup/rollup-linux-loongarch64-gnu': 4.43.0
      '@rollup/rollup-linux-powerpc64le-gnu': 4.43.0
      '@rollup/rollup-linux-riscv64-gnu': 4.43.0
      '@rollup/rollup-linux-riscv64-musl': 4.43.0
      '@rollup/rollup-linux-s390x-gnu': 4.43.0
      '@rollup/rollup-linux-x64-gnu': 4.43.0
      '@rollup/rollup-linux-x64-musl': 4.43.0
      '@rollup/rollup-win32-arm64-msvc': 4.43.0
      '@rollup/rollup-win32-ia32-msvc': 4.43.0
      '@rollup/rollup-win32-x64-msvc': 4.43.0
      fsevents: 2.3.3

  router@2.2.0:
    dependencies:
      debug: 4.4.3
      depd: 2.0.0
      is-promise: 4.0.0
      parseurl: 1.3.3
      path-to-regexp: 8.3.0
    transitivePeerDependencies:
      - supports-color

  run-applescript@7.0.0: {}

  run-parallel@1.2.0:
    dependencies:
      queue-microtask: 1.2.3

  rxjs@7.8.1:
    dependencies:
      tslib: 2.8.1

  sade@1.8.1:
    dependencies:
      mri: 1.2.0

  safe-buffer@5.2.1: {}

  safer-buffer@2.1.2: {}

  sass-embedded-all-unknown@1.93.2:
    dependencies:
      sass: 1.93.2
    optional: true

  sass-embedded-android-arm64@1.93.2:
    optional: true

  sass-embedded-android-arm@1.93.2:
    optional: true

  sass-embedded-android-riscv64@1.93.2:
    optional: true

  sass-embedded-android-x64@1.93.2:
    optional: true

  sass-embedded-darwin-arm64@1.93.2:
    optional: true

  sass-embedded-darwin-x64@1.93.2:
    optional: true

  sass-embedded-linux-arm64@1.93.2:
    optional: true

  sass-embedded-linux-arm@1.93.2:
    optional: true

  sass-embedded-linux-musl-arm64@1.93.2:
    optional: true

  sass-embedded-linux-musl-arm@1.93.2:
    optional: true

  sass-embedded-linux-musl-riscv64@1.93.2:
    optional: true

  sass-embedded-linux-musl-x64@1.93.2:
    optional: true

  sass-embedded-linux-riscv64@1.93.2:
    optional: true

  sass-embedded-linux-x64@1.93.2:
    optional: true

  sass-embedded-unknown-all@1.93.2:
    dependencies:
      sass: 1.93.2
    optional: true

  sass-embedded-win32-arm64@1.93.2:
    optional: true

  sass-embedded-win32-x64@1.93.2:
    optional: true

  sass-embedded@1.93.2(source-map-js@1.2.1):
    dependencies:
      '@bufbuild/protobuf': 2.5.2
      buffer-builder: 0.2.0
      colorjs.io: 0.5.2
      immutable: 5.0.3
      rxjs: 7.8.1
      supports-color: 8.1.1
      sync-child-process: 1.0.2
      varint: 6.0.0
    optionalDependencies:
      sass-embedded-all-unknown: 1.93.2
      sass-embedded-android-arm: 1.93.2
      sass-embedded-android-arm64: 1.93.2
      sass-embedded-android-riscv64: 1.93.2
      sass-embedded-android-x64: 1.93.2
      sass-embedded-darwin-arm64: 1.93.2
      sass-embedded-darwin-x64: 1.93.2
      sass-embedded-linux-arm: 1.93.2
      sass-embedded-linux-arm64: 1.93.2
      sass-embedded-linux-musl-arm: 1.93.2
      sass-embedded-linux-musl-arm64: 1.93.2
      sass-embedded-linux-musl-riscv64: 1.93.2
      sass-embedded-linux-musl-x64: 1.93.2
      sass-embedded-linux-riscv64: 1.93.2
      sass-embedded-linux-x64: 1.93.2
      sass-embedded-unknown-all: 1.93.2
      sass-embedded-win32-arm64: 1.93.2
      sass-embedded-win32-x64: 1.93.2
      source-map-js: 1.2.1

  sass@1.93.2:
    dependencies:
      chokidar: 4.0.3
      immutable: 5.0.3
      source-map-js: 1.2.1
    optionalDependencies:
      '@parcel/watcher': 2.5.1

  sax@1.4.1: {}

  scheduler@0.27.0: {}

  scslre@0.3.0:
    dependencies:
      '@eslint-community/regexpp': 4.12.1
      refa: 0.12.1
      regexp-ast-analysis: 0.7.1

  section-matter@1.0.0:
    dependencies:
      extend-shallow: 2.0.1
      kind-of: 6.0.3

  select@1.1.2: {}

  semver@5.7.2:
    optional: true

  semver@6.3.1: {}

  semver@7.7.3: {}

  send@1.1.0:
    dependencies:
      debug: 4.4.3
      destroy: 1.2.0
      encodeurl: 2.0.0
      escape-html: 1.0.3
      etag: 1.8.1
      fresh: 0.5.2
      http-errors: 2.0.0
      mime-types: 2.1.35
      ms: 2.1.3
      on-finished: 2.4.1
      range-parser: 1.2.1
      statuses: 2.0.1
    transitivePeerDependencies:
      - supports-color

  send@1.2.0:
    dependencies:
      debug: 4.4.3
      encodeurl: 2.0.0
      escape-html: 1.0.3
      etag: 1.8.1
      fresh: 2.0.0
      http-errors: 2.0.0
      mime-types: 3.0.1
      ms: 2.1.3
      on-finished: 2.4.1
      range-parser: 1.2.1
      statuses: 2.0.1
    transitivePeerDependencies:
      - supports-color

  serve-static@2.2.0:
    dependencies:
      encodeurl: 2.0.0
      escape-html: 1.0.3
      parseurl: 1.3.3
      send: 1.2.0
    transitivePeerDependencies:
      - supports-color

  setprototypeof@1.2.0: {}

  sharp@0.33.5:
    dependencies:
      color: 4.2.3
      detect-libc: 2.0.4
      semver: 7.7.3
    optionalDependencies:
      '@img/sharp-darwin-arm64': 0.33.5
      '@img/sharp-darwin-x64': 0.33.5
      '@img/sharp-libvips-darwin-arm64': 1.0.4
      '@img/sharp-libvips-darwin-x64': 1.0.4
      '@img/sharp-libvips-linux-arm': 1.0.5
      '@img/sharp-libvips-linux-arm64': 1.0.4
      '@img/sharp-libvips-linux-s390x': 1.0.4
      '@img/sharp-libvips-linux-x64': 1.0.4
      '@img/sharp-libvips-linuxmusl-arm64': 1.0.4
      '@img/sharp-libvips-linuxmusl-x64': 1.0.4
      '@img/sharp-linux-arm': 0.33.5
      '@img/sharp-linux-arm64': 0.33.5
      '@img/sharp-linux-s390x': 0.33.5
      '@img/sharp-linux-x64': 0.33.5
      '@img/sharp-linuxmusl-arm64': 0.33.5
      '@img/sharp-linuxmusl-x64': 0.33.5
      '@img/sharp-wasm32': 0.33.5
      '@img/sharp-win32-ia32': 0.33.5
      '@img/sharp-win32-x64': 0.33.5

  shebang-command@2.0.0:
    dependencies:
      shebang-regex: 3.0.0

  shebang-regex@3.0.0: {}

  shell-exec@1.0.2: {}

  shell-quote@1.8.3: {}

  shiki@3.13.0:
    dependencies:
      '@shikijs/core': 3.13.0
      '@shikijs/engine-javascript': 3.13.0
      '@shikijs/engine-oniguruma': 3.13.0
      '@shikijs/langs': 3.13.0
      '@shikijs/themes': 3.13.0
      '@shikijs/types': 3.13.0
      '@shikijs/vscode-textmate': 10.0.2
      '@types/hast': 3.0.4

  side-channel-list@1.0.0:
    dependencies:
      es-errors: 1.3.0
      object-inspect: 1.13.4

  side-channel-map@1.0.1:
    dependencies:
      call-bound: 1.0.3
      es-errors: 1.3.0
      get-intrinsic: 1.2.7
      object-inspect: 1.13.4

  side-channel-weakmap@1.0.2:
    dependencies:
      call-bound: 1.0.3
      es-errors: 1.3.0
      get-intrinsic: 1.2.7
      object-inspect: 1.13.4
      side-channel-map: 1.0.1

  side-channel@1.1.0:
    dependencies:
      es-errors: 1.3.0
      object-inspect: 1.13.4
      side-channel-list: 1.0.0
      side-channel-map: 1.0.1
      side-channel-weakmap: 1.0.2

  siginfo@2.0.0: {}

  signal-exit@4.1.0: {}

  simple-git-hooks@2.13.1: {}

  simple-swizzle@0.2.2:
    dependencies:
      is-arrayish: 0.3.2

  sirv@3.0.2(patch_hash=c07c56eb72faea34341d465cde2314e89db472106ed378181e3447893af6bf95):
    dependencies:
      '@polka/url': 1.0.0-next.28
      mrmime: 2.0.1
      totalist: 3.0.1

  sisteransi@1.0.5: {}

  slash@3.0.0: {}

  slash@5.1.0: {}

  slice-ansi@7.1.0:
    dependencies:
      ansi-styles: 6.2.1
      is-fullwidth-code-point: 5.0.0

  source-map-js@1.2.1: {}

  source-map-support@0.5.21:
    dependencies:
      buffer-from: 1.1.2
      source-map: 0.6.1

  source-map@0.6.1: {}

  source-map@0.7.4: {}

  space-separated-tokens@2.0.2: {}

  spdx-compare@1.0.0:
    dependencies:
      array-find-index: 1.0.2
      spdx-expression-parse: 3.0.1
      spdx-ranges: 2.1.1

  spdx-correct@3.2.0:
    dependencies:
      spdx-expression-parse: 3.0.1
      spdx-license-ids: 3.0.21

  spdx-exceptions@2.5.0: {}

  spdx-expression-parse@3.0.1:
    dependencies:
      spdx-exceptions: 2.5.0
      spdx-license-ids: 3.0.21

  spdx-expression-validate@2.0.0:
    dependencies:
      spdx-expression-parse: 3.0.1

  spdx-license-ids@3.0.21: {}

  spdx-ranges@2.1.1: {}

  spdx-satisfies@5.0.1:
    dependencies:
      spdx-compare: 1.0.0
      spdx-expression-parse: 3.0.1
      spdx-ranges: 2.1.1

  speakingurl@14.0.1: {}

  sprintf-js@1.0.3: {}

  stable-hash-x@0.2.0: {}

  stackback@0.0.2: {}

  statuses@1.5.0: {}

  statuses@2.0.1: {}

  std-env@3.9.0: {}

  stoppable@1.1.0: {}

  string-argv@0.3.2: {}

  string-hash@1.1.3: {}

  string-width@4.2.3:
    dependencies:
      emoji-regex: 8.0.0
      is-fullwidth-code-point: 3.0.0
      strip-ansi: 6.0.1

  string-width@5.1.2:
    dependencies:
      eastasianwidth: 0.2.0
      emoji-regex: 9.2.2
      strip-ansi: 7.1.0

  string-width@7.2.0:
    dependencies:
      emoji-regex: 10.4.0
      get-east-asian-width: 1.3.0
      strip-ansi: 7.1.0

  string-width@8.1.0:
    dependencies:
      get-east-asian-width: 1.3.0
      strip-ansi: 7.1.0

  stringify-entities@4.0.4:
    dependencies:
      character-entities-html4: 2.1.0
      character-entities-legacy: 3.0.0

  strip-ansi@6.0.1:
    dependencies:
      ansi-regex: 5.0.1

  strip-ansi@7.1.0:
    dependencies:
      ansi-regex: 6.1.0

  strip-bom-string@1.0.0: {}

  strip-final-newline@3.0.0: {}

  strip-final-newline@4.0.0: {}

  strip-json-comments@3.1.1: {}

  strip-literal@3.1.0:
    dependencies:
      js-tokens: 9.0.1

  stylus@0.64.0:
    dependencies:
      '@adobe/css-tools': 4.3.3
      debug: 4.4.3
      glob: 10.4.5
      sax: 1.4.1
      source-map: 0.7.4
    transitivePeerDependencies:
      - supports-color

  sucrase@3.35.0:
    dependencies:
      '@jridgewell/gen-mapping': 0.3.8
      commander: 4.1.1
      glob: 10.4.5
      lines-and-columns: 1.2.4
      mz: 2.7.0
      pirates: 4.0.6
      ts-interface-checker: 0.1.13

  sugarss@5.0.1(postcss@8.5.6):
    dependencies:
      postcss: 8.5.6

  superjson@2.2.2:
    dependencies:
      copy-anything: 3.0.5

  supports-color@10.0.0: {}

  supports-color@7.2.0:
    dependencies:
      has-flag: 4.0.0

  supports-color@8.1.1:
    dependencies:
      has-flag: 4.0.0

  supports-preserve-symlinks-flag@1.0.0: {}

  sync-child-process@1.0.2:
    dependencies:
      sync-message-port: 1.1.3

  sync-fetch@0.5.2:
    dependencies:
      node-fetch: 2.7.0
    transitivePeerDependencies:
      - encoding

  sync-message-port@1.1.3: {}

  systemjs@6.15.1: {}

  tabbable@6.2.0: {}

  tailwindcss@3.4.18(tsx@4.20.6)(yaml@2.8.1):
    dependencies:
      '@alloc/quick-lru': 5.2.0
      arg: 5.0.2
      chokidar: 3.6.0(patch_hash=8a4f9e2b397e6034b91a0508faae3cecb97f222313faa129d7cb0eb71e9d0e84)
      didyoumean: 1.2.2
      dlv: 1.1.3
      fast-glob: 3.3.3
      glob-parent: 6.0.2
      is-glob: 4.0.3
      jiti: 1.21.7
      lilconfig: 3.1.3
      micromatch: 4.0.8
      normalize-path: 3.0.0
      object-hash: 3.0.0
      picocolors: 1.1.1
      postcss: 8.5.6
      postcss-import: 15.1.0(postcss@8.5.6)
      postcss-js: 4.0.1(postcss@8.5.6)
      postcss-load-config: 6.0.1(jiti@1.21.7)(postcss@8.5.6)(tsx@4.20.6)(yaml@2.8.1)
      postcss-nested: 6.2.0(postcss@8.5.6)
      postcss-selector-parser: 6.1.2
      resolve: 1.22.10
      sucrase: 3.35.0
    transitivePeerDependencies:
      - tsx
      - yaml

  tailwindcss@4.1.14: {}

  tapable@2.2.1: {}

  tar@7.5.1:
    dependencies:
      '@isaacs/fs-minipass': 4.0.1
      chownr: 3.0.0
      minipass: 7.1.2
      minizlib: 3.1.0
      yallist: 5.0.0

  terser@5.44.0:
    dependencies:
      '@jridgewell/source-map': 0.3.6
      acorn: 8.15.0
      commander: 2.20.3
      source-map-support: 0.5.21

  thenify-all@1.6.0:
    dependencies:
      thenify: 3.3.1

  thenify@3.3.1:
    dependencies:
      any-promise: 1.3.0

  tiny-emitter@2.1.0: {}

  tinybench@2.9.0: {}

  tinyexec@0.3.2: {}

  tinyexec@1.0.1: {}

  tinyglobby@0.2.15:
    dependencies:
      fdir: 6.5.0(picomatch@4.0.3)
      picomatch: 4.0.3

  tinypool@1.1.1: {}

  tinyrainbow@2.0.0: {}

  tinyspy@2.2.0: {}

  tinyspy@4.0.3: {}

  to-regex-range@5.0.1:
    dependencies:
      is-number: 7.0.0

  toidentifier@1.0.1: {}

  token-stream@1.0.0: {}

  tokenx@1.1.0: {}

  totalist@3.0.1: {}

  tr46@0.0.3: {}

  tree-kill@1.2.2: {}

  trim-lines@3.0.1: {}

  trough@2.2.0: {}

  ts-api-utils@2.1.0(typescript@5.9.2):
    dependencies:
      typescript: 5.9.2

  ts-declaration-location@1.0.7(typescript@5.9.2):
    dependencies:
      picomatch: 4.0.3
      typescript: 5.9.2

  ts-interface-checker@0.1.13: {}

  tsconfck@3.1.6(typescript@5.9.2):
    optionalDependencies:
      typescript: 5.9.2

  tsdown@0.15.7(publint@0.3.12)(typescript@5.9.2)(vue-tsc@3.1.1(typescript@5.9.2)):
    dependencies:
      ansis: 4.2.0
      cac: 6.7.14
      chokidar: 4.0.3
      debug: 4.4.3
      diff: 8.0.2
      empathic: 2.0.0
      hookable: 5.5.3
      rolldown: 1.0.0-beta.43
      rolldown-plugin-dts: 0.16.11(rolldown@1.0.0-beta.43)(typescript@5.9.2)(vue-tsc@3.1.1(typescript@5.9.2))
      semver: 7.7.3
      tinyexec: 1.0.1
      tinyglobby: 0.2.15
      tree-kill: 1.2.2
      unconfig: 7.3.3
    optionalDependencies:
      publint: 0.3.12
      typescript: 5.9.2
    transitivePeerDependencies:
      - '@ts-macro/tsc'
      - '@typescript/native-preview'
      - oxc-resolver
      - supports-color
      - vue-tsc

  tslib@2.8.1: {}

  tsx@4.20.6:
    dependencies:
      esbuild: 0.25.0
      get-tsconfig: 4.10.1
    optionalDependencies:
      fsevents: 2.3.3

  twoslash-protocol@0.3.4: {}

  twoslash-vue@0.3.4(typescript@5.9.2):
    dependencies:
      '@vue/language-core': 3.1.1(typescript@5.9.2)
      twoslash: 0.3.4(typescript@5.9.2)
      twoslash-protocol: 0.3.4
      typescript: 5.9.2
    transitivePeerDependencies:
      - supports-color

  twoslash@0.3.4(typescript@5.9.2):
    dependencies:
      '@typescript/vfs': 1.6.1(typescript@5.9.2)
      twoslash-protocol: 0.3.4
      typescript: 5.9.2
    transitivePeerDependencies:
      - supports-color

  type-check@0.4.0:
    dependencies:
      prelude-ls: 1.2.1

  type-is@2.0.1:
    dependencies:
      content-type: 1.0.5
      media-typer: 1.1.0
      mime-types: 3.0.0

  type@2.7.3: {}

  typescript-eslint@8.46.1(eslint@9.38.0(jiti@2.6.1))(typescript@5.9.2):
    dependencies:
      '@typescript-eslint/eslint-plugin': 8.46.1(@typescript-eslint/parser@8.46.1(eslint@9.38.0(jiti@2.6.1))(typescript@5.9.2))(eslint@9.38.0(jiti@2.6.1))(typescript@5.9.2)
      '@typescript-eslint/parser': 8.46.1(eslint@9.38.0(jiti@2.6.1))(typescript@5.9.2)
      '@typescript-eslint/typescript-estree': 8.46.1(typescript@5.9.2)
      '@typescript-eslint/utils': 8.46.1(eslint@9.38.0(jiti@2.6.1))(typescript@5.9.2)
      eslint: 9.38.0(jiti@2.6.1)
      typescript: 5.9.2
    transitivePeerDependencies:
      - supports-color

  typescript@5.9.2: {}

  uc.micro@2.1.0: {}

  ufo@1.6.1: {}

  uglify-js@3.19.3:
    optional: true

  unconfig@7.3.3:
    dependencies:
      '@quansync/fs': 0.1.5
      defu: 6.1.4
      jiti: 2.6.1
      quansync: 0.2.11

  undici-types@6.21.0: {}

  undici@7.14.0: {}

  unicode-canonical-property-names-ecmascript@2.0.1: {}

  unicode-match-property-ecmascript@2.0.0:
    dependencies:
      unicode-canonical-property-names-ecmascript: 2.0.1
      unicode-property-aliases-ecmascript: 2.1.0

  unicode-match-property-value-ecmascript@2.2.0: {}

  unicode-property-aliases-ecmascript@2.1.0: {}

  unicorn-magic@0.3.0: {}

  unified@11.0.5:
    dependencies:
      '@types/unist': 3.0.3
      bail: 2.0.2
      devlop: 1.1.0
      extend: 3.0.2
      is-plain-obj: 4.1.0
      trough: 2.2.0
      vfile: 6.0.3

  unist-util-is@6.0.0:
    dependencies:
      '@types/unist': 3.0.3

  unist-util-position@5.0.0:
    dependencies:
      '@types/unist': 3.0.3

  unist-util-remove@4.0.0:
    dependencies:
      '@types/unist': 3.0.3
      unist-util-is: 6.0.0
      unist-util-visit-parents: 6.0.1

  unist-util-stringify-position@4.0.0:
    dependencies:
      '@types/unist': 3.0.3

  unist-util-visit-parents@6.0.1:
    dependencies:
      '@types/unist': 3.0.3
      unist-util-is: 6.0.0

  unist-util-visit@5.0.0:
    dependencies:
      '@types/unist': 3.0.3
      unist-util-is: 6.0.0
      unist-util-visit-parents: 6.0.1

  unpipe@1.0.0: {}

  unrs-resolver@1.9.2:
    dependencies:
      napi-postinstall: 0.2.4
    optionalDependencies:
      '@unrs/resolver-binding-android-arm-eabi': 1.9.2
      '@unrs/resolver-binding-android-arm64': 1.9.2
      '@unrs/resolver-binding-darwin-arm64': 1.9.2
      '@unrs/resolver-binding-darwin-x64': 1.9.2
      '@unrs/resolver-binding-freebsd-x64': 1.9.2
      '@unrs/resolver-binding-linux-arm-gnueabihf': 1.9.2
      '@unrs/resolver-binding-linux-arm-musleabihf': 1.9.2
      '@unrs/resolver-binding-linux-arm64-gnu': 1.9.2
      '@unrs/resolver-binding-linux-arm64-musl': 1.9.2
      '@unrs/resolver-binding-linux-ppc64-gnu': 1.9.2
      '@unrs/resolver-binding-linux-riscv64-gnu': 1.9.2
      '@unrs/resolver-binding-linux-riscv64-musl': 1.9.2
      '@unrs/resolver-binding-linux-s390x-gnu': 1.9.2
      '@unrs/resolver-binding-linux-x64-gnu': 1.9.2
      '@unrs/resolver-binding-linux-x64-musl': 1.9.2
      '@unrs/resolver-binding-wasm32-wasi': 1.9.2
      '@unrs/resolver-binding-win32-arm64-msvc': 1.9.2
      '@unrs/resolver-binding-win32-ia32-msvc': 1.9.2
      '@unrs/resolver-binding-win32-x64-msvc': 1.9.2

  update-browserslist-db@1.1.3(browserslist@4.26.3):
    dependencies:
      browserslist: 4.26.3
      escalade: 3.2.0
      picocolors: 1.1.1

  uri-js@4.4.1:
    dependencies:
      punycode: 2.3.1

  url@0.11.4:
    dependencies:
      punycode: 1.4.1
      qs: 6.14.0

  util-deprecate@1.0.2: {}

  utils-merge@1.0.1: {}

  validate-npm-package-license@3.0.4:
    dependencies:
      spdx-correct: 3.2.0
      spdx-expression-parse: 3.0.1

  varint@6.0.0: {}

  vary@1.1.2: {}

  vfile-message@4.0.2:
    dependencies:
      '@types/unist': 3.0.3
      unist-util-stringify-position: 4.0.0

  vfile@6.0.3:
    dependencies:
      '@types/unist': 3.0.3
      vfile-message: 4.0.2

  vite-node@3.2.4:
    dependencies:
      cac: 6.7.14
      debug: 4.4.3
      es-module-lexer: 1.7.0
      pathe: 2.0.3
      vite: link:packages/vite
    transitivePeerDependencies:
      - supports-color

  vitepress-plugin-group-icons@1.6.4(markdown-it@14.1.0)(vite@packages+vite):
    dependencies:
      '@iconify-json/logos': 1.2.9
      '@iconify-json/vscode-icons': 1.2.32
      '@iconify/utils': 3.0.2
      markdown-it: 14.1.0
      vite: link:packages/vite
    transitivePeerDependencies:
      - supports-color

  vitepress-plugin-llms@1.8.0:
    dependencies:
      gray-matter: 4.0.3
      markdown-it: 14.1.0
      markdown-title: 1.0.2
      mdast-util-from-markdown: 2.0.2
      millify: 6.1.0
      minimatch: 10.0.3
      path-to-regexp: 8.3.0
      picocolors: 1.1.1
      pretty-bytes: 7.0.1
      remark: 15.0.1
      remark-frontmatter: 5.0.0
      tokenx: 1.1.0
      unist-util-remove: 4.0.0
      unist-util-visit: 5.0.0
    transitivePeerDependencies:
      - supports-color

  vitepress@2.0.0-alpha.12(axios@1.12.2)(oxc-minify@0.87.0)(postcss@8.5.6)(typescript@5.9.2):
    dependencies:
      '@docsearch/css': 4.0.0-beta.8
      '@docsearch/js': 4.0.0-beta.8
      '@iconify-json/simple-icons': 1.2.47
      '@shikijs/core': 3.13.0
      '@shikijs/transformers': 3.9.2
      '@shikijs/types': 3.13.0
      '@types/markdown-it': 14.1.2
      '@vitejs/plugin-vue': 6.0.1(vite@packages+vite)(vue@3.5.22(typescript@5.9.2))
      '@vue/devtools-api': 8.0.0
      '@vue/shared': 3.5.21
      '@vueuse/core': 13.6.0(vue@3.5.22(typescript@5.9.2))
      '@vueuse/integrations': 13.6.0(axios@1.12.2)(focus-trap@7.6.5)(vue@3.5.22(typescript@5.9.2))
      focus-trap: 7.6.5
      mark.js: 8.11.1
      minisearch: 7.1.2
      shiki: 3.13.0
      vite: link:packages/vite
      vue: 3.5.22(typescript@5.9.2)
    optionalDependencies:
      oxc-minify: 0.87.0
      postcss: 8.5.6
    transitivePeerDependencies:
      - async-validator
      - axios
      - change-case
      - drauu
      - fuse.js
      - idb-keyval
      - jwt-decode
      - nprogress
      - qrcode
      - sortablejs
      - typescript
      - universal-cookie

  vitest@3.2.4(@types/debug@4.1.12)(@types/node@22.18.11):
    dependencies:
      '@types/chai': 5.2.2
      '@vitest/expect': 3.2.4
      '@vitest/mocker': 3.2.4(vite@packages+vite)
      '@vitest/pretty-format': 3.2.4
      '@vitest/runner': 3.2.4
      '@vitest/snapshot': 3.2.4
      '@vitest/spy': 3.2.4
      '@vitest/utils': 3.2.4
      chai: 5.2.0
      debug: 4.4.3
      expect-type: 1.2.1
      magic-string: 0.30.19
      pathe: 2.0.3
      picomatch: 4.0.2
      std-env: 3.9.0
      tinybench: 2.9.0
      tinyexec: 0.3.2
      tinyglobby: 0.2.15
      tinypool: 1.1.1
      tinyrainbow: 2.0.0
      vite: link:packages/vite
      vite-node: 3.2.4
      why-is-node-running: 2.3.0
    optionalDependencies:
      '@types/debug': 4.1.12
      '@types/node': 22.18.11
    transitivePeerDependencies:
      - msw
      - supports-color

  void-elements@3.1.0: {}

  vscode-uri@3.1.0: {}

  vue-resize@2.0.0-alpha.1(vue@3.5.22(typescript@5.9.2)):
    dependencies:
      vue: 3.5.22(typescript@5.9.2)

  vue-tsc@3.1.1(typescript@5.9.2):
    dependencies:
      '@volar/typescript': 2.4.23
      '@vue/language-core': 3.1.1(typescript@5.9.2)
      typescript: 5.9.2

  vue@3.4.38(typescript@5.9.2):
    dependencies:
      '@vue/compiler-dom': 3.4.38
      '@vue/compiler-sfc': 3.4.38
      '@vue/runtime-dom': 3.4.38
      '@vue/server-renderer': 3.4.38(vue@3.5.22(typescript@5.9.2))
      '@vue/shared': 3.4.38
    optionalDependencies:
      typescript: 5.9.2

  vue@3.5.22(typescript@5.9.2):
    dependencies:
      '@vue/compiler-dom': 3.5.22
      '@vue/compiler-sfc': 3.5.22
      '@vue/runtime-dom': 3.5.22
      '@vue/server-renderer': 3.5.22(vue@3.5.22(typescript@5.9.2))
      '@vue/shared': 3.5.22
    optionalDependencies:
      typescript: 5.9.2

  vuex@4.1.0(vue@3.5.22(typescript@5.9.2)):
    dependencies:
      '@vue/devtools-api': 6.6.4
      vue: 3.5.22(typescript@5.9.2)

  walk-up-path@3.0.1: {}

  webidl-conversions@3.0.1: {}

  whatwg-url@5.0.0:
    dependencies:
      tr46: 0.0.3
      webidl-conversions: 3.0.1

  which@2.0.2:
    dependencies:
      isexe: 2.0.0

  why-is-node-running@2.3.0:
    dependencies:
      siginfo: 2.0.0
      stackback: 0.0.2

  with@7.0.2:
    dependencies:
      '@babel/parser': 7.28.4
      '@babel/types': 7.27.6
      assert-never: 1.4.0
      babel-walk: 3.0.0-canary-5

  word-wrap@1.2.5: {}

  wordwrap@1.0.0: {}

  workerd@1.20251008.0:
    optionalDependencies:
      '@cloudflare/workerd-darwin-64': 1.20251008.0
      '@cloudflare/workerd-darwin-arm64': 1.20251008.0
      '@cloudflare/workerd-linux-64': 1.20251008.0
      '@cloudflare/workerd-linux-arm64': 1.20251008.0
      '@cloudflare/workerd-windows-64': 1.20251008.0

  wrap-ansi@7.0.0:
    dependencies:
      ansi-styles: 4.3.0
      string-width: 4.2.3
      strip-ansi: 6.0.1

  wrap-ansi@8.1.0:
    dependencies:
      ansi-styles: 6.2.1
      string-width: 5.1.2
      strip-ansi: 7.1.0

  wrap-ansi@9.0.0:
    dependencies:
      ansi-styles: 6.2.1
      string-width: 7.2.0
      strip-ansi: 7.1.0

  wrappy@1.0.2: {}

  ws@8.18.0: {}

  ws@8.18.3: {}

  wsl-utils@0.1.0:
    dependencies:
      is-wsl: 3.1.0

  xml-js@1.6.11:
    dependencies:
      sax: 1.4.1

  y18n@5.0.8: {}

  yallist@3.1.1: {}

  yallist@5.0.0: {}

  yaml@2.8.1: {}

  yargs-parser@21.1.1: {}

  yargs@17.7.2:
    dependencies:
      cliui: 8.0.1
      escalade: 3.2.0
      get-caller-file: 2.0.5
      require-directory: 2.1.1
      string-width: 4.2.3
      y18n: 5.0.8
      yargs-parser: 21.1.1

  yocto-queue@0.1.0: {}

  yoctocolors@2.1.1: {}

  youch-core@0.3.3:
    dependencies:
      '@poppinss/exception': 1.2.2
      error-stack-parser-es: 1.0.5

  youch@4.1.0-beta.10:
    dependencies:
      '@poppinss/colors': 4.1.5
      '@poppinss/dumper': 0.6.4
      '@speed-highlight/core': 1.2.7
      cookie: 1.0.2
      youch-core: 0.3.3

  zimmerframe@1.1.2: {}

  zod@3.22.3: {}

  zwitch@2.0.4: {}<|MERGE_RESOLUTION|>--- conflicted
+++ resolved
@@ -8516,9 +8516,9 @@
       eslint: 9.38.0(jiti@2.6.1)
       eslint-visitor-keys: 3.4.3
 
-  '@eslint-community/eslint-utils@4.9.0(eslint@9.37.0(jiti@2.6.1))':
-    dependencies:
-      eslint: 9.37.0(jiti@2.6.1)
+  '@eslint-community/eslint-utils@4.9.0(eslint@9.38.0(jiti@2.6.1))':
+    dependencies:
+      eslint: 9.38.0(jiti@2.6.1)
       eslint-visitor-keys: 3.4.3
 
   '@eslint-community/regexpp@4.12.1': {}
@@ -9549,11 +9549,7 @@
 
   '@typescript-eslint/utils@8.46.1(eslint@9.38.0(jiti@2.6.1))(typescript@5.9.2)':
     dependencies:
-<<<<<<< HEAD
-      '@eslint-community/eslint-utils': 4.9.0(eslint@9.37.0(jiti@2.6.1))
-=======
-      '@eslint-community/eslint-utils': 4.8.0(eslint@9.38.0(jiti@2.6.1))
->>>>>>> 8b69c9e3
+      '@eslint-community/eslint-utils': 4.9.0(eslint@9.38.0(jiti@2.6.1))
       '@typescript-eslint/scope-manager': 8.46.1
       '@typescript-eslint/types': 8.46.1
       '@typescript-eslint/typescript-estree': 8.46.1(typescript@5.9.2)
@@ -10282,15 +10278,9 @@
 
   browserslist@4.26.3:
     dependencies:
-<<<<<<< HEAD
-      baseline-browser-mapping: 2.8.16
+      baseline-browser-mapping: 2.8.18
       caniuse-lite: 1.0.30001750
       electron-to-chromium: 1.5.235
-=======
-      baseline-browser-mapping: 2.8.18
-      caniuse-lite: 1.0.30001748
-      electron-to-chromium: 1.5.230
->>>>>>> 8b69c9e3
       node-releases: 2.0.21
       update-browserslist-db: 1.1.3(browserslist@4.26.3)
 
@@ -10738,11 +10728,7 @@
 
   eslint-plugin-es-x@7.8.0(eslint@9.38.0(jiti@2.6.1)):
     dependencies:
-<<<<<<< HEAD
-      '@eslint-community/eslint-utils': 4.9.0(eslint@9.37.0(jiti@2.6.1))
-=======
-      '@eslint-community/eslint-utils': 4.8.0(eslint@9.38.0(jiti@2.6.1))
->>>>>>> 8b69c9e3
+      '@eslint-community/eslint-utils': 4.9.0(eslint@9.38.0(jiti@2.6.1))
       '@eslint-community/regexpp': 4.12.1
       eslint: 9.38.0(jiti@2.6.1)
       eslint-compat-utils: 0.5.1(eslint@9.38.0(jiti@2.6.1))
@@ -10766,11 +10752,7 @@
 
   eslint-plugin-n@17.23.1(eslint@9.38.0(jiti@2.6.1))(typescript@5.9.2):
     dependencies:
-<<<<<<< HEAD
-      '@eslint-community/eslint-utils': 4.9.0(eslint@9.37.0(jiti@2.6.1))
-=======
-      '@eslint-community/eslint-utils': 4.8.0(eslint@9.38.0(jiti@2.6.1))
->>>>>>> 8b69c9e3
+      '@eslint-community/eslint-utils': 4.9.0(eslint@9.38.0(jiti@2.6.1))
       enhanced-resolve: 5.18.3
       eslint: 9.38.0(jiti@2.6.1)
       eslint-plugin-es-x: 7.8.0(eslint@9.38.0(jiti@2.6.1))
@@ -10805,11 +10787,7 @@
 
   eslint@9.38.0(jiti@2.6.1):
     dependencies:
-<<<<<<< HEAD
-      '@eslint-community/eslint-utils': 4.9.0(eslint@9.37.0(jiti@2.6.1))
-=======
-      '@eslint-community/eslint-utils': 4.8.0(eslint@9.38.0(jiti@2.6.1))
->>>>>>> 8b69c9e3
+      '@eslint-community/eslint-utils': 4.9.0(eslint@9.38.0(jiti@2.6.1))
       '@eslint-community/regexpp': 4.12.1
       '@eslint/config-array': 0.21.1
       '@eslint/config-helpers': 0.4.1
