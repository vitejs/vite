--- conflicted
+++ resolved
@@ -2814,14 +2814,12 @@
   '@jridgewell/trace-mapping@0.3.9':
     resolution: {integrity: sha512-3Belt6tdc8bPgAtbcmdtNJlirVoTmEb5e2gC94PnkwEW9jI6CAHUeoG85tjWP5WquqfavoMtMwiG4P926ZKKuQ==}
 
-<<<<<<< HEAD
   '@mdn/browser-compat-data@6.0.12':
     resolution: {integrity: sha512-lQ6p212jKeJBG+L7UYRKchTCcnQbp6yOj5swKxGLjvuW4SmbgWgd/WyA1Dxq1GGT86C7jVTEaKry36LmsBp8SQ==}
-=======
+
   '@modelcontextprotocol/sdk@1.11.2':
     resolution: {integrity: sha512-H9vwztj5OAqHg9GockCQC06k1natgcxWQSRpQcPJf6i5+MWBzfKkRtxGbjQf0X2ihii0ffLZCRGbYV2f2bjNCQ==}
     engines: {node: '>=18'}
->>>>>>> 0d18fc1d
 
   '@napi-rs/wasm-runtime@0.2.9':
     resolution: {integrity: sha512-OKRBiajrrxB9ATokgEQoG87Z25c67pCpYcCwmXYX8PBftC9pBfN18gnm/fh1wurSLEKIAt+QRFLFCQISrb66Jg==}
@@ -8818,9 +8816,8 @@
       '@jridgewell/resolve-uri': 3.1.2
       '@jridgewell/sourcemap-codec': 1.5.0
 
-<<<<<<< HEAD
   '@mdn/browser-compat-data@6.0.12': {}
-=======
+
   '@modelcontextprotocol/sdk@1.11.2':
     dependencies:
       content-type: 1.0.5
@@ -8835,7 +8832,6 @@
       zod-to-json-schema: 3.24.5(zod@3.24.4)
     transitivePeerDependencies:
       - supports-color
->>>>>>> 0d18fc1d
 
   '@napi-rs/wasm-runtime@0.2.9':
     dependencies:
