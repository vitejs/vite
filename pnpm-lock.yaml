lockfileVersion: 5.3

overrides:
  vite: workspace:*
  '@vitejs/plugin-vue': workspace:*

importers:

  .:
    specifiers:
      '@microsoft/api-extractor': ^7.19.3
      '@types/fs-extra': ^9.0.13
      '@types/jest': ^27.0.3
      '@types/node': ^16.11.17
      '@types/prompts': ^2.0.14
      '@types/semver': ^7.3.9
      '@typescript-eslint/eslint-plugin': ^5.8.1
      '@typescript-eslint/parser': ^5.8.1
      conventional-changelog-cli: ^2.2.2
      cross-env: ^7.0.3
      esbuild: ^0.14.9
      eslint: ^8.5.0
      eslint-define-config: ^1.2.1
      eslint-plugin-node: ^11.1.0
      execa: ^5.1.1
      fs-extra: ^10.0.0
      jest: ^27.4.5
      lint-staged: ^12.1.4
      minimist: ^1.2.5
      node-fetch: ^2.6.6
      npm-run-all: ^4.1.5
      picocolors: ^1.0.0
      playwright-chromium: ^1.17.1
      prettier: 2.5.1
      prompts: ^2.4.2
      rimraf: ^3.0.2
      rollup: ^2.59.0
      semver: ^7.3.5
      sirv: ^2.0.0
      ts-jest: ^27.1.2
      ts-node: ^10.4.0
      typescript: ~4.5.4
      vite: workspace:*
      vitepress: ^0.20.10
      yorkie: ^2.0.0
    devDependencies:
      '@microsoft/api-extractor': 7.19.3
      '@types/fs-extra': 9.0.13
      '@types/jest': 27.0.3
      '@types/node': 16.11.17
      '@types/prompts': 2.0.14
      '@types/semver': 7.3.9
      '@typescript-eslint/eslint-plugin': 5.8.1_3a47348159e115370aa4cba56aba33b6
      '@typescript-eslint/parser': 5.8.1_eslint@8.5.0+typescript@4.5.4
      conventional-changelog-cli: 2.2.2
      cross-env: 7.0.3
      esbuild: 0.14.9
      eslint: 8.5.0
      eslint-define-config: 1.2.1
      eslint-plugin-node: 11.1.0_eslint@8.5.0
      execa: 5.1.1
      fs-extra: 10.0.0
      jest: 27.4.5_ts-node@10.4.0
      lint-staged: 12.1.4
      minimist: 1.2.5
      node-fetch: 2.6.6
      npm-run-all: 4.1.5
      picocolors: 1.0.0
      playwright-chromium: 1.17.1
      prettier: 2.5.1
      prompts: 2.4.2
      rimraf: 3.0.2
      rollup: 2.62.0
      semver: 7.3.5
<<<<<<< HEAD
      sirv: 1.0.19
      ts-jest: 27.1.2_a27e8f44bb9e5af14f9674b0b72891af
=======
      sirv: 2.0.0
      ts-jest: 27.1.2_1b5a1be2010a86e622f02a11eaeb730f
>>>>>>> 65cd44dc
      ts-node: 10.4.0_00264fd83560919cd06c986889baae0a
      typescript: 4.5.4
      vite: link:packages/vite
      vitepress: 0.20.10
      yorkie: 2.0.0

  packages/create-vite:
    specifiers:
      kolorist: ^1.5.1
      minimist: ^1.2.5
      prompts: ^2.4.2
    dependencies:
      kolorist: 1.5.1
      minimist: 1.2.5
      prompts: 2.4.2

  packages/playground:
    specifiers:
      css-color-names: ^1.0.1
    devDependencies:
      css-color-names: 1.0.1

  packages/playground/alias:
    specifiers:
      aliased-module: file:./dir/module
      resolve-linked: workspace:*
      vue: ^3.2.25
    dependencies:
      aliased-module: link:dir/module
      vue: 3.2.26
    devDependencies:
      resolve-linked: link:../resolve-linked

  packages/playground/alias/dir/module:
    specifiers: {}

  packages/playground/assets:
    specifiers: {}

  packages/playground/backend-integration:
    specifiers:
      tailwindcss: ^2.2.19
    dependencies:
      tailwindcss: 2.2.19_ts-node@10.4.0

  packages/playground/cli:
    specifiers: {}

  packages/playground/cli-module:
    specifiers: {}

  packages/playground/css:
    specifiers:
      css-dep: link:./css-dep
      less: ^4.1.2
      postcss-nested: ^5.0.6
      sass: ^1.43.4
      stylus: ^0.55.0
    devDependencies:
      css-dep: link:css-dep
      less: 4.1.2
      postcss-nested: 5.0.6
      sass: 1.45.1
      stylus: 0.55.0

  packages/playground/css-codesplit:
    specifiers: {}

  packages/playground/css-codesplit-cjs:
    specifiers: {}

  packages/playground/css/css-dep:
    specifiers: {}

  packages/playground/css/pkg-dep:
    specifiers: {}

  packages/playground/css/postcss-caching/blue-app:
    specifiers: {}

  packages/playground/css/postcss-caching/green-app:
    specifiers: {}

  packages/playground/data-uri:
    specifiers: {}

  packages/playground/define:
    specifiers: {}

  packages/playground/dynamic-import:
    specifiers: {}

  packages/playground/env:
    specifiers:
      cross-env: ^7.0.3
    devDependencies:
      cross-env: 7.0.3

  packages/playground/extensions:
    specifiers:
      vue: ^3.2.25
    dependencies:
      vue: 3.2.26

  packages/playground/file-delete-restore:
    specifiers:
      '@vitejs/plugin-react': workspace:*
      react: ^17.0.2
      react-dom: ^17.0.2
    dependencies:
      react: 17.0.2
      react-dom: 17.0.2_react@17.0.2
    devDependencies:
      '@vitejs/plugin-react': link:../../plugin-react

  packages/playground/fs-serve:
    specifiers: {}

  packages/playground/glob-import:
    specifiers: {}

  packages/playground/hmr:
    specifiers: {}

  packages/playground/html:
    specifiers: {}

  packages/playground/json:
    specifiers:
      vue: ^3.2.25
    devDependencies:
      vue: 3.2.26

  packages/playground/legacy:
    specifiers:
      '@vitejs/plugin-legacy': workspace:*
    devDependencies:
      '@vitejs/plugin-legacy': link:../../plugin-legacy

  packages/playground/lib:
    specifiers: {}

  packages/playground/multiple-entrypoints:
    specifiers: {}

  packages/playground/nested-deps:
    specifiers:
      test-package-a: link:./test-package-a
      test-package-b: link:./test-package-b
      test-package-c: link:./test-package-c
      test-package-d: link:./test-package-d
      test-package-e: link:./test-package-e
    dependencies:
      test-package-a: link:test-package-a
      test-package-b: link:test-package-b
      test-package-c: link:test-package-c
      test-package-d: link:test-package-d
      test-package-e: link:test-package-e

  packages/playground/nested-deps/test-package-a:
    specifiers: {}

  packages/playground/nested-deps/test-package-b:
    specifiers: {}

  packages/playground/nested-deps/test-package-c:
    specifiers: {}

  packages/playground/nested-deps/test-package-d:
    specifiers:
      test-package-d-nested: link:./test-package-d-nested
    dependencies:
      test-package-d-nested: link:test-package-d-nested

  packages/playground/nested-deps/test-package-d/test-package-d-nested:
    specifiers: {}

  packages/playground/nested-deps/test-package-e:
    specifiers:
      test-package-e-excluded: link:./test-package-e-excluded
      test-package-e-included: link:./test-package-e-included
    dependencies:
      test-package-e-excluded: link:test-package-e-excluded
      test-package-e-included: link:test-package-e-included

  packages/playground/nested-deps/test-package-e/test-package-e-excluded:
    specifiers: {}

  packages/playground/nested-deps/test-package-e/test-package-e-included:
    specifiers:
      test-package-e-excluded: link:../test-package-e-excluded
    dependencies:
      test-package-e-excluded: link:../test-package-e-excluded

  packages/playground/optimize-deps:
    specifiers:
      '@vitejs/plugin-vue': workspace:*
      axios: ^0.24.0
      clipboard: ^2.0.8
      dep-cjs-compiled-from-cjs: file:./dep-cjs-compiled-from-cjs
      dep-cjs-compiled-from-esm: file:./dep-cjs-compiled-from-esm
      dep-esbuild-plugin-transform: file:./dep-esbuild-plugin-transform
      dep-linked: link:./dep-linked
      dep-linked-include: link:./dep-linked-include
      lodash-es: ^4.17.21
      nested-exclude: file:./nested-exclude
      phoenix: ^1.6.2
      react: ^17.0.2
      react-dom: ^17.0.2
      resolve-linked: workspace:0.0.0
      vue: ^3.2.25
      vuex: ^4.0.0
    dependencies:
      axios: 0.24.0
      clipboard: 2.0.8
      dep-cjs-compiled-from-cjs: link:dep-cjs-compiled-from-cjs
      dep-cjs-compiled-from-esm: link:dep-cjs-compiled-from-esm
      dep-esbuild-plugin-transform: link:dep-esbuild-plugin-transform
      dep-linked: link:dep-linked
      dep-linked-include: link:dep-linked-include
      lodash-es: 4.17.21
      nested-exclude: link:nested-exclude
      phoenix: 1.6.5
      react: 17.0.2
      react-dom: 17.0.2_react@17.0.2
      resolve-linked: link:../resolve-linked
      vue: 3.2.26
      vuex: 4.0.2_vue@3.2.26
    devDependencies:
      '@vitejs/plugin-vue': link:../../plugin-vue

  packages/playground/optimize-deps/dep-cjs-compiled-from-cjs:
    specifiers: {}

  packages/playground/optimize-deps/dep-cjs-compiled-from-esm:
    specifiers: {}

  packages/playground/optimize-deps/dep-esbuild-plugin-transform:
    specifiers: {}

  packages/playground/optimize-deps/dep-linked:
    specifiers:
      lodash-es: ^4.17.21
    dependencies:
      lodash-es: 4.17.21

  packages/playground/optimize-deps/dep-linked-include:
    specifiers:
      react: 17.0.2
    dependencies:
      react: 17.0.2

  packages/playground/optimize-deps/nested-exclude:
    specifiers:
      nested-include: link:./nested-include
    dependencies:
      nested-include: link:nested-include

  packages/playground/optimize-deps/nested-exclude/nested-include:
    specifiers: {}

  packages/playground/optimize-missing-deps:
    specifiers:
      express: ^4.17.1
      missing-dep: file:./missing-dep
      multi-entry-dep: file:./multi-entry-dep
    dependencies:
      missing-dep: link:missing-dep
      multi-entry-dep: link:multi-entry-dep
    devDependencies:
      express: 4.17.2

  packages/playground/optimize-missing-deps/missing-dep:
    specifiers:
      multi-entry-dep: file:../multi-entry-dep
    dependencies:
      multi-entry-dep: link:../multi-entry-dep

  packages/playground/optimize-missing-deps/multi-entry-dep:
    specifiers: {}

  packages/playground/preload:
    specifiers:
      '@vitejs/plugin-vue': workspace:*
      vue: ^3.2.25
      vue-router: ^4.0.0
    dependencies:
      vue: 3.2.26
      vue-router: 4.0.12_vue@3.2.26
    devDependencies:
      '@vitejs/plugin-vue': link:../../plugin-vue

  packages/playground/preserve-symlinks:
    specifiers:
      '@symlinks/moduleA': link:./moduleA
    dependencies:
      '@symlinks/moduleA': link:moduleA

  packages/playground/preserve-symlinks/moduleA:
    specifiers: {}

  packages/playground/react:
    specifiers:
      '@vitejs/plugin-react': workspace:*
      react: ^17.0.2
      react-dom: ^17.0.2
    dependencies:
      react: 17.0.2
      react-dom: 17.0.2_react@17.0.2
    devDependencies:
      '@vitejs/plugin-react': link:../../plugin-react

  packages/playground/react-emotion:
    specifiers:
      '@babel/plugin-proposal-pipeline-operator': ^7.16.0
      '@emotion/babel-plugin': ^11.3.0
      '@emotion/react': ^11.5.0
      '@vitejs/plugin-react': workspace:*
      react: ^17.0.2
      react-dom: ^17.0.2
      react-switch: ^6.0.0
    dependencies:
      '@emotion/react': 11.7.1_react@17.0.2
      react: 17.0.2
      react-dom: 17.0.2_react@17.0.2
      react-switch: 6.0.0_react-dom@17.0.2+react@17.0.2
    devDependencies:
      '@babel/plugin-proposal-pipeline-operator': 7.16.5
      '@emotion/babel-plugin': 11.7.2
      '@vitejs/plugin-react': link:../../plugin-react

  packages/playground/resolve:
    specifiers:
      '@babel/runtime': ^7.16.0
      es5-ext: 0.10.53
      normalize.css: ^8.0.1
      resolve-browser-field: link:./browser-field
      resolve-custom-condition: link:./custom-condition
      resolve-custom-main-field: link:./custom-main-field
      resolve-exports-env: link:./exports-env
      resolve-exports-path: link:./exports-path
      resolve-linked: workspace:*
    dependencies:
      '@babel/runtime': 7.16.5
      es5-ext: 0.10.53
      normalize.css: 8.0.1
      resolve-browser-field: link:browser-field
      resolve-custom-condition: link:custom-condition
      resolve-custom-main-field: link:custom-main-field
      resolve-exports-env: link:exports-env
      resolve-exports-path: link:exports-path
      resolve-linked: link:../resolve-linked

  packages/playground/resolve-linked:
    specifiers: {}

  packages/playground/resolve/browser-field:
    specifiers: {}

  packages/playground/resolve/custom-condition:
    specifiers: {}

  packages/playground/resolve/custom-main-field:
    specifiers: {}

  packages/playground/resolve/exports-env:
    specifiers: {}

  packages/playground/resolve/exports-path:
    specifiers: {}

  packages/playground/resolve/inline-package:
    specifiers: {}

  packages/playground/ssr-deps:
    specifiers:
      bcrypt: ^5.0.1
      cross-env: ^7.0.3
      define-properties-exports: file:./define-properties-exports
      define-property-exports: file:./define-property-exports
      express: ^4.17.1
      forwarded-export: file:./forwarded-export
      object-assigned-exports: file:./object-assigned-exports
      only-object-assigned-exports: file:./only-object-assigned-exports
      primitive-export: file:./primitive-export
      read-file-content: file:./read-file-content
      ts-transpiled-exports: file:./ts-transpiled-exports
    dependencies:
      bcrypt: 5.0.1
      define-properties-exports: link:define-properties-exports
      define-property-exports: link:define-property-exports
      forwarded-export: link:forwarded-export
      object-assigned-exports: link:object-assigned-exports
      only-object-assigned-exports: link:only-object-assigned-exports
      primitive-export: link:primitive-export
      read-file-content: link:read-file-content
      ts-transpiled-exports: link:ts-transpiled-exports
    devDependencies:
      cross-env: 7.0.3
      express: 4.17.2

  packages/playground/ssr-deps/define-properties-exports:
    specifiers: {}

  packages/playground/ssr-deps/define-property-exports:
    specifiers: {}

  packages/playground/ssr-deps/forwarded-export:
    specifiers: {}

  packages/playground/ssr-deps/object-assigned-exports:
    specifiers: {}

  packages/playground/ssr-deps/only-object-assigned-exports:
    specifiers: {}

  packages/playground/ssr-deps/primitive-export:
    specifiers: {}

  packages/playground/ssr-deps/read-file-content:
    specifiers: {}

  packages/playground/ssr-deps/ts-transpiled-exports:
    specifiers: {}

  packages/playground/ssr-html:
    specifiers:
      cross-env: ^7.0.3
      express: ^4.17.1
    devDependencies:
      cross-env: 7.0.3
      express: 4.17.2

  packages/playground/ssr-pug:
    specifiers:
      cross-env: ^7.0.3
      express: ^4.17.1
      pug: ^3.0.2
    devDependencies:
      cross-env: 7.0.3
      express: 4.17.2
      pug: 3.0.2

  packages/playground/ssr-react:
    specifiers:
      '@vitejs/plugin-react': workspace:*
      compression: ^1.7.4
      cross-env: ^7.0.3
      express: ^4.17.1
      react: ^17.0.2
      react-dom: ^17.0.2
      react-router: ^5.2.1
      react-router-dom: ^5.3.0
      serve-static: ^1.14.1
    dependencies:
      react: 17.0.2
      react-dom: 17.0.2_react@17.0.2
      react-router: 5.2.1_react@17.0.2
      react-router-dom: 5.3.0_react@17.0.2
    devDependencies:
      '@vitejs/plugin-react': link:../../plugin-react
      compression: 1.7.4
      cross-env: 7.0.3
      express: 4.17.2
      serve-static: 1.14.2

  packages/playground/ssr-vue:
    specifiers:
      '@vitejs/plugin-vue': workspace:*
      '@vitejs/plugin-vue-jsx': workspace:*
      compression: ^1.7.4
      cross-env: ^7.0.3
      dep-import-type: link:./dep-import-type
      example-external-component: file:example-external-component
      express: ^4.17.1
      serve-static: ^1.14.1
      vue: ^3.2.25
      vue-router: ^4.0.0
      vuex: ^4.0.2
    dependencies:
      example-external-component: link:example-external-component
      vue: 3.2.26
      vue-router: 4.0.12_vue@3.2.26
      vuex: 4.0.2_vue@3.2.26
    devDependencies:
      '@vitejs/plugin-vue': link:../../plugin-vue
      '@vitejs/plugin-vue-jsx': link:../../plugin-vue-jsx
      compression: 1.7.4
      cross-env: 7.0.3
      dep-import-type: link:dep-import-type
      express: 4.17.2
      serve-static: 1.14.2

  packages/playground/ssr-vue/dep-import-type:
    specifiers: {}

  packages/playground/ssr-vue/example-external-component:
    specifiers: {}

  packages/playground/ssr-webworker:
    specifiers:
      miniflare: ^1.4.1
      react: ^17.0.2
      resolve-linked: workspace:*
    dependencies:
      react: 17.0.2
    devDependencies:
      miniflare: 1.4.1
      resolve-linked: link:../resolve-linked

  packages/playground/tailwind:
    specifiers:
      '@vitejs/plugin-vue': workspace:*
      autoprefixer: ^10.4.0
      tailwindcss: ^2.2.19
      vue: ^3.2.25
      vue-router: ^4.0.0
    dependencies:
      autoprefixer: 10.4.0
      tailwindcss: 2.2.19_6d1fa3babc9cc84b994ff99ef39d1aff
      vue: 3.2.26
      vue-router: 4.0.12_vue@3.2.26
    devDependencies:
      '@vitejs/plugin-vue': link:../../plugin-vue

  packages/playground/tsconfig-json:
    specifiers: {}

  packages/playground/tsconfig-json-load-error:
    specifiers: {}

  packages/playground/vue:
    specifiers:
      '@vitejs/plugin-vue': workspace:*
      css-with-exports-field: ^1.0.0
      js-yaml: ^4.1.0
      less: ^4.1.2
      lodash-es: ^4.17.21
      pug: ^3.0.2
      sass: ^1.43.4
      stylus: ^0.55.0
      vue: ^3.2.25
    dependencies:
      lodash-es: 4.17.21
      vue: 3.2.26
    devDependencies:
      '@vitejs/plugin-vue': link:../../plugin-vue
      css-with-exports-field: 1.0.0
      js-yaml: 4.1.0
      less: 4.1.2
      pug: 3.0.2
      sass: 1.45.1
      stylus: 0.55.0

  packages/playground/vue-jsx:
    specifiers:
      '@vitejs/plugin-vue': workspace:*
      '@vitejs/plugin-vue-jsx': workspace:*
      vue: ^3.2.25
    dependencies:
      vue: 3.2.26
    devDependencies:
      '@vitejs/plugin-vue': link:../../plugin-vue
      '@vitejs/plugin-vue-jsx': link:../../plugin-vue-jsx

  packages/playground/wasm:
    specifiers: {}

  packages/playground/worker:
    specifiers:
      '@vitejs/plugin-vue-jsx': workspace:*
    devDependencies:
      '@vitejs/plugin-vue-jsx': link:../../plugin-vue-jsx

  packages/plugin-legacy:
    specifiers:
      '@babel/standalone': ^7.16.6
      core-js: ^3.20.1
      magic-string: ^0.25.7
      regenerator-runtime: ^0.13.9
      systemjs: ^6.11.0
    dependencies:
      '@babel/standalone': 7.16.6
      core-js: 3.20.1
      magic-string: 0.25.7
      regenerator-runtime: 0.13.9
      systemjs: 6.11.0

  packages/plugin-react:
    specifiers:
      '@babel/core': ^7.16.5
      '@babel/plugin-transform-react-jsx': ^7.16.5
      '@babel/plugin-transform-react-jsx-development': ^7.16.5
      '@babel/plugin-transform-react-jsx-self': ^7.16.5
      '@babel/plugin-transform-react-jsx-source': ^7.16.5
      '@rollup/plugin-commonjs': ^21.0.1
      '@rollup/plugin-node-resolve': 13.1.1
      '@rollup/plugin-typescript': ^8.3.0
      '@rollup/pluginutils': ^4.1.2
      react-refresh: ^0.11.0
      resolve: ^1.20.0
    dependencies:
      '@babel/core': 7.16.5
      '@babel/plugin-transform-react-jsx': 7.16.5_@babel+core@7.16.5
      '@babel/plugin-transform-react-jsx-development': 7.16.5_@babel+core@7.16.5
      '@babel/plugin-transform-react-jsx-self': 7.16.5_@babel+core@7.16.5
      '@babel/plugin-transform-react-jsx-source': 7.16.5_@babel+core@7.16.5
      '@rollup/pluginutils': 4.1.2
      react-refresh: 0.11.0
      resolve: 1.20.0
    devDependencies:
      '@rollup/plugin-commonjs': 21.0.1_rollup@2.62.0
      '@rollup/plugin-node-resolve': 13.1.1_rollup@2.62.0
      '@rollup/plugin-typescript': 8.3.0_rollup@2.62.0+typescript@4.5.4

  packages/plugin-vue:
    specifiers:
      '@rollup/plugin-commonjs': ^21.0.1
      '@rollup/plugin-node-resolve': 13.1.1
      '@rollup/plugin-typescript': ^8.3.0
      '@rollup/pluginutils': ^4.1.2
      '@types/hash-sum': ^1.0.0
      debug: ^4.3.3
      hash-sum: ^2.0.0
      rollup: ^2.59.0
      slash: ^4.0.0
      source-map: ^0.6.1
      vue: ^3.2.26
    devDependencies:
      '@rollup/plugin-commonjs': 21.0.1_rollup@2.62.0
      '@rollup/plugin-node-resolve': 13.1.1_rollup@2.62.0
      '@rollup/plugin-typescript': 8.3.0_rollup@2.62.0+typescript@4.5.4
      '@rollup/pluginutils': 4.1.2
      '@types/hash-sum': 1.0.0
      debug: 4.3.3
      hash-sum: 2.0.0
      rollup: 2.62.0
      slash: 4.0.0
      source-map: 0.6.1
      vue: 3.2.26

  packages/plugin-vue-jsx:
    specifiers:
      '@babel/core': ^7.16.5
      '@babel/plugin-syntax-import-meta': ^7.10.4
      '@babel/plugin-transform-typescript': ^7.16.1
      '@rollup/pluginutils': ^4.1.2
      '@vue/babel-plugin-jsx': ^1.1.1
      hash-sum: ^2.0.0
    dependencies:
      '@babel/core': 7.16.5
      '@babel/plugin-syntax-import-meta': 7.10.4_@babel+core@7.16.5
      '@babel/plugin-transform-typescript': 7.16.1_@babel+core@7.16.5
      '@rollup/pluginutils': 4.1.2
      '@vue/babel-plugin-jsx': 1.1.1_@babel+core@7.16.5
      hash-sum: 2.0.0

  packages/temp:
    specifiers:
      css-color-names: ^1.0.1
    devDependencies:
      css-color-names: 1.0.1

  packages/vite:
    specifiers:
      '@ampproject/remapping': ^1.0.2
      '@babel/parser': ^7.16.6
      '@babel/types': ^7.16.0
      '@rollup/plugin-alias': ^3.1.8
      '@rollup/plugin-commonjs': ^21.0.1
      '@rollup/plugin-dynamic-import-vars': ^1.4.2
      '@rollup/plugin-json': ^4.1.0
      '@rollup/plugin-node-resolve': 13.1.1
      '@rollup/plugin-typescript': ^8.3.0
      '@rollup/pluginutils': ^4.1.2
      '@types/convert-source-map': ^1.5.2
      '@types/cross-spawn': ^6.0.2
      '@types/debug': ^4.1.7
      '@types/estree': ^0.0.50
      '@types/etag': ^1.8.1
      '@types/less': ^3.0.3
      '@types/micromatch': ^4.0.2
      '@types/mime': ^2.0.3
      '@types/node': ^16.11.17
      '@types/resolve': ^1.20.1
      '@types/sass': ~1.43.1
      '@types/stylus': ^0.48.36
      '@types/ws': ^8.2.2
      '@vue/compiler-dom': ^3.2.26
      acorn: ^8.7.0
      cac: 6.7.9
      chokidar: ^3.5.2
      compression: ^1.7.4
      connect: ^3.7.0
      connect-history-api-fallback: ^1.6.0
      convert-source-map: ^1.8.0
      cors: ^2.8.5
      cross-spawn: ^7.0.3
      debug: ^4.3.3
      dotenv: ^10.0.0
      dotenv-expand: ^5.1.0
      es-module-lexer: ^0.9.3
      esbuild: ^0.14.9
      estree-walker: ^2.0.2
      etag: ^1.8.1
      fast-glob: ^3.2.7
      fsevents: ~2.3.2
      http-proxy: ^1.18.1
      json5: ^2.2.0
      launch-editor-middleware: ^2.3.0
      magic-string: ^0.25.7
      micromatch: ^4.0.4
      mrmime: ^1.0.0
      node-forge: ^0.10.0
      okie: ^1.0.1
      open: ^8.4.0
      periscopic: ^2.0.3
      picocolors: ^1.0.0
      postcss: ^8.4.5
      postcss-import: ^14.0.2
      postcss-load-config: ^3.1.0
      postcss-modules: ^4.3.0
      resolve: ^1.20.0
      resolve.exports: ^1.1.0
      rollup: ^2.59.0
      rollup-plugin-license: ^2.6.0
      sirv: ^2.0.0
      source-map: ^0.6.1
      source-map-support: ^0.5.21
      strip-ansi: ^6.0.1
      terser: ^5.10.0
      tsconfck: 1.1.1
      tslib: ^2.3.1
      types: link:./types
      ws: ^8.4.0
    dependencies:
      esbuild: 0.14.9
      json5: 2.2.0
      postcss: 8.4.5
      resolve: 1.20.0
      rollup: 2.62.0
    optionalDependencies:
      fsevents: 2.3.2
    devDependencies:
      '@ampproject/remapping': 1.0.2
      '@babel/parser': 7.16.6
      '@babel/types': 7.16.0
      '@rollup/plugin-alias': 3.1.8_rollup@2.62.0
      '@rollup/plugin-commonjs': 21.0.1_rollup@2.62.0
      '@rollup/plugin-dynamic-import-vars': 1.4.2_rollup@2.62.0
      '@rollup/plugin-json': 4.1.0_rollup@2.62.0
      '@rollup/plugin-node-resolve': 13.1.1_rollup@2.62.0
      '@rollup/plugin-typescript': 8.3.0_7c5ff569c0887b4f0035eb7cb6988163
      '@rollup/pluginutils': 4.1.2
      '@types/convert-source-map': 1.5.2
      '@types/cross-spawn': 6.0.2
      '@types/debug': 4.1.7
      '@types/estree': 0.0.50
      '@types/etag': 1.8.1
      '@types/less': 3.0.3
      '@types/micromatch': 4.0.2
      '@types/mime': 2.0.3
      '@types/node': 16.11.17
      '@types/resolve': 1.20.1
      '@types/sass': 1.43.1
      '@types/stylus': 0.48.36
      '@types/ws': 8.2.2
      '@vue/compiler-dom': 3.2.26
      acorn: 8.7.0
      cac: 6.7.9
      chokidar: 3.5.2
      compression: 1.7.4
      connect: 3.7.0
      connect-history-api-fallback: 1.6.0
      convert-source-map: 1.8.0
      cors: 2.8.5
      cross-spawn: 7.0.3
      debug: 4.3.3
      dotenv: 10.0.0
      dotenv-expand: 5.1.0
      es-module-lexer: 0.9.3
      estree-walker: 2.0.2
      etag: 1.8.1
      fast-glob: 3.2.7
      http-proxy: 1.18.1_debug@4.3.3
      launch-editor-middleware: 2.3.0
      magic-string: 0.25.7
      micromatch: 4.0.4
      mrmime: 1.0.0
      node-forge: 0.10.0
      okie: 1.0.1
      open: 8.4.0
      periscopic: 2.0.3
      picocolors: 1.0.0
      postcss-import: 14.0.2_postcss@8.4.5
      postcss-load-config: 3.1.0_ts-node@10.4.0
      postcss-modules: 4.3.0_postcss@8.4.5
      resolve.exports: 1.1.0
      rollup-plugin-license: 2.6.0_rollup@2.62.0
      sirv: 2.0.0
      source-map: 0.6.1
      source-map-support: 0.5.21
      strip-ansi: 6.0.1
      terser: 5.10.0_acorn@8.7.0
      tsconfck: 1.1.1_typescript@4.5.4
      tslib: 2.3.1
      types: link:types
      ws: 8.4.0

packages:

  /@algolia/autocomplete-core/1.5.0:
    resolution: {integrity: sha512-E7+VJwcvwMM8vPeaVn7fNUgix8WHV8A1WUeHDi2KHemCaaGc8lvUnP3QnvhMxiDhTe7OpMEv4o2TBUMyDgThaw==}
    dependencies:
      '@algolia/autocomplete-shared': 1.5.0
    dev: true

  /@algolia/autocomplete-preset-algolia/1.5.0_algoliasearch@4.11.0:
    resolution: {integrity: sha512-iiFxKERGHkvkiupmrFJbvESpP/zv5jSgH714XRiP5LDvUHaYOo4GLAwZCFf2ef/L5tdtPBARvekn6k1Xf33gjA==}
    peerDependencies:
      '@algolia/client-search': ^4.9.1
      algoliasearch: ^4.9.1
    dependencies:
      '@algolia/autocomplete-shared': 1.5.0
      algoliasearch: 4.11.0
    dev: true

  /@algolia/autocomplete-shared/1.5.0:
    resolution: {integrity: sha512-bRSkqHHHSwZYbFY3w9hgMyQRm86Wz27bRaGCbNldLfbk0zUjApmE4ajx+ZCVSLqxvcUEjMqZFJzDsder12eKsg==}
    dev: true

  /@algolia/cache-browser-local-storage/4.11.0:
    resolution: {integrity: sha512-4sr9vHIG1fVA9dONagdzhsI/6M5mjs/qOe2xUP0yBmwsTsuwiZq3+Xu6D3dsxsuFetcJgC6ydQoCW8b7fDJHYQ==}
    dependencies:
      '@algolia/cache-common': 4.11.0
    dev: true

  /@algolia/cache-common/4.11.0:
    resolution: {integrity: sha512-lODcJRuPXqf+6mp0h6bOxPMlbNoyn3VfjBVcQh70EDP0/xExZbkpecgHyyZK4kWg+evu+mmgvTK3GVHnet/xKw==}
    dev: true

  /@algolia/cache-in-memory/4.11.0:
    resolution: {integrity: sha512-aBz+stMSTBOBaBEQ43zJXz2DnwS7fL6dR0e2myehAgtfAWlWwLDHruc/98VOy1ZAcBk1blE2LCU02bT5HekGxQ==}
    dependencies:
      '@algolia/cache-common': 4.11.0
    dev: true

  /@algolia/client-account/4.11.0:
    resolution: {integrity: sha512-jwmFBoUSzoMwMqgD3PmzFJV/d19p1RJXB6C1ADz4ju4mU7rkaQLtqyZroQpheLoU5s5Tilmn/T8/0U2XLoJCRQ==}
    dependencies:
      '@algolia/client-common': 4.11.0
      '@algolia/client-search': 4.11.0
      '@algolia/transporter': 4.11.0
    dev: true

  /@algolia/client-analytics/4.11.0:
    resolution: {integrity: sha512-v5U9585aeEdYml7JqggHAj3E5CQ+jPwGVztPVhakBk8H/cmLyPS2g8wvmIbaEZCHmWn4TqFj3EBHVYxAl36fSA==}
    dependencies:
      '@algolia/client-common': 4.11.0
      '@algolia/client-search': 4.11.0
      '@algolia/requester-common': 4.11.0
      '@algolia/transporter': 4.11.0
    dev: true

  /@algolia/client-common/4.11.0:
    resolution: {integrity: sha512-Qy+F+TZq12kc7tgfC+FM3RvYH/Ati7sUiUv/LkvlxFwNwNPwWGoZO81AzVSareXT/ksDDrabD4mHbdTbBPTRmQ==}
    dependencies:
      '@algolia/requester-common': 4.11.0
      '@algolia/transporter': 4.11.0
    dev: true

  /@algolia/client-personalization/4.11.0:
    resolution: {integrity: sha512-mI+X5IKiijHAzf9fy8VSl/GTT67dzFDnJ0QAM8D9cMPevnfX4U72HRln3Mjd0xEaYUOGve8TK/fMg7d3Z5yG6g==}
    dependencies:
      '@algolia/client-common': 4.11.0
      '@algolia/requester-common': 4.11.0
      '@algolia/transporter': 4.11.0
    dev: true

  /@algolia/client-search/4.11.0:
    resolution: {integrity: sha512-iovPLc5YgiXBdw2qMhU65sINgo9umWbHFzInxoNErWnYoTQWfXsW6P54/NlKx5uscoLVjSf+5RUWwFu5BX+lpw==}
    dependencies:
      '@algolia/client-common': 4.11.0
      '@algolia/requester-common': 4.11.0
      '@algolia/transporter': 4.11.0
    dev: true

  /@algolia/logger-common/4.11.0:
    resolution: {integrity: sha512-pRMJFeOY8hoWKIxWuGHIrqnEKN/kqKh7UilDffG/+PeEGxBuku+Wq5CfdTFG0C9ewUvn8mAJn5BhYA5k8y0Jqg==}
    dev: true

  /@algolia/logger-console/4.11.0:
    resolution: {integrity: sha512-wXztMk0a3VbNmYP8Kpc+F7ekuvaqZmozM2eTLok0XIshpAeZ/NJDHDffXK2Pw+NF0wmHqurptLYwKoikjBYvhQ==}
    dependencies:
      '@algolia/logger-common': 4.11.0
    dev: true

  /@algolia/requester-browser-xhr/4.11.0:
    resolution: {integrity: sha512-Fp3SfDihAAFR8bllg8P5ouWi3+qpEVN5e7hrtVIYldKBOuI/qFv80Zv/3/AMKNJQRYglS4zWyPuqrXm58nz6KA==}
    dependencies:
      '@algolia/requester-common': 4.11.0
    dev: true

  /@algolia/requester-common/4.11.0:
    resolution: {integrity: sha512-+cZGe/9fuYgGuxjaBC+xTGBkK7OIYdfapxhfvEf03dviLMPmhmVYFJtJlzAjQ2YmGDJpHrGgAYj3i/fbs8yhiA==}
    dev: true

  /@algolia/requester-node-http/4.11.0:
    resolution: {integrity: sha512-qJIk9SHRFkKDi6dMT9hba8X1J1z92T5AZIgl+tsApjTGIRQXJLTIm+0q4yOefokfu4CoxYwRZ9QAq+ouGwfeOg==}
    dependencies:
      '@algolia/requester-common': 4.11.0
    dev: true

  /@algolia/transporter/4.11.0:
    resolution: {integrity: sha512-k4dyxiaEfYpw4UqybK9q7lrFzehygo6KV3OCYJMMdX0IMWV0m4DXdU27c1zYRYtthaFYaBzGF4Kjcl8p8vxCKw==}
    dependencies:
      '@algolia/cache-common': 4.11.0
      '@algolia/logger-common': 4.11.0
      '@algolia/requester-common': 4.11.0
    dev: true

  /@ampproject/remapping/1.0.2:
    resolution: {integrity: sha512-SncaVxs+E3EdoA9xJgHfWPxZfowAgeIsd71VpqCKP6KNKm6s7zSqqvUc70UpKUFsrV3dAmy6qxHoIj5NG+3DiA==}
    engines: {node: '>=6.0.0'}
    dependencies:
      '@jridgewell/resolve-uri': 1.0.0
      sourcemap-codec: 1.4.8
    dev: true

  /@babel/code-frame/7.16.0:
    resolution: {integrity: sha512-IF4EOMEV+bfYwOmNxGzSnjR2EmQod7f1UXOpZM3l4i4o4QNwzjtJAu/HxdjHq0aYBvdqMuQEY1eg0nqW9ZPORA==}
    engines: {node: '>=6.9.0'}
    dependencies:
      '@babel/highlight': 7.16.0

  /@babel/compat-data/7.16.4:
    resolution: {integrity: sha512-1o/jo7D+kC9ZjHX5v+EHrdjl3PhxMrLSOTGsOdHJ+KL8HCaEK6ehrVL2RS6oHDZp+L7xLirLrPmQtEng769J/Q==}
    engines: {node: '>=6.9.0'}

  /@babel/core/7.16.5:
    resolution: {integrity: sha512-wUcenlLzuWMZ9Zt8S0KmFwGlH6QKRh3vsm/dhDA3CHkiTA45YuG1XkHRcNRl73EFPXDp/d5kVOU0/y7x2w6OaQ==}
    engines: {node: '>=6.9.0'}
    dependencies:
      '@babel/code-frame': 7.16.0
      '@babel/generator': 7.16.5
      '@babel/helper-compilation-targets': 7.16.3_@babel+core@7.16.5
      '@babel/helper-module-transforms': 7.16.5
      '@babel/helpers': 7.16.5
      '@babel/parser': 7.16.6
      '@babel/template': 7.16.0
      '@babel/traverse': 7.16.5
      '@babel/types': 7.16.0
      convert-source-map: 1.8.0
      debug: 4.3.3
      gensync: 1.0.0-beta.2
      json5: 2.2.0
      semver: 6.3.0
      source-map: 0.5.7
    transitivePeerDependencies:
      - supports-color

  /@babel/generator/7.16.5:
    resolution: {integrity: sha512-kIvCdjZqcdKqoDbVVdt5R99icaRtrtYhYK/xux5qiWCBmfdvEYMFZ68QCrpE5cbFM1JsuArUNs1ZkuKtTtUcZA==}
    engines: {node: '>=6.9.0'}
    dependencies:
      '@babel/types': 7.16.0
      jsesc: 2.5.2
      source-map: 0.5.7

  /@babel/helper-annotate-as-pure/7.16.0:
    resolution: {integrity: sha512-ItmYF9vR4zA8cByDocY05o0LGUkp1zhbTQOH1NFyl5xXEqlTJQCEJjieriw+aFpxo16swMxUnUiKS7a/r4vtHg==}
    engines: {node: '>=6.9.0'}
    dependencies:
      '@babel/types': 7.16.0
    dev: false

  /@babel/helper-compilation-targets/7.16.3_@babel+core@7.16.5:
    resolution: {integrity: sha512-vKsoSQAyBmxS35JUOOt+07cLc6Nk/2ljLIHwmq2/NM6hdioUaqEXq/S+nXvbvXbZkNDlWOymPanJGOc4CBjSJA==}
    engines: {node: '>=6.9.0'}
    peerDependencies:
      '@babel/core': ^7.0.0
    dependencies:
      '@babel/compat-data': 7.16.4
      '@babel/core': 7.16.5
      '@babel/helper-validator-option': 7.14.5
      browserslist: 4.19.1
      semver: 6.3.0

  /@babel/helper-create-class-features-plugin/7.16.5_@babel+core@7.16.5:
    resolution: {integrity: sha512-NEohnYA7mkB8L5JhU7BLwcBdU3j83IziR9aseMueWGeAjblbul3zzb8UvJ3a1zuBiqCMObzCJHFqKIQE6hTVmg==}
    engines: {node: '>=6.9.0'}
    peerDependencies:
      '@babel/core': ^7.0.0
    dependencies:
      '@babel/core': 7.16.5
      '@babel/helper-annotate-as-pure': 7.16.0
      '@babel/helper-environment-visitor': 7.16.5
      '@babel/helper-function-name': 7.16.0
      '@babel/helper-member-expression-to-functions': 7.16.5
      '@babel/helper-optimise-call-expression': 7.16.0
      '@babel/helper-replace-supers': 7.16.5
      '@babel/helper-split-export-declaration': 7.16.0
    transitivePeerDependencies:
      - supports-color
    dev: false

  /@babel/helper-environment-visitor/7.16.5:
    resolution: {integrity: sha512-ODQyc5AnxmZWm/R2W7fzhamOk1ey8gSguo5SGvF0zcB3uUzRpTRmM/jmLSm9bDMyPlvbyJ+PwPEK0BWIoZ9wjg==}
    engines: {node: '>=6.9.0'}
    dependencies:
      '@babel/types': 7.16.0

  /@babel/helper-function-name/7.16.0:
    resolution: {integrity: sha512-BZh4mEk1xi2h4HFjWUXRQX5AEx4rvaZxHgax9gcjdLWdkjsY7MKt5p0otjsg5noXw+pB+clMCjw+aEVYADMjog==}
    engines: {node: '>=6.9.0'}
    dependencies:
      '@babel/helper-get-function-arity': 7.16.0
      '@babel/template': 7.16.0
      '@babel/types': 7.16.0

  /@babel/helper-get-function-arity/7.16.0:
    resolution: {integrity: sha512-ASCquNcywC1NkYh/z7Cgp3w31YW8aojjYIlNg4VeJiHkqyP4AzIvr4qx7pYDb4/s8YcsZWqqOSxgkvjUz1kpDQ==}
    engines: {node: '>=6.9.0'}
    dependencies:
      '@babel/types': 7.16.0

  /@babel/helper-hoist-variables/7.16.0:
    resolution: {integrity: sha512-1AZlpazjUR0EQZQv3sgRNfM9mEVWPK3M6vlalczA+EECcPz3XPh6VplbErL5UoMpChhSck5wAJHthlj1bYpcmg==}
    engines: {node: '>=6.9.0'}
    dependencies:
      '@babel/types': 7.16.0

  /@babel/helper-member-expression-to-functions/7.16.5:
    resolution: {integrity: sha512-7fecSXq7ZrLE+TWshbGT+HyCLkxloWNhTbU2QM1NTI/tDqyf0oZiMcEfYtDuUDCo528EOlt39G1rftea4bRZIw==}
    engines: {node: '>=6.9.0'}
    dependencies:
      '@babel/types': 7.16.0
    dev: false

  /@babel/helper-module-imports/7.16.0:
    resolution: {integrity: sha512-kkH7sWzKPq0xt3H1n+ghb4xEMP8k0U7XV3kkB+ZGy69kDk2ySFW1qPi06sjKzFY3t1j6XbJSqr4mF9L7CYVyhg==}
    engines: {node: '>=6.9.0'}
    dependencies:
      '@babel/types': 7.16.0

  /@babel/helper-module-transforms/7.16.5:
    resolution: {integrity: sha512-CkvMxgV4ZyyioElFwcuWnDCcNIeyqTkCm9BxXZi73RR1ozqlpboqsbGUNvRTflgZtFbbJ1v5Emvm+lkjMYY/LQ==}
    engines: {node: '>=6.9.0'}
    dependencies:
      '@babel/helper-environment-visitor': 7.16.5
      '@babel/helper-module-imports': 7.16.0
      '@babel/helper-simple-access': 7.16.0
      '@babel/helper-split-export-declaration': 7.16.0
      '@babel/helper-validator-identifier': 7.15.7
      '@babel/template': 7.16.0
      '@babel/traverse': 7.16.5
      '@babel/types': 7.16.0
    transitivePeerDependencies:
      - supports-color

  /@babel/helper-optimise-call-expression/7.16.0:
    resolution: {integrity: sha512-SuI467Gi2V8fkofm2JPnZzB/SUuXoJA5zXe/xzyPP2M04686RzFKFHPK6HDVN6JvWBIEW8tt9hPR7fXdn2Lgpw==}
    engines: {node: '>=6.9.0'}
    dependencies:
      '@babel/types': 7.16.0
    dev: false

  /@babel/helper-plugin-utils/7.16.5:
    resolution: {integrity: sha512-59KHWHXxVA9K4HNF4sbHCf+eJeFe0Te/ZFGqBT4OjXhrwvA04sGfaEGsVTdsjoszq0YTP49RC9UKe5g8uN2RwQ==}
    engines: {node: '>=6.9.0'}

  /@babel/helper-replace-supers/7.16.5:
    resolution: {integrity: sha512-ao3seGVa/FZCMCCNDuBcqnBFSbdr8N2EW35mzojx3TwfIbdPmNK+JV6+2d5bR0Z71W5ocLnQp9en/cTF7pBJiQ==}
    engines: {node: '>=6.9.0'}
    dependencies:
      '@babel/helper-environment-visitor': 7.16.5
      '@babel/helper-member-expression-to-functions': 7.16.5
      '@babel/helper-optimise-call-expression': 7.16.0
      '@babel/traverse': 7.16.5
      '@babel/types': 7.16.0
    transitivePeerDependencies:
      - supports-color
    dev: false

  /@babel/helper-simple-access/7.16.0:
    resolution: {integrity: sha512-o1rjBT/gppAqKsYfUdfHq5Rk03lMQrkPHG1OWzHWpLgVXRH4HnMM9Et9CVdIqwkCQlobnGHEJMsgWP/jE1zUiw==}
    engines: {node: '>=6.9.0'}
    dependencies:
      '@babel/types': 7.16.0

  /@babel/helper-split-export-declaration/7.16.0:
    resolution: {integrity: sha512-0YMMRpuDFNGTHNRiiqJX19GjNXA4H0E8jZ2ibccfSxaCogbm3am5WN/2nQNj0YnQwGWM1J06GOcQ2qnh3+0paw==}
    engines: {node: '>=6.9.0'}
    dependencies:
      '@babel/types': 7.16.0

  /@babel/helper-validator-identifier/7.15.7:
    resolution: {integrity: sha512-K4JvCtQqad9OY2+yTU8w+E82ywk/fe+ELNlt1G8z3bVGlZfn/hOcQQsUhGhW/N+tb3fxK800wLtKOE/aM0m72w==}
    engines: {node: '>=6.9.0'}

  /@babel/helper-validator-option/7.14.5:
    resolution: {integrity: sha512-OX8D5eeX4XwcroVW45NMvoYaIuFI+GQpA2a8Gi+X/U/cDUIRsV37qQfF905F0htTRCREQIB4KqPeaveRJUl3Ow==}
    engines: {node: '>=6.9.0'}

  /@babel/helpers/7.16.5:
    resolution: {integrity: sha512-TLgi6Lh71vvMZGEkFuIxzaPsyeYCHQ5jJOOX1f0xXn0uciFuE8cEk0wyBquMcCxBXZ5BJhE2aUB7pnWTD150Tw==}
    engines: {node: '>=6.9.0'}
    dependencies:
      '@babel/template': 7.16.0
      '@babel/traverse': 7.16.5
      '@babel/types': 7.16.0
    transitivePeerDependencies:
      - supports-color

  /@babel/highlight/7.16.0:
    resolution: {integrity: sha512-t8MH41kUQylBtu2+4IQA3atqevA2lRgqA2wyVB/YiWmsDSuylZZuXOUy9ric30hfzauEFfdsuk/eXTRrGrfd0g==}
    engines: {node: '>=6.9.0'}
    dependencies:
      '@babel/helper-validator-identifier': 7.15.7
      chalk: 2.4.2
      js-tokens: 4.0.0

  /@babel/parser/7.16.6:
    resolution: {integrity: sha512-Gr86ujcNuPDnNOY8mi383Hvi8IYrJVJYuf3XcuBM/Dgd+bINn/7tHqsj+tKkoreMbmGsFLsltI/JJd8fOFWGDQ==}
    engines: {node: '>=6.0.0'}
    hasBin: true

  /@babel/plugin-proposal-pipeline-operator/7.16.5:
    resolution: {integrity: sha512-aMw3gPJYa2F6mVnL6QuHr9NtAScspBPTVXU2kaup7FVl02Hr4tY2diaGNdismAOmiroWa/2ENy4EFyoz81ACLg==}
    engines: {node: '>=6.9.0'}
    peerDependencies:
      '@babel/core': ^7.0.0-0
    dependencies:
      '@babel/helper-plugin-utils': 7.16.5
      '@babel/plugin-syntax-pipeline-operator': 7.16.5
    dev: true

  /@babel/plugin-syntax-async-generators/7.8.4_@babel+core@7.16.5:
    resolution: {integrity: sha512-tycmZxkGfZaxhMRbXlPXuVFpdWlXpir2W4AMhSJgRKzk/eDlIXOhb2LHWoLpDF7TEHylV5zNhykX6KAgHJmTNw==}
    peerDependencies:
      '@babel/core': ^7.0.0-0
    dependencies:
      '@babel/core': 7.16.5
      '@babel/helper-plugin-utils': 7.16.5
    dev: true

  /@babel/plugin-syntax-bigint/7.8.3_@babel+core@7.16.5:
    resolution: {integrity: sha512-wnTnFlG+YxQm3vDxpGE57Pj0srRU4sHE/mDkt1qv2YJJSeUAec2ma4WLUnUPeKjyrfntVwe/N6dCXpU+zL3Npg==}
    peerDependencies:
      '@babel/core': ^7.0.0-0
    dependencies:
      '@babel/core': 7.16.5
      '@babel/helper-plugin-utils': 7.16.5
    dev: true

  /@babel/plugin-syntax-class-properties/7.12.13_@babel+core@7.16.5:
    resolution: {integrity: sha512-fm4idjKla0YahUNgFNLCB0qySdsoPiZP3iQE3rky0mBUtMZ23yDJ9SJdg6dXTSDnulOVqiF3Hgr9nbXvXTQZYA==}
    peerDependencies:
      '@babel/core': ^7.0.0-0
    dependencies:
      '@babel/core': 7.16.5
      '@babel/helper-plugin-utils': 7.16.5
    dev: true

  /@babel/plugin-syntax-import-meta/7.10.4_@babel+core@7.16.5:
    resolution: {integrity: sha512-Yqfm+XDx0+Prh3VSeEQCPU81yC+JWZ2pDPFSS4ZdpfZhp4MkFMaDC1UqseovEKwSUpnIL7+vK+Clp7bfh0iD7g==}
    peerDependencies:
      '@babel/core': ^7.0.0-0
    dependencies:
      '@babel/core': 7.16.5
      '@babel/helper-plugin-utils': 7.16.5

  /@babel/plugin-syntax-json-strings/7.8.3_@babel+core@7.16.5:
    resolution: {integrity: sha512-lY6kdGpWHvjoe2vk4WrAapEuBR69EMxZl+RoGRhrFGNYVK8mOPAW8VfbT/ZgrFbXlDNiiaxQnAtgVCZ6jv30EA==}
    peerDependencies:
      '@babel/core': ^7.0.0-0
    dependencies:
      '@babel/core': 7.16.5
      '@babel/helper-plugin-utils': 7.16.5
    dev: true

  /@babel/plugin-syntax-jsx/7.16.5:
    resolution: {integrity: sha512-42OGssv9NPk4QHKVgIHlzeLgPOW5rGgfV5jzG90AhcXXIv6hu/eqj63w4VgvRxdvZY3AlYeDgPiSJ3BqAd1Y6Q==}
    engines: {node: '>=6.9.0'}
    peerDependencies:
      '@babel/core': ^7.0.0-0
    dependencies:
      '@babel/helper-plugin-utils': 7.16.5
    dev: true

  /@babel/plugin-syntax-jsx/7.16.5_@babel+core@7.16.5:
    resolution: {integrity: sha512-42OGssv9NPk4QHKVgIHlzeLgPOW5rGgfV5jzG90AhcXXIv6hu/eqj63w4VgvRxdvZY3AlYeDgPiSJ3BqAd1Y6Q==}
    engines: {node: '>=6.9.0'}
    peerDependencies:
      '@babel/core': ^7.0.0-0
    dependencies:
      '@babel/core': 7.16.5
      '@babel/helper-plugin-utils': 7.16.5
    dev: false

  /@babel/plugin-syntax-logical-assignment-operators/7.10.4_@babel+core@7.16.5:
    resolution: {integrity: sha512-d8waShlpFDinQ5MtvGU9xDAOzKH47+FFoney2baFIoMr952hKOLp1HR7VszoZvOsV/4+RRszNY7D17ba0te0ig==}
    peerDependencies:
      '@babel/core': ^7.0.0-0
    dependencies:
      '@babel/core': 7.16.5
      '@babel/helper-plugin-utils': 7.16.5
    dev: true

  /@babel/plugin-syntax-nullish-coalescing-operator/7.8.3_@babel+core@7.16.5:
    resolution: {integrity: sha512-aSff4zPII1u2QD7y+F8oDsz19ew4IGEJg9SVW+bqwpwtfFleiQDMdzA/R+UlWDzfnHFCxxleFT0PMIrR36XLNQ==}
    peerDependencies:
      '@babel/core': ^7.0.0-0
    dependencies:
      '@babel/core': 7.16.5
      '@babel/helper-plugin-utils': 7.16.5
    dev: true

  /@babel/plugin-syntax-numeric-separator/7.10.4_@babel+core@7.16.5:
    resolution: {integrity: sha512-9H6YdfkcK/uOnY/K7/aA2xpzaAgkQn37yzWUMRK7OaPOqOpGS1+n0H5hxT9AUw9EsSjPW8SVyMJwYRtWs3X3ug==}
    peerDependencies:
      '@babel/core': ^7.0.0-0
    dependencies:
      '@babel/core': 7.16.5
      '@babel/helper-plugin-utils': 7.16.5
    dev: true

  /@babel/plugin-syntax-object-rest-spread/7.8.3_@babel+core@7.16.5:
    resolution: {integrity: sha512-XoqMijGZb9y3y2XskN+P1wUGiVwWZ5JmoDRwx5+3GmEplNyVM2s2Dg8ILFQm8rWM48orGy5YpI5Bl8U1y7ydlA==}
    peerDependencies:
      '@babel/core': ^7.0.0-0
    dependencies:
      '@babel/core': 7.16.5
      '@babel/helper-plugin-utils': 7.16.5
    dev: true

  /@babel/plugin-syntax-optional-catch-binding/7.8.3_@babel+core@7.16.5:
    resolution: {integrity: sha512-6VPD0Pc1lpTqw0aKoeRTMiB+kWhAoT24PA+ksWSBrFtl5SIRVpZlwN3NNPQjehA2E/91FV3RjLWoVTglWcSV3Q==}
    peerDependencies:
      '@babel/core': ^7.0.0-0
    dependencies:
      '@babel/core': 7.16.5
      '@babel/helper-plugin-utils': 7.16.5
    dev: true

  /@babel/plugin-syntax-optional-chaining/7.8.3_@babel+core@7.16.5:
    resolution: {integrity: sha512-KoK9ErH1MBlCPxV0VANkXW2/dw4vlbGDrFgz8bmUsBGYkFRcbRwMh6cIJubdPrkxRwuGdtCk0v/wPTKbQgBjkg==}
    peerDependencies:
      '@babel/core': ^7.0.0-0
    dependencies:
      '@babel/core': 7.16.5
      '@babel/helper-plugin-utils': 7.16.5
    dev: true

  /@babel/plugin-syntax-pipeline-operator/7.16.5:
    resolution: {integrity: sha512-JNPDHcP1DfYkVMREaQtRo6h8aaZBvK/dlKSRJpZcFv3wD9ZDg4qwwYzTmFxY4hTpwSKyty6rqLb6KIP52v11ig==}
    engines: {node: '>=6.9.0'}
    peerDependencies:
      '@babel/core': ^7.0.0-0
    dependencies:
      '@babel/helper-plugin-utils': 7.16.5
    dev: true

  /@babel/plugin-syntax-top-level-await/7.14.5_@babel+core@7.16.5:
    resolution: {integrity: sha512-hx++upLv5U1rgYfwe1xBQUhRmU41NEvpUvrp8jkrSCdvGSnM5/qdRMtylJ6PG5OFkBaHkbTAKTnd3/YyESRHFw==}
    engines: {node: '>=6.9.0'}
    peerDependencies:
      '@babel/core': ^7.0.0-0
    dependencies:
      '@babel/core': 7.16.5
      '@babel/helper-plugin-utils': 7.16.5
    dev: true

  /@babel/plugin-syntax-typescript/7.16.5_@babel+core@7.16.5:
    resolution: {integrity: sha512-/d4//lZ1Vqb4mZ5xTep3dDK888j7BGM/iKqBmndBaoYAFPlPKrGU608VVBz5JeyAb6YQDjRu1UKqj86UhwWVgw==}
    engines: {node: '>=6.9.0'}
    peerDependencies:
      '@babel/core': ^7.0.0-0
    dependencies:
      '@babel/core': 7.16.5
      '@babel/helper-plugin-utils': 7.16.5

  /@babel/plugin-transform-react-jsx-development/7.16.5_@babel+core@7.16.5:
    resolution: {integrity: sha512-uQSLacMZSGLCxOw20dzo1dmLlKkd+DsayoV54q3MHXhbqgPzoiGerZQgNPl/Ro8/OcXV2ugfnkx+rxdS0sN5Uw==}
    engines: {node: '>=6.9.0'}
    peerDependencies:
      '@babel/core': ^7.0.0-0
    dependencies:
      '@babel/core': 7.16.5
      '@babel/plugin-transform-react-jsx': 7.16.5_@babel+core@7.16.5
    dev: false

  /@babel/plugin-transform-react-jsx-self/7.16.5_@babel+core@7.16.5:
    resolution: {integrity: sha512-fvwq+jir1Vn4f5oBS0H/J/gD5CneTD53MHs+NMjlHcha4Sq35fwxI5RtmJGEBXO+M93f/eeD9cAhRPhmLyJiVw==}
    engines: {node: '>=6.9.0'}
    peerDependencies:
      '@babel/core': ^7.0.0-0
    dependencies:
      '@babel/core': 7.16.5
      '@babel/helper-plugin-utils': 7.16.5
    dev: false

  /@babel/plugin-transform-react-jsx-source/7.16.5_@babel+core@7.16.5:
    resolution: {integrity: sha512-/eP+nZywJntGLjSPjksAnM9/ELIs3RbiEuTu2/zAOzwwBcfiu+m/iptEq1lERUUtSXubYSHVnVHMr13GR+TwPw==}
    engines: {node: '>=6.9.0'}
    peerDependencies:
      '@babel/core': ^7.0.0-0
    dependencies:
      '@babel/core': 7.16.5
      '@babel/helper-plugin-utils': 7.16.5
    dev: false

  /@babel/plugin-transform-react-jsx/7.16.5_@babel+core@7.16.5:
    resolution: {integrity: sha512-+arLIz1d7kmwX0fKxTxbnoeG85ONSnLpvdODa4P3pc1sS7CV1hfmtYWufkW/oYsPnkDrEeQFxhUWcFnrXW7jQQ==}
    engines: {node: '>=6.9.0'}
    peerDependencies:
      '@babel/core': ^7.0.0-0
    dependencies:
      '@babel/core': 7.16.5
      '@babel/helper-annotate-as-pure': 7.16.0
      '@babel/helper-module-imports': 7.16.0
      '@babel/helper-plugin-utils': 7.16.5
      '@babel/plugin-syntax-jsx': 7.16.5_@babel+core@7.16.5
      '@babel/types': 7.16.0
    dev: false

  /@babel/plugin-transform-typescript/7.16.1_@babel+core@7.16.5:
    resolution: {integrity: sha512-NO4XoryBng06jjw/qWEU2LhcLJr1tWkhpMam/H4eas/CDKMX/b2/Ylb6EI256Y7+FVPCawwSM1rrJNOpDiz+Lg==}
    engines: {node: '>=6.9.0'}
    peerDependencies:
      '@babel/core': ^7.0.0-0
    dependencies:
      '@babel/core': 7.16.5
      '@babel/helper-create-class-features-plugin': 7.16.5_@babel+core@7.16.5
      '@babel/helper-plugin-utils': 7.16.5
      '@babel/plugin-syntax-typescript': 7.16.5_@babel+core@7.16.5
    transitivePeerDependencies:
      - supports-color
    dev: false

  /@babel/runtime/7.16.5:
    resolution: {integrity: sha512-TXWihFIS3Pyv5hzR7j6ihmeLkZfrXGxAr5UfSl8CHf+6q/wpiYDkUau0czckpYG8QmnCIuPpdLtuA9VmuGGyMA==}
    engines: {node: '>=6.9.0'}
    dependencies:
      regenerator-runtime: 0.13.9

  /@babel/standalone/7.16.6:
    resolution: {integrity: sha512-wjildVe951w1IPEPN4G76j+y5JFZfJN9gdyP8o9zd61qbiVEecAgORKskK1D/7VrJZrZS+nxDbhj2akEFU2RJw==}
    engines: {node: '>=6.9.0'}
    dev: false

  /@babel/template/7.16.0:
    resolution: {integrity: sha512-MnZdpFD/ZdYhXwiunMqqgyZyucaYsbL0IrjoGjaVhGilz+x8YB++kRfygSOIj1yOtWKPlx7NBp+9I1RQSgsd5A==}
    engines: {node: '>=6.9.0'}
    dependencies:
      '@babel/code-frame': 7.16.0
      '@babel/parser': 7.16.6
      '@babel/types': 7.16.0

  /@babel/traverse/7.16.5:
    resolution: {integrity: sha512-FOCODAzqUMROikDYLYxl4nmwiLlu85rNqBML/A5hKRVXG2LV8d0iMqgPzdYTcIpjZEBB7D6UDU9vxRZiriASdQ==}
    engines: {node: '>=6.9.0'}
    dependencies:
      '@babel/code-frame': 7.16.0
      '@babel/generator': 7.16.5
      '@babel/helper-environment-visitor': 7.16.5
      '@babel/helper-function-name': 7.16.0
      '@babel/helper-hoist-variables': 7.16.0
      '@babel/helper-split-export-declaration': 7.16.0
      '@babel/parser': 7.16.6
      '@babel/types': 7.16.0
      debug: 4.3.3
      globals: 11.12.0
    transitivePeerDependencies:
      - supports-color

  /@babel/types/7.16.0:
    resolution: {integrity: sha512-PJgg/k3SdLsGb3hhisFvtLOw5ts113klrpLuIPtCJIU+BB24fqq6lf8RWqKJEjzqXR9AEH1rIb5XTqwBHB+kQg==}
    engines: {node: '>=6.9.0'}
    dependencies:
      '@babel/helper-validator-identifier': 7.15.7
      to-fast-properties: 2.0.0

  /@bcoe/v8-coverage/0.2.3:
    resolution: {integrity: sha512-0hYQ8SB4Db5zvZB4axdMHGwEaQjkZzFjQiN9LVYvIFB2nSUHW9tYpxWriPrWDASIxiaXax83REcLxuSdnGPZtw==}
    dev: true

  /@cloudflare/workers-types/2.2.2:
    resolution: {integrity: sha512-kaMn2rueJ0PL1TYVGknTCh0X0x0d9G+FNXAFep7/4uqecEZoQb/63o6rOmMuiqI09zLuHV6xhKRXinokV/MY9A==}
    dev: true

  /@cspotcode/source-map-consumer/0.8.0:
    resolution: {integrity: sha512-41qniHzTU8yAGbCp04ohlmSrZf8bkf/iJsl3V0dRGsQN/5GFfx+LbCSsCpp2gqrqjTVg/K6O8ycoV35JIwAzAg==}
    engines: {node: '>= 12'}
    dev: true

  /@cspotcode/source-map-support/0.7.0:
    resolution: {integrity: sha512-X4xqRHqN8ACt2aHVe51OxeA2HjbcL4MqFqXkrmQszJ1NOUuUu5u6Vqx/0lZSVNku7velL5FC/s5uEAj1lsBMhA==}
    engines: {node: '>=12'}
    dependencies:
      '@cspotcode/source-map-consumer': 0.8.0
    dev: true

  /@docsearch/css/3.0.0-alpha.42:
    resolution: {integrity: sha512-AGwI2AXUacYhVOHmYnsXoYDJKO6Ued2W+QO80GERbMLhC7GH5tfvtW5REs/s7jSdcU3vzFoxT8iPDBCh/PkrlQ==}
    dev: true

  /@docsearch/js/3.0.0-alpha.42:
    resolution: {integrity: sha512-8rxxsvFKS5GzDX2MYMETeib4EOwAkoxVUHFP5R4tSENXojhuCEy3np+k3Q0c9WPT+MUmWLxKJab5jyl0jmaeBQ==}
    dependencies:
      '@docsearch/react': 3.0.0-alpha.42
      preact: 10.6.4
    transitivePeerDependencies:
      - '@algolia/client-search'
      - '@types/react'
      - react
      - react-dom
    dev: true

  /@docsearch/react/3.0.0-alpha.42:
    resolution: {integrity: sha512-1aOslZJDxwUUcm2QRNmlEePUgL8P5fOAeFdOLDMctHQkV2iTja9/rKVbkP8FZbIUnZxuuCCn8ErLrjD/oXWOag==}
    peerDependencies:
      '@types/react': '>= 16.8.0 < 18.0.0'
      react: '>= 16.8.0 < 18.0.0'
      react-dom: '>= 16.8.0 < 18.0.0'
    dependencies:
      '@algolia/autocomplete-core': 1.5.0
      '@algolia/autocomplete-preset-algolia': 1.5.0_algoliasearch@4.11.0
      '@docsearch/css': 3.0.0-alpha.42
      algoliasearch: 4.11.0
    transitivePeerDependencies:
      - '@algolia/client-search'
    dev: true

  /@emotion/babel-plugin/11.7.2:
    resolution: {integrity: sha512-6mGSCWi9UzXut/ZAN6lGFu33wGR3SJisNl3c0tvlmb8XChH1b2SUvxvnOh7hvLpqyRdHHU9AiazV3Cwbk5SXKQ==}
    peerDependencies:
      '@babel/core': ^7.0.0
    dependencies:
      '@babel/helper-module-imports': 7.16.0
      '@babel/plugin-syntax-jsx': 7.16.5
      '@babel/runtime': 7.16.5
      '@emotion/hash': 0.8.0
      '@emotion/memoize': 0.7.5
      '@emotion/serialize': 1.0.2
      babel-plugin-macros: 2.8.0
      convert-source-map: 1.8.0
      escape-string-regexp: 4.0.0
      find-root: 1.1.0
      source-map: 0.5.7
      stylis: 4.0.13
    dev: true

  /@emotion/cache/11.7.1:
    resolution: {integrity: sha512-r65Zy4Iljb8oyjtLeCuBH8Qjiy107dOYC6SJq7g7GV5UCQWMObY4SJDPGFjiiVpPrOJ2hmJOoBiYTC7hwx9E2A==}
    dependencies:
      '@emotion/memoize': 0.7.5
      '@emotion/sheet': 1.1.0
      '@emotion/utils': 1.0.0
      '@emotion/weak-memoize': 0.2.5
      stylis: 4.0.13
    dev: false

  /@emotion/hash/0.8.0:
    resolution: {integrity: sha512-kBJtf7PH6aWwZ6fka3zQ0p6SBYzx4fl1LoZXE2RrnYST9Xljm7WfKJrU4g/Xr3Beg72MLrp1AWNUmuYJTL7Cow==}

  /@emotion/memoize/0.7.5:
    resolution: {integrity: sha512-igX9a37DR2ZPGYtV6suZ6whr8pTFtyHL3K/oLUotxpSVO2ASaprmAe2Dkq7tBo7CRY7MMDrAa9nuQP9/YG8FxQ==}

  /@emotion/react/11.7.1_react@17.0.2:
    resolution: {integrity: sha512-DV2Xe3yhkF1yT4uAUoJcYL1AmrnO5SVsdfvu+fBuS7IbByDeTVx9+wFmvx9Idzv7/78+9Mgx2Hcmr7Fex3tIyw==}
    peerDependencies:
      '@babel/core': ^7.0.0
      '@types/react': '*'
      react: '>=16.8.0'
    peerDependenciesMeta:
      '@babel/core':
        optional: true
      '@types/react':
        optional: true
    dependencies:
      '@babel/runtime': 7.16.5
      '@emotion/cache': 11.7.1
      '@emotion/serialize': 1.0.2
      '@emotion/sheet': 1.1.0
      '@emotion/utils': 1.0.0
      '@emotion/weak-memoize': 0.2.5
      hoist-non-react-statics: 3.3.2
      react: 17.0.2
    dev: false

  /@emotion/serialize/1.0.2:
    resolution: {integrity: sha512-95MgNJ9+/ajxU7QIAruiOAdYNjxZX7G2mhgrtDWswA21VviYIRP1R5QilZ/bDY42xiKsaktP4egJb3QdYQZi1A==}
    dependencies:
      '@emotion/hash': 0.8.0
      '@emotion/memoize': 0.7.5
      '@emotion/unitless': 0.7.5
      '@emotion/utils': 1.0.0
      csstype: 3.0.10

  /@emotion/sheet/1.1.0:
    resolution: {integrity: sha512-u0AX4aSo25sMAygCuQTzS+HsImZFuS8llY8O7b9MDRzbJM0kVJlAz6KNDqcG7pOuQZJmj/8X/rAW+66kMnMW+g==}
    dev: false

  /@emotion/unitless/0.7.5:
    resolution: {integrity: sha512-OWORNpfjMsSSUBVrRBVGECkhWcULOAJz9ZW8uK9qgxD+87M7jHRcvh/A96XXNhXTLmKcoYSQtBEX7lHMO7YRwg==}

  /@emotion/utils/1.0.0:
    resolution: {integrity: sha512-mQC2b3XLDs6QCW+pDQDiyO/EdGZYOygE8s5N5rrzjSI4M3IejPE/JPndCBwRT9z982aqQNi6beWs1UeayrQxxA==}

  /@emotion/weak-memoize/0.2.5:
    resolution: {integrity: sha512-6U71C2Wp7r5XtFtQzYrW5iKFT67OixrSxjI4MptCHzdSVlgabczzqLe0ZSgnub/5Kp4hSbpDB1tMytZY9pwxxA==}
    dev: false

  /@eslint/eslintrc/1.0.5:
    resolution: {integrity: sha512-BLxsnmK3KyPunz5wmCCpqy0YelEoxxGmH73Is+Z74oOTMtExcjkr3dDR6quwrjh1YspA8DH9gnX1o069KiS9AQ==}
    engines: {node: ^12.22.0 || ^14.17.0 || >=16.0.0}
    dependencies:
      ajv: 6.12.6
      debug: 4.3.3
      espree: 9.2.0
      globals: 13.12.0
      ignore: 4.0.6
      import-fresh: 3.3.0
      js-yaml: 4.1.0
      minimatch: 3.0.4
      strip-json-comments: 3.1.1
    transitivePeerDependencies:
      - supports-color
    dev: true

  /@humanwhocodes/config-array/0.9.2:
    resolution: {integrity: sha512-UXOuFCGcwciWckOpmfKDq/GyhlTf9pN/BzG//x8p8zTOFEcGuA68ANXheFS0AGvy3qgZqLBUkMs7hqzqCKOVwA==}
    engines: {node: '>=10.10.0'}
    dependencies:
      '@humanwhocodes/object-schema': 1.2.1
      debug: 4.3.3
      minimatch: 3.0.4
    transitivePeerDependencies:
      - supports-color
    dev: true

  /@humanwhocodes/object-schema/1.2.1:
    resolution: {integrity: sha512-ZnQMnLV4e7hDlUvw8H+U8ASL02SS2Gn6+9Ac3wGGLIe7+je2AeAOxPY+izIPJDfFDb7eDjev0Us8MO1iFRN8hA==}
    dev: true

  /@hutson/parse-repository-url/3.0.2:
    resolution: {integrity: sha512-H9XAx3hc0BQHY6l+IFSWHDySypcXsvsuLhgYLUGywmJ5pswRVQJUHpOsobnLYp2ZUaUlKiKDrgWWhosOwAEM8Q==}
    engines: {node: '>=6.9.0'}
    dev: true

  /@iarna/toml/2.2.5:
    resolution: {integrity: sha512-trnsAYxU3xnS1gPHPyU961coFyLkh4gAD/0zQ5mymY4yOZ+CYvsPqUbOFSw0aDM4y0tV7tiFxL/1XfXPNC6IPg==}
    dev: true

  /@istanbuljs/load-nyc-config/1.1.0:
    resolution: {integrity: sha512-VjeHSlIzpv/NyD3N0YuHfXOPDIixcA1q2ZV98wsMqcYlPmv2n3Yb2lYP9XMElnaFVXg5A7YLTeLu6V84uQDjmQ==}
    engines: {node: '>=8'}
    dependencies:
      camelcase: 5.3.1
      find-up: 4.1.0
      get-package-type: 0.1.0
      js-yaml: 3.14.1
      resolve-from: 5.0.0
    dev: true

  /@istanbuljs/schema/0.1.3:
    resolution: {integrity: sha512-ZXRY4jNvVgSVQ8DL3LTcakaAtXwTVUxE81hslsyD2AtoXW/wVob10HkOJ1X/pAlcI7D+2YoZKg5do8G/w6RYgA==}
    engines: {node: '>=8'}
    dev: true

  /@jest/console/27.4.2:
    resolution: {integrity: sha512-xknHThRsPB/To1FUbi6pCe43y58qFC03zfb6R7fDb/FfC7k2R3i1l+izRBJf8DI46KhYGRaF14Eo9A3qbBoixg==}
    engines: {node: ^10.13.0 || ^12.13.0 || ^14.15.0 || >=15.0.0}
    dependencies:
      '@jest/types': 27.4.2
      '@types/node': 16.11.17
      chalk: 4.1.2
      jest-message-util: 27.4.2
      jest-util: 27.4.2
      slash: 3.0.0
    dev: true

  /@jest/core/27.4.5_ts-node@10.4.0:
    resolution: {integrity: sha512-3tm/Pevmi8bDsgvo73nX8p/WPng6KWlCyScW10FPEoN1HU4pwI83tJ3TsFvi1FfzsjwUlMNEPowgb/rPau/LTQ==}
    engines: {node: ^10.13.0 || ^12.13.0 || ^14.15.0 || >=15.0.0}
    peerDependencies:
      node-notifier: ^8.0.1 || ^9.0.0 || ^10.0.0
    peerDependenciesMeta:
      node-notifier:
        optional: true
    dependencies:
      '@jest/console': 27.4.2
      '@jest/reporters': 27.4.5
      '@jest/test-result': 27.4.2
      '@jest/transform': 27.4.5
      '@jest/types': 27.4.2
      '@types/node': 16.11.17
      ansi-escapes: 4.3.2
      chalk: 4.1.2
      emittery: 0.8.1
      exit: 0.1.2
      graceful-fs: 4.2.8
      jest-changed-files: 27.4.2
      jest-config: 27.4.5_ts-node@10.4.0
      jest-haste-map: 27.4.5
      jest-message-util: 27.4.2
      jest-regex-util: 27.4.0
      jest-resolve: 27.4.5
      jest-resolve-dependencies: 27.4.5
      jest-runner: 27.4.5
      jest-runtime: 27.4.5
      jest-snapshot: 27.4.5
      jest-util: 27.4.2
      jest-validate: 27.4.2
      jest-watcher: 27.4.2
      micromatch: 4.0.4
      rimraf: 3.0.2
      slash: 3.0.0
      strip-ansi: 6.0.1
    transitivePeerDependencies:
      - bufferutil
      - canvas
      - supports-color
      - ts-node
      - utf-8-validate
    dev: true

  /@jest/environment/27.4.4:
    resolution: {integrity: sha512-q+niMx7cJgt/t/b6dzLOh4W8Ef/8VyKG7hxASK39jakijJzbFBGpptx3RXz13FFV7OishQ9lTbv+dQ5K3EhfDQ==}
    engines: {node: ^10.13.0 || ^12.13.0 || ^14.15.0 || >=15.0.0}
    dependencies:
      '@jest/fake-timers': 27.4.2
      '@jest/types': 27.4.2
      '@types/node': 16.11.17
      jest-mock: 27.4.2
    dev: true

  /@jest/fake-timers/27.4.2:
    resolution: {integrity: sha512-f/Xpzn5YQk5adtqBgvw1V6bF8Nx3hY0OIRRpCvWcfPl0EAjdqWPdhH3t/3XpiWZqtjIEHDyMKP9ajpva1l4Zmg==}
    engines: {node: ^10.13.0 || ^12.13.0 || ^14.15.0 || >=15.0.0}
    dependencies:
      '@jest/types': 27.4.2
      '@sinonjs/fake-timers': 8.1.0
      '@types/node': 16.11.17
      jest-message-util: 27.4.2
      jest-mock: 27.4.2
      jest-util: 27.4.2
    dev: true

  /@jest/globals/27.4.4:
    resolution: {integrity: sha512-bqpqQhW30BOreXM8bA8t8JbOQzsq/WnPTnBl+It3UxAD9J8yxEAaBEylHx1dtBapAr/UBk8GidXbzmqnee8tYQ==}
    engines: {node: ^10.13.0 || ^12.13.0 || ^14.15.0 || >=15.0.0}
    dependencies:
      '@jest/environment': 27.4.4
      '@jest/types': 27.4.2
      expect: 27.4.2
    dev: true

  /@jest/reporters/27.4.5:
    resolution: {integrity: sha512-3orsG4vi8zXuBqEoy2LbnC1kuvkg1KQUgqNxmxpQgIOQEPeV0onvZu+qDQnEoX8qTQErtqn/xzcnbpeTuOLSiA==}
    engines: {node: ^10.13.0 || ^12.13.0 || ^14.15.0 || >=15.0.0}
    peerDependencies:
      node-notifier: ^8.0.1 || ^9.0.0 || ^10.0.0
    peerDependenciesMeta:
      node-notifier:
        optional: true
    dependencies:
      '@bcoe/v8-coverage': 0.2.3
      '@jest/console': 27.4.2
      '@jest/test-result': 27.4.2
      '@jest/transform': 27.4.5
      '@jest/types': 27.4.2
      '@types/node': 16.11.17
      chalk: 4.1.2
      collect-v8-coverage: 1.0.1
      exit: 0.1.2
      glob: 7.2.0
      graceful-fs: 4.2.8
      istanbul-lib-coverage: 3.2.0
      istanbul-lib-instrument: 4.0.3
      istanbul-lib-report: 3.0.0
      istanbul-lib-source-maps: 4.0.1
      istanbul-reports: 3.1.2
      jest-haste-map: 27.4.5
      jest-resolve: 27.4.5
      jest-util: 27.4.2
      jest-worker: 27.4.5
      slash: 3.0.0
      source-map: 0.6.1
      string-length: 4.0.2
      terminal-link: 2.1.1
      v8-to-istanbul: 8.1.0
    transitivePeerDependencies:
      - supports-color
    dev: true

  /@jest/source-map/27.4.0:
    resolution: {integrity: sha512-Ntjx9jzP26Bvhbm93z/AKcPRj/9wrkI88/gK60glXDx1q+IeI0rf7Lw2c89Ch6ofonB0On/iRDreQuQ6te9pgQ==}
    engines: {node: ^10.13.0 || ^12.13.0 || ^14.15.0 || >=15.0.0}
    dependencies:
      callsites: 3.1.0
      graceful-fs: 4.2.8
      source-map: 0.6.1
    dev: true

  /@jest/test-result/27.4.2:
    resolution: {integrity: sha512-kr+bCrra9jfTgxHXHa2UwoQjxvQk3Am6QbpAiJ5x/50LW8llOYrxILkqY0lZRW/hu8FXesnudbql263+EW9iNA==}
    engines: {node: ^10.13.0 || ^12.13.0 || ^14.15.0 || >=15.0.0}
    dependencies:
      '@jest/console': 27.4.2
      '@jest/types': 27.4.2
      '@types/istanbul-lib-coverage': 2.0.4
      collect-v8-coverage: 1.0.1
    dev: true

  /@jest/test-sequencer/27.4.5:
    resolution: {integrity: sha512-n5woIn/1v+FT+9hniymHPARA9upYUmfi5Pw9ewVwXCDlK4F5/Gkees9v8vdjGdAIJ2MPHLHodiajLpZZanWzEQ==}
    engines: {node: ^10.13.0 || ^12.13.0 || ^14.15.0 || >=15.0.0}
    dependencies:
      '@jest/test-result': 27.4.2
      graceful-fs: 4.2.8
      jest-haste-map: 27.4.5
      jest-runtime: 27.4.5
    transitivePeerDependencies:
      - supports-color
    dev: true

  /@jest/transform/27.4.5:
    resolution: {integrity: sha512-PuMet2UlZtlGzwc6L+aZmR3I7CEBpqadO03pU40l2RNY2fFJ191b9/ITB44LNOhVtsyykx0OZvj0PCyuLm7Eew==}
    engines: {node: ^10.13.0 || ^12.13.0 || ^14.15.0 || >=15.0.0}
    dependencies:
      '@babel/core': 7.16.5
      '@jest/types': 27.4.2
      babel-plugin-istanbul: 6.1.1
      chalk: 4.1.2
      convert-source-map: 1.8.0
      fast-json-stable-stringify: 2.1.0
      graceful-fs: 4.2.8
      jest-haste-map: 27.4.5
      jest-regex-util: 27.4.0
      jest-util: 27.4.2
      micromatch: 4.0.4
      pirates: 4.0.4
      slash: 3.0.0
      source-map: 0.6.1
      write-file-atomic: 3.0.3
    transitivePeerDependencies:
      - supports-color
    dev: true

  /@jest/types/27.4.2:
    resolution: {integrity: sha512-j35yw0PMTPpZsUoOBiuHzr1zTYoad1cVIE0ajEjcrJONxxrko/IRGKkXx3os0Nsi4Hu3+5VmDbVfq5WhG/pWAg==}
    engines: {node: ^10.13.0 || ^12.13.0 || ^14.15.0 || >=15.0.0}
    dependencies:
      '@types/istanbul-lib-coverage': 2.0.4
      '@types/istanbul-reports': 3.0.1
      '@types/node': 16.11.17
      '@types/yargs': 16.0.4
      chalk: 4.1.2
    dev: true

  /@jridgewell/resolve-uri/1.0.0:
    resolution: {integrity: sha512-9oLAnygRMi8Q5QkYEU4XWK04B+nuoXoxjRvRxgjuChkLZFBja0YPSgdZ7dZtwhncLBcQe/I/E+fLuk5qxcYVJA==}
    engines: {node: '>=6.0.0'}
    dev: true

  /@mapbox/node-pre-gyp/1.0.8:
    resolution: {integrity: sha512-CMGKi28CF+qlbXh26hDe6NxCd7amqeAzEqnS6IHeO6LoaKyM/n+Xw3HT1COdq8cuioOdlKdqn/hCmqPUOMOywg==}
    hasBin: true
    dependencies:
      detect-libc: 1.0.3
      https-proxy-agent: 5.0.0
      make-dir: 3.1.0
      node-fetch: 2.6.6
      nopt: 5.0.0
      npmlog: 5.0.1
      rimraf: 3.0.2
      semver: 7.3.5
      tar: 6.1.11
    transitivePeerDependencies:
      - supports-color
    dev: false

  /@microsoft/api-extractor-model/7.15.2:
    resolution: {integrity: sha512-qgxKX/s6vo3nCVLhP0Ds7555QrErhcYHEok5/KyEZ7iR8J5M5oldD1eJJQmtEdVF5IzmnPPbxx1nRvfgA674LQ==}
    dependencies:
      '@microsoft/tsdoc': 0.13.2
      '@microsoft/tsdoc-config': 0.15.2
      '@rushstack/node-core-library': 3.44.3
    dev: true

  /@microsoft/api-extractor/7.19.3:
    resolution: {integrity: sha512-GZe+R3K4kh2X425iOHkPbByysB7FN0592mPPA6vNj5IhyhlPHgdZS6m6AmOZOIxMS4euM+SBKzEJEp3oC+WsOQ==}
    hasBin: true
    dependencies:
      '@microsoft/api-extractor-model': 7.15.2
      '@microsoft/tsdoc': 0.13.2
      '@microsoft/tsdoc-config': 0.15.2
      '@rushstack/node-core-library': 3.44.3
      '@rushstack/rig-package': 0.3.7
      '@rushstack/ts-command-line': 4.10.6
      colors: 1.2.5
      lodash: 4.17.21
      resolve: 1.17.0
      semver: 7.3.5
      source-map: 0.6.1
      typescript: 4.5.4
    dev: true

  /@microsoft/tsdoc-config/0.15.2:
    resolution: {integrity: sha512-mK19b2wJHSdNf8znXSMYVShAHktVr/ib0Ck2FA3lsVBSEhSI/TfXT7DJQkAYgcztTuwazGcg58ZjYdk0hTCVrA==}
    dependencies:
      '@microsoft/tsdoc': 0.13.2
      ajv: 6.12.6
      jju: 1.4.0
      resolve: 1.19.0
    dev: true

  /@microsoft/tsdoc/0.13.2:
    resolution: {integrity: sha512-WrHvO8PDL8wd8T2+zBGKrMwVL5IyzR3ryWUsl0PXgEV0QHup4mTLi0QcATefGI6Gx9Anu7vthPyyyLpY0EpiQg==}
    dev: true

  /@mrbbot/node-fetch/4.6.0:
    resolution: {integrity: sha512-GTSOdhpiUnJ9a+XK90NUiqCqOmqXOUU4tqg8WbpZW+nEUTJ4dF3QZ4xhfWg5bqYPagIh/e9r5HxGrftzmulbmw==}
    engines: {node: '>=10.0.0'}
    dependencies:
      '@cloudflare/workers-types': 2.2.2
      busboy: 0.3.1
      formdata-node: 2.5.0
      web-streams-polyfill: 3.2.0
    dev: true

  /@nodelib/fs.scandir/2.1.5:
    resolution: {integrity: sha512-vq24Bq3ym5HEQm2NKCr3yXDwjc7vTsEThRDnkp2DK9p1uqLR+DHurm/NOTo0KG7HYHU7eppKZj3MyqYuMBf62g==}
    engines: {node: '>= 8'}
    dependencies:
      '@nodelib/fs.stat': 2.0.5
      run-parallel: 1.2.0

  /@nodelib/fs.stat/2.0.5:
    resolution: {integrity: sha512-RkhPPp2zrqDAQA/2jNhnztcPAlv64XdhIp7a7454A5ovI7Bukxgt7MX7udwAu3zg1DcpPU0rz3VV1SeaqvY4+A==}
    engines: {node: '>= 8'}

  /@nodelib/fs.walk/1.2.8:
    resolution: {integrity: sha512-oGB+UxlgWcgQkgwo8GcEGwemoTFt3FIO9ababBmaGwXIoBKZ+GTy0pP185beGg7Llih/NSHSV2XAs1lnznocSg==}
    engines: {node: '>= 8'}
    dependencies:
      '@nodelib/fs.scandir': 2.1.5
      fastq: 1.13.0

  /@peculiar/asn1-schema/2.0.44:
    resolution: {integrity: sha512-uaCnjQ9A9WwQSMuDJcNOCYEPXTahgKbFMvI7eMOMd8lXgx0J1eU7F3BoMsK5PFxa3dVUxjSQbaOjfgGoeHGgoQ==}
    dependencies:
      '@types/asn1js': 2.0.2
      asn1js: 2.2.0
      pvtsutils: 1.2.1
      tslib: 2.3.1
    dev: true

  /@peculiar/json-schema/1.1.12:
    resolution: {integrity: sha512-coUfuoMeIB7B8/NMekxaDzLhaYmp0HZNPEjYRm9goRou8UZIC3z21s0sL9AWoCw4EG876QyO3kYrc61WNF9B/w==}
    engines: {node: '>=8.0.0'}
    dependencies:
      tslib: 2.3.1
    dev: true

  /@peculiar/webcrypto/1.2.3:
    resolution: {integrity: sha512-q7wDfZy3k/tpnsYB23/MyyDkjn6IdHh8w+xwoVMS5cu6CjVoFzngXDZEOOuSE4zus2yO6ciQhhHxd4XkLpwVnQ==}
    engines: {node: '>=10.12.0'}
    dependencies:
      '@peculiar/asn1-schema': 2.0.44
      '@peculiar/json-schema': 1.1.12
      pvtsutils: 1.2.1
      tslib: 2.3.1
      webcrypto-core: 1.4.0
    dev: true

  /@polka/url/1.0.0-next.21:
    resolution: {integrity: sha512-a5Sab1C4/icpTZVzZc5Ghpz88yQtGOyNqYXcZgOssB2uuAr+wF/MvN6bgtW32q7HHrvBki+BsZ0OuNv6EV3K9g==}
    dev: true

  /@rollup/plugin-alias/3.1.8_rollup@2.62.0:
    resolution: {integrity: sha512-tf7HeSs/06wO2LPqKNY3Ckbvy0JRe7Jyn98bXnt/gfrxbe+AJucoNJlsEVi9sdgbQtXemjbakCpO/76JVgnHpA==}
    engines: {node: '>=8.0.0'}
    peerDependencies:
      rollup: ^1.20.0||^2.0.0
    dependencies:
      rollup: 2.62.0
      slash: 3.0.0
    dev: true

  /@rollup/plugin-commonjs/21.0.1_rollup@2.62.0:
    resolution: {integrity: sha512-EA+g22lbNJ8p5kuZJUYyhhDK7WgJckW5g4pNN7n4mAFUM96VuwUnNT3xr2Db2iCZPI1pJPbGyfT5mS9T1dHfMg==}
    engines: {node: '>= 8.0.0'}
    peerDependencies:
      rollup: ^2.38.3
    dependencies:
      '@rollup/pluginutils': 3.1.0_rollup@2.62.0
      commondir: 1.0.1
      estree-walker: 2.0.2
      glob: 7.2.0
      is-reference: 1.2.1
      magic-string: 0.25.7
      resolve: 1.20.0
      rollup: 2.62.0
    dev: true

  /@rollup/plugin-dynamic-import-vars/1.4.2_rollup@2.62.0:
    resolution: {integrity: sha512-SEaS9Pf0RyaZ/oJ1knLZT+Fu0X6DlyTfUcoE7XKkiKJjNaB+8SLoHmDVRhomo5RpWHPyd+B00G/bE5R5+Q+HEg==}
    engines: {node: '>= 10.0.0'}
    peerDependencies:
      rollup: ^1.20.0||^2.0.0
    dependencies:
      '@rollup/pluginutils': 4.1.2
      estree-walker: 2.0.2
      fast-glob: 3.2.7
      magic-string: 0.25.7
      rollup: 2.62.0
    dev: true

  /@rollup/plugin-json/4.1.0_rollup@2.62.0:
    resolution: {integrity: sha512-yfLbTdNS6amI/2OpmbiBoW12vngr5NW2jCJVZSBEz+H5KfUJZ2M7sDjk0U6GOOdCWFVScShte29o9NezJ53TPw==}
    peerDependencies:
      rollup: ^1.20.0 || ^2.0.0
    dependencies:
      '@rollup/pluginutils': 3.1.0_rollup@2.62.0
      rollup: 2.62.0
    dev: true

  /@rollup/plugin-node-resolve/13.1.1_rollup@2.62.0:
    resolution: {integrity: sha512-6QKtRevXLrmEig9UiMYt2fSvee9TyltGRfw+qSs6xjUnxwjOzTOqy+/Lpxsgjb8mJn1EQNbCDAvt89O4uzL5kw==}
    engines: {node: '>= 10.0.0'}
    peerDependencies:
      rollup: ^2.42.0
    dependencies:
      '@rollup/pluginutils': 3.1.0_rollup@2.62.0
      '@types/resolve': 1.17.1
      builtin-modules: 3.2.0
      deepmerge: 4.2.2
      is-module: 1.0.0
      resolve: 1.20.0
      rollup: 2.62.0
    dev: true

  /@rollup/plugin-typescript/8.3.0_7c5ff569c0887b4f0035eb7cb6988163:
    resolution: {integrity: sha512-I5FpSvLbtAdwJ+naznv+B4sjXZUcIvLLceYpITAn7wAP8W0wqc5noLdGIp9HGVntNhRWXctwPYrSSFQxtl0FPA==}
    engines: {node: '>=8.0.0'}
    peerDependencies:
      rollup: ^2.14.0
      tslib: '*'
      typescript: '>=3.7.0'
    dependencies:
      '@rollup/pluginutils': 3.1.0_rollup@2.62.0
      resolve: 1.20.0
      rollup: 2.62.0
      tslib: 2.3.1
      typescript: 4.5.4
    dev: true

  /@rollup/plugin-typescript/8.3.0_rollup@2.62.0+typescript@4.5.4:
    resolution: {integrity: sha512-I5FpSvLbtAdwJ+naznv+B4sjXZUcIvLLceYpITAn7wAP8W0wqc5noLdGIp9HGVntNhRWXctwPYrSSFQxtl0FPA==}
    engines: {node: '>=8.0.0'}
    peerDependencies:
      rollup: ^2.14.0
      tslib: '*'
      typescript: '>=3.7.0'
    dependencies:
      '@rollup/pluginutils': 3.1.0_rollup@2.62.0
      resolve: 1.20.0
      rollup: 2.62.0
      typescript: 4.5.4
    dev: true

  /@rollup/pluginutils/3.1.0_rollup@2.62.0:
    resolution: {integrity: sha512-GksZ6pr6TpIjHm8h9lSQ8pi8BE9VeubNT0OMJ3B5uZJ8pz73NPiqOtCog/x2/QzM1ENChPKxMDhiQuRHsqc+lg==}
    engines: {node: '>= 8.0.0'}
    peerDependencies:
      rollup: ^1.20.0||^2.0.0
    dependencies:
      '@types/estree': 0.0.39
      estree-walker: 1.0.1
      picomatch: 2.3.0
      rollup: 2.62.0
    dev: true

  /@rollup/pluginutils/4.1.2:
    resolution: {integrity: sha512-ROn4qvkxP9SyPeHaf7uQC/GPFY6L/OWy9+bd9AwcjOAWQwxRscoEyAUD8qCY5o5iL4jqQwoLk2kaTKJPb/HwzQ==}
    engines: {node: '>= 8.0.0'}
    dependencies:
      estree-walker: 2.0.2
      picomatch: 2.3.0

  /@rushstack/node-core-library/3.44.3:
    resolution: {integrity: sha512-Bt+R5LAnVr2BImTJqPpton5rvhJ2Wq8x4BaTqaCHQMmfxqtz5lb4nLYT9kneMJTCDuRMBvvLpSuz4MBj50PV3w==}
    dependencies:
      '@types/node': 12.20.24
      colors: 1.2.5
      fs-extra: 7.0.1
      import-lazy: 4.0.0
      jju: 1.4.0
      resolve: 1.17.0
      semver: 7.3.5
      timsort: 0.3.0
      z-schema: 5.0.2
    dev: true

  /@rushstack/rig-package/0.3.7:
    resolution: {integrity: sha512-pzMsTSeTC8IiZ6EJLr53gGMvhT4oLWH+hxD7907cHyWuIUlEXFtu/2pK25vUQT13nKp5DJCWxXyYoGRk/h6rtA==}
    dependencies:
      resolve: 1.17.0
      strip-json-comments: 3.1.1
    dev: true

  /@rushstack/ts-command-line/4.10.6:
    resolution: {integrity: sha512-Y3GkUag39sTIlukDg9mUp8MCHrrlJ27POrBNRQGc/uF+VVgX8M7zMzHch5zP6O1QVquWgD7Engdpn2piPYaS/g==}
    dependencies:
      '@types/argparse': 1.0.38
      argparse: 1.0.10
      colors: 1.2.5
      string-argv: 0.3.1
    dev: true

  /@sinonjs/commons/1.8.3:
    resolution: {integrity: sha512-xkNcLAn/wZaX14RPlwizcKicDk9G3F8m2nU3L7Ukm5zBgTwiT0wsoFAHx9Jq56fJA1z/7uKGtCRu16sOUCLIHQ==}
    dependencies:
      type-detect: 4.0.8
    dev: true

  /@sinonjs/fake-timers/8.1.0:
    resolution: {integrity: sha512-OAPJUAtgeINhh/TAlUID4QTs53Njm7xzddaVlEs/SXwgtiD1tW22zAB/W1wdqfrpmikgaWQ9Fw6Ws+hsiRm5Vg==}
    dependencies:
      '@sinonjs/commons': 1.8.3
    dev: true

  /@tootallnate/once/1.1.2:
    resolution: {integrity: sha512-RbzJvlNzmRq5c3O09UipeuXno4tA1FE6ikOjxZK0tuxVv3412l64l5t1W5pj4+rJq9vpkm/kwiR07aZXnsKPxw==}
    engines: {node: '>= 6'}
    dev: true

  /@tsconfig/node10/1.0.8:
    resolution: {integrity: sha512-6XFfSQmMgq0CFLY1MslA/CPUfhIL919M1rMsa5lP2P097N2Wd1sSX0tx1u4olM16fLNhtHZpRhedZJphNJqmZg==}
    dev: true

  /@tsconfig/node12/1.0.9:
    resolution: {integrity: sha512-/yBMcem+fbvhSREH+s14YJi18sp7J9jpuhYByADT2rypfajMZZN4WQ6zBGgBKp53NKmqI36wFYDb3yaMPurITw==}
    dev: true

  /@tsconfig/node14/1.0.1:
    resolution: {integrity: sha512-509r2+yARFfHHE7T6Puu2jjkoycftovhXRqW328PDXTVGKihlb1P8Z9mMZH04ebyajfRY7dedfGynlrFHJUQCg==}
    dev: true

  /@tsconfig/node16/1.0.2:
    resolution: {integrity: sha512-eZxlbI8GZscaGS7kkc/trHTT5xgrjH3/1n2JDwusC9iahPKWMRvRjJSAN5mCXviuTGQ/lHnhvv8Q1YTpnfz9gA==}
    dev: true

  /@types/argparse/1.0.38:
    resolution: {integrity: sha512-ebDJ9b0e702Yr7pWgB0jzm+CX4Srzz8RcXtLJDJB+BSccqMa36uyH/zUsSYao5+BD1ytv3k3rPYCq4mAE1hsXA==}
    dev: true

  /@types/asn1js/2.0.2:
    resolution: {integrity: sha512-t4YHCgtD+ERvH0FyxvNlYwJ2ezhqw7t+Ygh4urQ7dJER8i185JPv6oIM3ey5YQmGN6Zp9EMbpohkjZi9t3UxwA==}
    dev: true

  /@types/babel__core/7.1.17:
    resolution: {integrity: sha512-6zzkezS9QEIL8yCBvXWxPTJPNuMeECJVxSOhxNY/jfq9LxOTHivaYTqr37n9LknWWRTIkzqH2UilS5QFvfa90A==}
    dependencies:
      '@babel/parser': 7.16.6
      '@babel/types': 7.16.0
      '@types/babel__generator': 7.6.4
      '@types/babel__template': 7.4.1
      '@types/babel__traverse': 7.14.2
    dev: true

  /@types/babel__generator/7.6.4:
    resolution: {integrity: sha512-tFkciB9j2K755yrTALxD44McOrk+gfpIpvC3sxHjRawj6PfnQxrse4Clq5y/Rq+G3mrBurMax/lG8Qn2t9mSsg==}
    dependencies:
      '@babel/types': 7.16.0
    dev: true

  /@types/babel__template/7.4.1:
    resolution: {integrity: sha512-azBFKemX6kMg5Io+/rdGT0dkGreboUVR0Cdm3fz9QJWpaQGJRQXl7C+6hOTCZcMll7KFyEQpgbYI2lHdsS4U7g==}
    dependencies:
      '@babel/parser': 7.16.6
      '@babel/types': 7.16.0
    dev: true

  /@types/babel__traverse/7.14.2:
    resolution: {integrity: sha512-K2waXdXBi2302XUdcHcR1jCeU0LL4TD9HRs/gk0N2Xvrht+G/BfJa4QObBQZfhMdxiCpV3COl5Nfq4uKTeTnJA==}
    dependencies:
      '@babel/types': 7.16.0
    dev: true

  /@types/braces/3.0.1:
    resolution: {integrity: sha512-+euflG6ygo4bn0JHtn4pYqcXwRtLvElQ7/nnjDu7iYG56H0+OhCd7d6Ug0IE3WcFpZozBKW2+80FUbv5QGk5AQ==}
    dev: true

  /@types/convert-source-map/1.5.2:
    resolution: {integrity: sha512-tHs++ZeXer40kCF2JpE51Hg7t4HPa18B1b1Dzy96S0eCw8QKECNMYMfwa1edK/x8yCN0r4e6ewvLcc5CsVGkdg==}
    dev: true

  /@types/cross-spawn/6.0.2:
    resolution: {integrity: sha512-KuwNhp3eza+Rhu8IFI5HUXRP0LIhqH5cAjubUvGXXthh4YYBuP2ntwEX+Cz8GJoZUHlKo247wPWOfA9LYEq4cw==}
    dependencies:
      '@types/node': 16.11.17
    dev: true

  /@types/debug/4.1.7:
    resolution: {integrity: sha512-9AonUzyTjXXhEOa0DnqpzZi6VHlqKMswga9EXjpXnnqxwLtdvPPtlO8evrI5D9S6asFRCQ6v+wpiUKbw+vKqyg==}
    dependencies:
      '@types/ms': 0.7.31
    dev: true

  /@types/estree/0.0.39:
    resolution: {integrity: sha512-EYNwp3bU+98cpU4lAWYYL7Zz+2gryWH1qbdDTidVd6hkiR6weksdbMadyXKXNPEkQFhXM+hVO9ZygomHXp+AIw==}
    dev: true

  /@types/estree/0.0.50:
    resolution: {integrity: sha512-C6N5s2ZFtuZRj54k2/zyRhNDjJwwcViAM3Nbm8zjBpbqAdZ00mr0CFxvSKeO8Y/e03WVFLpQMdHYVfUd6SB+Hw==}
    dev: true

  /@types/etag/1.8.1:
    resolution: {integrity: sha512-bsKkeSqN7HYyYntFRAmzcwx/dKW4Wa+KVMTInANlI72PWLQmOpZu96j0OqHZGArW4VQwCmJPteQlXaUDeOB0WQ==}
    dependencies:
      '@types/node': 16.11.17
    dev: true

  /@types/fs-extra/9.0.13:
    resolution: {integrity: sha512-nEnwB++1u5lVDM2UI4c1+5R+FYaKfaAzS4OococimjVm3nQw3TuzH5UNsocrcTBbhnerblyHj4A49qXbIiZdpA==}
    dependencies:
      '@types/node': 16.11.17
    dev: true

  /@types/graceful-fs/4.1.5:
    resolution: {integrity: sha512-anKkLmZZ+xm4p8JWBf4hElkM4XR+EZeA2M9BAkkTldmcyDY4mbdIJnRghDJH3Ov5ooY7/UAoENtmdMSkaAd7Cw==}
    dependencies:
      '@types/node': 16.11.17
    dev: true

  /@types/hash-sum/1.0.0:
    resolution: {integrity: sha512-FdLBT93h3kcZ586Aee66HPCVJ6qvxVjBlDWNmxSGSbCZe9hTsjRKdSsl4y1T+3zfujxo9auykQMnFsfyHWD7wg==}
    dev: true

  /@types/istanbul-lib-coverage/2.0.4:
    resolution: {integrity: sha512-z/QT1XN4K4KYuslS23k62yDIDLwLFkzxOuMplDtObz0+y7VqJCaO2o+SPwHCvLFZh7xazvvoor2tA/hPz9ee7g==}
    dev: true

  /@types/istanbul-lib-report/3.0.0:
    resolution: {integrity: sha512-plGgXAPfVKFoYfa9NpYDAkseG+g6Jr294RqeqcqDixSbU34MZVJRi/P+7Y8GDpzkEwLaGZZOpKIEmeVZNtKsrg==}
    dependencies:
      '@types/istanbul-lib-coverage': 2.0.4
    dev: true

  /@types/istanbul-reports/3.0.1:
    resolution: {integrity: sha512-c3mAZEuK0lvBp8tmuL74XRKn1+y2dcwOUpH7x4WrF6gk1GIgiluDRgMYQtw2OFcBvAJWlt6ASU3tSqxp0Uu0Aw==}
    dependencies:
      '@types/istanbul-lib-report': 3.0.0
    dev: true

  /@types/jest/27.0.3:
    resolution: {integrity: sha512-cmmwv9t7gBYt7hNKH5Spu7Kuu/DotGa+Ff+JGRKZ4db5eh8PnKS4LuebJ3YLUoyOyIHraTGyULn23YtEAm0VSg==}
    dependencies:
      jest-diff: 27.4.2
      pretty-format: 27.4.2
    dev: true

  /@types/json-schema/7.0.9:
    resolution: {integrity: sha512-qcUXuemtEu+E5wZSJHNxUXeCZhAfXKQ41D+duX+VYPde7xyEVZci+/oXKJL13tnRs9lR2pr4fod59GT6/X1/yQ==}
    dev: true

  /@types/less/3.0.3:
    resolution: {integrity: sha512-1YXyYH83h6We1djyoUEqTlVyQtCfJAFXELSKW2ZRtjHD4hQ82CC4lvrv5D0l0FLcKBaiPbXyi3MpMsI9ZRgKsw==}
    dev: true

  /@types/micromatch/4.0.2:
    resolution: {integrity: sha512-oqXqVb0ci19GtH0vOA/U2TmHTcRY9kuZl4mqUxe0QmJAlIW13kzhuK5pi1i9+ngav8FjpSb9FVS/GE00GLX1VA==}
    dependencies:
      '@types/braces': 3.0.1
    dev: true

  /@types/mime/2.0.3:
    resolution: {integrity: sha512-Jus9s4CDbqwocc5pOAnh8ShfrnMcPHuJYzVcSUU7lrh8Ni5HuIqX3oilL86p3dlTrk0LzHRCgA/GQ7uNCw6l2Q==}
    dev: true

  /@types/minimist/1.2.2:
    resolution: {integrity: sha512-jhuKLIRrhvCPLqwPcx6INqmKeiA5EWrsCOPhrlFSrbrmU4ZMPjj5Ul/oLCMDO98XRUIwVm78xICz4EPCektzeQ==}
    dev: true

  /@types/ms/0.7.31:
    resolution: {integrity: sha512-iiUgKzV9AuaEkZqkOLDIvlQiL6ltuZd9tGcW3gwpnX8JbuiuhFlEGmmFXEXkN50Cvq7Os88IY2v0dkDqXYWVgA==}
    dev: true

  /@types/node/12.20.24:
    resolution: {integrity: sha512-yxDeaQIAJlMav7fH5AQqPH1u8YIuhYJXYBzxaQ4PifsU0GDO38MSdmEDeRlIxrKbC6NbEaaEHDanWb+y30U8SQ==}
    dev: true

  /@types/node/15.14.9:
    resolution: {integrity: sha512-qjd88DrCxupx/kJD5yQgZdcYKZKSIGBVDIBE1/LTGcNm3d2Np/jxojkdePDdfnBHJc5W7vSMpbJ1aB7p/Py69A==}
    dev: true

  /@types/node/16.11.17:
    resolution: {integrity: sha512-C1vTZME8cFo8uxY2ui41xcynEotVkczIVI5AjLmy5pkpBv/FtG+jhtOlfcPysI8VRVwoOMv6NJm44LGnoMSWkw==}
    dev: true

  /@types/normalize-package-data/2.4.1:
    resolution: {integrity: sha512-Gj7cI7z+98M282Tqmp2K5EIsoouUEzbBJhQQzDE3jSIRk6r9gsz0oUokqIUR4u1R3dMHo0pDHM7sNOHyhulypw==}
    dev: true

  /@types/parse-json/4.0.0:
    resolution: {integrity: sha512-//oorEZjL6sbPcKUaCdIGlIUeH26mgzimjBB77G6XRgnDl/L5wOnpyBGRe/Mmf5CVW3PwEBE1NjiMZ/ssFh4wA==}

  /@types/prettier/2.4.2:
    resolution: {integrity: sha512-ekoj4qOQYp7CvjX8ZDBgN86w3MqQhLE1hczEJbEIjgFEumDy+na/4AJAbLXfgEWFNB2pKadM5rPFtuSGMWK7xA==}
    dev: true

  /@types/prompts/2.0.14:
    resolution: {integrity: sha512-HZBd99fKxRWpYCErtm2/yxUZv6/PBI9J7N4TNFffl5JbrYMHBwF25DjQGTW3b3jmXq+9P6/8fCIb2ee57BFfYA==}
    dependencies:
      '@types/node': 16.11.17
    dev: true

  /@types/resolve/1.17.1:
    resolution: {integrity: sha512-yy7HuzQhj0dhGpD8RLXSZWEkLsV9ibvxvi6EiJ3bkqLAO1RGo0WbkWQiwpRlSFymTJRz0d3k5LM3kkx8ArDbLw==}
    dependencies:
      '@types/node': 16.11.17
    dev: true

  /@types/resolve/1.20.1:
    resolution: {integrity: sha512-Ku5+GPFa12S3W26Uwtw+xyrtIpaZsGYHH6zxNbZlstmlvMYSZRzOwzwsXbxlVUbHyUucctSyuFtu6bNxwYomIw==}
    dev: true

  /@types/sass/1.43.1:
    resolution: {integrity: sha512-BPdoIt1lfJ6B7rw35ncdwBZrAssjcwzI5LByIrYs+tpXlj/CAkuVdRsgZDdP4lq5EjyWzwxZCqAoFyHKFwp32g==}
    dependencies:
      '@types/node': 16.11.17
    dev: true

  /@types/semver/7.3.9:
    resolution: {integrity: sha512-L/TMpyURfBkf+o/526Zb6kd/tchUP3iBDEPjqjb+U2MAJhVRxxrmr2fwpe08E7QsV7YLcpq0tUaQ9O9x97ZIxQ==}
    dev: true

  /@types/stack-trace/0.0.29:
    resolution: {integrity: sha512-TgfOX+mGY/NyNxJLIbDWrO9DjGoVSW9+aB8H2yy1fy32jsvxijhmyJI9fDFgvz3YP4lvJaq9DzdR/M1bOgVc9g==}
    dev: true

  /@types/stack-utils/2.0.1:
    resolution: {integrity: sha512-Hl219/BT5fLAaz6NDkSuhzasy49dwQS/DSdu4MdggFB8zcXv7vflBI3xp7FEmkmdDkBUI2bPUNeMttp2knYdxw==}
    dev: true

  /@types/stylus/0.48.36:
    resolution: {integrity: sha512-7klEq45BUE8ZJWkYWy1E442DcCs0wi0FkFY1Tjr6EJ7edL77t9w/QmOwlkFumBMqHlatDBtrA2xgfRrGqkUkzg==}
    dependencies:
      '@types/node': 16.11.17
    dev: true

  /@types/ws/8.2.2:
    resolution: {integrity: sha512-NOn5eIcgWLOo6qW8AcuLZ7G8PycXu0xTxxkS6Q18VWFxgPUSOwV0pBj2a/4viNZVu25i7RIB7GttdkAIUUXOOg==}
    dependencies:
      '@types/node': 16.11.17
    dev: true

  /@types/yargs-parser/20.2.1:
    resolution: {integrity: sha512-7tFImggNeNBVMsn0vLrpn1H1uPrUBdnARPTpZoitY37ZrdJREzf7I16tMrlK3hen349gr1NYh8CmZQa7CTG6Aw==}
    dev: true

  /@types/yargs/16.0.4:
    resolution: {integrity: sha512-T8Yc9wt/5LbJyCaLiHPReJa0kApcIgJ7Bn735GjItUfh08Z1pJvu8QZqb9s+mMvKV6WUQRV7K2R46YbjMXTTJw==}
    dependencies:
      '@types/yargs-parser': 20.2.1
    dev: true

  /@types/yauzl/2.9.2:
    resolution: {integrity: sha512-8uALY5LTvSuHgloDVUvWP3pIauILm+8/0pDMokuDYIoNsOkSwd5AiHBTSEJjKTDcZr5z8UpgOWZkxBF4iJftoA==}
    requiresBuild: true
    dependencies:
      '@types/node': 16.11.17
    dev: true
    optional: true

  /@typescript-eslint/eslint-plugin/5.8.1_3a47348159e115370aa4cba56aba33b6:
    resolution: {integrity: sha512-wTZ5oEKrKj/8/366qTM366zqhIKAp6NCMweoRONtfuC07OAU9nVI2GZZdqQ1qD30WAAtcPdkH+npDwtRFdp4Rw==}
    engines: {node: ^12.22.0 || ^14.17.0 || >=16.0.0}
    peerDependencies:
      '@typescript-eslint/parser': ^5.0.0
      eslint: ^6.0.0 || ^7.0.0 || ^8.0.0
      typescript: '*'
    peerDependenciesMeta:
      typescript:
        optional: true
    dependencies:
      '@typescript-eslint/experimental-utils': 5.8.1_eslint@8.5.0+typescript@4.5.4
      '@typescript-eslint/parser': 5.8.1_eslint@8.5.0+typescript@4.5.4
      '@typescript-eslint/scope-manager': 5.8.1
      debug: 4.3.3
      eslint: 8.5.0
      functional-red-black-tree: 1.0.1
      ignore: 5.2.0
      regexpp: 3.2.0
      semver: 7.3.5
      tsutils: 3.21.0_typescript@4.5.4
      typescript: 4.5.4
    transitivePeerDependencies:
      - supports-color
    dev: true

  /@typescript-eslint/experimental-utils/5.8.1_eslint@8.5.0+typescript@4.5.4:
    resolution: {integrity: sha512-fbodVnjIDU4JpeXWRDsG5IfIjYBxEvs8EBO8W1+YVdtrc2B9ppfof5sZhVEDOtgTfFHnYQJDI8+qdqLYO4ceww==}
    engines: {node: ^12.22.0 || ^14.17.0 || >=16.0.0}
    peerDependencies:
      eslint: ^6.0.0 || ^7.0.0 || ^8.0.0
    dependencies:
      '@types/json-schema': 7.0.9
      '@typescript-eslint/scope-manager': 5.8.1
      '@typescript-eslint/types': 5.8.1
      '@typescript-eslint/typescript-estree': 5.8.1_typescript@4.5.4
      eslint: 8.5.0
      eslint-scope: 5.1.1
      eslint-utils: 3.0.0_eslint@8.5.0
    transitivePeerDependencies:
      - supports-color
      - typescript
    dev: true

  /@typescript-eslint/parser/5.8.1_eslint@8.5.0+typescript@4.5.4:
    resolution: {integrity: sha512-K1giKHAjHuyB421SoXMXFHHVI4NdNY603uKw92++D3qyxSeYvC10CBJ/GE5Thpo4WTUvu1mmJI2/FFkz38F2Gw==}
    engines: {node: ^12.22.0 || ^14.17.0 || >=16.0.0}
    peerDependencies:
      eslint: ^6.0.0 || ^7.0.0 || ^8.0.0
      typescript: '*'
    peerDependenciesMeta:
      typescript:
        optional: true
    dependencies:
      '@typescript-eslint/scope-manager': 5.8.1
      '@typescript-eslint/types': 5.8.1
      '@typescript-eslint/typescript-estree': 5.8.1_typescript@4.5.4
      debug: 4.3.3
      eslint: 8.5.0
      typescript: 4.5.4
    transitivePeerDependencies:
      - supports-color
    dev: true

  /@typescript-eslint/scope-manager/5.8.1:
    resolution: {integrity: sha512-DGxJkNyYruFH3NIZc3PwrzwOQAg7vvgsHsHCILOLvUpupgkwDZdNq/cXU3BjF4LNrCsVg0qxEyWasys5AiJ85Q==}
    engines: {node: ^12.22.0 || ^14.17.0 || >=16.0.0}
    dependencies:
      '@typescript-eslint/types': 5.8.1
      '@typescript-eslint/visitor-keys': 5.8.1
    dev: true

  /@typescript-eslint/types/5.8.1:
    resolution: {integrity: sha512-L/FlWCCgnjKOLefdok90/pqInkomLnAcF9UAzNr+DSqMC3IffzumHTQTrINXhP1gVp9zlHiYYjvozVZDPleLcA==}
    engines: {node: ^12.22.0 || ^14.17.0 || >=16.0.0}
    dev: true

  /@typescript-eslint/typescript-estree/5.8.1_typescript@4.5.4:
    resolution: {integrity: sha512-26lQ8l8tTbG7ri7xEcCFT9ijU5Fk+sx/KRRyyzCv7MQ+rZZlqiDPtMKWLC8P7o+dtCnby4c+OlxuX1tp8WfafQ==}
    engines: {node: ^12.22.0 || ^14.17.0 || >=16.0.0}
    peerDependencies:
      typescript: '*'
    peerDependenciesMeta:
      typescript:
        optional: true
    dependencies:
      '@typescript-eslint/types': 5.8.1
      '@typescript-eslint/visitor-keys': 5.8.1
      debug: 4.3.3
      globby: 11.0.4
      is-glob: 4.0.3
      semver: 7.3.5
      tsutils: 3.21.0_typescript@4.5.4
      typescript: 4.5.4
    transitivePeerDependencies:
      - supports-color
    dev: true

  /@typescript-eslint/visitor-keys/5.8.1:
    resolution: {integrity: sha512-SWgiWIwocK6NralrJarPZlWdr0hZnj5GXHIgfdm8hNkyKvpeQuFyLP6YjSIe9kf3YBIfU6OHSZLYkQ+smZwtNg==}
    engines: {node: ^12.22.0 || ^14.17.0 || >=16.0.0}
    dependencies:
      '@typescript-eslint/types': 5.8.1
      eslint-visitor-keys: 3.1.0
    dev: true

  /@vue/babel-helper-vue-transform-on/1.0.2:
    resolution: {integrity: sha512-hz4R8tS5jMn8lDq6iD+yWL6XNB699pGIVLk7WSJnn1dbpjaazsjZQkieJoRX6gW5zpYSCFqQ7jUquPNY65tQYA==}
    dev: false

  /@vue/babel-plugin-jsx/1.1.1_@babel+core@7.16.5:
    resolution: {integrity: sha512-j2uVfZjnB5+zkcbc/zsOc0fSNGCMMjaEXP52wdwdIfn0qjFfEYpYZBFKFg+HHnQeJCVrjOeO0YxgaL7DMrym9w==}
    dependencies:
      '@babel/helper-module-imports': 7.16.0
      '@babel/plugin-syntax-jsx': 7.16.5_@babel+core@7.16.5
      '@babel/template': 7.16.0
      '@babel/traverse': 7.16.5
      '@babel/types': 7.16.0
      '@vue/babel-helper-vue-transform-on': 1.0.2
      camelcase: 6.2.1
      html-tags: 3.1.0
      svg-tags: 1.0.0
    transitivePeerDependencies:
      - '@babel/core'
      - supports-color
    dev: false

  /@vue/compiler-core/3.2.26:
    resolution: {integrity: sha512-N5XNBobZbaASdzY9Lga2D9Lul5vdCIOXvUMd6ThcN8zgqQhPKfCV+wfAJNNJKQkSHudnYRO2gEB+lp0iN3g2Tw==}
    dependencies:
      '@babel/parser': 7.16.6
      '@vue/shared': 3.2.26
      estree-walker: 2.0.2
      source-map: 0.6.1

  /@vue/compiler-dom/3.2.26:
    resolution: {integrity: sha512-smBfaOW6mQDxcT3p9TKT6mE22vjxjJL50GFVJiI0chXYGU/xzC05QRGrW3HHVuJrmLTLx5zBhsZ2dIATERbarg==}
    dependencies:
      '@vue/compiler-core': 3.2.26
      '@vue/shared': 3.2.26

  /@vue/compiler-sfc/3.2.26:
    resolution: {integrity: sha512-ePpnfktV90UcLdsDQUh2JdiTuhV0Skv2iYXxfNMOK/F3Q+2BO0AulcVcfoksOpTJGmhhfosWfMyEaEf0UaWpIw==}
    dependencies:
      '@babel/parser': 7.16.6
      '@vue/compiler-core': 3.2.26
      '@vue/compiler-dom': 3.2.26
      '@vue/compiler-ssr': 3.2.26
      '@vue/reactivity-transform': 3.2.26
      '@vue/shared': 3.2.26
      estree-walker: 2.0.2
      magic-string: 0.25.7
      postcss: 8.4.5
      source-map: 0.6.1

  /@vue/compiler-ssr/3.2.26:
    resolution: {integrity: sha512-2mywLX0ODc4Zn8qBoA2PDCsLEZfpUGZcyoFRLSOjyGGK6wDy2/5kyDOWtf0S0UvtoyVq95OTSGIALjZ4k2q/ag==}
    dependencies:
      '@vue/compiler-dom': 3.2.26
      '@vue/shared': 3.2.26

  /@vue/devtools-api/6.0.0-beta.21.1:
    resolution: {integrity: sha512-FqC4s3pm35qGVeXRGOjTsRzlkJjrBLriDS9YXbflHLsfA9FrcKzIyWnLXoNm+/7930E8rRakXuAc2QkC50swAw==}
    dev: false

  /@vue/reactivity-transform/3.2.26:
    resolution: {integrity: sha512-XKMyuCmzNA7nvFlYhdKwD78rcnmPb7q46uoR00zkX6yZrUmcCQ5OikiwUEVbvNhL5hBJuvbSO95jB5zkUon+eQ==}
    dependencies:
      '@babel/parser': 7.16.6
      '@vue/compiler-core': 3.2.26
      '@vue/shared': 3.2.26
      estree-walker: 2.0.2
      magic-string: 0.25.7

  /@vue/reactivity/3.2.26:
    resolution: {integrity: sha512-h38bxCZLW6oFJVDlCcAiUKFnXI8xP8d+eO0pcDxx+7dQfSPje2AO6M9S9QO6MrxQB7fGP0DH0dYQ8ksf6hrXKQ==}
    dependencies:
      '@vue/shared': 3.2.26

  /@vue/runtime-core/3.2.26:
    resolution: {integrity: sha512-BcYi7qZ9Nn+CJDJrHQ6Zsmxei2hDW0L6AB4vPvUQGBm2fZyC0GXd/4nVbyA2ubmuhctD5RbYY8L+5GUJszv9mQ==}
    dependencies:
      '@vue/reactivity': 3.2.26
      '@vue/shared': 3.2.26

  /@vue/runtime-dom/3.2.26:
    resolution: {integrity: sha512-dY56UIiZI+gjc4e8JQBwAifljyexfVCkIAu/WX8snh8vSOt/gMSEGwPRcl2UpYpBYeyExV8WCbgvwWRNt9cHhQ==}
    dependencies:
      '@vue/runtime-core': 3.2.26
      '@vue/shared': 3.2.26
      csstype: 2.6.19

  /@vue/server-renderer/3.2.26_vue@3.2.26:
    resolution: {integrity: sha512-Jp5SggDUvvUYSBIvYEhy76t4nr1vapY/FIFloWmQzn7UxqaHrrBpbxrqPcTrSgGrcaglj0VBp22BKJNre4aA1w==}
    peerDependencies:
      vue: 3.2.26
    dependencies:
      '@vue/compiler-ssr': 3.2.26
      '@vue/shared': 3.2.26
      vue: 3.2.26

  /@vue/shared/3.2.26:
    resolution: {integrity: sha512-vPV6Cq+NIWbH5pZu+V+2QHE9y1qfuTq49uNWw4f7FDEeZaDU2H2cx5jcUZOAKW7qTrUS4k6qZPbMy1x4N96nbA==}

  /@wessberg/stringutil/1.0.19:
    resolution: {integrity: sha512-9AZHVXWlpN8Cn9k5BC/O0Dzb9E9xfEMXzYrNunwvkUTvuK7xgQPVRZpLo+jWCOZ5r8oBa8NIrHuPEu1hzbb6bg==}
    engines: {node: '>=8.0.0'}
    dev: true

  /JSONStream/1.3.5:
    resolution: {integrity: sha512-E+iruNOY8VV9s4JEbe1aNEm6MiszPRr/UfcHMz0TQh1BXSxHK+ASV1R6W4HpjBhSeS+54PIsAMCBmwD06LLsqQ==}
    hasBin: true
    dependencies:
      jsonparse: 1.3.1
      through: 2.3.8
    dev: true

  /abab/2.0.5:
    resolution: {integrity: sha512-9IK9EadsbHo6jLWIpxpR6pL0sazTXV6+SQv25ZB+F7Bj9mJNaOc4nCRabwd5M/JwmUa8idz6Eci6eKfJryPs6Q==}
    dev: true

  /abbrev/1.1.1:
    resolution: {integrity: sha512-nne9/IiQ/hzIhY6pdDnbBtz7DjPTKrY00P/zvPSm5pOFkl6xuGrGnXn/VtTNNfNtAfZ9/1RtehkszU9qcTii0Q==}
    dev: false

  /accepts/1.3.7:
    resolution: {integrity: sha512-Il80Qs2WjYlJIBNzNkK6KYqlVMTbZLXgHx2oT0pU/fjRHyEp+PEfEPY0R3WCwAGVOtauxh1hOxNgIf5bv7dQpA==}
    engines: {node: '>= 0.6'}
    dependencies:
      mime-types: 2.1.34
      negotiator: 0.6.2
    dev: true

  /acorn-globals/6.0.0:
    resolution: {integrity: sha512-ZQl7LOWaF5ePqqcX4hLuv/bLXYQNfNWw2c0/yX/TsPRKamzHcTGQnlCjHT3TsmkOUVEPS3crCxiPfdzE/Trlhg==}
    dependencies:
      acorn: 7.4.1
      acorn-walk: 7.2.0
    dev: true

  /acorn-jsx/5.3.2_acorn@8.7.0:
    resolution: {integrity: sha512-rq9s+JNhf0IChjtDXxllJ7g41oZk5SlXtp0LHwyA5cejwn7vKmKp4pPri6YEePv2PU65sAsegbXtIinmDFDXgQ==}
    peerDependencies:
      acorn: ^6.0.0 || ^7.0.0 || ^8.0.0
    dependencies:
      acorn: 8.7.0
    dev: true

  /acorn-node/1.8.2:
    resolution: {integrity: sha512-8mt+fslDufLYntIoPAaIMUe/lrbrehIiwmR3t2k9LljIzoigEPF27eLk2hy8zSGzmR/ogr7zbRKINMo1u0yh5A==}
    dependencies:
      acorn: 7.4.1
      acorn-walk: 7.2.0
      xtend: 4.0.2
    dev: false

  /acorn-walk/7.2.0:
    resolution: {integrity: sha512-OPdCF6GsMIP+Az+aWfAAOEt2/+iVDKE7oy6lJ098aoe59oAmK76qV6Gw60SbZ8jHuG2wH058GF4pLFbYamYrVA==}
    engines: {node: '>=0.4.0'}

  /acorn-walk/8.2.0:
    resolution: {integrity: sha512-k+iyHEuPgSw6SbuDpGQM+06HQUa04DZ3o+F6CSzXMvvI5KMvnaEqXe+YVe555R9nn6GPt404fos4wcgpw12SDA==}
    engines: {node: '>=0.4.0'}
    dev: true

  /acorn/7.4.1:
    resolution: {integrity: sha512-nQyp0o1/mNdbTO1PO6kHkwSrmgZ0MT/jCCpNiwbUjGoRN4dlBhqJtoQuCnEOKzgTVwg0ZWiCoQy6SxMebQVh8A==}
    engines: {node: '>=0.4.0'}
    hasBin: true

  /acorn/8.7.0:
    resolution: {integrity: sha512-V/LGr1APy+PXIwKebEWrkZPwoeoF+w1jiOBUmuxuiUIaOHtob8Qc9BTrYo7VuI5fR8tqsy+buA2WFooR5olqvQ==}
    engines: {node: '>=0.4.0'}
    hasBin: true
    dev: true

  /add-stream/1.0.0:
    resolution: {integrity: sha1-anmQQ3ynNtXhKI25K9MmbV9csqo=}
    dev: true

  /agent-base/6.0.2:
    resolution: {integrity: sha512-RZNwNclF7+MS/8bDg70amg32dyeZGZxiDuQmZxKLAlQjr3jGyLx+4Kkk58UO7D2QdgFIQCovuSuZESne6RG6XQ==}
    engines: {node: '>= 6.0.0'}
    dependencies:
      debug: 4.3.3
    transitivePeerDependencies:
      - supports-color

  /aggregate-error/3.1.0:
    resolution: {integrity: sha512-4I7Td01quW/RpocfNayFdFVk1qSuoh0E7JrbRJ16nH01HhKFQ88INq9Sd+nd72zqRySlr9BmDA8xlEJ6vJMrYA==}
    engines: {node: '>=8'}
    dependencies:
      clean-stack: 2.2.0
      indent-string: 4.0.0
    dev: true

  /ajv/6.12.6:
    resolution: {integrity: sha512-j3fVLgvTo527anyYyJOGTYJbG+vnnQYvE0m5mmkc1TK+nxAppkCLMIL0aZ4dblVCNoGShhm+kzE4ZUykBoMg4g==}
    dependencies:
      fast-deep-equal: 3.1.3
      fast-json-stable-stringify: 2.1.0
      json-schema-traverse: 0.4.1
      uri-js: 4.4.1
    dev: true

  /algoliasearch/4.11.0:
    resolution: {integrity: sha512-IXRj8kAP2WrMmj+eoPqPc6P7Ncq1yZkFiyDrjTBObV1ADNL8Z/KdZ+dWC5MmYcBLAbcB/mMCpak5N/D1UIZvsA==}
    dependencies:
      '@algolia/cache-browser-local-storage': 4.11.0
      '@algolia/cache-common': 4.11.0
      '@algolia/cache-in-memory': 4.11.0
      '@algolia/client-account': 4.11.0
      '@algolia/client-analytics': 4.11.0
      '@algolia/client-common': 4.11.0
      '@algolia/client-personalization': 4.11.0
      '@algolia/client-search': 4.11.0
      '@algolia/logger-common': 4.11.0
      '@algolia/logger-console': 4.11.0
      '@algolia/requester-browser-xhr': 4.11.0
      '@algolia/requester-common': 4.11.0
      '@algolia/requester-node-http': 4.11.0
      '@algolia/transporter': 4.11.0
    dev: true

  /ansi-colors/4.1.1:
    resolution: {integrity: sha512-JoX0apGbHaUJBNl6yF+p6JAFYZ666/hhCGKN5t9QFjbJQKUU/g8MNbFDbvfrgKXvI1QpZplPOnwIo99lX/AAmA==}
    engines: {node: '>=6'}
    dev: true

  /ansi-escapes/4.3.2:
    resolution: {integrity: sha512-gKXj5ALrKWQLsYG9jlTRmR/xKluxHV+Z9QEwNIgCfM1/uwPMCuzVVnh5mwTd+OuBZcwSIMbqssNWRm1lE51QaQ==}
    engines: {node: '>=8'}
    dependencies:
      type-fest: 0.21.3
    dev: true

  /ansi-regex/5.0.1:
    resolution: {integrity: sha512-quJQXlTSUGL2LH9SUXo8VwsY4soanhgo6LNSm84E1LBcE8s3O0wpdiRzyR9z/ZZJMlMWv37qOOb9pdJlMUEKFQ==}
    engines: {node: '>=8'}

  /ansi-regex/6.0.1:
    resolution: {integrity: sha512-n5M855fKb2SsfMIiFFoVrABHJC8QtHwVx+mHWP3QcEqBHYienj5dHSgjbxtC0WEZXYt4wcD6zrQElDPhFuZgfA==}
    engines: {node: '>=12'}
    dev: true

  /ansi-styles/3.2.1:
    resolution: {integrity: sha512-VT0ZI6kZRdTh8YyJw3SMbYm/u+NqfsAxEpWO0Pf9sq8/e94WxxOpPKx9FR1FlyCtOVDNOQ+8ntlqFxiRc+r5qA==}
    engines: {node: '>=4'}
    dependencies:
      color-convert: 1.9.3

  /ansi-styles/4.3.0:
    resolution: {integrity: sha512-zbB9rCJAT1rbjiVDb2hqKFHNYLxgtk8NURxZ3IZwD3F6NtxbXZQCnnSi1Lkx+IDohdPlFp222wVALIheZJQSEg==}
    engines: {node: '>=8'}
    dependencies:
      color-convert: 2.0.1

  /ansi-styles/5.2.0:
    resolution: {integrity: sha512-Cxwpt2SfTzTtXcfOlzGEee8O+c+MmUgGrNiBcXnuWxuFJHe6a5Hz7qwhwe5OgaSYI0IJvkLqWX1ASG+cJOkEiA==}
    engines: {node: '>=10'}
    dev: true

  /ansi-styles/6.1.0:
    resolution: {integrity: sha512-VbqNsoz55SYGczauuup0MFUyXNQviSpFTj1RQtFzmQLk18qbVSpTFFGMT293rmDaQuKCT6InmbuEyUne4mTuxQ==}
    engines: {node: '>=12'}
    dev: true

  /anymatch/3.1.2:
    resolution: {integrity: sha512-P43ePfOAIupkguHUycrc4qJ9kz8ZiuOUijaETwX7THt0Y/GNK7v0aa8rY816xWjZ7rJdA5XdMcpVFTKMq+RvWg==}
    engines: {node: '>= 8'}
    dependencies:
      normalize-path: 3.0.0
      picomatch: 2.3.0

  /aproba/2.0.0:
    resolution: {integrity: sha512-lYe4Gx7QT+MKGbDsA+Z+he/Wtef0BiwDOlK/XkBrdfsh9J/jPPXbX0tE9x9cl27Tmu5gg3QUbUrQYa/y+KOHPQ==}
    dev: false

  /are-we-there-yet/2.0.0:
    resolution: {integrity: sha512-Ci/qENmwHnsYo9xKIcUJN5LeDKdJ6R1Z1j9V/J5wyq8nh/mYPEpIKJbBZXtZjG04HiK7zV/p6Vs9952MrMeUIw==}
    engines: {node: '>=10'}
    dependencies:
      delegates: 1.0.0
      readable-stream: 3.6.0
    dev: false

  /arg/4.1.3:
    resolution: {integrity: sha512-58S9QDqG0Xx27YwPSt9fJxivjYl432YCwfDMfZ+71RAqUrZef7LrKQZ3LHLOwCS4FLNBplP533Zx895SeOCHvA==}
    dev: true

  /arg/5.0.1:
    resolution: {integrity: sha512-e0hDa9H2Z9AwFkk2qDlwhoMYE4eToKarchkQHovNdLTCYMHZHeRjI71crOh+dio4K6u1IcwubQqo79Ga4CyAQA==}
    dev: false

  /argparse/1.0.10:
    resolution: {integrity: sha512-o5Roy6tNG4SL/FOkCAN6RzjiakZS25RLYFrcMttJqbdd8BWrnA+fGz57iN5Pb06pvBGvl5gQ0B48dJlslXvoTg==}
    dependencies:
      sprintf-js: 1.0.3
    dev: true

  /argparse/2.0.1:
    resolution: {integrity: sha512-8+9WqebbFzpX9OR+Wa6O29asIogeRMzcGtAINdpMHHyAg10f05aSFVBbcEqGf/PXw1EjAZ+q2/bEBg3DvurK3Q==}
    dev: true

  /array-find-index/1.0.2:
    resolution: {integrity: sha1-3wEKoSh+Fku9pvlyOwqWoexBh6E=}
    engines: {node: '>=0.10.0'}
    dev: true

  /array-flatten/1.1.1:
    resolution: {integrity: sha1-ml9pkFGx5wczKPKgCJaLZOopVdI=}
    dev: true

  /array-ify/1.0.0:
    resolution: {integrity: sha1-nlKHYrSpBmrRY6aWKjZEGOlibs4=}
    dev: true

  /array-union/2.1.0:
    resolution: {integrity: sha512-HGyxoOTYUyCM6stUe6EJgnd4EoewAI7zMdfqO+kGjnlZmBDz/cR5pf8r/cR4Wq60sL/p0IkcjUEEPwS3GFrIyw==}
    engines: {node: '>=8'}
    dev: true

  /arrify/1.0.1:
    resolution: {integrity: sha1-iYUI2iIm84DfkEcoRWhJwVAaSw0=}
    engines: {node: '>=0.10.0'}
    dev: true

  /asap/2.0.6:
    resolution: {integrity: sha1-5QNHYR1+aQlDIIu9r+vLwvuGbUY=}
    dev: true

  /asn1js/2.2.0:
    resolution: {integrity: sha512-oagLNqpfNv7CvmyMoexMDNyVDSiq1rya0AEUgcLlNHdHgNl6U/hi8xY370n5y+ZIFEXOx0J4B1qF2NDjMRxklA==}
    engines: {node: '>=6.0.0'}
    dependencies:
      pvutils: 1.0.17
    dev: true

  /assert-never/1.2.1:
    resolution: {integrity: sha512-TaTivMB6pYI1kXwrFlEhLeGfOqoDNdTxjCdwRfFFkEA30Eu+k48W34nlok2EYWJfFFzqaEmichdNM7th6M5HNw==}
    dev: true

  /astral-regex/2.0.0:
    resolution: {integrity: sha512-Z7tMw1ytTXt5jqMcOP+OQteU1VuNK9Y02uuJtKQ1Sv69jXQKKg5cibLwGJow8yzZP+eAc18EmLGPal0bp36rvQ==}
    engines: {node: '>=8'}
    dev: true

  /asynckit/0.4.0:
    resolution: {integrity: sha1-x57Zf380y48robyXkLzDZkdLS3k=}
    dev: true

  /atob/2.1.2:
    resolution: {integrity: sha512-Wm6ukoaOGJi/73p/cl2GvLjTI5JM1k/O14isD73YML8StrH/7/lRFgmg8nICZgD3bZZvjwCGxtMOD3wWNAu8cg==}
    engines: {node: '>= 4.5.0'}
    hasBin: true
    dev: true

  /autoprefixer/10.4.0:
    resolution: {integrity: sha512-7FdJ1ONtwzV1G43GDD0kpVMn/qbiNqyOPMFTX5nRffI+7vgWoFEc6DcXOxHJxrWNDXrZh18eDsZjvZGUljSRGA==}
    engines: {node: ^10 || ^12 || >=14}
    hasBin: true
    peerDependencies:
      postcss: ^8.1.0
    dependencies:
      browserslist: 4.19.1
      caniuse-lite: 1.0.30001294
      fraction.js: 4.1.2
      normalize-range: 0.1.2
      picocolors: 1.0.0
      postcss-value-parser: 4.2.0
    dev: false

  /axios/0.24.0:
    resolution: {integrity: sha512-Q6cWsys88HoPgAaFAVUb0WpPk0O8iTeisR9IMqy9G8AbO4NlpVknrnQS03zzF9PGAWgO3cgletO3VjV/P7VztA==}
    dependencies:
      follow-redirects: 1.14.6
    transitivePeerDependencies:
      - debug
    dev: false

  /babel-jest/27.4.5_@babel+core@7.16.5:
    resolution: {integrity: sha512-3uuUTjXbgtODmSv/DXO9nZfD52IyC2OYTFaXGRzL0kpykzroaquCrD5+lZNafTvZlnNqZHt5pb0M08qVBZnsnA==}
    engines: {node: ^10.13.0 || ^12.13.0 || ^14.15.0 || >=15.0.0}
    peerDependencies:
      '@babel/core': ^7.8.0
    dependencies:
      '@babel/core': 7.16.5
      '@jest/transform': 27.4.5
      '@jest/types': 27.4.2
      '@types/babel__core': 7.1.17
      babel-plugin-istanbul: 6.1.1
      babel-preset-jest: 27.4.0_@babel+core@7.16.5
      chalk: 4.1.2
      graceful-fs: 4.2.8
      slash: 3.0.0
    transitivePeerDependencies:
      - supports-color
    dev: true

  /babel-plugin-istanbul/6.1.1:
    resolution: {integrity: sha512-Y1IQok9821cC9onCx5otgFfRm7Lm+I+wwxOx738M/WLPZ9Q42m4IG5W0FNX8WLL2gYMZo3JkuXIH2DOpWM+qwA==}
    engines: {node: '>=8'}
    dependencies:
      '@babel/helper-plugin-utils': 7.16.5
      '@istanbuljs/load-nyc-config': 1.1.0
      '@istanbuljs/schema': 0.1.3
      istanbul-lib-instrument: 5.1.0
      test-exclude: 6.0.0
    transitivePeerDependencies:
      - supports-color
    dev: true

  /babel-plugin-jest-hoist/27.4.0:
    resolution: {integrity: sha512-Jcu7qS4OX5kTWBc45Hz7BMmgXuJqRnhatqpUhnzGC3OBYpOmf2tv6jFNwZpwM7wU7MUuv2r9IPS/ZlYOuburVw==}
    engines: {node: ^10.13.0 || ^12.13.0 || ^14.15.0 || >=15.0.0}
    dependencies:
      '@babel/template': 7.16.0
      '@babel/types': 7.16.0
      '@types/babel__core': 7.1.17
      '@types/babel__traverse': 7.14.2
    dev: true

  /babel-plugin-macros/2.8.0:
    resolution: {integrity: sha512-SEP5kJpfGYqYKpBrj5XU3ahw5p5GOHJ0U5ssOSQ/WBVdwkD2Dzlce95exQTs3jOVWPPKLBN2rlEWkCK7dSmLvg==}
    dependencies:
      '@babel/runtime': 7.16.5
      cosmiconfig: 6.0.0
      resolve: 1.20.0
    dev: true

  /babel-preset-current-node-syntax/1.0.1_@babel+core@7.16.5:
    resolution: {integrity: sha512-M7LQ0bxarkxQoN+vz5aJPsLBn77n8QgTFmo8WK0/44auK2xlCXrYcUxHFxgU7qW5Yzw/CjmLRK2uJzaCd7LvqQ==}
    peerDependencies:
      '@babel/core': ^7.0.0
    dependencies:
      '@babel/core': 7.16.5
      '@babel/plugin-syntax-async-generators': 7.8.4_@babel+core@7.16.5
      '@babel/plugin-syntax-bigint': 7.8.3_@babel+core@7.16.5
      '@babel/plugin-syntax-class-properties': 7.12.13_@babel+core@7.16.5
      '@babel/plugin-syntax-import-meta': 7.10.4_@babel+core@7.16.5
      '@babel/plugin-syntax-json-strings': 7.8.3_@babel+core@7.16.5
      '@babel/plugin-syntax-logical-assignment-operators': 7.10.4_@babel+core@7.16.5
      '@babel/plugin-syntax-nullish-coalescing-operator': 7.8.3_@babel+core@7.16.5
      '@babel/plugin-syntax-numeric-separator': 7.10.4_@babel+core@7.16.5
      '@babel/plugin-syntax-object-rest-spread': 7.8.3_@babel+core@7.16.5
      '@babel/plugin-syntax-optional-catch-binding': 7.8.3_@babel+core@7.16.5
      '@babel/plugin-syntax-optional-chaining': 7.8.3_@babel+core@7.16.5
      '@babel/plugin-syntax-top-level-await': 7.14.5_@babel+core@7.16.5
    dev: true

  /babel-preset-jest/27.4.0_@babel+core@7.16.5:
    resolution: {integrity: sha512-NK4jGYpnBvNxcGo7/ZpZJr51jCGT+3bwwpVIDY2oNfTxJJldRtB4VAcYdgp1loDE50ODuTu+yBjpMAswv5tlpg==}
    engines: {node: ^10.13.0 || ^12.13.0 || ^14.15.0 || >=15.0.0}
    peerDependencies:
      '@babel/core': ^7.0.0
    dependencies:
      '@babel/core': 7.16.5
      babel-plugin-jest-hoist: 27.4.0
      babel-preset-current-node-syntax: 1.0.1_@babel+core@7.16.5
    dev: true

  /babel-walk/3.0.0-canary-5:
    resolution: {integrity: sha512-GAwkz0AihzY5bkwIY5QDR+LvsRQgB/B+1foMPvi0FZPMl5fjD7ICiznUiBdLYMH1QYe6vqu4gWYytZOccLouFw==}
    engines: {node: '>= 10.0.0'}
    dependencies:
      '@babel/types': 7.16.0
    dev: true

  /balanced-match/1.0.2:
    resolution: {integrity: sha512-3oSeUO0TMV67hN1AmbXsK4yaqU7tjiHlbxRDZOpH0KW9+CeX4bRAaX0Anxt0tx2MrpRpWwQaPwIlISEJhYU5Pw==}

  /base64-arraybuffer-es6/0.7.0:
    resolution: {integrity: sha512-ESyU/U1CFZDJUdr+neHRhNozeCv72Y7Vm0m1DCbjX3KBjT6eYocvAJlSk6+8+HkVwXlT1FNxhGW6q3UKAlCvvw==}
    engines: {node: '>=6.0.0'}
    dev: true

  /bcrypt/5.0.1:
    resolution: {integrity: sha512-9BTgmrhZM2t1bNuDtrtIMVSmmxZBrJ71n8Wg+YgdjHuIWYF7SjjmCPZFB+/5i/o/PIeRpwVJR3P+NrpIItUjqw==}
    engines: {node: '>= 10.0.0'}
    requiresBuild: true
    dependencies:
      '@mapbox/node-pre-gyp': 1.0.8
      node-addon-api: 3.2.1
    transitivePeerDependencies:
      - supports-color
    dev: false

  /binary-extensions/2.2.0:
    resolution: {integrity: sha512-jDctJ/IVQbZoJykoeHbhXpOlNBqGNcwXJKJog42E5HDPUwQTSdjCHdihjj0DlnheQ7blbT6dHOafNAiS8ooQKA==}
    engines: {node: '>=8'}

  /body-parser/1.19.1:
    resolution: {integrity: sha512-8ljfQi5eBk8EJfECMrgqNGWPEY5jWP+1IzkzkGdFFEwFQZZyaZ21UqdaHktgiMlH0xLHqIFtE/u2OYE5dOtViA==}
    engines: {node: '>= 0.8'}
    dependencies:
      bytes: 3.1.1
      content-type: 1.0.4
      debug: 2.6.9
      depd: 1.1.2
      http-errors: 1.8.1
      iconv-lite: 0.4.24
      on-finished: 2.3.0
      qs: 6.9.6
      raw-body: 2.4.2
      type-is: 1.6.18
    dev: true

  /brace-expansion/1.1.11:
    resolution: {integrity: sha512-iCuPHDFgrHX7H2vEI/5xpz07zSHB00TpugqhmYtVmMO6518mCuRMoOYFldEBl0g187ufozdaHgWKcYFb61qGiA==}
    dependencies:
      balanced-match: 1.0.2
      concat-map: 0.0.1

  /braces/3.0.2:
    resolution: {integrity: sha512-b8um+L1RzM3WDSzvhm6gIz1yfTbBt6YTlcEKAvsmqCZZFw46z626lVj9j1yEPW33H5H+lBQpZMP1k8l+78Ha0A==}
    engines: {node: '>=8'}
    dependencies:
      fill-range: 7.0.1

  /browser-process-hrtime/1.0.0:
    resolution: {integrity: sha512-9o5UecI3GhkpM6DrXr69PblIuWxPKk9Y0jHBRhdocZ2y7YECBFCsHm79Pr3OyR2AvjhDkabFJaDJMYRazHgsow==}
    dev: true

  /browserslist/4.19.1:
    resolution: {integrity: sha512-u2tbbG5PdKRTUoctO3NBD8FQ5HdPh1ZXPHzp1rwaa5jTc+RV9/+RlWiAIKmjRPQF+xbGM9Kklj5bZQFa2s/38A==}
    engines: {node: ^6 || ^7 || ^8 || ^9 || ^10 || ^11 || ^12 || >=13.7}
    hasBin: true
    dependencies:
      caniuse-lite: 1.0.30001294
      electron-to-chromium: 1.4.29
      escalade: 3.1.1
      node-releases: 2.0.1
      picocolors: 1.0.0

  /bs-logger/0.2.6:
    resolution: {integrity: sha512-pd8DCoxmbgc7hyPKOvxtqNcjYoOsABPQdcCUjGp3d42VR2CX1ORhk2A87oqqu5R1kk+76nsxZupkmyd+MVtCog==}
    engines: {node: '>= 6'}
    dependencies:
      fast-json-stable-stringify: 2.1.0
    dev: true

  /bser/2.1.1:
    resolution: {integrity: sha512-gQxTNE/GAfIIrmHLUE3oJyp5FO6HRBfhjnw4/wMmA63ZGDJnWBmgY/lyQBpnDUkGmAhbSe39tx2d/iTOAfglwQ==}
    dependencies:
      node-int64: 0.4.0
    dev: true

  /buffer-crc32/0.2.13:
    resolution: {integrity: sha1-DTM+PwDqxQqhRUq9MO+MKl2ackI=}
    dev: true

  /buffer-from/1.1.2:
    resolution: {integrity: sha512-E+XQCRwSbaaiChtv6k6Dwgc+bx+Bs6vuKJHHl5kox/BaKbhiXzqQOwK4cO22yElGp2OCmjwVhT3HmxgyPGnJfQ==}
    dev: true

  /builtin-modules/3.2.0:
    resolution: {integrity: sha512-lGzLKcioL90C7wMczpkY0n/oART3MbBa8R9OFGE1rJxoVI86u4WAGfEk8Wjv10eKSyTHVGkSo3bvBylCEtk7LA==}
    engines: {node: '>=6'}
    dev: true

  /busboy/0.3.1:
    resolution: {integrity: sha512-y7tTxhGKXcyBxRKAni+awqx8uqaJKrSFSNFSeRG5CsWNdmy2BIK+6VGWEW7TZnIO/533mtMEA4rOevQV815YJw==}
    engines: {node: '>=4.5.0'}
    dependencies:
      dicer: 0.3.0
    dev: true

  /bytes/3.0.0:
    resolution: {integrity: sha1-0ygVQE1olpn4Wk6k+odV3ROpYEg=}
    engines: {node: '>= 0.8'}
    dev: true

  /bytes/3.1.1:
    resolution: {integrity: sha512-dWe4nWO/ruEOY7HkUJ5gFt1DCFV9zPRoJr8pV0/ASQermOZjtq8jMjOprC0Kd10GLN+l7xaUPvxzJFWtxGu8Fg==}
    engines: {node: '>= 0.8'}

  /cac/6.7.9:
    resolution: {integrity: sha512-XN5qEpfNQCJ8jRaZgitSkkukjMRCGio+X3Ks5KUbGGlPbV+pSem1l9VuzooCBXOiMFshUZgyYqg6rgN8rjkb/w==}
    engines: {node: '>=8'}
    dev: true

  /call-bind/1.0.2:
    resolution: {integrity: sha512-7O+FbCihrB5WGbFYesctwmTKae6rOiIzmz1icreWJ+0aA7LJfuqhEso2T9ncpcFtzMQtzXf2QGGueWJGTYsqrA==}
    dependencies:
      function-bind: 1.1.1
      get-intrinsic: 1.1.1
    dev: true

  /callsites/3.1.0:
    resolution: {integrity: sha512-P8BjAsXvZS+VIDUI11hHCQEv74YT67YUi5JJFNWIqL235sBmjX4+qx9Muvls5ivyNENctx46xQLQ3aTuE7ssaQ==}
    engines: {node: '>=6'}

  /camelcase-css/2.0.1:
    resolution: {integrity: sha512-QOSvevhslijgYwRx6Rv7zKdMF8lbRmx+uQGx2+vDc+KI/eBnsy9kit5aj23AgGu3pa4t9AgwbnXWqS+iOY+2aA==}
    engines: {node: '>= 6'}
    dev: false

  /camelcase-keys/6.2.2:
    resolution: {integrity: sha512-YrwaA0vEKazPBkn0ipTiMpSajYDSe+KjQfrjhcBMxJt/znbvlHd8Pw/Vamaz5EB4Wfhs3SUR3Z9mwRu/P3s3Yg==}
    engines: {node: '>=8'}
    dependencies:
      camelcase: 5.3.1
      map-obj: 4.3.0
      quick-lru: 4.0.1
    dev: true

  /camelcase/5.3.1:
    resolution: {integrity: sha512-L28STB170nwWS63UjtlEOE3dldQApaJXZkOI1uMFfzf3rRuPegHaHesyee+YxQ+W6SvRDQV6UrdOdRiR153wJg==}
    engines: {node: '>=6'}
    dev: true

  /camelcase/6.2.1:
    resolution: {integrity: sha512-tVI4q5jjFV5CavAU8DXfza/TJcZutVKo/5Foskmsqcm0MsL91moHvwiGNnqaa2o6PF/7yT5ikDRcVcl8Rj6LCA==}
    engines: {node: '>=10'}

  /caniuse-lite/1.0.30001294:
    resolution: {integrity: sha512-LiMlrs1nSKZ8qkNhpUf5KD0Al1KCBE3zaT7OLOwEkagXMEDij98SiOovn9wxVGQpklk9vVC/pUSqgYmkmKOS8g==}

  /chalk/2.4.2:
    resolution: {integrity: sha512-Mti+f9lpJNcwF4tWV8/OrTTtF1gZi+f8FqlyAdouralcFWFQWF2+NgCHShjkCb+IFBLq9buZwE1xckQU4peSuQ==}
    engines: {node: '>=4'}
    dependencies:
      ansi-styles: 3.2.1
      escape-string-regexp: 1.0.5
      supports-color: 5.5.0

  /chalk/4.1.2:
    resolution: {integrity: sha512-oKnbhFyRIXpUuez8iBMmyEa4nbj4IOQyuhc/wy9kY7/WVPcwIO9VA668Pu8RkO7+0G76SLROeyw9CpQ061i4mA==}
    engines: {node: '>=10'}
    dependencies:
      ansi-styles: 4.3.0
      supports-color: 7.2.0

  /char-regex/1.0.2:
    resolution: {integrity: sha512-kWWXztvZ5SBQV+eRgKFeh8q5sLuZY2+8WUIzlxWVTg+oGwY14qylx1KbKzHd8P6ZYkAg0xyIDU9JMHhyJMZ1jw==}
    engines: {node: '>=10'}
    dev: true

  /character-parser/2.2.0:
    resolution: {integrity: sha1-x84o821LzZdE5f/CxfzeHHMmH8A=}
    dependencies:
      is-regex: 1.1.4
    dev: true

  /chokidar/3.5.2:
    resolution: {integrity: sha512-ekGhOnNVPgT77r4K/U3GDhu+FQ2S8TnK/s2KbIGXi0SZWuwkZ2QNyfWdZW+TVfn84DpEP7rLeCt2UI6bJ8GwbQ==}
    engines: {node: '>= 8.10.0'}
    dependencies:
      anymatch: 3.1.2
      braces: 3.0.2
      glob-parent: 5.1.2
      is-binary-path: 2.1.0
      is-glob: 4.0.3
      normalize-path: 3.0.0
      readdirp: 3.6.0
    optionalDependencies:
      fsevents: 2.3.2

  /chownr/2.0.0:
    resolution: {integrity: sha512-bIomtDF5KGpdogkLd9VspvFzk9KfpyyGlS8YFVZl7TGPBHL5snIOnxeshwVgPteQ9b4Eydl+pVbIyE1DcvCWgQ==}
    engines: {node: '>=10'}
    dev: false

  /ci-info/1.6.0:
    resolution: {integrity: sha512-vsGdkwSCDpWmP80ncATX7iea5DWQemg1UgCW5J8tqjU3lYw4FBYuj89J0CTVomA7BEfvSZd84GmHko+MxFQU2A==}
    dev: true

  /ci-info/3.3.0:
    resolution: {integrity: sha512-riT/3vI5YpVH6/qomlDnJow6TBee2PBKSEpx3O32EGPYbWGIRsIlGRms3Sm74wYE1JMo8RnO04Hb12+v1J5ICw==}
    dev: true

  /cjs-module-lexer/1.2.2:
    resolution: {integrity: sha512-cOU9usZw8/dXIXKtwa8pM0OTJQuJkxMN6w30csNRUerHfeQ5R6U3kkU/FtJeIf3M202OHfY2U8ccInBG7/xogA==}
    dev: true

  /cjstoesm/1.1.4_typescript@4.5.4:
    resolution: {integrity: sha512-cixLJwK2HS8R8J1jJcYwlrLxWUbdNms5EmVQuvP3O0CGvHNv2WVd2gnqTP/tbTEYzbgWiSYQBZDoAakqsSl94Q==}
    engines: {node: '>=10.0.0'}
    hasBin: true
    peerDependencies:
      typescript: '>=3.2.x || >= 4.x'
    dependencies:
      '@wessberg/stringutil': 1.0.19
      chalk: 4.1.2
      commander: 7.2.0
      compatfactory: 0.0.6_typescript@4.5.4
      crosspath: 0.0.8
      fast-glob: 3.2.7
      helpertypes: 0.0.2
      reserved-words: 0.1.2
      resolve: 1.20.0
      typescript: 4.5.4
    dev: true

  /clean-stack/2.2.0:
    resolution: {integrity: sha512-4diC9HaTE+KRAMWhDhrGOECgWZxoevMc5TlkObMqNSsVU62PYzXZ/SMTjzyGAFF1YusgxGcSWTEXBhp0CPwQ1A==}
    engines: {node: '>=6'}
    dev: true

  /cli-cursor/3.1.0:
    resolution: {integrity: sha512-I/zHAwsKf9FqGoXM4WWRACob9+SNukZTd94DWF57E4toouRulbCxcUh6RKUEOQlYTHJnzkPMySvPNaaSLNfLZw==}
    engines: {node: '>=8'}
    dependencies:
      restore-cursor: 3.1.0
    dev: true

  /cli-truncate/2.1.0:
    resolution: {integrity: sha512-n8fOixwDD6b/ObinzTrp1ZKFzbgvKZvuz/TvejnLn1aQfC6r52XEx85FmuC+3HI+JM7coBRXUvNqEU2PHVrHpg==}
    engines: {node: '>=8'}
    dependencies:
      slice-ansi: 3.0.0
      string-width: 4.2.3
    dev: true

  /cli-truncate/3.1.0:
    resolution: {integrity: sha512-wfOBkjXteqSnI59oPcJkcPl/ZmwvMMOj340qUIY1SKZCv0B9Cf4D4fAucRkIKQmsIuYK3x1rrgU7MeGRruiuiA==}
    engines: {node: ^12.20.0 || ^14.13.1 || >=16.0.0}
    dependencies:
      slice-ansi: 5.0.0
      string-width: 5.0.1
    dev: true

  /clipboard/2.0.8:
    resolution: {integrity: sha512-Y6WO0unAIQp5bLmk1zdThRhgJt/x3ks6f30s3oE3H1mgIEU33XyQjEf8gsf6DxC7NPX8Y1SsNWjUjL/ywLnnbQ==}
    dependencies:
      good-listener: 1.2.2
      select: 1.1.2
      tiny-emitter: 2.1.0
    dev: false

  /cliui/7.0.4:
    resolution: {integrity: sha512-OcRE68cOsVMXp1Yvonl/fzkQOyjLSu/8bhPDfQt0e0/Eb283TKP20Fs2MqoPsr9SwA595rRCA+QMzYc9nBP+JQ==}
    dependencies:
      string-width: 4.2.3
      strip-ansi: 6.0.1
      wrap-ansi: 7.0.0
    dev: true

  /cluster-key-slot/1.1.0:
    resolution: {integrity: sha512-2Nii8p3RwAPiFwsnZvukotvow2rIHM+yQ6ZcBXGHdniadkYGZYiGmkHJIbZPIV9nfv7m/U1IPMVVcAhoWFeklw==}
    engines: {node: '>=0.10.0'}
    dev: true

  /co/4.6.0:
    resolution: {integrity: sha1-bqa989hTrlTMuOR7+gvz+QMfsYQ=}
    engines: {iojs: '>= 1.0.0', node: '>= 0.12.0'}
    dev: true

  /collect-v8-coverage/1.0.1:
    resolution: {integrity: sha512-iBPtljfCNcTKNAto0KEtDfZ3qzjJvqE3aTGZsbhjSBlorqpXJlaWWtPO35D+ZImoC3KWejX64o+yPGxhWSTzfg==}
    dev: true

  /color-convert/1.9.3:
    resolution: {integrity: sha512-QfAUtd+vFdAtFQcC8CCyYt1fYWxSqAiK2cSD6zDB8N3cpsEBAvRxp9zOGg6G/SHHJYAT88/az/IuDGALsNVbGg==}
    dependencies:
      color-name: 1.1.3

  /color-convert/2.0.1:
    resolution: {integrity: sha512-RRECPsj7iu/xb5oKYcsFHSppFNnsj/52OVTRKb4zP5onXwVF3zVmmToNcOfGC+CRDpfK/U584fMg38ZHCaElKQ==}
    engines: {node: '>=7.0.0'}
    dependencies:
      color-name: 1.1.4

  /color-name/1.1.3:
    resolution: {integrity: sha1-p9BVi9icQveV3UIyj3QIMcpTvCU=}

  /color-name/1.1.4:
    resolution: {integrity: sha512-dOy+3AuW3a2wNbZHIuMZpTcgjGuLU/uBL/ubcZF9OXbDo8ff4O8yVp5Bf0efS8uEoYo5q4Fx7dY9OgQGXgAsQA==}

  /color-string/1.9.0:
    resolution: {integrity: sha512-9Mrz2AQLefkH1UvASKj6v6hj/7eWgjnT/cVsR8CumieLoT+g900exWeNogqtweI8dxloXN9BDQTYro1oWu/5CQ==}
    dependencies:
      color-name: 1.1.4
      simple-swizzle: 0.2.2
    dev: false

  /color-support/1.1.3:
    resolution: {integrity: sha512-qiBjkpbMLO/HL68y+lh4q0/O1MZFj2RX6X/KmMa3+gJD3z+WwI1ZzDHysvqHGS3mP6mznPckpXmw1nI9cJjyRg==}
    hasBin: true
    dev: false

  /color/4.1.0:
    resolution: {integrity: sha512-o2rkkxyLGgYoeUy1OodXpbPAQNmlNBrirQ8ODO8QutzDiDMNdezSOZLNnusQ6pUpCQJUsaJIo9DZJKqa2HgH7A==}
    dependencies:
      color-convert: 2.0.1
      color-string: 1.9.0
    dev: false

  /colorette/2.0.16:
    resolution: {integrity: sha512-hUewv7oMjCp+wkBv5Rm0v87eJhq4woh5rSR+42YSQJKecCqgIqNkZ6lAlQms/BwHPJA5NKMRlpxPRv0n8HQW6g==}
    dev: true

  /colors/1.2.5:
    resolution: {integrity: sha512-erNRLao/Y3Fv54qUa0LBB+//Uf3YwMUmdJinN20yMXm9zdKKqH9wt7R9IIVZ+K7ShzfpLV/Zg8+VyrBJYB4lpg==}
    engines: {node: '>=0.1.90'}
    dev: true

  /combined-stream/1.0.8:
    resolution: {integrity: sha512-FQN4MRfuJeHf7cBbBMJFXhKSDq+2kAArBlmRBvcvFE5BB1HZKXtSFASDhdlz9zOYwxh8lDdnvmMOe/+5cdoEdg==}
    engines: {node: '>= 0.8'}
    dependencies:
      delayed-stream: 1.0.0
    dev: true

  /commander/2.20.3:
    resolution: {integrity: sha512-GpVkmM8vF2vQUkj2LvZmD35JxeJOLCwJ9cUkugyk2nuhbv3+mJvpLYYt+0+USMxE+oj+ey/lJEnhZw75x/OMcQ==}
    requiresBuild: true
    dev: true

  /commander/7.2.0:
    resolution: {integrity: sha512-QrWXB+ZQSVPmIWIhtEO9H+gwHaMGYiF5ChvoJ+K9ZGHG/sVsa6yiesAD1GC/x46sET00Xlwo1u49RVVVzvcSkw==}
    engines: {node: '>= 10'}
    dev: true

  /commander/8.3.0:
    resolution: {integrity: sha512-OkTL9umf+He2DZkUq8f8J9of7yL6RJKI24dVITBmNfZBmri9zYZQrKkuXiKhyfPSu8tUhnVBB1iKXevvnlR4Ww==}
    engines: {node: '>= 12'}

  /commenting/1.1.0:
    resolution: {integrity: sha512-YeNK4tavZwtH7jEgK1ZINXzLKm6DZdEMfsaaieOsCAN0S8vsY7UeuO3Q7d/M018EFgE+IeUAuBOKkFccBZsUZA==}
    dev: true

  /commondir/1.0.1:
    resolution: {integrity: sha1-3dgA2gxmEnOTzKWVDqloo6rxJTs=}
    dev: true

  /compare-func/2.0.0:
    resolution: {integrity: sha512-zHig5N+tPWARooBnb0Zx1MFcdfpyJrfTJ3Y5L+IFvUm8rM74hHz66z0gw0x4tijh5CorKkKUCnW82R2vmpeCRA==}
    dependencies:
      array-ify: 1.0.0
      dot-prop: 5.3.0
    dev: true

  /compatfactory/0.0.6_typescript@4.5.4:
    resolution: {integrity: sha512-F1LpdNxgxay4UdanmeL75+guJPDg2zu8bFZDVih/kse5hA3oa+aMgvk4tLwq7AFBpy3S0ilnPdSfYsTl/L9NXA==}
    engines: {node: '>=10.0.0'}
    peerDependencies:
      typescript: '>=3.x || >= 4.x'
    dependencies:
      helpertypes: 0.0.2
      typescript: 4.5.4
    dev: true

  /compressible/2.0.18:
    resolution: {integrity: sha512-AF3r7P5dWxL8MxyITRMlORQNaOA2IkAFaTr4k7BUumjPtRpGDTZpl0Pb1XCO6JeDCBdp126Cgs9sMxqSjgYyRg==}
    engines: {node: '>= 0.6'}
    dependencies:
      mime-db: 1.51.0
    dev: true

  /compression/1.7.4:
    resolution: {integrity: sha512-jaSIDzP9pZVS4ZfQ+TzvtiWhdpFhE2RDHz8QJkpX9SIpLq88VueF5jJw6t+6CUQcAoA6t+x89MLrWAqpfDE8iQ==}
    engines: {node: '>= 0.8.0'}
    dependencies:
      accepts: 1.3.7
      bytes: 3.0.0
      compressible: 2.0.18
      debug: 2.6.9
      on-headers: 1.0.2
      safe-buffer: 5.1.2
      vary: 1.1.2
    dev: true

  /concat-map/0.0.1:
    resolution: {integrity: sha1-2Klr13/Wjfd5OnMDajug1UBdR3s=}

  /connect-history-api-fallback/1.6.0:
    resolution: {integrity: sha512-e54B99q/OUoH64zYYRf3HBP5z24G38h5D3qXu23JGRoigpX5Ss4r9ZnDk3g0Z8uQC2x2lPaJ+UlWBc1ZWBWdLg==}
    engines: {node: '>=0.8'}
    dev: true

  /connect/3.7.0:
    resolution: {integrity: sha512-ZqRXc+tZukToSNmh5C2iWMSoV3X1YUcPbqEM4DkEG5tNQXrQUZCNVGGv3IuicnkMtPfGf3Xtp8WCXs295iQ1pQ==}
    engines: {node: '>= 0.10.0'}
    dependencies:
      debug: 2.6.9
      finalhandler: 1.1.2
      parseurl: 1.3.3
      utils-merge: 1.0.1
    dev: true

  /console-control-strings/1.1.0:
    resolution: {integrity: sha1-PXz0Rk22RG6mRL9LOVB/mFEAjo4=}
    dev: false

  /constantinople/4.0.1:
    resolution: {integrity: sha512-vCrqcSIq4//Gx74TXXCGnHpulY1dskqLTFGDmhrGxzeXL8lF8kvXv6mpNWlJj1uD4DW23D4ljAqbY4RRaaUZIw==}
    dependencies:
      '@babel/parser': 7.16.6
      '@babel/types': 7.16.0
    dev: true

  /content-disposition/0.5.4:
    resolution: {integrity: sha512-FveZTNuGw04cxlAiWbzi6zTAL/lhehaWbTtgluJh4/E95DqMwTmha3KZN1aAWA8cFIhHzMZUvLevkw5Rqk+tSQ==}
    engines: {node: '>= 0.6'}
    dependencies:
      safe-buffer: 5.2.1
    dev: true

  /content-type/1.0.4:
    resolution: {integrity: sha512-hIP3EEPs8tB9AT1L+NUqtwOAps4mk2Zob89MWXMHjHWg9milF/j4osnnQLXBCBFBk/tvIG/tUc9mOUJiPBhPXA==}
    engines: {node: '>= 0.6'}
    dev: true

  /conventional-changelog-angular/5.0.13:
    resolution: {integrity: sha512-i/gipMxs7s8L/QeuavPF2hLnJgH6pEZAttySB6aiQLWcX3puWDL3ACVmvBhJGxnAy52Qc15ua26BufY6KpmrVA==}
    engines: {node: '>=10'}
    dependencies:
      compare-func: 2.0.0
      q: 1.5.1
    dev: true

  /conventional-changelog-atom/2.0.8:
    resolution: {integrity: sha512-xo6v46icsFTK3bb7dY/8m2qvc8sZemRgdqLb/bjpBsH2UyOS8rKNTgcb5025Hri6IpANPApbXMg15QLb1LJpBw==}
    engines: {node: '>=10'}
    dependencies:
      q: 1.5.1
    dev: true

  /conventional-changelog-cli/2.2.2:
    resolution: {integrity: sha512-8grMV5Jo8S0kP3yoMeJxV2P5R6VJOqK72IiSV9t/4H5r/HiRqEBQ83bYGuz4Yzfdj4bjaAEhZN/FFbsFXr5bOA==}
    engines: {node: '>=10'}
    hasBin: true
    dependencies:
      add-stream: 1.0.0
      conventional-changelog: 3.1.25
      lodash: 4.17.21
      meow: 8.1.2
      tempfile: 3.0.0
    dev: true

  /conventional-changelog-codemirror/2.0.8:
    resolution: {integrity: sha512-z5DAsn3uj1Vfp7po3gpt2Boc+Bdwmw2++ZHa5Ak9k0UKsYAO5mH1UBTN0qSCuJZREIhX6WU4E1p3IW2oRCNzQw==}
    engines: {node: '>=10'}
    dependencies:
      q: 1.5.1
    dev: true

  /conventional-changelog-conventionalcommits/4.6.2:
    resolution: {integrity: sha512-fo+VhM0VtD3wdHZtrPhgvTFjAhAMUjYeQV6B5+DB/cupG1O554pJdTwrvBInq8JLHl+GucKQpZycMPye/OpgSw==}
    engines: {node: '>=10'}
    dependencies:
      compare-func: 2.0.0
      lodash: 4.17.21
      q: 1.5.1
    dev: true

  /conventional-changelog-core/4.2.4:
    resolution: {integrity: sha512-gDVS+zVJHE2v4SLc6B0sLsPiloR0ygU7HaDW14aNJE1v4SlqJPILPl/aJC7YdtRE4CybBf8gDwObBvKha8Xlyg==}
    engines: {node: '>=10'}
    dependencies:
      add-stream: 1.0.0
      conventional-changelog-writer: 5.0.0
      conventional-commits-parser: 3.2.3
      dateformat: 3.0.3
      get-pkg-repo: 4.2.1
      git-raw-commits: 2.0.10
      git-remote-origin-url: 2.0.0
      git-semver-tags: 4.1.1
      lodash: 4.17.21
      normalize-package-data: 3.0.3
      q: 1.5.1
      read-pkg: 3.0.0
      read-pkg-up: 3.0.0
      through2: 4.0.2
    dev: true

  /conventional-changelog-ember/2.0.9:
    resolution: {integrity: sha512-ulzIReoZEvZCBDhcNYfDIsLTHzYHc7awh+eI44ZtV5cx6LVxLlVtEmcO+2/kGIHGtw+qVabJYjdI5cJOQgXh1A==}
    engines: {node: '>=10'}
    dependencies:
      q: 1.5.1
    dev: true

  /conventional-changelog-eslint/3.0.9:
    resolution: {integrity: sha512-6NpUCMgU8qmWmyAMSZO5NrRd7rTgErjrm4VASam2u5jrZS0n38V7Y9CzTtLT2qwz5xEChDR4BduoWIr8TfwvXA==}
    engines: {node: '>=10'}
    dependencies:
      q: 1.5.1
    dev: true

  /conventional-changelog-express/2.0.6:
    resolution: {integrity: sha512-SDez2f3iVJw6V563O3pRtNwXtQaSmEfTCaTBPCqn0oG0mfkq0rX4hHBq5P7De2MncoRixrALj3u3oQsNK+Q0pQ==}
    engines: {node: '>=10'}
    dependencies:
      q: 1.5.1
    dev: true

  /conventional-changelog-jquery/3.0.11:
    resolution: {integrity: sha512-x8AWz5/Td55F7+o/9LQ6cQIPwrCjfJQ5Zmfqi8thwUEKHstEn4kTIofXub7plf1xvFA2TqhZlq7fy5OmV6BOMw==}
    engines: {node: '>=10'}
    dependencies:
      q: 1.5.1
    dev: true

  /conventional-changelog-jshint/2.0.9:
    resolution: {integrity: sha512-wMLdaIzq6TNnMHMy31hql02OEQ8nCQfExw1SE0hYL5KvU+JCTuPaDO+7JiogGT2gJAxiUGATdtYYfh+nT+6riA==}
    engines: {node: '>=10'}
    dependencies:
      compare-func: 2.0.0
      q: 1.5.1
    dev: true

  /conventional-changelog-preset-loader/2.3.4:
    resolution: {integrity: sha512-GEKRWkrSAZeTq5+YjUZOYxdHq+ci4dNwHvpaBC3+ENalzFWuCWa9EZXSuZBpkr72sMdKB+1fyDV4takK1Lf58g==}
    engines: {node: '>=10'}
    dev: true

  /conventional-changelog-writer/5.0.0:
    resolution: {integrity: sha512-HnDh9QHLNWfL6E1uHz6krZEQOgm8hN7z/m7tT16xwd802fwgMN0Wqd7AQYVkhpsjDUx/99oo+nGgvKF657XP5g==}
    engines: {node: '>=10'}
    hasBin: true
    dependencies:
      conventional-commits-filter: 2.0.7
      dateformat: 3.0.3
      handlebars: 4.7.7
      json-stringify-safe: 5.0.1
      lodash: 4.17.21
      meow: 8.1.2
      semver: 6.3.0
      split: 1.0.1
      through2: 4.0.2
    dev: true

  /conventional-changelog/3.1.25:
    resolution: {integrity: sha512-ryhi3fd1mKf3fSjbLXOfK2D06YwKNic1nC9mWqybBHdObPd8KJ2vjaXZfYj1U23t+V8T8n0d7gwnc9XbIdFbyQ==}
    engines: {node: '>=10'}
    dependencies:
      conventional-changelog-angular: 5.0.13
      conventional-changelog-atom: 2.0.8
      conventional-changelog-codemirror: 2.0.8
      conventional-changelog-conventionalcommits: 4.6.2
      conventional-changelog-core: 4.2.4
      conventional-changelog-ember: 2.0.9
      conventional-changelog-eslint: 3.0.9
      conventional-changelog-express: 2.0.6
      conventional-changelog-jquery: 3.0.11
      conventional-changelog-jshint: 2.0.9
      conventional-changelog-preset-loader: 2.3.4
    dev: true

  /conventional-commits-filter/2.0.7:
    resolution: {integrity: sha512-ASS9SamOP4TbCClsRHxIHXRfcGCnIoQqkvAzCSbZzTFLfcTqJVugB0agRgsEELsqaeWgsXv513eS116wnlSSPA==}
    engines: {node: '>=10'}
    dependencies:
      lodash.ismatch: 4.4.0
      modify-values: 1.0.1
    dev: true

  /conventional-commits-parser/3.2.3:
    resolution: {integrity: sha512-YyRDR7On9H07ICFpRm/igcdjIqebXbvf4Cff+Pf0BrBys1i1EOzx9iFXNlAbdrLAR8jf7bkUYkDAr8pEy0q4Pw==}
    engines: {node: '>=10'}
    hasBin: true
    dependencies:
      is-text-path: 1.0.1
      JSONStream: 1.3.5
      lodash: 4.17.21
      meow: 8.1.2
      split2: 3.2.2
      through2: 4.0.2
    dev: true

  /convert-source-map/1.8.0:
    resolution: {integrity: sha512-+OQdjP49zViI/6i7nIJpA8rAl4sV/JdPfU9nZs3VqOwGIgizICvuN2ru6fMd+4llL0tar18UYJXfZ/TWtmhUjA==}
    dependencies:
      safe-buffer: 5.1.2

  /cookie-signature/1.0.6:
    resolution: {integrity: sha1-4wOogrNCzD7oylE6eZmXNNqzriw=}
    dev: true

  /cookie/0.4.1:
    resolution: {integrity: sha512-ZwrFkGJxUR3EIoXtO+yVE69Eb7KlixbaeAWfBQB9vVsNn/o+Yw69gBWSSDK825hQNdN+wF8zELf3dFNl/kxkUA==}
    engines: {node: '>= 0.6'}
    dev: true

  /copy-anything/2.0.3:
    resolution: {integrity: sha512-GK6QUtisv4fNS+XcI7shX0Gx9ORg7QqIznyfho79JTnX1XhLiyZHfftvGiziqzRiEi/Bjhgpi+D2o7HxJFPnDQ==}
    dependencies:
      is-what: 3.14.1
    dev: true

  /core-js/3.20.1:
    resolution: {integrity: sha512-btdpStYFQScnNVQ5slVcr858KP0YWYjV16eGJQw8Gg7CWtu/2qNvIM3qVRIR3n1pK2R9NNOrTevbvAYxajwEjg==}
    requiresBuild: true
    dev: false

  /core-util-is/1.0.3:
    resolution: {integrity: sha512-ZQBvi1DcpJ4GDqanjucZ2Hj3wEO5pZDS89BWbkcrvdxksJorwUDDZamX9ldFkp9aw2lmBDLgkObEA4DWNJ9FYQ==}
    dev: true

  /cors/2.8.5:
    resolution: {integrity: sha512-KIHbLJqu73RGr/hnbrO9uBeixNGuvSQjul/jdFvS/KFSIH1hWVd1ng7zOHx+YrEfInLG7q4n6GHQ9cDtxv/P6g==}
    engines: {node: '>= 0.10'}
    dependencies:
      object-assign: 4.1.1
      vary: 1.1.2
    dev: true

  /cosmiconfig/6.0.0:
    resolution: {integrity: sha512-xb3ZL6+L8b9JLLCx3ZdoZy4+2ECphCMo2PwqgP1tlfVq6M6YReyzBJtvWWtbDSpNr9hn96pkCiZqUcFEc+54Qg==}
    engines: {node: '>=8'}
    dependencies:
      '@types/parse-json': 4.0.0
      import-fresh: 3.3.0
      parse-json: 5.2.0
      path-type: 4.0.0
      yaml: 1.10.2
    dev: true

  /cosmiconfig/7.0.1:
    resolution: {integrity: sha512-a1YWNUV2HwGimB7dU2s1wUMurNKjpx60HxBB6xUM8Re+2s1g1IIfJvFR0/iCF+XHdE0GMTKTuLR32UQff4TEyQ==}
    engines: {node: '>=10'}
    dependencies:
      '@types/parse-json': 4.0.0
      import-fresh: 3.3.0
      parse-json: 5.2.0
      path-type: 4.0.0
      yaml: 1.10.2
    dev: false

  /create-require/1.1.1:
    resolution: {integrity: sha512-dcKFX3jn0MpIaXjisoRvexIJVEKzaq7z2rZKxf+MSr9TkdmHmsU4m2lcLojrj/FHl8mk5VxMmYA+ftRkP/3oKQ==}
    dev: true

  /create-vite/2.7.2:
    resolution: {integrity: sha512-4Eint1oL6GcZWGkgLbSmbzY1UNTkqQyjD9T4aM1YQsltKQ5ZNWDy+rvgYRPV9dR0XD6eLPs8TUUoge1xQCd4BA==}
    engines: {node: '>=12.0.0'}
    hasBin: true
    dependencies:
      kolorist: 1.5.0
      minimist: 1.2.5
      prompts: 2.4.2
    dev: false

  /cross-env/7.0.3:
    resolution: {integrity: sha512-+/HKd6EgcQCJGh2PSjZuUitQBQynKor4wrFbRg4DtAgS1aWO+gU52xpH7M9ScGgXSYmAVS9bIJ8EzuaGw0oNAw==}
    engines: {node: '>=10.14', npm: '>=6', yarn: '>=1'}
    hasBin: true
    dependencies:
      cross-spawn: 7.0.3
    dev: true

  /cross-spawn/5.1.0:
    resolution: {integrity: sha1-6L0O/uWPz/b4+UUQoKVUu/ojVEk=}
    dependencies:
      lru-cache: 4.1.5
      shebang-command: 1.2.0
      which: 1.3.1
    dev: true

  /cross-spawn/6.0.5:
    resolution: {integrity: sha512-eTVLrBSt7fjbDygz805pMnstIs2VTBNkRm0qxZd+M7A5XDdxVRWO5MxGBXZhjY4cqLYLdtrGqRf8mBPmzwSpWQ==}
    engines: {node: '>=4.8'}
    dependencies:
      nice-try: 1.0.5
      path-key: 2.0.1
      semver: 5.7.1
      shebang-command: 1.2.0
      which: 1.3.1
    dev: true

  /cross-spawn/7.0.3:
    resolution: {integrity: sha512-iRDPJKUPVEND7dHPO8rkbOnPpyDygcDFtWjpeWNCgy8WP2rXcxXL8TskReQl6OrB2G7+UJrags1q15Fudc7G6w==}
    engines: {node: '>= 8'}
    dependencies:
      path-key: 3.1.1
      shebang-command: 2.0.0
      which: 2.0.2
    dev: true

  /crosspath/0.0.8:
    resolution: {integrity: sha512-IKlS3MpP0fhJ50M6ltyLO7Q4NzwfhafpmolMH0EDKyyaY81HutF2mH4hLpCdm3fKZ/TSTW5qPIdTy62YnefEyQ==}
    engines: {node: '>=10.0.0'}
    dependencies:
      '@types/node': 15.14.9
    dev: true

  /css-color-names/0.0.4:
    resolution: {integrity: sha1-gIrcLnnPhHOAabZGyyDsJ762KeA=}
    dev: false

  /css-color-names/1.0.1:
    resolution: {integrity: sha512-/loXYOch1qU1biStIFsHH8SxTmOseh1IJqFvy8IujXOm1h+QjUdDhkzOrR5HG8K8mlxREj0yfi8ewCHx0eMxzA==}
    dev: true

  /css-unit-converter/1.1.2:
    resolution: {integrity: sha512-IiJwMC8rdZE0+xiEZHeru6YoONC4rfPMqGm2W85jMIbkFvv5nFTwJVFHam2eFrN6txmoUYFAFXiv8ICVeTO0MA==}
    dev: false

  /css-with-exports-field/1.0.0:
    resolution: {integrity: sha512-YCPKv36/w3+SrxwZ8E1FJXhDGTeGTKQmNA00VSePNTaO4VqSUdgB5XkhLL9qbF07m7Y+3nlTQJL5YLgRoewKFQ==}
    dev: true

  /css/3.0.0:
    resolution: {integrity: sha512-DG9pFfwOrzc+hawpmqX/dHYHJG+Bsdb0klhyi1sDneOgGOXy9wQIC8hzyVp1e4NRYDBdxcylvywPkkXCHAzTyQ==}
    dependencies:
      inherits: 2.0.4
      source-map: 0.6.1
      source-map-resolve: 0.6.0
    dev: true

  /cssesc/3.0.0:
    resolution: {integrity: sha512-/Tb/JcjK111nNScGob5MNtsntNM1aCNUDipB/TkwZFhyDrrE47SOx/18wF2bbjgc3ZzCSKW1T5nt5EbFoAz/Vg==}
    engines: {node: '>=4'}
    hasBin: true

  /cssom/0.3.8:
    resolution: {integrity: sha512-b0tGHbfegbhPJpxpiBPU2sCkigAqtM9O121le6bbOlgyV+NyGyCmVfJ6QW9eRjz8CpNfWEOYBIMIGRYkLwsIYg==}
    dev: true

  /cssom/0.4.4:
    resolution: {integrity: sha512-p3pvU7r1MyyqbTk+WbNJIgJjG2VmTIaB10rI93LzVPrmDJKkzKYMtxxyAvQXR/NS6otuzveI7+7BBq3SjBS2mw==}
    dev: true

  /cssstyle/2.3.0:
    resolution: {integrity: sha512-AZL67abkUzIuvcHqk7c09cezpGNcxUxU4Ioi/05xHk4DQeTkWmGYftIE6ctU6AEt+Gn4n1lDStOtj7FKycP71A==}
    engines: {node: '>=8'}
    dependencies:
      cssom: 0.3.8
    dev: true

  /csstype/2.6.19:
    resolution: {integrity: sha512-ZVxXaNy28/k3kJg0Fou5MiYpp88j7H9hLZp8PDC3jV0WFjfH5E9xHb56L0W59cPbKbcHXeP4qyT8PrHp8t6LcQ==}

  /csstype/3.0.10:
    resolution: {integrity: sha512-2u44ZG2OcNUO9HDp/Jl8C07x6pU/eTR3ncV91SiK3dhG9TWvRVsCoJw14Ckx5DgWkzGA3waZWO3d7pgqpUI/XA==}

  /d/1.0.1:
    resolution: {integrity: sha512-m62ShEObQ39CfralilEQRjH6oAMtNCV1xJyEx5LpRYUVN+EviphDgUc/F3hnYbADmkiNs67Y+3ylmlG7Lnu+FA==}
    dependencies:
      es5-ext: 0.10.53
      type: 1.2.0
    dev: false

  /dargs/7.0.0:
    resolution: {integrity: sha512-2iy1EkLdlBzQGvbweYRFxmFath8+K7+AKB0TlhHWkNuH+TmovaMH/Wp7V7R4u7f4SnX3OgLsU9t1NI9ioDnUpg==}
    engines: {node: '>=8'}
    dev: true

  /data-urls/2.0.0:
    resolution: {integrity: sha512-X5eWTSXO/BJmpdIKCRuKUgSCgAN0OwliVK3yPKbwIWU1Tdw5BRajxlzMidvh+gwko9AfQ9zIj52pzF91Q3YAvQ==}
    engines: {node: '>=10'}
    dependencies:
      abab: 2.0.5
      whatwg-mimetype: 2.3.0
      whatwg-url: 8.7.0
    dev: true

  /dateformat/3.0.3:
    resolution: {integrity: sha512-jyCETtSl3VMZMWeRo7iY1FL19ges1t55hMo5yaam4Jrsm5EPL89UQkoQRyiI+Yf4k8r2ZpdngkV8hr1lIdjb3Q==}
    dev: true

  /debug/2.6.9:
    resolution: {integrity: sha512-bC7ElrdJaJnPbAP+1EotYvqZsb3ecl5wi6Bfi6BJTUcNowp6cvspg0jXznRTKDjm/E7AdgFBVeAPVMNcKGsHMA==}
    dependencies:
      ms: 2.0.0
    dev: true

  /debug/3.1.0:
    resolution: {integrity: sha512-OX8XqP7/1a9cqkxYw2yXss15f26NKWBpDXQd0/uK/KPqdQhxbPa994hnzjcE2VqQpDslf55723cKPUOGSmMY3g==}
    dependencies:
      ms: 2.0.0
    dev: true

  /debug/3.2.7:
    resolution: {integrity: sha512-CFjzYYAi4ThfiQvizrFQevTTXHtnCqWfe7x1AhgEscTz6ZbLbfoLRLPugTQyBth6f8ZERVUSyWHFD/7Wu4t1XQ==}
    dependencies:
      ms: 2.1.3
    dev: true
    optional: true

  /debug/4.3.3:
    resolution: {integrity: sha512-/zxw5+vh1Tfv+4Qn7a5nsbcJKPaSvCDhojn6FEl9vupwK2VCSDtEiEtqr8DFtzYFOdz63LBkxec7DYuc2jon6Q==}
    engines: {node: '>=6.0'}
    peerDependencies:
      supports-color: '*'
    peerDependenciesMeta:
      supports-color:
        optional: true
    dependencies:
      ms: 2.1.2

  /debug/4.3.3_supports-color@9.2.1:
    resolution: {integrity: sha512-/zxw5+vh1Tfv+4Qn7a5nsbcJKPaSvCDhojn6FEl9vupwK2VCSDtEiEtqr8DFtzYFOdz63LBkxec7DYuc2jon6Q==}
    engines: {node: '>=6.0'}
    peerDependencies:
      supports-color: '*'
    peerDependenciesMeta:
      supports-color:
        optional: true
    dependencies:
      ms: 2.1.2
      supports-color: 9.2.1
    dev: true

  /decamelize-keys/1.1.0:
    resolution: {integrity: sha1-0XGoeTMlKAfrPLYdwcFEXQeN8tk=}
    engines: {node: '>=0.10.0'}
    dependencies:
      decamelize: 1.2.0
      map-obj: 1.0.1
    dev: true

  /decamelize/1.2.0:
    resolution: {integrity: sha1-9lNNFRSCabIDUue+4m9QH5oZEpA=}
    engines: {node: '>=0.10.0'}
    dev: true

  /decimal.js/10.3.1:
    resolution: {integrity: sha512-V0pfhfr8suzyPGOx3nmq4aHqabehUZn6Ch9kyFpV79TGDTWFmHqUqXdabR7QHqxzrYolF4+tVmJhUG4OURg5dQ==}
    dev: true

  /decode-uri-component/0.2.0:
    resolution: {integrity: sha1-6zkTMzRYd1y4TNGh+uBiEGu4dUU=}
    engines: {node: '>=0.10'}
    dev: true

  /dedent/0.7.0:
    resolution: {integrity: sha1-JJXduvbrh0q7Dhvp3yLS5aVEMmw=}
    dev: true

  /deep-is/0.1.4:
    resolution: {integrity: sha512-oIPzksmTg4/MriiaYGO+okXDT7ztn/w3Eptv/+gSIdMdKsJo0u4CfYNFJPy+4SKMuCqGw2wxnA+URMg3t8a/bQ==}
    dev: true

  /deepmerge/4.2.2:
    resolution: {integrity: sha512-FJ3UgI4gIl+PHZm53knsuSFpE+nESMr7M4v9QcgB7S63Kj/6WqMiFQJpBBYz1Pt+66bZpP3Q7Lye0Oo9MPKEdg==}
    engines: {node: '>=0.10.0'}
    dev: true

  /define-lazy-prop/2.0.0:
    resolution: {integrity: sha512-Ds09qNh8yw3khSjiJjiUInaGX9xlqZDY7JVryGxdxV7NPeuqQfplOpQ66yJFZut3jLa5zOwkXw1g9EI2uKh4Og==}
    engines: {node: '>=8'}
    dev: true

  /define-properties/1.1.3:
    resolution: {integrity: sha512-3MqfYKj2lLzdMSf8ZIZE/V+Zuy+BgD6f164e8K2w7dgnpKArBDerGYpM46IYYcjnkdPNMjPk9A6VFB8+3SKlXQ==}
    engines: {node: '>= 0.4'}
    dependencies:
      object-keys: 1.1.1
    dev: true

  /defined/1.0.0:
    resolution: {integrity: sha1-yY2bzvdWdBiOEQlpFRGZ45sfppM=}
    dev: false

  /delayed-stream/1.0.0:
    resolution: {integrity: sha1-3zrhmayt+31ECqrgsp4icrJOxhk=}
    engines: {node: '>=0.4.0'}
    dev: true

  /delegate/3.2.0:
    resolution: {integrity: sha512-IofjkYBZaZivn0V8nnsMJGBr4jVLxHDheKSW88PyxS5QC4Vo9ZbZVvhzlSxY87fVq3STR6r+4cGepyHkcWOQSw==}
    dev: false

  /delegates/1.0.0:
    resolution: {integrity: sha1-hMbhWbgZBP3KWaDvRM2HDTElD5o=}
    dev: false

  /denque/1.5.1:
    resolution: {integrity: sha512-XwE+iZ4D6ZUB7mfYRMb5wByE8L74HCn30FBN7sWnXksWc1LO1bPDl67pBR9o/kC4z/xSNAwkMYcGgqDV3BE3Hw==}
    engines: {node: '>=0.10'}
    dev: true

  /depd/1.1.2:
    resolution: {integrity: sha1-m81S4UwJd2PnSbJ0xDRu0uVgtak=}
    engines: {node: '>= 0.6'}
    dev: true

  /destroy/1.0.4:
    resolution: {integrity: sha1-l4hXRCxEdJ5CBmE+N5RiBYJqvYA=}
    dev: true

  /detect-libc/1.0.3:
    resolution: {integrity: sha1-+hN8S9aY7fVc1c0CrFWfkaTEups=}
    engines: {node: '>=0.10'}
    hasBin: true
    dev: false

  /detect-newline/3.1.0:
    resolution: {integrity: sha512-TLz+x/vEXm/Y7P7wn1EJFNLxYpUD4TgMosxY6fAVJUnJMbupHBOncxyWUG9OpTaH9EBD7uFI5LfEgmMOc54DsA==}
    engines: {node: '>=8'}
    dev: true

  /detective/5.2.0:
    resolution: {integrity: sha512-6SsIx+nUUbuK0EthKjv0zrdnajCCXVYGmbYYiYjFVpzcjwEs/JMDZ8tPRG29J/HhN56t3GJp2cGSWDRjjot8Pg==}
    engines: {node: '>=0.8.0'}
    hasBin: true
    dependencies:
      acorn-node: 1.8.2
      defined: 1.0.0
      minimist: 1.2.5
    dev: false

  /dicer/0.3.0:
    resolution: {integrity: sha512-MdceRRWqltEG2dZqO769g27N/3PXfcKl04VhYnBlo2YhH7zPi88VebsjTKclaOyiuMaGU72hTfw3VkUitGcVCA==}
    engines: {node: '>=4.5.0'}
    dependencies:
      streamsearch: 0.1.2
    dev: true

  /didyoumean/1.2.2:
    resolution: {integrity: sha512-gxtyfqMg7GKyhQmb056K7M3xszy/myH8w+B4RT+QXBQsvAOdc3XymqDDPHx1BgPgsdAA5SIifona89YtRATDzw==}
    dev: false

  /diff-sequences/27.4.0:
    resolution: {integrity: sha512-YqiQzkrsmHMH5uuh8OdQFU9/ZpADnwzml8z0O5HvRNda+5UZsaX/xN+AAxfR2hWq1Y7HZnAzO9J5lJXOuDz2Ww==}
    engines: {node: ^10.13.0 || ^12.13.0 || ^14.15.0 || >=15.0.0}
    dev: true

  /diff/4.0.2:
    resolution: {integrity: sha512-58lmxKSA4BNyLz+HHMUzlOEpg09FV+ev6ZMe3vJihgdxzgcwZ8VoEEPmALCZG9LmqfVoNMMKpttIYTVG6uDY7A==}
    engines: {node: '>=0.3.1'}
    dev: true

  /dir-glob/3.0.1:
    resolution: {integrity: sha512-WkrWp9GR4KXfKGYzOLmTuGVi1UWFfws377n9cc55/tb6DuqyF6pcQ5AbiHEshaDpY9v6oaSr2XCDidGmMwdzIA==}
    engines: {node: '>=8'}
    dependencies:
      path-type: 4.0.0
    dev: true

  /dlv/1.1.3:
    resolution: {integrity: sha512-+HlytyjlPKnIG8XuRG8WvmBP8xs8P71y+SKKS6ZXWoEgLuePxtDoUEiH7WkdePWrQ5JBpE6aoVqfZfJUQkjXwA==}
    dev: false

  /doctrine/3.0.0:
    resolution: {integrity: sha512-yS+Q5i3hBf7GBkd4KG8a7eBNNWNGLTaEwwYWUijIYM7zrlYDM0BFXHjjPWlWZ1Rg7UaddZeIDmi9jF3HmqiQ2w==}
    engines: {node: '>=6.0.0'}
    dependencies:
      esutils: 2.0.3
    dev: true

  /doctypes/1.1.0:
    resolution: {integrity: sha1-6oCxBqh1OHdOijpKWv4pPeSJ4Kk=}
    dev: true

  /domexception/2.0.1:
    resolution: {integrity: sha512-yxJ2mFy/sibVQlu5qHjOkf9J3K6zgmCxgJ94u2EdvDOV09H+32LtRswEcUsmUWN72pVLOEnTSRaIVVzVQgS0dg==}
    engines: {node: '>=8'}
    dependencies:
      webidl-conversions: 5.0.0
    dev: true

  /dot-prop/5.3.0:
    resolution: {integrity: sha512-QM8q3zDe58hqUqjraQOmzZ1LIH9SWQJTlEKCH4kJ2oQvLZk7RbQXvtDM2XEq3fwkV9CCvvH4LA0AV+ogFsBM2Q==}
    engines: {node: '>=8'}
    dependencies:
      is-obj: 2.0.0
    dev: true

  /dotenv-expand/5.1.0:
    resolution: {integrity: sha512-YXQl1DSa4/PQyRfgrv6aoNjhasp/p4qs9FjJ4q4cQk+8m4r6k4ZSiEyytKG8f8W9gi8WsQtIObNmKd+tMzNTmA==}
    dev: true

  /dotenv/10.0.0:
    resolution: {integrity: sha512-rlBi9d8jpv9Sf1klPjNfFAuWDjKLwTIJJ/VxtoTwIR6hnZxcEOQCZg2oIL3MWBYw5GpUDKOEnND7LXTbIpQ03Q==}
    engines: {node: '>=10'}
    dev: true

  /dotenv/8.6.0:
    resolution: {integrity: sha512-IrPdXQsk2BbzvCBGBOTmmSH5SodmqZNt4ERAZDmW4CT+tL8VtvinqywuANaFu4bOMWki16nqf0e4oC0QIaDr/g==}
    engines: {node: '>=10'}
    dev: true

  /ee-first/1.1.1:
    resolution: {integrity: sha1-WQxhFWsK4vTwJVcyoViyZrxWsh0=}
    dev: true

  /electron-to-chromium/1.4.29:
    resolution: {integrity: sha512-N2Jbwxo5Rum8G2YXeUxycs1sv4Qme/ry71HG73bv8BvZl+I/4JtRgK/En+ST/Wh/yF1fqvVCY4jZBgMxnhjtBA==}

  /emittery/0.8.1:
    resolution: {integrity: sha512-uDfvUjVrfGJJhymx/kz6prltenw1u7WrCg1oa94zYY8xxVpLLUu045LAT0dhDZdXG58/EpPL/5kA180fQ/qudg==}
    engines: {node: '>=10'}
    dev: true

  /emoji-regex/8.0.0:
    resolution: {integrity: sha512-MSjYzcWNOA0ewAHpz0MxpYFvwg6yjy1NG3xteoqz644VCo/RPgnr1/GGt+ic3iJTzQ8Eu3TdM14SawnVUmGE6A==}

  /emoji-regex/9.2.2:
    resolution: {integrity: sha512-L18DaJsXSUk2+42pv8mLs5jJT2hqFkFE4j21wOmgbUqsZ2hL72NsUU785g9RXgo3s0ZNgVl42TiHp3ZtOv/Vyg==}
    dev: true

  /encodeurl/1.0.2:
    resolution: {integrity: sha1-rT/0yG7C0CkyL1oCw6mmBslbP1k=}
    engines: {node: '>= 0.8'}
    dev: true

  /end-of-stream/1.4.4:
    resolution: {integrity: sha512-+uw1inIHVPQoaVuHzRyXd21icM+cnt4CzD5rW+NC1wjOUSTOs+Te7FOv7AhN7vS9x/oIyhLP5PR1H+phQAHu5Q==}
    dependencies:
      once: 1.4.0
    dev: true

  /enquirer/2.3.6:
    resolution: {integrity: sha512-yjNnPr315/FjS4zIsUxYguYUPP2e1NK4d7E7ZOLiyYCcbFBiTMyID+2wvm2w6+pZ/odMA7cRkjhsPbltwBOrLg==}
    engines: {node: '>=8.6'}
    dependencies:
      ansi-colors: 4.1.1
    dev: true

  /env-paths/2.2.1:
    resolution: {integrity: sha512-+h1lkLKhZMTYjog1VEpJNG7NZJWcuc2DDk/qsqSTRRCOXiLjeQ1d1/udrUGhqMxUgAlwKNZ0cf2uqan5GLuS2A==}
    engines: {node: '>=6'}
    dev: true

  /errno/0.1.8:
    resolution: {integrity: sha512-dJ6oBr5SQ1VSd9qkk7ByRgb/1SH4JZjCHSW/mr63/QcXO9zLVxvJ6Oy13nio03rxpSnVDDjFor75SjVeZWPW/A==}
    hasBin: true
    requiresBuild: true
    dependencies:
      prr: 1.0.1
    dev: true
    optional: true

  /error-ex/1.3.2:
    resolution: {integrity: sha512-7dFHNmqeFSEt2ZBsCriorKnn3Z2pj+fd9kmI6QoWw4//DL+icEBfc0U7qJCisqrTsKTjw4fNFy2pW9OqStD84g==}
    dependencies:
      is-arrayish: 0.2.1

  /es-abstract/1.19.1:
    resolution: {integrity: sha512-2vJ6tjA/UfqLm2MPs7jxVybLoB8i1t1Jd9R3kISld20sIxPcTbLuggQOUxeWeAvIUkduv/CfMjuh4WmiXr2v9w==}
    engines: {node: '>= 0.4'}
    dependencies:
      call-bind: 1.0.2
      es-to-primitive: 1.2.1
      function-bind: 1.1.1
      get-intrinsic: 1.1.1
      get-symbol-description: 1.0.0
      has: 1.0.3
      has-symbols: 1.0.2
      internal-slot: 1.0.3
      is-callable: 1.2.4
      is-negative-zero: 2.0.2
      is-regex: 1.1.4
      is-shared-array-buffer: 1.0.1
      is-string: 1.0.7
      is-weakref: 1.0.2
      object-inspect: 1.12.0
      object-keys: 1.1.1
      object.assign: 4.1.2
      string.prototype.trimend: 1.0.4
      string.prototype.trimstart: 1.0.4
      unbox-primitive: 1.0.1
    dev: true

  /es-module-lexer/0.9.3:
    resolution: {integrity: sha512-1HQ2M2sPtxwnvOvT1ZClHyQDiggdNjURWpY2we6aMKCQiUVxTmVs2UYPLIrD84sS+kMdUwfBSylbJPwNnBrnHQ==}
    dev: true

  /es-to-primitive/1.2.1:
    resolution: {integrity: sha512-QCOllgZJtaUo9miYBcLChTUaHNjJF3PYs1VidD7AwiEj1kYxKeQTctLAezAOH5ZKRH0g2IgPn6KwB4IT8iRpvA==}
    engines: {node: '>= 0.4'}
    dependencies:
      is-callable: 1.2.4
      is-date-object: 1.0.5
      is-symbol: 1.0.4
    dev: true

  /es5-ext/0.10.53:
    resolution: {integrity: sha512-Xs2Stw6NiNHWypzRTY1MtaG/uJlwCk8kH81920ma8mvN8Xq1gsfhZvpkImLQArw8AHnv8MT2I45J3c0R8slE+Q==}
    dependencies:
      es6-iterator: 2.0.3
      es6-symbol: 3.1.3
      next-tick: 1.0.0
    dev: false

  /es6-iterator/2.0.3:
    resolution: {integrity: sha1-p96IkUGgWpSwhUQDstCg+/qY87c=}
    dependencies:
      d: 1.0.1
      es5-ext: 0.10.53
      es6-symbol: 3.1.3
    dev: false

  /es6-symbol/3.1.3:
    resolution: {integrity: sha512-NJ6Yn3FuDinBaBRWl/q5X/s4koRHBrgKAu+yGI6JCBeiu3qrcbJhwT2GeR/EXVfylRk8dpQVJoLEFhK+Mu31NA==}
    dependencies:
      d: 1.0.1
      ext: 1.6.0
    dev: false

  /esbuild-android-arm64/0.14.9:
    resolution: {integrity: sha512-VpSCuUR07G4Re/5QzqtdxS5ZgxkCRyzu4Kf5SH1/EkXzRGeoWQt8xirkOMK58pfmg/FlS/fQNgwl3Txej4LoVg==}
    cpu: [arm64]
    os: [android]
    requiresBuild: true
    optional: true

  /esbuild-darwin-64/0.14.9:
    resolution: {integrity: sha512-F/RcRHMG5ccAL8n9VIy8ZC4D0IHZrN/1IhHQbY4qPXrMlh42FucR0TW4lr3vdHF3caaId1jdDSQQJ7jXR+ZC5Q==}
    cpu: [x64]
    os: [darwin]
    requiresBuild: true
    optional: true

  /esbuild-darwin-arm64/0.14.9:
    resolution: {integrity: sha512-3ue+1T4FR5TaAu4/V1eFMG8Uwn0pgAwQZb/WwL1X78d5Cy8wOVQ67KNH1lsjU+y/9AcwMKZ9x0GGNxBB4a1Rbw==}
    cpu: [arm64]
    os: [darwin]
    requiresBuild: true
    optional: true

  /esbuild-freebsd-64/0.14.9:
    resolution: {integrity: sha512-0YEjWt6ijaf5Y3Q50YS1lZxuWZWMV/T7atQEuQnF8ioq5jamrVr8j1TZ9+rxcLgH1lBMsXj8IwW+6BleXredEg==}
    cpu: [x64]
    os: [freebsd]
    requiresBuild: true
    optional: true

  /esbuild-freebsd-arm64/0.14.9:
    resolution: {integrity: sha512-82w5qMgEeYvf8+vX/2KE5TOZf8rv8VK4TFiK6lDzdgdwwmBU5C8kdT3rO5Llan2K2LKndrou1eyi/fHwFcwPJQ==}
    cpu: [arm64]
    os: [freebsd]
    requiresBuild: true
    optional: true

  /esbuild-linux-32/0.14.9:
    resolution: {integrity: sha512-eu8J8HNpco7Mkd7T7djQRzGBeuve41kbXRxFHOwwbZXMNQojXjBqLuradi5i/Vsw+CA4G/yVpmJI2S75Cit2mQ==}
    cpu: [ia32]
    os: [linux]
    requiresBuild: true
    optional: true

  /esbuild-linux-64/0.14.9:
    resolution: {integrity: sha512-WoEI+R6/PLZAxS7XagfQMFgRtLUi5cjqqU9VCfo3tnWmAXh/wt8QtUfCVVCcXVwZLS/RNvI19CtfjlrJU61nOg==}
    cpu: [x64]
    os: [linux]
    requiresBuild: true
    optional: true

  /esbuild-linux-arm/0.14.9:
    resolution: {integrity: sha512-d3k1ZPREjaKYyhsS8x3jvc4ekjIZ8SmuihP60mrN1f6p5y07NKWw9i0OWD1p6hy+7g6cjMWq00tstMIikGB9Yg==}
    cpu: [arm]
    os: [linux]
    requiresBuild: true
    optional: true

  /esbuild-linux-arm64/0.14.9:
    resolution: {integrity: sha512-joUE0yQgWMDkQqBx3+6SdNCVZ10F1O4+WM94moghvhdTzkYpECIc/WvfqMF/w0V8Hecw3QJ7vugO7jsFlXXd4Q==}
    cpu: [arm64]
    os: [linux]
    requiresBuild: true
    optional: true

  /esbuild-linux-mips64le/0.14.9:
    resolution: {integrity: sha512-ZAuheiDRo2c4rxx8GUTEwPvos0zUwCYjP9K2WfCSmDL6m3RpaObCQhZghrDuoIUwvc/D6SWuABsKE9VzogsltQ==}
    cpu: [mips64el]
    os: [linux]
    requiresBuild: true
    optional: true

  /esbuild-linux-ppc64le/0.14.9:
    resolution: {integrity: sha512-Pm8FeG5l314k3a2mbu3SAc5E2eLFuGUsGiSlw8V6xtA4whxJ7rit7951w9jBhz+1Vqqtqprg2IYTng3j2CGhVw==}
    cpu: [ppc64]
    os: [linux]
    requiresBuild: true
    optional: true

  /esbuild-linux-s390x/0.14.9:
    resolution: {integrity: sha512-G8FNZygV82N1/LOfPD8ZX7Mn1dPpKKPrZc93ebSJ8/VgNIafOAhV5vaeK1lhcx6ZSu+jJU/UyQQMG1CIvHRIaw==}
    cpu: [s390x]
    os: [linux]
    requiresBuild: true
    optional: true

  /esbuild-netbsd-64/0.14.9:
    resolution: {integrity: sha512-b7vPrn5XN0GRtNAQ3w+gq8AwUfWSRBkcPAdA5UUT5rkrw7wKFyMqi2/zREBc/Knu5YOsLmZPQSoM8QL6qy79cg==}
    cpu: [x64]
    os: [netbsd]
    requiresBuild: true
    optional: true

  /esbuild-openbsd-64/0.14.9:
    resolution: {integrity: sha512-w95Rt/vmVhZWfzZmeoMIHxbFiOFDmxC7GEdnCbDTXX2vlwKu+CIDIKOgWW+R1T2JqTNo5tu9dRkngKZMfbUo/A==}
    cpu: [x64]
    os: [openbsd]
    requiresBuild: true
    optional: true

  /esbuild-sunos-64/0.14.9:
    resolution: {integrity: sha512-mzgmQZAVGo+uLkQXTY0viqVSEQKesmR5OEMMq1jM/2jucbZUcyaq8dVKRIWJJEzwNgZ6MpeOpshUtOzGxxy8ag==}
    cpu: [x64]
    os: [sunos]
    requiresBuild: true
    optional: true

  /esbuild-windows-32/0.14.9:
    resolution: {integrity: sha512-sYHEJLwdDJpjjSUyIGqPC1GRXl0Z/YT1K85Tcrv4iqZEXFR0rT7sTV+E0XC911FbTJHfuAdUJixkwAQeLMdrUg==}
    cpu: [ia32]
    os: [win32]
    requiresBuild: true
    optional: true

  /esbuild-windows-64/0.14.9:
    resolution: {integrity: sha512-xJTpyFzpH51LGlVR2C3P+Gpnjujsx5kEtJj5V/x8TyD94VW+EpszyND/pay15CIF64pWywyQt2jmGUDl6kzkEw==}
    cpu: [x64]
    os: [win32]
    requiresBuild: true
    optional: true

  /esbuild-windows-arm64/0.14.9:
    resolution: {integrity: sha512-NKPPsYVlHqdF0yMuMJrjuAzqS/BHrMXZ8TN1Du+Pgi8KkmxzNXRPDHQV0NPPJ+Z7Lp09joEHSz1zrvQRs1j6jw==}
    cpu: [arm64]
    os: [win32]
    requiresBuild: true
    optional: true

  /esbuild/0.14.9:
    resolution: {integrity: sha512-uuT3kFsfUvzNW6I2RKKIHuCvutY/U9KFcAP6emUm98WvBhyhEr5vGkZLeN3r3vXfoykl+7xekAH8Ky09LXBd0Q==}
    hasBin: true
    requiresBuild: true
    optionalDependencies:
      esbuild-android-arm64: 0.14.9
      esbuild-darwin-64: 0.14.9
      esbuild-darwin-arm64: 0.14.9
      esbuild-freebsd-64: 0.14.9
      esbuild-freebsd-arm64: 0.14.9
      esbuild-linux-32: 0.14.9
      esbuild-linux-64: 0.14.9
      esbuild-linux-arm: 0.14.9
      esbuild-linux-arm64: 0.14.9
      esbuild-linux-mips64le: 0.14.9
      esbuild-linux-ppc64le: 0.14.9
      esbuild-linux-s390x: 0.14.9
      esbuild-netbsd-64: 0.14.9
      esbuild-openbsd-64: 0.14.9
      esbuild-sunos-64: 0.14.9
      esbuild-windows-32: 0.14.9
      esbuild-windows-64: 0.14.9
      esbuild-windows-arm64: 0.14.9

  /escalade/3.1.1:
    resolution: {integrity: sha512-k0er2gUkLf8O0zKJiAhmkTnJlTvINGv7ygDNPbeIsX/TJjGJZHuh9B2UxbsaEkmlEo9MfhrSzmhIlhRlI2GXnw==}
    engines: {node: '>=6'}

  /escape-html/1.0.3:
    resolution: {integrity: sha1-Aljq5NPQwJdN4cFpGI7wBR0dGYg=}
    dev: true

  /escape-string-regexp/1.0.5:
    resolution: {integrity: sha1-G2HAViGQqN/2rjuyzwIAyhMLhtQ=}
    engines: {node: '>=0.8.0'}

  /escape-string-regexp/2.0.0:
    resolution: {integrity: sha512-UpzcLCXolUWcNu5HtVMHYdXJjArjsF9C0aNnquZYY4uW/Vu0miy5YoWvbV345HauVvcAUnpRuhMMcqTcGOY2+w==}
    engines: {node: '>=8'}
    dev: true

  /escape-string-regexp/4.0.0:
    resolution: {integrity: sha512-TtpcNJ3XAzx3Gq8sWRzJaVajRs0uVxA2YAkdb1jm2YkPz4G6egUFAyA3n5vtEIZefPk5Wa4UXbKuS5fKkJWdgA==}
    engines: {node: '>=10'}
    dev: true

  /escodegen/2.0.0:
    resolution: {integrity: sha512-mmHKys/C8BFUGI+MAWNcSYoORYLMdPzjrknd2Vc+bUsjN5bXcr8EhrNB+UTqfL1y3I9c4fw2ihgtMPQLBRiQxw==}
    engines: {node: '>=6.0'}
    hasBin: true
    dependencies:
      esprima: 4.0.1
      estraverse: 5.3.0
      esutils: 2.0.3
      optionator: 0.8.3
    optionalDependencies:
      source-map: 0.6.1
    dev: true

  /eslint-define-config/1.2.1:
    resolution: {integrity: sha512-Mj6OvJXNDrMA+RtFtPFst4BRJPkB4qi9B+8FFr/hdxY0gNbhGoSnp7i3w3/k75vMXTbbfsmeZhQUomI6mK/JVw==}
    engines: {node: '>= 16.9.0', npm: '>= 7.0.0', pnpm: '>= 6.17.0'}
    dev: true

  /eslint-plugin-es/3.0.1_eslint@8.5.0:
    resolution: {integrity: sha512-GUmAsJaN4Fc7Gbtl8uOBlayo2DqhwWvEzykMHSCZHU3XdJ+NSzzZcVhXh3VxX5icqQ+oQdIEawXX8xkR3mIFmQ==}
    engines: {node: '>=8.10.0'}
    peerDependencies:
      eslint: '>=4.19.1'
    dependencies:
      eslint: 8.5.0
      eslint-utils: 2.1.0
      regexpp: 3.2.0
    dev: true

  /eslint-plugin-node/11.1.0_eslint@8.5.0:
    resolution: {integrity: sha512-oUwtPJ1W0SKD0Tr+wqu92c5xuCeQqB3hSCHasn/ZgjFdA9iDGNkNf2Zi9ztY7X+hNuMib23LNGRm6+uN+KLE3g==}
    engines: {node: '>=8.10.0'}
    peerDependencies:
      eslint: '>=5.16.0'
    dependencies:
      eslint: 8.5.0
      eslint-plugin-es: 3.0.1_eslint@8.5.0
      eslint-utils: 2.1.0
      ignore: 5.2.0
      minimatch: 3.0.4
      resolve: 1.20.0
      semver: 6.3.0
    dev: true

  /eslint-scope/5.1.1:
    resolution: {integrity: sha512-2NxwbF/hZ0KpepYN0cNbo+FN6XoK7GaHlQhgx/hIZl6Va0bF45RQOOwhLIy8lQDbuCiadSLCBnH2CFYquit5bw==}
    engines: {node: '>=8.0.0'}
    dependencies:
      esrecurse: 4.3.0
      estraverse: 4.3.0
    dev: true

  /eslint-scope/7.1.0:
    resolution: {integrity: sha512-aWwkhnS0qAXqNOgKOK0dJ2nvzEbhEvpy8OlJ9kZ0FeZnA6zpjv1/Vei+puGFFX7zkPCkHHXb7IDX3A+7yPrRWg==}
    engines: {node: ^12.22.0 || ^14.17.0 || >=16.0.0}
    dependencies:
      esrecurse: 4.3.0
      estraverse: 5.3.0
    dev: true

  /eslint-utils/2.1.0:
    resolution: {integrity: sha512-w94dQYoauyvlDc43XnGB8lU3Zt713vNChgt4EWwhXAP2XkBvndfxF0AgIqKOOasjPIPzj9JqgwkwbCYD0/V3Zg==}
    engines: {node: '>=6'}
    dependencies:
      eslint-visitor-keys: 1.3.0
    dev: true

  /eslint-utils/3.0.0_eslint@8.5.0:
    resolution: {integrity: sha512-uuQC43IGctw68pJA1RgbQS8/NP7rch6Cwd4j3ZBtgo4/8Flj4eGE7ZYSZRN3iq5pVUv6GPdW5Z1RFleo84uLDA==}
    engines: {node: ^10.0.0 || ^12.0.0 || >= 14.0.0}
    peerDependencies:
      eslint: '>=5'
    dependencies:
      eslint: 8.5.0
      eslint-visitor-keys: 2.1.0
    dev: true

  /eslint-visitor-keys/1.3.0:
    resolution: {integrity: sha512-6J72N8UNa462wa/KFODt/PJ3IU60SDpC3QXC1Hjc1BXXpfL2C9R5+AU7jhe0F6GREqVMh4Juu+NY7xn+6dipUQ==}
    engines: {node: '>=4'}
    dev: true

  /eslint-visitor-keys/2.1.0:
    resolution: {integrity: sha512-0rSmRBzXgDzIsD6mGdJgevzgezI534Cer5L/vyMX0kHzT/jiB43jRhd9YUlMGYLQy2zprNmoT8qasCGtY+QaKw==}
    engines: {node: '>=10'}
    dev: true

  /eslint-visitor-keys/3.1.0:
    resolution: {integrity: sha512-yWJFpu4DtjsWKkt5GeNBBuZMlNcYVs6vRCLoCVEJrTjaSB6LC98gFipNK/erM2Heg/E8mIK+hXG/pJMLK+eRZA==}
    engines: {node: ^12.22.0 || ^14.17.0 || >=16.0.0}
    dev: true

  /eslint/8.5.0:
    resolution: {integrity: sha512-tVGSkgNbOfiHyVte8bCM8OmX+xG9PzVG/B4UCF60zx7j61WIVY/AqJECDgpLD4DbbESD0e174gOg3ZlrX15GDg==}
    engines: {node: ^12.22.0 || ^14.17.0 || >=16.0.0}
    hasBin: true
    dependencies:
      '@eslint/eslintrc': 1.0.5
      '@humanwhocodes/config-array': 0.9.2
      ajv: 6.12.6
      chalk: 4.1.2
      cross-spawn: 7.0.3
      debug: 4.3.3
      doctrine: 3.0.0
      enquirer: 2.3.6
      escape-string-regexp: 4.0.0
      eslint-scope: 7.1.0
      eslint-utils: 3.0.0_eslint@8.5.0
      eslint-visitor-keys: 3.1.0
      espree: 9.2.0
      esquery: 1.4.0
      esutils: 2.0.3
      fast-deep-equal: 3.1.3
      file-entry-cache: 6.0.1
      functional-red-black-tree: 1.0.1
      glob-parent: 6.0.2
      globals: 13.12.0
      ignore: 4.0.6
      import-fresh: 3.3.0
      imurmurhash: 0.1.4
      is-glob: 4.0.3
      js-yaml: 4.1.0
      json-stable-stringify-without-jsonify: 1.0.1
      levn: 0.4.1
      lodash.merge: 4.6.2
      minimatch: 3.0.4
      natural-compare: 1.4.0
      optionator: 0.9.1
      progress: 2.0.3
      regexpp: 3.2.0
      semver: 7.3.5
      strip-ansi: 6.0.1
      strip-json-comments: 3.1.1
      text-table: 0.2.0
      v8-compile-cache: 2.3.0
    transitivePeerDependencies:
      - supports-color
    dev: true

  /espree/9.2.0:
    resolution: {integrity: sha512-oP3utRkynpZWF/F2x/HZJ+AGtnIclaR7z1pYPxy7NYM2fSO6LgK/Rkny8anRSPK/VwEA1eqm2squui0T7ZMOBg==}
    engines: {node: ^12.22.0 || ^14.17.0 || >=16.0.0}
    dependencies:
      acorn: 8.7.0
      acorn-jsx: 5.3.2_acorn@8.7.0
      eslint-visitor-keys: 3.1.0
    dev: true

  /esprima/4.0.1:
    resolution: {integrity: sha512-eGuFFw7Upda+g4p+QHvnW0RyTX/SVeJBDM/gCtMARO0cLuT2HcEKnTPvhjV6aGeqrCB/sbNop0Kszm0jsaWU4A==}
    engines: {node: '>=4'}
    hasBin: true
    dev: true

  /esquery/1.4.0:
    resolution: {integrity: sha512-cCDispWt5vHHtwMY2YrAQ4ibFkAL8RbH5YGBnZBc90MolvvfkkQcJro/aZiAQUlQ3qgrYS6D6v8Gc5G5CQsc9w==}
    engines: {node: '>=0.10'}
    dependencies:
      estraverse: 5.3.0
    dev: true

  /esrecurse/4.3.0:
    resolution: {integrity: sha512-KmfKL3b6G+RXvP8N1vr3Tq1kL/oCFgn2NYXEtqP8/L3pKapUA4G8cFVaoF3SU323CD4XypR/ffioHmkti6/Tag==}
    engines: {node: '>=4.0'}
    dependencies:
      estraverse: 5.3.0
    dev: true

  /estraverse/4.3.0:
    resolution: {integrity: sha512-39nnKffWz8xN1BU/2c79n9nB9HDzo0niYUqx6xyqUnyoAnQyyWpOTdZEeiCch8BBu515t4wp9ZmgVfVhn9EBpw==}
    engines: {node: '>=4.0'}
    dev: true

  /estraverse/5.3.0:
    resolution: {integrity: sha512-MMdARuVEQziNTeJD8DgMqmhwR11BRQ/cBP+pLtYdSTnf3MIO8fFeiINEbX36ZdNlfU/7A9f3gUw49B3oQsvwBA==}
    engines: {node: '>=4.0'}
    dev: true

  /estree-walker/1.0.1:
    resolution: {integrity: sha512-1fMXF3YP4pZZVozF8j/ZLfvnR8NSIljt56UhbZ5PeeDmmGHpgpdwQt7ITlGvYaQukCvuBRMLEiKiYC+oeIg4cg==}
    dev: true

  /estree-walker/2.0.2:
    resolution: {integrity: sha512-Rfkk/Mp/DL7JVje3u18FxFujQlTNR2q6QfMSMB7AvCBx91NGj/ba3kCfza0f6dVDbw7YlRf/nDrn7pQrCCyQ/w==}

  /esutils/2.0.3:
    resolution: {integrity: sha512-kVscqXk4OCp68SZ0dkgEKVi6/8ij300KBWTJq32P/dYeWTSwK41WyTxalN1eRmA5Z9UU/LX9D7FWSmV9SAYx6g==}
    engines: {node: '>=0.10.0'}
    dev: true

  /etag/1.8.1:
    resolution: {integrity: sha1-Qa4u62XvpiJorr/qg6x9eSmbCIc=}
    engines: {node: '>= 0.6'}
    dev: true

  /event-target-shim/6.0.2:
    resolution: {integrity: sha512-8q3LsZjRezbFZ2PN+uP+Q7pnHUMmAOziU2vA2OwoFaKIXxlxl38IylhSSgUorWu/rf4er67w0ikBqjBFk/pomA==}
    engines: {node: '>=10.13.0'}
    dev: true

  /eventemitter3/4.0.7:
    resolution: {integrity: sha512-8guHBZCwKnFhYdHr2ysuRWErTwhoN2X8XELRlrRwpmfeY2jjuUN4taQMsULKUVo1K4DvZl+0pgfyoysHxvmvEw==}
    dev: true

  /execa/0.8.0:
    resolution: {integrity: sha1-2NdrvBtVIX7RkP1t1J08d07PyNo=}
    engines: {node: '>=4'}
    dependencies:
      cross-spawn: 5.1.0
      get-stream: 3.0.0
      is-stream: 1.1.0
      npm-run-path: 2.0.2
      p-finally: 1.0.0
      signal-exit: 3.0.6
      strip-eof: 1.0.0
    dev: true

  /execa/5.1.1:
    resolution: {integrity: sha512-8uSpZZocAZRBAPIEINJj3Lo9HyGitllczc27Eh5YYojjMFMn8yHMDMaUHE2Jqfq05D/wucwI4JGURyXt1vchyg==}
    engines: {node: '>=10'}
    dependencies:
      cross-spawn: 7.0.3
      get-stream: 6.0.1
      human-signals: 2.1.0
      is-stream: 2.0.1
      merge-stream: 2.0.0
      npm-run-path: 4.0.1
      onetime: 5.1.2
      signal-exit: 3.0.6
      strip-final-newline: 2.0.0
    dev: true

  /exit/0.1.2:
    resolution: {integrity: sha1-BjJjj42HfMghB9MKD/8aF8uhzQw=}
    engines: {node: '>= 0.8.0'}
    dev: true

  /expect/27.4.2:
    resolution: {integrity: sha512-BjAXIDC6ZOW+WBFNg96J22D27Nq5ohn+oGcuP2rtOtcjuxNoV9McpQ60PcQWhdFOSBIQdR72e+4HdnbZTFSTyg==}
    engines: {node: ^10.13.0 || ^12.13.0 || ^14.15.0 || >=15.0.0}
    dependencies:
      '@jest/types': 27.4.2
      ansi-styles: 5.2.0
      jest-get-type: 27.4.0
      jest-matcher-utils: 27.4.2
      jest-message-util: 27.4.2
      jest-regex-util: 27.4.0
    dev: true

  /express/4.17.2:
    resolution: {integrity: sha512-oxlxJxcQlYwqPWKVJJtvQiwHgosH/LrLSPA+H4UxpyvSS6jC5aH+5MoHFM+KABgTOt0APue4w66Ha8jCUo9QGg==}
    engines: {node: '>= 0.10.0'}
    dependencies:
      accepts: 1.3.7
      array-flatten: 1.1.1
      body-parser: 1.19.1
      content-disposition: 0.5.4
      content-type: 1.0.4
      cookie: 0.4.1
      cookie-signature: 1.0.6
      debug: 2.6.9
      depd: 1.1.2
      encodeurl: 1.0.2
      escape-html: 1.0.3
      etag: 1.8.1
      finalhandler: 1.1.2
      fresh: 0.5.2
      merge-descriptors: 1.0.1
      methods: 1.1.2
      on-finished: 2.3.0
      parseurl: 1.3.3
      path-to-regexp: 0.1.7
      proxy-addr: 2.0.7
      qs: 6.9.6
      range-parser: 1.2.1
      safe-buffer: 5.2.1
      send: 0.17.2
      serve-static: 1.14.2
      setprototypeof: 1.2.0
      statuses: 1.5.0
      type-is: 1.6.18
      utils-merge: 1.0.1
      vary: 1.1.2
    dev: true

  /ext/1.6.0:
    resolution: {integrity: sha512-sdBImtzkq2HpkdRLtlLWDa6w4DX22ijZLKx8BMPUuKe1c5lbN6xwQDQCxSfxBQnHZ13ls/FH0MQZx/q/gr6FQg==}
    dependencies:
      type: 2.5.0
    dev: false

  /extract-zip/2.0.1:
    resolution: {integrity: sha512-GDhU9ntwuKyGXdZBUgTIe+vXnWj0fppUEtMDL0+idd5Sta8TGpHssn/eusA9mrPr9qNDym6SxAYZjNvCn/9RBg==}
    engines: {node: '>= 10.17.0'}
    hasBin: true
    dependencies:
      debug: 4.3.3
      get-stream: 5.2.0
      yauzl: 2.10.0
    optionalDependencies:
      '@types/yauzl': 2.9.2
    transitivePeerDependencies:
      - supports-color
    dev: true

  /fast-deep-equal/3.1.3:
    resolution: {integrity: sha512-f3qQ9oQy9j2AhBe/H9VC91wLmKBCCU/gDOnKNAYG5hswO7BLKj09Hc5HYNz9cGI++xlpDCIgDaitVs03ATR84Q==}
    dev: true

  /fast-glob/3.2.7:
    resolution: {integrity: sha512-rYGMRwip6lUMvYD3BTScMwT1HtAs2d71SMv66Vrxs0IekGZEjhM0pcMfjQPnknBt2zeCwQMEupiN02ZP4DiT1Q==}
    engines: {node: '>=8'}
    dependencies:
      '@nodelib/fs.stat': 2.0.5
      '@nodelib/fs.walk': 1.2.8
      glob-parent: 5.1.2
      merge2: 1.4.1
      micromatch: 4.0.4

  /fast-json-stable-stringify/2.1.0:
    resolution: {integrity: sha512-lhd/wF+Lk98HZoTCtlVraHtfh5XYijIjalXck7saUtuanSDyLMxnHhSXEDJqHxD7msR8D0uCmqlkwjCV8xvwHw==}
    dev: true

  /fast-levenshtein/2.0.6:
    resolution: {integrity: sha1-PYpcZog6FqMMqGQ+hR8Zuqd5eRc=}
    dev: true

  /fastq/1.13.0:
    resolution: {integrity: sha512-YpkpUnK8od0o1hmeSc7UUs/eB/vIPWJYjKck2QKIzAf71Vm1AAQ3EbuZB3g2JIy+pg+ERD0vqI79KyZiB2e2Nw==}
    dependencies:
      reusify: 1.0.4

  /fb-watchman/2.0.1:
    resolution: {integrity: sha512-DkPJKQeY6kKwmuMretBhr7G6Vodr7bFwDYTXIkfG1gjvNpaxBTQV3PbXg6bR1c1UP4jPOX0jHUbbHANL9vRjVg==}
    dependencies:
      bser: 2.1.1
    dev: true

  /fd-slicer/1.1.0:
    resolution: {integrity: sha1-JcfInLH5B3+IkbvmHY85Dq4lbx4=}
    dependencies:
      pend: 1.2.0
    dev: true

  /file-entry-cache/6.0.1:
    resolution: {integrity: sha512-7Gps/XWymbLk2QLYK4NzpMOrYjMhdIxXuIvy2QBsLE6ljuodKvdkWs/cpyJJ3CVIVpH0Oi1Hvg1ovbMzLdFBBg==}
    engines: {node: ^10.12.0 || >=12.0.0}
    dependencies:
      flat-cache: 3.0.4
    dev: true

  /fill-range/7.0.1:
    resolution: {integrity: sha512-qOo9F+dMUmC2Lcb4BbVvnKJxTPjCm+RRpe4gDuGrzkL7mEVl/djYSu2OdQ2Pa302N4oqkSg9ir6jaLWJ2USVpQ==}
    engines: {node: '>=8'}
    dependencies:
      to-regex-range: 5.0.1

  /finalhandler/1.1.2:
    resolution: {integrity: sha512-aAWcW57uxVNrQZqFXjITpW3sIUQmHGG3qSb9mUah9MgMC4NeWhNOlNjXEYq3HjRAvL6arUviZGGJsBg6z0zsWA==}
    engines: {node: '>= 0.8'}
    dependencies:
      debug: 2.6.9
      encodeurl: 1.0.2
      escape-html: 1.0.3
      on-finished: 2.3.0
      parseurl: 1.3.3
      statuses: 1.5.0
      unpipe: 1.0.0
    dev: true

  /find-root/1.1.0:
    resolution: {integrity: sha512-NKfW6bec6GfKc0SGx1e07QZY9PE99u0Bft/0rzSD5k3sO/vwkVUpDUKVm5Gpp5Ue3YfShPFTX2070tDs5kB9Ng==}
    dev: true

  /find-up/2.1.0:
    resolution: {integrity: sha1-RdG35QbHF93UgndaK3eSCjwMV6c=}
    engines: {node: '>=4'}
    dependencies:
      locate-path: 2.0.0
    dev: true

  /find-up/4.1.0:
    resolution: {integrity: sha512-PpOwAdQ/YlXQ2vj8a3h8IipDuYRi3wceVQQGYWxNINccq40Anw7BlsEXCMbt1Zt+OLA6Fq9suIpIWD0OsnISlw==}
    engines: {node: '>=8'}
    dependencies:
      locate-path: 5.0.0
      path-exists: 4.0.0
    dev: true

  /flat-cache/3.0.4:
    resolution: {integrity: sha512-dm9s5Pw7Jc0GvMYbshN6zchCA9RgQlzzEZX3vylR9IqFfS8XciblUXOKfW6SiuJ0e13eDYZoZV5wdrev7P3Nwg==}
    engines: {node: ^10.12.0 || >=12.0.0}
    dependencies:
      flatted: 3.2.4
      rimraf: 3.0.2
    dev: true

  /flatted/3.2.4:
    resolution: {integrity: sha512-8/sOawo8tJ4QOBX8YlQBMxL8+RLZfxMQOif9o0KUKTNTjMYElWPE0r/m5VNFxTRd0NSw8qSy8dajrwX4RYI1Hw==}
    dev: true

  /follow-redirects/1.14.6:
    resolution: {integrity: sha512-fhUl5EwSJbbl8AR+uYL2KQDxLkdSjZGR36xy46AO7cOMTrCMON6Sa28FmAnC2tRTDbd/Uuzz3aJBv7EBN7JH8A==}
    engines: {node: '>=4.0'}
    peerDependencies:
      debug: '*'
    peerDependenciesMeta:
      debug:
        optional: true

  /form-data/3.0.1:
    resolution: {integrity: sha512-RHkBKtLWUVwd7SqRIvCZMEvAMoGUp0XU+seQiZejj0COz3RI3hWP4sCv3gZWWLjJTd7rGwcsF5eKZGii0r/hbg==}
    engines: {node: '>= 6'}
    dependencies:
      asynckit: 0.4.0
      combined-stream: 1.0.8
      mime-types: 2.1.34
    dev: true

  /formdata-node/2.5.0:
    resolution: {integrity: sha512-JFSNLq34u2Tqc6F034x5aaK3ksIfrDBMPie8b4KYx2/pVDLxWFXDly52dsvHjZ+A0LGHTZb/w4HBZVdgN74RTw==}
    engines: {node: '>= 10.17'}
    dependencies:
      mime-types: 2.1.29
    dev: true

  /forwarded/0.2.0:
    resolution: {integrity: sha512-buRG0fpBtRHSTCOASe6hD258tEubFoRLb4ZNA6NxMVHNw2gOcwHo9wyablzMzOA5z9xA9L1KNjk/Nt6MT9aYow==}
    engines: {node: '>= 0.6'}
    dev: true

  /fraction.js/4.1.2:
    resolution: {integrity: sha512-o2RiJQ6DZaR/5+Si0qJUIy637QMRudSi9kU/FFzx9EZazrIdnBgpU+3sEWCxAVhH2RtxW2Oz+T4p2o8uOPVcgA==}
    dev: false

  /fresh/0.5.2:
    resolution: {integrity: sha1-PYyt2Q2XZWn6g1qx+OSyOhBWBac=}
    engines: {node: '>= 0.6'}
    dev: true

  /fs-extra/10.0.0:
    resolution: {integrity: sha512-C5owb14u9eJwizKGdchcDUQeFtlSHHthBk8pbX9Vc1PFZrLombudjDnNns88aYslCyF6IY5SUw3Roz6xShcEIQ==}
    engines: {node: '>=12'}
    dependencies:
      graceful-fs: 4.2.8
      jsonfile: 6.1.0
      universalify: 2.0.0

  /fs-extra/7.0.1:
    resolution: {integrity: sha512-YJDaCJZEnBmcbw13fvdAM9AwNOJwOzrE4pqMqBq5nFiEqXUqHwlK4B+3pUw6JNvfSPtX05xFHtYy/1ni01eGCw==}
    engines: {node: '>=6 <7 || >=8'}
    dependencies:
      graceful-fs: 4.2.8
      jsonfile: 4.0.0
      universalify: 0.1.2
    dev: true

  /fs-minipass/2.1.0:
    resolution: {integrity: sha512-V/JgOLFCS+R6Vcq0slCuaeWEdNC3ouDlJMNIsacH2VtALiu9mV4LPrHc5cDl8k5aw6J8jwgWWpiTo5RYhmIzvg==}
    engines: {node: '>= 8'}
    dependencies:
      minipass: 3.1.6
    dev: false

  /fs.realpath/1.0.0:
    resolution: {integrity: sha1-FQStJSMVjKpA20onh8sBQRmU6k8=}

  /fsevents/2.3.2:
    resolution: {integrity: sha512-xiqMQR4xAeHTuB9uWm+fFRcIOgKBMiOBP+eXiyT7jsgVCq1bkVygt00oASowB7EdtpOHaaPgKt812P9ab+DDKA==}
    engines: {node: ^8.16.0 || ^10.6.0 || >=11.0.0}
    os: [darwin]
    requiresBuild: true
    optional: true

  /function-bind/1.1.1:
    resolution: {integrity: sha512-yIovAzMX49sF8Yl58fSCWJ5svSLuaibPxXQJFLmBObTuCr0Mf1KiPopGM9NiFjiYBCbfaa2Fh6breQ6ANVTI0A==}

  /functional-red-black-tree/1.0.1:
    resolution: {integrity: sha1-GwqzvVU7Kg1jmdKcDj6gslIHgyc=}
    dev: true

  /gauge/3.0.2:
    resolution: {integrity: sha512-+5J6MS/5XksCuXq++uFRsnUd7Ovu1XenbeuIuNRJxYWjgQbPuFhT14lAvsWfqfAmnwluf1OwMjz39HjfLPci0Q==}
    engines: {node: '>=10'}
    dependencies:
      aproba: 2.0.0
      color-support: 1.1.3
      console-control-strings: 1.1.0
      has-unicode: 2.0.1
      object-assign: 4.1.1
      signal-exit: 3.0.6
      string-width: 4.2.3
      strip-ansi: 6.0.1
      wide-align: 1.1.5
    dev: false

  /generic-names/4.0.0:
    resolution: {integrity: sha512-ySFolZQfw9FoDb3ed9d80Cm9f0+r7qj+HJkWjeD9RBfpxEVTlVhol+gvaQB/78WbwYfbnNh8nWHHBSlg072y6A==}
    dependencies:
      loader-utils: 3.2.0
    dev: true

  /gensync/1.0.0-beta.2:
    resolution: {integrity: sha512-3hN7NaskYvMDLQY55gnW3NQ+mesEAepTqlg+VEbj7zzqEMBVNhzcGYYeqFo/TlYz6eQiFcp1HcsCZO+nGgS8zg==}
    engines: {node: '>=6.9.0'}

  /get-caller-file/2.0.5:
    resolution: {integrity: sha512-DyFP3BM/3YHTQOCUL/w0OZHR0lpKeGrxotcHWcqNEdnltqFwXVfhEBQ94eIo34AfQpo0rGki4cyIiftY06h2Fg==}
    engines: {node: 6.* || 8.* || >= 10.*}
    dev: true

  /get-intrinsic/1.1.1:
    resolution: {integrity: sha512-kWZrnVM42QCiEA2Ig1bG8zjoIMOgxWwYCEeNdwY6Tv/cOSeGpcoX4pXHfKUxNKVoArnrEr2e9srnAxxGIraS9Q==}
    dependencies:
      function-bind: 1.1.1
      has: 1.0.3
      has-symbols: 1.0.2
    dev: true

  /get-package-type/0.1.0:
    resolution: {integrity: sha512-pjzuKtY64GYfWizNAJ0fr9VqttZkNiK2iS430LtIHzjBEr6bX8Am2zm4sW4Ro5wjWW5cAlRL1qAMTcXbjNAO2Q==}
    engines: {node: '>=8.0.0'}
    dev: true

  /get-pkg-repo/4.2.1:
    resolution: {integrity: sha512-2+QbHjFRfGB74v/pYWjd5OhU3TDIC2Gv/YKUTk/tCvAz0pkn/Mz6P3uByuBimLOcPvN2jYdScl3xGFSrx0jEcA==}
    engines: {node: '>=6.9.0'}
    hasBin: true
    dependencies:
      '@hutson/parse-repository-url': 3.0.2
      hosted-git-info: 4.0.2
      through2: 2.0.5
      yargs: 16.2.0
    dev: true

  /get-stream/3.0.0:
    resolution: {integrity: sha1-jpQ9E1jcN1VQVOy+LtsFqhdO3hQ=}
    engines: {node: '>=4'}
    dev: true

  /get-stream/5.2.0:
    resolution: {integrity: sha512-nBF+F1rAZVCu/p7rjzgA+Yb4lfYXrpl7a6VmJrU8wF9I1CKvP/QwPNZHnOlwbTkY6dvtFIzFMSyQXbLoTQPRpA==}
    engines: {node: '>=8'}
    dependencies:
      pump: 3.0.0
    dev: true

  /get-stream/6.0.1:
    resolution: {integrity: sha512-ts6Wi+2j3jQjqi70w5AlN8DFnkSwC+MqmxEzdEALB2qXZYV3X/b1CTfgPLGJNMeAWxdPfU8FO1ms3NUfaHCPYg==}
    engines: {node: '>=10'}
    dev: true

  /get-symbol-description/1.0.0:
    resolution: {integrity: sha512-2EmdH1YvIQiZpltCNgkuiUnyukzxM/R6NDJX31Ke3BG1Nq5b0S2PhX59UKi9vZpPDQVdqn+1IcaAwnzTT5vCjw==}
    engines: {node: '>= 0.4'}
    dependencies:
      call-bind: 1.0.2
      get-intrinsic: 1.1.1
    dev: true

  /git-raw-commits/2.0.10:
    resolution: {integrity: sha512-sHhX5lsbG9SOO6yXdlwgEMQ/ljIn7qMpAbJZCGfXX2fq5T8M5SrDnpYk9/4HswTildcIqatsWa91vty6VhWSaQ==}
    engines: {node: '>=10'}
    hasBin: true
    dependencies:
      dargs: 7.0.0
      lodash: 4.17.21
      meow: 8.1.2
      split2: 3.2.2
      through2: 4.0.2
    dev: true

  /git-remote-origin-url/2.0.0:
    resolution: {integrity: sha1-UoJlna4hBxRaERJhEq0yFuxfpl8=}
    engines: {node: '>=4'}
    dependencies:
      gitconfiglocal: 1.0.0
      pify: 2.3.0
    dev: true

  /git-semver-tags/4.1.1:
    resolution: {integrity: sha512-OWyMt5zBe7xFs8vglMmhM9lRQzCWL3WjHtxNNfJTMngGym7pC1kh8sP6jevfydJ6LP3ZvGxfb6ABYgPUM0mtsA==}
    engines: {node: '>=10'}
    hasBin: true
    dependencies:
      meow: 8.1.2
      semver: 6.3.0
    dev: true

  /gitconfiglocal/1.0.0:
    resolution: {integrity: sha1-QdBF84UaXqiPA/JMocYXgRRGS5s=}
    dependencies:
      ini: 1.3.8
    dev: true

  /glob-parent/5.1.2:
    resolution: {integrity: sha512-AOIgSQCepiJYwP3ARnGx+5VnTu2HBYdzbGP45eLw1vr3zB3vZLeyed1sC9hnbcOc9/SrMyM5RPQrkGz4aS9Zow==}
    engines: {node: '>= 6'}
    dependencies:
      is-glob: 4.0.3

  /glob-parent/6.0.2:
    resolution: {integrity: sha512-XxwI8EOhVQgWp6iDL+3b0r86f4d6AX6zSU55HfB4ydCEuXLXc5FcYeOu+nnGftS4TEju/11rt4KJPTMgbfmv4A==}
    engines: {node: '>=10.13.0'}
    dependencies:
      is-glob: 4.0.3

  /glob/7.2.0:
    resolution: {integrity: sha512-lmLf6gtyrPq8tTjSmrO94wBeQbFR3HbLHbuyD69wuyQkImp2hWqMGB47OX65FBkPffO641IP9jWa1z4ivqG26Q==}
    dependencies:
      fs.realpath: 1.0.0
      inflight: 1.0.6
      inherits: 2.0.4
      minimatch: 3.0.4
      once: 1.4.0
      path-is-absolute: 1.0.1

  /globals/11.12.0:
    resolution: {integrity: sha512-WOBp/EEGUiIsJSp7wcv/y6MO+lV9UoncWqxuFfm8eBwzWNgyfBd6Gz+IeKQ9jCmyhoH99g15M3T+QaVHFjizVA==}
    engines: {node: '>=4'}

  /globals/13.12.0:
    resolution: {integrity: sha512-uS8X6lSKN2JumVoXrbUz+uG4BYG+eiawqm3qFcT7ammfbUHeCBoJMlHcec/S3krSk73/AE/f0szYFmgAA3kYZg==}
    engines: {node: '>=8'}
    dependencies:
      type-fest: 0.20.2
    dev: true

  /globby/11.0.4:
    resolution: {integrity: sha512-9O4MVG9ioZJ08ffbcyVYyLOJLk5JQ688pJ4eMGLpdWLHq/Wr1D9BlriLQyL0E+jbkuePVZXYFj47QM/v093wHg==}
    engines: {node: '>=10'}
    dependencies:
      array-union: 2.1.0
      dir-glob: 3.0.1
      fast-glob: 3.2.7
      ignore: 5.2.0
      merge2: 1.4.1
      slash: 3.0.0
    dev: true

  /good-listener/1.2.2:
    resolution: {integrity: sha1-1TswzfkxPf+33JoNR3CWqm0UXFA=}
    dependencies:
      delegate: 3.2.0
    dev: false

  /graceful-fs/4.2.8:
    resolution: {integrity: sha512-qkIilPUYcNhJpd33n0GBXTB1MMPp14TxEsEs0pTrsSVucApsYzW5V+Q8Qxhik6KU3evy+qkAAowTByymK0avdg==}

  /handlebars/4.7.7:
    resolution: {integrity: sha512-aAcXm5OAfE/8IXkcZvCepKU3VzW1/39Fb5ZuqMtgI/hT8X2YgoMvBY5dLhq/cpOvw7Lk1nK/UF71aLG/ZnVYRA==}
    engines: {node: '>=0.4.7'}
    hasBin: true
    dependencies:
      minimist: 1.2.5
      neo-async: 2.6.2
      source-map: 0.6.1
      wordwrap: 1.0.0
    optionalDependencies:
      uglify-js: 3.14.5
    dev: true

  /hard-rejection/2.1.0:
    resolution: {integrity: sha512-VIZB+ibDhx7ObhAe7OVtoEbuP4h/MuOTHJ+J8h/eBXotJYl0fBgR72xDFCKgIh22OJZIOVNxBMWuhAr10r8HdA==}
    engines: {node: '>=6'}
    dev: true

  /has-bigints/1.0.1:
    resolution: {integrity: sha512-LSBS2LjbNBTf6287JEbEzvJgftkF5qFkmCo9hDRpAzKhUOlJ+hx8dd4USs00SgsUNwc4617J9ki5YtEClM2ffA==}
    dev: true

  /has-flag/3.0.0:
    resolution: {integrity: sha1-tdRU3CGZriJWmfNGfloH87lVuv0=}
    engines: {node: '>=4'}

  /has-flag/4.0.0:
    resolution: {integrity: sha512-EykJT/Q1KjTWctppgIAgfSO0tKVuZUjhgMr17kqTumMl6Afv3EISleU7qZUzoXDFTAHTDC4NOoG/ZxU3EvlMPQ==}
    engines: {node: '>=8'}

  /has-symbols/1.0.2:
    resolution: {integrity: sha512-chXa79rL/UC2KlX17jo3vRGz0azaWEx5tGqZg5pO3NUyEJVB17dMruQlzCCOfUvElghKcm5194+BCRvi2Rv/Gw==}
    engines: {node: '>= 0.4'}
    dev: true

  /has-tostringtag/1.0.0:
    resolution: {integrity: sha512-kFjcSNhnlGV1kyoGk7OXKSawH5JOb/LzUc5w9B02hOTO0dfFRjbHQKvg1d6cf3HbeUmtU9VbbV3qzZ2Teh97WQ==}
    engines: {node: '>= 0.4'}
    dependencies:
      has-symbols: 1.0.2
    dev: true

  /has-unicode/2.0.1:
    resolution: {integrity: sha1-4Ob+aijPUROIVeCG0Wkedx3iqLk=}
    dev: false

  /has/1.0.3:
    resolution: {integrity: sha512-f2dvO0VU6Oej7RkWJGrehjbzMAjFp5/VKPp5tTpWIV4JHHZK1/BxbFRtf/siA2SWTe09caDmVtYYzWEIbBS4zw==}
    engines: {node: '>= 0.4.0'}
    dependencies:
      function-bind: 1.1.1

  /hash-sum/2.0.0:
    resolution: {integrity: sha512-WdZTbAByD+pHfl/g9QSsBIIwy8IT+EsPiKDs0KNX+zSHhdDLFKdZu0BQHljvO+0QI/BasbMSUa8wYNCZTvhslg==}

  /helpertypes/0.0.2:
    resolution: {integrity: sha512-PKVtWnJ+dcvPeUJRiqtbraN/Hr2rNEnS14T/IxDBb0KgHkAL5w4YwVxMEPowA9vyoMP0DrwO0TxJ+KH3UF/6YA==}
    engines: {node: '>=10.0.0'}
    dev: true

  /hex-color-regex/1.1.0:
    resolution: {integrity: sha512-l9sfDFsuqtOqKDsQdqrMRk0U85RZc0RtOR9yPI7mRVOa4FsR/BVnZ0shmQRM96Ji99kYZP/7hn1cedc1+ApsTQ==}
    dev: false

  /history/4.10.1:
    resolution: {integrity: sha512-36nwAD620w12kuzPAsyINPWJqlNbij+hpK1k9XRloDtym8mxzGYl2c17LnV6IAGB2Dmg4tEa7G7DlawS0+qjew==}
    dependencies:
      '@babel/runtime': 7.16.5
      loose-envify: 1.4.0
      resolve-pathname: 3.0.0
      tiny-invariant: 1.2.0
      tiny-warning: 1.0.3
      value-equal: 1.0.1
    dev: false

  /hoist-non-react-statics/3.3.2:
    resolution: {integrity: sha512-/gGivxi8JPKWNm/W0jSmzcMPpfpPLc3dY/6GxhX2hQ9iGj3aDfklV4ET7NjKpSinLpJ5vafa9iiGIEZg10SfBw==}
    dependencies:
      react-is: 16.13.1
    dev: false

  /hosted-git-info/2.8.9:
    resolution: {integrity: sha512-mxIDAb9Lsm6DoOJ7xH+5+X4y1LU/4Hi50L9C5sIswK3JzULS4bwk1FvjdBgvYR4bzT4tuUQiC15FE2f5HbLvYw==}
    dev: true

  /hosted-git-info/4.0.2:
    resolution: {integrity: sha512-c9OGXbZ3guC/xOlCg1Ci/VgWlwsqDv1yMQL1CWqXDL0hDjXuNcq0zuR4xqPSuasI3kqFDhqSyTjREz5gzq0fXg==}
    engines: {node: '>=10'}
    dependencies:
      lru-cache: 6.0.0
    dev: true

  /hsl-regex/1.0.0:
    resolution: {integrity: sha1-1JMwx4ntgZ4nakwNJy3/owsY/m4=}
    dev: false

  /hsla-regex/1.0.0:
    resolution: {integrity: sha1-wc56MWjIxmFAM6S194d/OyJfnDg=}
    dev: false

  /html-encoding-sniffer/2.0.1:
    resolution: {integrity: sha512-D5JbOMBIR/TVZkubHT+OyT2705QvogUW4IBn6nHd756OwieSF9aDYFj4dv6HHEVGYbHaLETa3WggZYWWMyy3ZQ==}
    engines: {node: '>=10'}
    dependencies:
      whatwg-encoding: 1.0.5
    dev: true

  /html-escaper/2.0.2:
    resolution: {integrity: sha512-H2iMtd0I4Mt5eYiapRdIDjp+XzelXQ0tFE4JS7YFwFevXXMmOp9myNrUvCg0D6ws8iqkRPBfKHgbwig1SmlLfg==}
    dev: true

  /html-rewriter-wasm/0.3.2:
    resolution: {integrity: sha512-b+pOh+bs00uRVNIZoTgGBREjUKN47pchTNwkxKuP4ecQTFcOA6KJIW+jjvjjXrkSRURZsideLxFKqX7hnxdegQ==}
    dev: true

  /html-tags/3.1.0:
    resolution: {integrity: sha512-1qYz89hW3lFDEazhjW0yVAV87lw8lVkrJocr72XmBkMKsoSVJCQx3W8BXsC7hO2qAt8BoVjYjtAcZ9perqGnNg==}
    engines: {node: '>=8'}
    dev: false

  /http-cache-semantics/4.1.0:
    resolution: {integrity: sha512-carPklcUh7ROWRK7Cv27RPtdhYhUsela/ue5/jKzjegVvXDqM2ILE9Q2BGn9JZJh1g87cp56su/FgQSzcWS8cQ==}
    dev: true

  /http-errors/1.8.1:
    resolution: {integrity: sha512-Kpk9Sm7NmI+RHhnj6OIWDI1d6fIoFAtFt9RLaTMRlg/8w49juAStsrBgp0Dp4OdxdVbRIeKhtCUvoi/RuAhO4g==}
    engines: {node: '>= 0.6'}
    dependencies:
      depd: 1.1.2
      inherits: 2.0.4
      setprototypeof: 1.2.0
      statuses: 1.5.0
      toidentifier: 1.0.1
    dev: true

  /http-proxy-agent/4.0.1:
    resolution: {integrity: sha512-k0zdNgqWTGA6aeIRVpvfVob4fL52dTfaehylg0Y4UvSySvOq/Y+BOyPrgpUrA7HylqvU8vIZGsRuXmspskV0Tg==}
    engines: {node: '>= 6'}
    dependencies:
      '@tootallnate/once': 1.1.2
      agent-base: 6.0.2
      debug: 4.3.3
    transitivePeerDependencies:
      - supports-color
    dev: true

  /http-proxy/1.18.1_debug@4.3.3:
    resolution: {integrity: sha512-7mz/721AbnJwIVbnaSv1Cz3Am0ZLT/UBwkC92VlxhXv/k/BBQfM2fXElQNC27BVGr0uwUpplYPQM9LnaBMR5NQ==}
    engines: {node: '>=8.0.0'}
    dependencies:
      eventemitter3: 4.0.7
      follow-redirects: 1.14.6
      requires-port: 1.0.0
    transitivePeerDependencies:
      - debug
    dev: true

  /https-proxy-agent/5.0.0:
    resolution: {integrity: sha512-EkYm5BcKUGiduxzSt3Eppko+PiNWNEpa4ySk9vTC6wDsQJW9rHSa+UhGNJoRYp7bz6Ht1eaRIa6QaJqO5rCFbA==}
    engines: {node: '>= 6'}
    dependencies:
      agent-base: 6.0.2
      debug: 4.3.3
    transitivePeerDependencies:
      - supports-color

  /human-signals/2.1.0:
    resolution: {integrity: sha512-B4FFZ6q/T2jhhksgkbEW3HBvWIfDW85snkQgawt07S7J5QXTk6BkNV+0yAeZrM5QpMAdYlocGoljn0sJ/WQkFw==}
    engines: {node: '>=10.17.0'}
    dev: true

  /iconv-lite/0.4.24:
    resolution: {integrity: sha512-v3MXnZAcvnywkTUEZomIActle7RXXeedOR31wwl7VlyoXO4Qi9arvSenNQWne1TcRwhCL1HwLI21bEqdpj8/rA==}
    engines: {node: '>=0.10.0'}
    dependencies:
      safer-buffer: 2.1.2
    dev: true

  /icss-replace-symbols/1.1.0:
    resolution: {integrity: sha1-Bupvg2ead0njhs/h/oEq5dsiPe0=}
    dev: true

  /icss-utils/5.1.0_postcss@8.4.5:
    resolution: {integrity: sha512-soFhflCVWLfRNOPU3iv5Z9VUdT44xFRbzjLsEzSr5AQmgqPMTHdU3PMT1Cf1ssx8fLNJDA1juftYl+PUcv3MqA==}
    engines: {node: ^10 || ^12 || >= 14}
    peerDependencies:
      postcss: ^8.1.0
    dependencies:
      postcss: 8.4.5
    dev: true

  /ignore/4.0.6:
    resolution: {integrity: sha512-cyFDKrqc/YdcWFniJhzI42+AzS+gNwmUzOSFcRCQYwySuBBBy/KjuxWLZ/FHEH6Moq1NizMOBWyTcv8O4OZIMg==}
    engines: {node: '>= 4'}
    dev: true

  /ignore/5.2.0:
    resolution: {integrity: sha512-CmxgYGiEPCLhfLnpPp1MoRmifwEIOgjcHXxOBjv7mY96c+eWScsOP9c112ZyLdWHi0FxHjI+4uVhKYp/gcdRmQ==}
    engines: {node: '>= 4'}
    dev: true

  /image-size/0.5.5:
    resolution: {integrity: sha1-Cd/Uq50g4p6xw+gLiZA3jfnjy5w=}
    engines: {node: '>=0.10.0'}
    hasBin: true
    requiresBuild: true
    dev: true
    optional: true

  /immutable/4.0.0:
    resolution: {integrity: sha512-zIE9hX70qew5qTUjSS7wi1iwj/l7+m54KWU247nhM3v806UdGj1yDndXj+IOYxxtW9zyLI+xqFNZjTuDaLUqFw==}
    dev: true

  /import-cwd/3.0.0:
    resolution: {integrity: sha512-4pnzH16plW+hgvRECbDWpQl3cqtvSofHWh44met7ESfZ8UZOWWddm8hEyDTqREJ9RbYHY8gi8DqmaelApoOGMg==}
    engines: {node: '>=8'}
    dependencies:
      import-from: 3.0.0

  /import-fresh/3.3.0:
    resolution: {integrity: sha512-veYYhQa+D1QBKznvhUHxb8faxlrwUnxseDAbAp457E0wLNio2bOSKnjYDhMj+YiAq61xrMGhQk9iXVk5FzgQMw==}
    engines: {node: '>=6'}
    dependencies:
      parent-module: 1.0.1
      resolve-from: 4.0.0

  /import-from/3.0.0:
    resolution: {integrity: sha512-CiuXOFFSzkU5x/CR0+z7T91Iht4CXgfCxVOFRhh2Zyhg5wOpWvvDLQUsWl+gcN+QscYBjez8hDCt85O7RLDttQ==}
    engines: {node: '>=8'}
    dependencies:
      resolve-from: 5.0.0

  /import-lazy/4.0.0:
    resolution: {integrity: sha512-rKtvo6a868b5Hu3heneU+L4yEQ4jYKLtjpnPeUdK7h0yzXGmyBTypknlkCvHFBqfX9YlorEiMM6Dnq/5atfHkw==}
    engines: {node: '>=8'}
    dev: true

  /import-local/3.0.3:
    resolution: {integrity: sha512-bE9iaUY3CXH8Cwfan/abDKAxe1KGT9kyGsBPqf6DMK/z0a2OzAsrukeYNgIH6cH5Xr452jb1TUL8rSfCLjZ9uA==}
    engines: {node: '>=8'}
    hasBin: true
    dependencies:
      pkg-dir: 4.2.0
      resolve-cwd: 3.0.0
    dev: true

  /imurmurhash/0.1.4:
    resolution: {integrity: sha1-khi5srkoojixPcT7a21XbyMUU+o=}
    engines: {node: '>=0.8.19'}
    dev: true

  /indent-string/4.0.0:
    resolution: {integrity: sha512-EdDDZu4A2OyIK7Lr/2zG+w5jmbuk1DVBnEwREQvBzspBJkCEbRa8GxU1lghYcaGJCnRWibjDXlq779X1/y5xwg==}
    engines: {node: '>=8'}
    dev: true

  /inflight/1.0.6:
    resolution: {integrity: sha1-Sb1jMdfQLQwJvJEKEHW6gWW1bfk=}
    dependencies:
      once: 1.4.0
      wrappy: 1.0.2

  /inherits/2.0.4:
    resolution: {integrity: sha512-k/vGaX4/Yla3WzyMCvTQOXYeIHvqOKtnqBduzTHpzpQZzAskKMhZ2K+EnBiSM9zGSoIFeMpXKxa4dYeZIQqewQ==}

  /ini/1.3.8:
    resolution: {integrity: sha512-JV/yugV2uzW5iMRSiZAyDtQd+nxtUnjeLt0acNdw98kKLrvuRVyB80tsREOE7yvGVgalhZ6RNXCmEHkUKBKxew==}
    dev: true

  /internal-slot/1.0.3:
    resolution: {integrity: sha512-O0DB1JC/sPyZl7cIo78n5dR7eUSwwpYPiXRhTzNxZVAMUuB8vlnRFyLxdrVToks6XPLVnFfbzaVd5WLjhgg+vA==}
    engines: {node: '>= 0.4'}
    dependencies:
      get-intrinsic: 1.1.1
      has: 1.0.3
      side-channel: 1.0.4
    dev: true

  /ioredis/4.28.2:
    resolution: {integrity: sha512-kQ+Iv7+c6HsDdPP2XUHaMv8DhnSeAeKEwMbaoqsXYbO+03dItXt7+5jGQDRyjdRUV2rFJbzg7P4Qt1iX2tqkOg==}
    engines: {node: '>=6'}
    dependencies:
      cluster-key-slot: 1.1.0
      debug: 4.3.3
      denque: 1.5.1
      lodash.defaults: 4.2.0
      lodash.flatten: 4.4.0
      lodash.isarguments: 3.1.0
      p-map: 2.1.0
      redis-commands: 1.7.0
      redis-errors: 1.2.0
      redis-parser: 3.0.0
      standard-as-callback: 2.1.0
    transitivePeerDependencies:
      - supports-color
    dev: true

  /ip/1.1.5:
    resolution: {integrity: sha1-vd7XARQpCCjAoDnnLvJfWq7ENUo=}
    dev: true

  /ipaddr.js/1.9.1:
    resolution: {integrity: sha512-0KI/607xoxSToH7GjN1FfSbLoU0+btTicjsQSWQlh/hZykN8KpmMf7uYwPW3R+akZ6R/w18ZlXSHBYXiYUPO3g==}
    engines: {node: '>= 0.10'}
    dev: true

  /is-arrayish/0.2.1:
    resolution: {integrity: sha1-d8mYQFJ6qOyxqLppe4BkWnqSap0=}

  /is-arrayish/0.3.2:
    resolution: {integrity: sha512-eVRqCvVlZbuw3GrM63ovNSNAeA1K16kaR/LRY/92w0zxQ5/1YzwblUX652i4Xs9RwAGjW9d9y6X88t8OaAJfWQ==}
    dev: false

  /is-bigint/1.0.4:
    resolution: {integrity: sha512-zB9CruMamjym81i2JZ3UMn54PKGsQzsJeo6xvN3HJJ4CAsQNB6iRutp2To77OfCNuoxspsIhzaPoO1zyCEhFOg==}
    dependencies:
      has-bigints: 1.0.1
    dev: true

  /is-binary-path/2.1.0:
    resolution: {integrity: sha512-ZMERYes6pDydyuGidse7OsHxtbI7WVeUEozgR/g7rd0xUimYNlvZRE/K2MgZTjWy725IfelLeVcEM97mmtRGXw==}
    engines: {node: '>=8'}
    dependencies:
      binary-extensions: 2.2.0

  /is-boolean-object/1.1.2:
    resolution: {integrity: sha512-gDYaKHJmnj4aWxyj6YHyXVpdQawtVLHU5cb+eztPGczf6cjuTdwve5ZIEfgXqH4e57An1D1AKf8CZ3kYrQRqYA==}
    engines: {node: '>= 0.4'}
    dependencies:
      call-bind: 1.0.2
      has-tostringtag: 1.0.0
    dev: true

  /is-callable/1.2.4:
    resolution: {integrity: sha512-nsuwtxZfMX67Oryl9LCQ+upnC0Z0BgpwntpS89m1H/TLF0zNfzfLMV/9Wa/6MZsj0acpEjAO0KF1xT6ZdLl95w==}
    engines: {node: '>= 0.4'}
    dev: true

  /is-ci/1.2.1:
    resolution: {integrity: sha512-s6tfsaQaQi3JNciBH6shVqEDvhGut0SUXr31ag8Pd8BBbVVlcGfWhpPmEOoM6RJ5TFhbypvf5yyRw/VXW1IiWg==}
    hasBin: true
    dependencies:
      ci-info: 1.6.0
    dev: true

  /is-color-stop/1.1.0:
    resolution: {integrity: sha1-z/9HGu5N1cnhWFmPvhKWe1za00U=}
    dependencies:
      css-color-names: 0.0.4
      hex-color-regex: 1.1.0
      hsl-regex: 1.0.0
      hsla-regex: 1.0.0
      rgb-regex: 1.0.1
      rgba-regex: 1.0.0
    dev: false

  /is-core-module/2.8.0:
    resolution: {integrity: sha512-vd15qHsaqrRL7dtH6QNuy0ndJmRDrS9HAM1CAiSifNUFv4x1a0CCVsj18hJ1mShxIG6T2i1sO78MkP56r0nYRw==}
    dependencies:
      has: 1.0.3

  /is-date-object/1.0.5:
    resolution: {integrity: sha512-9YQaSxsAiSwcvS33MBk3wTCVnWK+HhF8VZR2jRxehM16QcVOdHqPn4VPHmRK4lSr38n9JriurInLcP90xsYNfQ==}
    engines: {node: '>= 0.4'}
    dependencies:
      has-tostringtag: 1.0.0
    dev: true

  /is-docker/2.2.1:
    resolution: {integrity: sha512-F+i2BKsFrH66iaUFc0woD8sLy8getkwTwtOBjvs56Cx4CgJDeKQeqfz8wAYiSb8JOprWhHH5p77PbmYCvvUuXQ==}
    engines: {node: '>=8'}
    hasBin: true
    dev: true

  /is-expression/4.0.0:
    resolution: {integrity: sha512-zMIXX63sxzG3XrkHkrAPvm/OVZVSCPNkwMHU8oTX7/U3AL78I0QXCEICXUM13BIa8TYGZ68PiTKfQz3yaTNr4A==}
    dependencies:
      acorn: 7.4.1
      object-assign: 4.1.1
    dev: true

  /is-extglob/2.1.1:
    resolution: {integrity: sha1-qIwCU1eR8C7TfHahueqXc8gz+MI=}
    engines: {node: '>=0.10.0'}

  /is-fullwidth-code-point/3.0.0:
    resolution: {integrity: sha512-zymm5+u+sCsSWyD9qNaejV3DFvhCKclKdizYaJUuHA83RLjb7nSuGnddCHGv0hk+KY7BMAlsWeK4Ueg6EV6XQg==}
    engines: {node: '>=8'}

  /is-fullwidth-code-point/4.0.0:
    resolution: {integrity: sha512-O4L094N2/dZ7xqVdrXhh9r1KODPJpFms8B5sGdJLPy664AgvXsreZUyCQQNItZRDlYug4xStLjNp/sz3HvBowQ==}
    engines: {node: '>=12'}
    dev: true

  /is-generator-fn/2.1.0:
    resolution: {integrity: sha512-cTIB4yPYL/Grw0EaSzASzg6bBy9gqCofvWN8okThAYIxKJZC+udlRAmGbM0XLeniEJSs8uEgHPGuHSe1XsOLSQ==}
    engines: {node: '>=6'}
    dev: true

  /is-glob/4.0.3:
    resolution: {integrity: sha512-xelSayHH36ZgE7ZWhli7pW34hNbNl8Ojv5KVmkJD4hBdD3th8Tfk9vYasLM+mXWOZhFkgZfxhLSnrwRr4elSSg==}
    engines: {node: '>=0.10.0'}
    dependencies:
      is-extglob: 2.1.1

  /is-module/1.0.0:
    resolution: {integrity: sha1-Mlj7afeMFNW4FdZkM2tM/7ZEFZE=}
    dev: true

  /is-negative-zero/2.0.2:
    resolution: {integrity: sha512-dqJvarLawXsFbNDeJW7zAz8ItJ9cd28YufuuFzh0G8pNHjJMnY08Dv7sYX2uF5UpQOwieAeOExEYAWWfu7ZZUA==}
    engines: {node: '>= 0.4'}
    dev: true

  /is-number-object/1.0.6:
    resolution: {integrity: sha512-bEVOqiRcvo3zO1+G2lVMy+gkkEm9Yh7cDMRusKKu5ZJKPUYSJwICTKZrNKHA2EbSP0Tu0+6B/emsYNHZyn6K8g==}
    engines: {node: '>= 0.4'}
    dependencies:
      has-tostringtag: 1.0.0
    dev: true

  /is-number/7.0.0:
    resolution: {integrity: sha512-41Cifkg6e8TylSpdtTpeLVMqvSBEVzTttHvERD741+pnZ8ANv0004MRL43QKPDlK9cGvNp6NZWZUBlbGXYxxng==}
    engines: {node: '>=0.12.0'}

  /is-obj/2.0.0:
    resolution: {integrity: sha512-drqDG3cbczxxEJRoOXcOjtdp1J/lyp1mNn0xaznRs8+muBhgQcrnbspox5X5fOw0HnMnbfDzvnEMEtqDEJEo8w==}
    engines: {node: '>=8'}
    dev: true

  /is-plain-obj/1.1.0:
    resolution: {integrity: sha1-caUMhCnfync8kqOQpKA7OfzVHT4=}
    engines: {node: '>=0.10.0'}
    dev: true

  /is-potential-custom-element-name/1.0.1:
    resolution: {integrity: sha512-bCYeRA2rVibKZd+s2625gGnGF/t7DSqDs4dP7CrLA1m7jKWz6pps0LpYLJN8Q64HtmPKJ1hrN3nzPNKFEKOUiQ==}
    dev: true

  /is-promise/2.2.2:
    resolution: {integrity: sha512-+lP4/6lKUBfQjZ2pdxThZvLUAafmZb8OAxFb8XXtiQmS35INgr85hdOGoEs124ez1FCnZJt6jau/T+alh58QFQ==}
    dev: true

  /is-reference/1.2.1:
    resolution: {integrity: sha512-U82MsXXiFIrjCK4otLT+o2NA2Cd2g5MLoOVXUZjIOhLurrRxpEXzI8O0KZHr3IjLvlAH1kTPYSuqer5T9ZVBKQ==}
    dependencies:
      '@types/estree': 0.0.50
    dev: true

  /is-regex/1.1.4:
    resolution: {integrity: sha512-kvRdxDsxZjhzUX07ZnLydzS1TU/TJlTUHHY4YLL87e37oUA49DfkLqgy+VjFocowy29cKvcSiu+kIv728jTTVg==}
    engines: {node: '>= 0.4'}
    dependencies:
      call-bind: 1.0.2
      has-tostringtag: 1.0.0
    dev: true

  /is-shared-array-buffer/1.0.1:
    resolution: {integrity: sha512-IU0NmyknYZN0rChcKhRO1X8LYz5Isj/Fsqh8NJOSf+N/hCOTwy29F32Ik7a+QszE63IdvmwdTPDd6cZ5pg4cwA==}
    dev: true

  /is-stream/1.1.0:
    resolution: {integrity: sha1-EtSj3U5o4Lec6428hBc66A2RykQ=}
    engines: {node: '>=0.10.0'}
    dev: true

  /is-stream/2.0.1:
    resolution: {integrity: sha512-hFoiJiTl63nn+kstHGBtewWSKnQLpyb155KHheA1l39uvtO9nWIop1p3udqPcUd/xbF1VLMO4n7OI6p7RbngDg==}
    engines: {node: '>=8'}
    dev: true

  /is-string/1.0.7:
    resolution: {integrity: sha512-tE2UXzivje6ofPW7l23cjDOMa09gb7xlAqG6jG5ej6uPV32TlWP3NKPigtaGeHNu9fohccRYvIiZMfOOnOYUtg==}
    engines: {node: '>= 0.4'}
    dependencies:
      has-tostringtag: 1.0.0
    dev: true

  /is-symbol/1.0.4:
    resolution: {integrity: sha512-C/CPBqKWnvdcxqIARxyOh4v1UUEOCHpgDa0WYgpKDFMszcrPcffg5uhwSgPCLD2WWxmq6isisz87tzT01tuGhg==}
    engines: {node: '>= 0.4'}
    dependencies:
      has-symbols: 1.0.2
    dev: true

  /is-text-path/1.0.1:
    resolution: {integrity: sha1-Thqg+1G/vLPpJogAE5cgLBd1tm4=}
    engines: {node: '>=0.10.0'}
    dependencies:
      text-extensions: 1.9.0
    dev: true

  /is-typedarray/1.0.0:
    resolution: {integrity: sha1-5HnICFjfDBsR3dppQPlgEfzaSpo=}
    dev: true

  /is-weakref/1.0.2:
    resolution: {integrity: sha512-qctsuLZmIQ0+vSSMfoVvyFe2+GSEvnmZ2ezTup1SBse9+twCCeial6EEi3Nc2KFcf6+qz2FBPnjXsk8xhKSaPQ==}
    dependencies:
      call-bind: 1.0.2
    dev: true

  /is-what/3.14.1:
    resolution: {integrity: sha512-sNxgpk9793nzSs7bA6JQJGeIuRBQhAaNGG77kzYQgMkrID+lS6SlK07K5LaptscDlSaIgH+GPFzf+d75FVxozA==}
    dev: true

  /is-wsl/2.2.0:
    resolution: {integrity: sha512-fKzAra0rGJUUBwGBgNkHZuToZcn+TtXHpeCgmkMJMMYx1sQDYaCSyjJBSCa2nH1DGm7s3n1oBnohoVTBaN7Lww==}
    engines: {node: '>=8'}
    dependencies:
      is-docker: 2.2.1
    dev: true

  /isarray/0.0.1:
    resolution: {integrity: sha1-ihis/Kmo9Bd+Cav8YDiTmwXR7t8=}
    dev: false

  /isarray/1.0.0:
    resolution: {integrity: sha1-u5NdSFgsuhaMBoNJV6VKPgcSTxE=}
    dev: true

  /isexe/2.0.0:
    resolution: {integrity: sha1-6PvzdNxVb/iUehDcsFctYz8s+hA=}
    dev: true

  /istanbul-lib-coverage/3.2.0:
    resolution: {integrity: sha512-eOeJ5BHCmHYvQK7xt9GkdHuzuCGS1Y6g9Gvnx3Ym33fz/HpLRYxiS0wHNr+m/MBC8B647Xt608vCDEvhl9c6Mw==}
    engines: {node: '>=8'}
    dev: true

  /istanbul-lib-instrument/4.0.3:
    resolution: {integrity: sha512-BXgQl9kf4WTCPCCpmFGoJkz/+uhvm7h7PFKUYxh7qarQd3ER33vHG//qaE8eN25l07YqZPpHXU9I09l/RD5aGQ==}
    engines: {node: '>=8'}
    dependencies:
      '@babel/core': 7.16.5
      '@istanbuljs/schema': 0.1.3
      istanbul-lib-coverage: 3.2.0
      semver: 6.3.0
    transitivePeerDependencies:
      - supports-color
    dev: true

  /istanbul-lib-instrument/5.1.0:
    resolution: {integrity: sha512-czwUz525rkOFDJxfKK6mYfIs9zBKILyrZQxjz3ABhjQXhbhFsSbo1HW/BFcsDnfJYJWA6thRR5/TUY2qs5W99Q==}
    engines: {node: '>=8'}
    dependencies:
      '@babel/core': 7.16.5
      '@babel/parser': 7.16.6
      '@istanbuljs/schema': 0.1.3
      istanbul-lib-coverage: 3.2.0
      semver: 6.3.0
    transitivePeerDependencies:
      - supports-color
    dev: true

  /istanbul-lib-report/3.0.0:
    resolution: {integrity: sha512-wcdi+uAKzfiGT2abPpKZ0hSU1rGQjUQnLvtY5MpQ7QCTahD3VODhcu4wcfY1YtkGaDD5yuydOLINXsfbus9ROw==}
    engines: {node: '>=8'}
    dependencies:
      istanbul-lib-coverage: 3.2.0
      make-dir: 3.1.0
      supports-color: 7.2.0
    dev: true

  /istanbul-lib-source-maps/4.0.1:
    resolution: {integrity: sha512-n3s8EwkdFIJCG3BPKBYvskgXGoy88ARzvegkitk60NxRdwltLOTaH7CUiMRXvwYorl0Q712iEjcWB+fK/MrWVw==}
    engines: {node: '>=10'}
    dependencies:
      debug: 4.3.3
      istanbul-lib-coverage: 3.2.0
      source-map: 0.6.1
    transitivePeerDependencies:
      - supports-color
    dev: true

  /istanbul-reports/3.1.2:
    resolution: {integrity: sha512-0gHxuT1NNC0aEIL1zbJ+MTgPbbHhU77eJPuU35WKA7TgXiSNlCAx4PENoMrH0Or6M2H80TaZcWKhM0IK6V8gRw==}
    engines: {node: '>=8'}
    dependencies:
      html-escaper: 2.0.2
      istanbul-lib-report: 3.0.0
    dev: true

  /jest-changed-files/27.4.2:
    resolution: {integrity: sha512-/9x8MjekuzUQoPjDHbBiXbNEBauhrPU2ct7m8TfCg69ywt1y/N+yYwGh3gCpnqUS3klYWDU/lSNgv+JhoD2k1A==}
    engines: {node: ^10.13.0 || ^12.13.0 || ^14.15.0 || >=15.0.0}
    dependencies:
      '@jest/types': 27.4.2
      execa: 5.1.1
      throat: 6.0.1
    dev: true

  /jest-circus/27.4.5:
    resolution: {integrity: sha512-eTNWa9wsvBwPykhMMShheafbwyakcdHZaEYh5iRrQ0PFJxkDP/e3U/FvzGuKWu2WpwUA3C3hPlfpuzvOdTVqnw==}
    engines: {node: ^10.13.0 || ^12.13.0 || ^14.15.0 || >=15.0.0}
    dependencies:
      '@jest/environment': 27.4.4
      '@jest/test-result': 27.4.2
      '@jest/types': 27.4.2
      '@types/node': 16.11.17
      chalk: 4.1.2
      co: 4.6.0
      dedent: 0.7.0
      expect: 27.4.2
      is-generator-fn: 2.1.0
      jest-each: 27.4.2
      jest-matcher-utils: 27.4.2
      jest-message-util: 27.4.2
      jest-runtime: 27.4.5
      jest-snapshot: 27.4.5
      jest-util: 27.4.2
      pretty-format: 27.4.2
      slash: 3.0.0
      stack-utils: 2.0.5
      throat: 6.0.1
    transitivePeerDependencies:
      - supports-color
    dev: true

  /jest-cli/27.4.5_ts-node@10.4.0:
    resolution: {integrity: sha512-hrky3DSgE0u7sQxaCL7bdebEPHx5QzYmrGuUjaPLmPE8jx5adtvGuOlRspvMoVLTTDOHRnZDoRLYJuA+VCI7Hg==}
    engines: {node: ^10.13.0 || ^12.13.0 || ^14.15.0 || >=15.0.0}
    hasBin: true
    peerDependencies:
      node-notifier: ^8.0.1 || ^9.0.0 || ^10.0.0
    peerDependenciesMeta:
      node-notifier:
        optional: true
    dependencies:
      '@jest/core': 27.4.5_ts-node@10.4.0
      '@jest/test-result': 27.4.2
      '@jest/types': 27.4.2
      chalk: 4.1.2
      exit: 0.1.2
      graceful-fs: 4.2.8
      import-local: 3.0.3
      jest-config: 27.4.5_ts-node@10.4.0
      jest-util: 27.4.2
      jest-validate: 27.4.2
      prompts: 2.4.2
      yargs: 16.2.0
    transitivePeerDependencies:
      - bufferutil
      - canvas
      - supports-color
      - ts-node
      - utf-8-validate
    dev: true

  /jest-config/27.4.5_ts-node@10.4.0:
    resolution: {integrity: sha512-t+STVJtPt+fpqQ8GBw850NtSQbnDOw/UzdPfzDaHQ48/AylQlW7LHj3dH+ndxhC1UxJ0Q3qkq7IH+nM1skwTwA==}
    engines: {node: ^10.13.0 || ^12.13.0 || ^14.15.0 || >=15.0.0}
    peerDependencies:
      ts-node: '>=9.0.0'
    peerDependenciesMeta:
      ts-node:
        optional: true
    dependencies:
      '@babel/core': 7.16.5
      '@jest/test-sequencer': 27.4.5
      '@jest/types': 27.4.2
      babel-jest: 27.4.5_@babel+core@7.16.5
      chalk: 4.1.2
      ci-info: 3.3.0
      deepmerge: 4.2.2
      glob: 7.2.0
      graceful-fs: 4.2.8
      jest-circus: 27.4.5
      jest-environment-jsdom: 27.4.4
      jest-environment-node: 27.4.4
      jest-get-type: 27.4.0
      jest-jasmine2: 27.4.5
      jest-regex-util: 27.4.0
      jest-resolve: 27.4.5
      jest-runner: 27.4.5
      jest-util: 27.4.2
      jest-validate: 27.4.2
      micromatch: 4.0.4
      pretty-format: 27.4.2
      slash: 3.0.0
      ts-node: 10.4.0_00264fd83560919cd06c986889baae0a
    transitivePeerDependencies:
      - bufferutil
      - canvas
      - supports-color
      - utf-8-validate
    dev: true

  /jest-diff/27.4.2:
    resolution: {integrity: sha512-ujc9ToyUZDh9KcqvQDkk/gkbf6zSaeEg9AiBxtttXW59H/AcqEYp1ciXAtJp+jXWva5nAf/ePtSsgWwE5mqp4Q==}
    engines: {node: ^10.13.0 || ^12.13.0 || ^14.15.0 || >=15.0.0}
    dependencies:
      chalk: 4.1.2
      diff-sequences: 27.4.0
      jest-get-type: 27.4.0
      pretty-format: 27.4.2
    dev: true

  /jest-docblock/27.4.0:
    resolution: {integrity: sha512-7TBazUdCKGV7svZ+gh7C8esAnweJoG+SvcF6Cjqj4l17zA2q1cMwx2JObSioubk317H+cjcHgP+7fTs60paulg==}
    engines: {node: ^10.13.0 || ^12.13.0 || ^14.15.0 || >=15.0.0}
    dependencies:
      detect-newline: 3.1.0
    dev: true

  /jest-each/27.4.2:
    resolution: {integrity: sha512-53V2MNyW28CTruB3lXaHNk6PkiIFuzdOC9gR3C6j8YE/ACfrPnz+slB0s17AgU1TtxNzLuHyvNlLJ+8QYw9nBg==}
    engines: {node: ^10.13.0 || ^12.13.0 || ^14.15.0 || >=15.0.0}
    dependencies:
      '@jest/types': 27.4.2
      chalk: 4.1.2
      jest-get-type: 27.4.0
      jest-util: 27.4.2
      pretty-format: 27.4.2
    dev: true

  /jest-environment-jsdom/27.4.4:
    resolution: {integrity: sha512-cYR3ndNfHBqQgFvS1RL7dNqSvD//K56j/q1s2ygNHcfTCAp12zfIromO1w3COmXrxS8hWAh7+CmZmGCIoqGcGA==}
    engines: {node: ^10.13.0 || ^12.13.0 || ^14.15.0 || >=15.0.0}
    dependencies:
      '@jest/environment': 27.4.4
      '@jest/fake-timers': 27.4.2
      '@jest/types': 27.4.2
      '@types/node': 16.11.17
      jest-mock: 27.4.2
      jest-util: 27.4.2
      jsdom: 16.7.0
    transitivePeerDependencies:
      - bufferutil
      - canvas
      - supports-color
      - utf-8-validate
    dev: true

  /jest-environment-node/27.4.4:
    resolution: {integrity: sha512-D+v3lbJ2GjQTQR23TK0kY3vFVmSeea05giInI41HHOaJnAwOnmUHTZgUaZL+VxUB43pIzoa7PMwWtCVlIUoVoA==}
    engines: {node: ^10.13.0 || ^12.13.0 || ^14.15.0 || >=15.0.0}
    dependencies:
      '@jest/environment': 27.4.4
      '@jest/fake-timers': 27.4.2
      '@jest/types': 27.4.2
      '@types/node': 16.11.17
      jest-mock: 27.4.2
      jest-util: 27.4.2
    dev: true

  /jest-get-type/27.4.0:
    resolution: {integrity: sha512-tk9o+ld5TWq41DkK14L4wox4s2D9MtTpKaAVzXfr5CUKm5ZK2ExcaFE0qls2W71zE/6R2TxxrK9w2r6svAFDBQ==}
    engines: {node: ^10.13.0 || ^12.13.0 || ^14.15.0 || >=15.0.0}
    dev: true

  /jest-haste-map/27.4.5:
    resolution: {integrity: sha512-oJm1b5qhhPs78K24EDGifWS0dELYxnoBiDhatT/FThgB9yxqUm5F6li3Pv+Q+apMBmmPNzOBnZ7ZxWMB1Leq1Q==}
    engines: {node: ^10.13.0 || ^12.13.0 || ^14.15.0 || >=15.0.0}
    dependencies:
      '@jest/types': 27.4.2
      '@types/graceful-fs': 4.1.5
      '@types/node': 16.11.17
      anymatch: 3.1.2
      fb-watchman: 2.0.1
      graceful-fs: 4.2.8
      jest-regex-util: 27.4.0
      jest-serializer: 27.4.0
      jest-util: 27.4.2
      jest-worker: 27.4.5
      micromatch: 4.0.4
      walker: 1.0.8
    optionalDependencies:
      fsevents: 2.3.2
    dev: true

  /jest-jasmine2/27.4.5:
    resolution: {integrity: sha512-oUnvwhJDj2LhOiUB1kdnJjkx8C5PwgUZQb9urF77mELH9DGR4e2GqpWQKBOYXWs5+uTN9BGDqRz3Aeg5Wts7aw==}
    engines: {node: ^10.13.0 || ^12.13.0 || ^14.15.0 || >=15.0.0}
    dependencies:
      '@babel/traverse': 7.16.5
      '@jest/environment': 27.4.4
      '@jest/source-map': 27.4.0
      '@jest/test-result': 27.4.2
      '@jest/types': 27.4.2
      '@types/node': 16.11.17
      chalk: 4.1.2
      co: 4.6.0
      expect: 27.4.2
      is-generator-fn: 2.1.0
      jest-each: 27.4.2
      jest-matcher-utils: 27.4.2
      jest-message-util: 27.4.2
      jest-runtime: 27.4.5
      jest-snapshot: 27.4.5
      jest-util: 27.4.2
      pretty-format: 27.4.2
      throat: 6.0.1
    transitivePeerDependencies:
      - supports-color
    dev: true

  /jest-leak-detector/27.4.2:
    resolution: {integrity: sha512-ml0KvFYZllzPBJWDei3mDzUhyp/M4ubKebX++fPaudpe8OsxUE+m+P6ciVLboQsrzOCWDjE20/eXew9QMx/VGw==}
    engines: {node: ^10.13.0 || ^12.13.0 || ^14.15.0 || >=15.0.0}
    dependencies:
      jest-get-type: 27.4.0
      pretty-format: 27.4.2
    dev: true

  /jest-matcher-utils/27.4.2:
    resolution: {integrity: sha512-jyP28er3RRtMv+fmYC/PKG8wvAmfGcSNproVTW2Y0P/OY7/hWUOmsPfxN1jOhM+0u2xU984u2yEagGivz9OBGQ==}
    engines: {node: ^10.13.0 || ^12.13.0 || ^14.15.0 || >=15.0.0}
    dependencies:
      chalk: 4.1.2
      jest-diff: 27.4.2
      jest-get-type: 27.4.0
      pretty-format: 27.4.2
    dev: true

  /jest-message-util/27.4.2:
    resolution: {integrity: sha512-OMRqRNd9E0DkBLZpFtZkAGYOXl6ZpoMtQJWTAREJKDOFa0M6ptB7L67tp+cszMBkvSgKOhNtQp2Vbcz3ZZKo/w==}
    engines: {node: ^10.13.0 || ^12.13.0 || ^14.15.0 || >=15.0.0}
    dependencies:
      '@babel/code-frame': 7.16.0
      '@jest/types': 27.4.2
      '@types/stack-utils': 2.0.1
      chalk: 4.1.2
      graceful-fs: 4.2.8
      micromatch: 4.0.4
      pretty-format: 27.4.2
      slash: 3.0.0
      stack-utils: 2.0.5
    dev: true

  /jest-mock/27.4.2:
    resolution: {integrity: sha512-PDDPuyhoukk20JrQKeofK12hqtSka7mWH0QQuxSNgrdiPsrnYYLS6wbzu/HDlxZRzji5ylLRULeuI/vmZZDrYA==}
    engines: {node: ^10.13.0 || ^12.13.0 || ^14.15.0 || >=15.0.0}
    dependencies:
      '@jest/types': 27.4.2
      '@types/node': 16.11.17
    dev: true

  /jest-pnp-resolver/1.2.2_jest-resolve@27.4.5:
    resolution: {integrity: sha512-olV41bKSMm8BdnuMsewT4jqlZ8+3TCARAXjZGT9jcoSnrfUnRCqnMoF9XEeoWjbzObpqF9dRhHQj0Xb9QdF6/w==}
    engines: {node: '>=6'}
    peerDependencies:
      jest-resolve: '*'
    peerDependenciesMeta:
      jest-resolve:
        optional: true
    dependencies:
      jest-resolve: 27.4.5
    dev: true

  /jest-regex-util/27.4.0:
    resolution: {integrity: sha512-WeCpMpNnqJYMQoOjm1nTtsgbR4XHAk1u00qDoNBQoykM280+/TmgA5Qh5giC1ecy6a5d4hbSsHzpBtu5yvlbEg==}
    engines: {node: ^10.13.0 || ^12.13.0 || ^14.15.0 || >=15.0.0}
    dev: true

  /jest-resolve-dependencies/27.4.5:
    resolution: {integrity: sha512-elEVvkvRK51y037NshtEkEnukMBWvlPzZHiL847OrIljJ8yIsujD2GXRPqDXC4rEVKbcdsy7W0FxoZb4WmEs7w==}
    engines: {node: ^10.13.0 || ^12.13.0 || ^14.15.0 || >=15.0.0}
    dependencies:
      '@jest/types': 27.4.2
      jest-regex-util: 27.4.0
      jest-snapshot: 27.4.5
    transitivePeerDependencies:
      - supports-color
    dev: true

  /jest-resolve/27.4.5:
    resolution: {integrity: sha512-xU3z1BuOz/hUhVUL+918KqUgK+skqOuUsAi7A+iwoUldK6/+PW+utK8l8cxIWT9AW7IAhGNXjSAh1UYmjULZZw==}
    engines: {node: ^10.13.0 || ^12.13.0 || ^14.15.0 || >=15.0.0}
    dependencies:
      '@jest/types': 27.4.2
      chalk: 4.1.2
      graceful-fs: 4.2.8
      jest-haste-map: 27.4.5
      jest-pnp-resolver: 1.2.2_jest-resolve@27.4.5
      jest-util: 27.4.2
      jest-validate: 27.4.2
      resolve: 1.20.0
      resolve.exports: 1.1.0
      slash: 3.0.0
    dev: true

  /jest-runner/27.4.5:
    resolution: {integrity: sha512-/irauncTfmY1WkTaRQGRWcyQLzK1g98GYG/8QvIPviHgO1Fqz1JYeEIsSfF+9mc/UTA6S+IIHFgKyvUrtiBIZg==}
    engines: {node: ^10.13.0 || ^12.13.0 || ^14.15.0 || >=15.0.0}
    dependencies:
      '@jest/console': 27.4.2
      '@jest/environment': 27.4.4
      '@jest/test-result': 27.4.2
      '@jest/transform': 27.4.5
      '@jest/types': 27.4.2
      '@types/node': 16.11.17
      chalk: 4.1.2
      emittery: 0.8.1
      exit: 0.1.2
      graceful-fs: 4.2.8
      jest-docblock: 27.4.0
      jest-environment-jsdom: 27.4.4
      jest-environment-node: 27.4.4
      jest-haste-map: 27.4.5
      jest-leak-detector: 27.4.2
      jest-message-util: 27.4.2
      jest-resolve: 27.4.5
      jest-runtime: 27.4.5
      jest-util: 27.4.2
      jest-worker: 27.4.5
      source-map-support: 0.5.21
      throat: 6.0.1
    transitivePeerDependencies:
      - bufferutil
      - canvas
      - supports-color
      - utf-8-validate
    dev: true

  /jest-runtime/27.4.5:
    resolution: {integrity: sha512-CIYqwuJQXHQtPd/idgrx4zgJ6iCb6uBjQq1RSAGQrw2S8XifDmoM1Ot8NRd80ooAm+ZNdHVwsktIMGlA1F1FAQ==}
    engines: {node: ^10.13.0 || ^12.13.0 || ^14.15.0 || >=15.0.0}
    dependencies:
      '@jest/console': 27.4.2
      '@jest/environment': 27.4.4
      '@jest/globals': 27.4.4
      '@jest/source-map': 27.4.0
      '@jest/test-result': 27.4.2
      '@jest/transform': 27.4.5
      '@jest/types': 27.4.2
      '@types/yargs': 16.0.4
      chalk: 4.1.2
      cjs-module-lexer: 1.2.2
      collect-v8-coverage: 1.0.1
      execa: 5.1.1
      exit: 0.1.2
      glob: 7.2.0
      graceful-fs: 4.2.8
      jest-haste-map: 27.4.5
      jest-message-util: 27.4.2
      jest-mock: 27.4.2
      jest-regex-util: 27.4.0
      jest-resolve: 27.4.5
      jest-snapshot: 27.4.5
      jest-util: 27.4.2
      jest-validate: 27.4.2
      slash: 3.0.0
      strip-bom: 4.0.0
      yargs: 16.2.0
    transitivePeerDependencies:
      - supports-color
    dev: true

  /jest-serializer/27.4.0:
    resolution: {integrity: sha512-RDhpcn5f1JYTX2pvJAGDcnsNTnsV9bjYPU8xcV+xPwOXnUPOQwf4ZEuiU6G9H1UztH+OapMgu/ckEVwO87PwnQ==}
    engines: {node: ^10.13.0 || ^12.13.0 || ^14.15.0 || >=15.0.0}
    dependencies:
      '@types/node': 16.11.17
      graceful-fs: 4.2.8
    dev: true

  /jest-snapshot/27.4.5:
    resolution: {integrity: sha512-eCi/iM1YJFrJWiT9de4+RpWWWBqsHiYxFG9V9o/n0WXs6GpW4lUt4FAHAgFPTLPqCUVzrMQmSmTZSgQzwqR7IQ==}
    engines: {node: ^10.13.0 || ^12.13.0 || ^14.15.0 || >=15.0.0}
    dependencies:
      '@babel/core': 7.16.5
      '@babel/generator': 7.16.5
      '@babel/parser': 7.16.6
      '@babel/plugin-syntax-typescript': 7.16.5_@babel+core@7.16.5
      '@babel/traverse': 7.16.5
      '@babel/types': 7.16.0
      '@jest/transform': 27.4.5
      '@jest/types': 27.4.2
      '@types/babel__traverse': 7.14.2
      '@types/prettier': 2.4.2
      babel-preset-current-node-syntax: 1.0.1_@babel+core@7.16.5
      chalk: 4.1.2
      expect: 27.4.2
      graceful-fs: 4.2.8
      jest-diff: 27.4.2
      jest-get-type: 27.4.0
      jest-haste-map: 27.4.5
      jest-matcher-utils: 27.4.2
      jest-message-util: 27.4.2
      jest-resolve: 27.4.5
      jest-util: 27.4.2
      natural-compare: 1.4.0
      pretty-format: 27.4.2
      semver: 7.3.5
    transitivePeerDependencies:
      - supports-color
    dev: true

  /jest-util/27.4.2:
    resolution: {integrity: sha512-YuxxpXU6nlMan9qyLuxHaMMOzXAl5aGZWCSzben5DhLHemYQxCc4YK+4L3ZrCutT8GPQ+ui9k5D8rUJoDioMnA==}
    engines: {node: ^10.13.0 || ^12.13.0 || ^14.15.0 || >=15.0.0}
    dependencies:
      '@jest/types': 27.4.2
      '@types/node': 16.11.17
      chalk: 4.1.2
      ci-info: 3.3.0
      graceful-fs: 4.2.8
      picomatch: 2.3.0
    dev: true

  /jest-validate/27.4.2:
    resolution: {integrity: sha512-hWYsSUej+Fs8ZhOm5vhWzwSLmVaPAxRy+Mr+z5MzeaHm9AxUpXdoVMEW4R86y5gOobVfBsMFLk4Rb+QkiEpx1A==}
    engines: {node: ^10.13.0 || ^12.13.0 || ^14.15.0 || >=15.0.0}
    dependencies:
      '@jest/types': 27.4.2
      camelcase: 6.2.1
      chalk: 4.1.2
      jest-get-type: 27.4.0
      leven: 3.1.0
      pretty-format: 27.4.2
    dev: true

  /jest-watcher/27.4.2:
    resolution: {integrity: sha512-NJvMVyyBeXfDezhWzUOCOYZrUmkSCiatpjpm+nFUid74OZEHk6aMLrZAukIiFDwdbqp6mTM6Ui1w4oc+8EobQg==}
    engines: {node: ^10.13.0 || ^12.13.0 || ^14.15.0 || >=15.0.0}
    dependencies:
      '@jest/test-result': 27.4.2
      '@jest/types': 27.4.2
      '@types/node': 16.11.17
      ansi-escapes: 4.3.2
      chalk: 4.1.2
      jest-util: 27.4.2
      string-length: 4.0.2
    dev: true

  /jest-worker/27.4.5:
    resolution: {integrity: sha512-f2s8kEdy15cv9r7q4KkzGXvlY0JTcmCbMHZBfSQDwW77REr45IDWwd0lksDFeVHH2jJ5pqb90T77XscrjeGzzg==}
    engines: {node: '>= 10.13.0'}
    dependencies:
      '@types/node': 16.11.17
      merge-stream: 2.0.0
      supports-color: 8.1.1
    dev: true

  /jest/27.4.5_ts-node@10.4.0:
    resolution: {integrity: sha512-uT5MiVN3Jppt314kidCk47MYIRilJjA/l2mxwiuzzxGUeJIvA8/pDaJOAX5KWvjAo7SCydcW0/4WEtgbLMiJkg==}
    engines: {node: ^10.13.0 || ^12.13.0 || ^14.15.0 || >=15.0.0}
    hasBin: true
    peerDependencies:
      node-notifier: ^8.0.1 || ^9.0.0 || ^10.0.0
    peerDependenciesMeta:
      node-notifier:
        optional: true
    dependencies:
      '@jest/core': 27.4.5_ts-node@10.4.0
      import-local: 3.0.3
      jest-cli: 27.4.5_ts-node@10.4.0
    transitivePeerDependencies:
      - bufferutil
      - canvas
      - supports-color
      - ts-node
      - utf-8-validate
    dev: true

  /jju/1.4.0:
    resolution: {integrity: sha1-o6vicYryQaKykE+EpiWXDzia4yo=}
    dev: true

  /jpeg-js/0.4.3:
    resolution: {integrity: sha512-ru1HWKek8octvUHFHvE5ZzQ1yAsJmIvRdGWvSoKV52XKyuyYA437QWDttXT8eZXDSbuMpHlLzPDZUPd6idIz+Q==}
    dev: true

  /js-stringify/1.0.2:
    resolution: {integrity: sha1-Fzb939lyTyijaCrcYjCufk6Weds=}
    dev: true

  /js-tokens/4.0.0:
    resolution: {integrity: sha512-RdJUflcE3cUzKiMqQgsCu06FPu9UdIJO0beYbPhHN4k6apgJtifcoCtT9bcxOpYBtpD2kCM6Sbzg4CausW/PKQ==}

  /js-yaml/3.14.1:
    resolution: {integrity: sha512-okMH7OXXJ7YrN9Ok3/SXrnu4iX9yOk+25nqX4imS2npuvTYDmo/QEZoqwZkYaIDk3jVvBOTOIEgEhaLOynBS9g==}
    hasBin: true
    dependencies:
      argparse: 1.0.10
      esprima: 4.0.1
    dev: true

  /js-yaml/4.1.0:
    resolution: {integrity: sha512-wpxZs9NoxZaJESJGIZTyDEaYpl0FKSA+FB9aJiyemKhMwkxQg63h4T1KJgUGHpTqPDNRcmmYLugrRjJlBtWvRA==}
    hasBin: true
    dependencies:
      argparse: 2.0.1
    dev: true

  /jsdom/16.7.0:
    resolution: {integrity: sha512-u9Smc2G1USStM+s/x1ru5Sxrl6mPYCbByG1U/hUmqaVsm4tbNyS7CicOSRyuGQYZhTu0h84qkZZQ/I+dzizSVw==}
    engines: {node: '>=10'}
    peerDependencies:
      canvas: ^2.5.0
    peerDependenciesMeta:
      canvas:
        optional: true
    dependencies:
      abab: 2.0.5
      acorn: 8.7.0
      acorn-globals: 6.0.0
      cssom: 0.4.4
      cssstyle: 2.3.0
      data-urls: 2.0.0
      decimal.js: 10.3.1
      domexception: 2.0.1
      escodegen: 2.0.0
      form-data: 3.0.1
      html-encoding-sniffer: 2.0.1
      http-proxy-agent: 4.0.1
      https-proxy-agent: 5.0.0
      is-potential-custom-element-name: 1.0.1
      nwsapi: 2.2.0
      parse5: 6.0.1
      saxes: 5.0.1
      symbol-tree: 3.2.4
      tough-cookie: 4.0.0
      w3c-hr-time: 1.0.2
      w3c-xmlserializer: 2.0.0
      webidl-conversions: 6.1.0
      whatwg-encoding: 1.0.5
      whatwg-mimetype: 2.3.0
      whatwg-url: 8.7.0
      ws: 7.5.6
      xml-name-validator: 3.0.0
    transitivePeerDependencies:
      - bufferutil
      - supports-color
      - utf-8-validate
    dev: true

  /jsesc/2.5.2:
    resolution: {integrity: sha512-OYu7XEzjkCQ3C5Ps3QIZsQfNpqoJyZZA99wd9aWd05NCtC5pWOkShK2mkL6HXQR6/Cy2lbNdPlZBpuQHXE63gA==}
    engines: {node: '>=4'}
    hasBin: true

  /json-parse-better-errors/1.0.2:
    resolution: {integrity: sha512-mrqyZKfX5EhL7hvqcV6WG1yYjnjeuYDzDhhcAAUrq8Po85NBQBJP+ZDUT75qZQ98IkUoBqdkExkukOU7Ts2wrw==}
    dev: true

  /json-parse-even-better-errors/2.3.1:
    resolution: {integrity: sha512-xyFwyhro/JEof6Ghe2iz2NcXoj2sloNsWr/XsERDK/oiPCfaNhl5ONfp+jQdAZRQQ0IJWNzH9zIZF7li91kh2w==}

  /json-schema-traverse/0.4.1:
    resolution: {integrity: sha512-xbbCH5dCYU5T8LcEhhuh7HJ88HXuW3qsI3Y0zOZFKfZEHcpWiHU/Jxzk629Brsab/mMiHQti9wMP+845RPe3Vg==}
    dev: true

  /json-stable-stringify-without-jsonify/1.0.1:
    resolution: {integrity: sha1-nbe1lJatPzz+8wp1FC0tkwrXJlE=}
    dev: true

  /json-stringify-safe/5.0.1:
    resolution: {integrity: sha1-Epai1Y/UXxmg9s4B1lcB4sc1tus=}
    dev: true

  /json5/2.2.0:
    resolution: {integrity: sha512-f+8cldu7X/y7RAJurMEJmdoKXGB/X550w2Nr3tTbezL6RwEE/iMcm+tZnXeoZtKuOq6ft8+CqzEkrIgx1fPoQA==}
    engines: {node: '>=6'}
    hasBin: true
    dependencies:
      minimist: 1.2.5

  /jsonfile/4.0.0:
    resolution: {integrity: sha1-h3Gq4HmbZAdrdmQPygWPnBDjPss=}
    optionalDependencies:
      graceful-fs: 4.2.8
    dev: true

  /jsonfile/6.1.0:
    resolution: {integrity: sha512-5dgndWOriYSm5cnYaJNhalLNDKOqFwyDB/rr1E9ZsGciGvKPs8R2xYGCacuf3z6K1YKDz182fd+fY3cn3pMqXQ==}
    dependencies:
      universalify: 2.0.0
    optionalDependencies:
      graceful-fs: 4.2.8

  /jsonparse/1.3.1:
    resolution: {integrity: sha1-P02uSpH6wxX3EGL4UhzCOfE2YoA=}
    engines: {'0': node >= 0.2.0}
    dev: true

  /jstransformer/1.0.0:
    resolution: {integrity: sha1-7Yvwkh4vPx7U1cGkT2hwntJHIsM=}
    dependencies:
      is-promise: 2.2.2
      promise: 7.3.1
    dev: true

  /kind-of/6.0.3:
    resolution: {integrity: sha512-dcS1ul+9tmeD95T+x28/ehLgd9mENa3LsvDTtzm3vyBEO7RPptvAD+t44WVXaUjTBRcrpFeFlC8WCruUR456hw==}
    engines: {node: '>=0.10.0'}
    dev: true

  /kleur/3.0.3:
    resolution: {integrity: sha512-eTIzlVOSUR+JxdDFepEYcBMtZ9Qqdef+rnzWdRZuMbOywu5tO2w2N7rqjoANZ5k9vywhL6Br1VRjUIgTQx4E8w==}
    engines: {node: '>=6'}

  /kleur/4.1.4:
    resolution: {integrity: sha512-8QADVssbrFjivHWQU7KkMgptGTl6WAcSdlbBPY4uNF+mWr6DGcKrvY2w4FQJoXch7+fKMjj0dRrL75vk3k23OA==}
    engines: {node: '>=6'}
    dev: true

  /kolorist/1.5.1:
    resolution: {integrity: sha512-lxpCM3HTvquGxKGzHeknB/sUjuVoUElLlfYnXZT73K8geR9jQbroGlSCFBax9/0mpGoD3kzcMLnOlGQPJJNyqQ==}
    dev: false

  /launch-editor-middleware/2.3.0:
    resolution: {integrity: sha512-GJR64trLdFFwCoL9DMn/d1SZX0OzTDPixu4mcfWTShQ4tIqCHCGvlg9fOEYQXyBlrSMQwylsJfUWncheShfV2w==}
    dependencies:
      launch-editor: 2.3.0
    dev: true

  /launch-editor/2.3.0:
    resolution: {integrity: sha512-3QrsCXejlWYHjBPFXTyGNhPj4rrQdB+5+r5r3wArpLH201aR+nWUgw/zKKkTmilCfY/sv6u8qo98pNvtg8LUTA==}
    dependencies:
      picocolors: 1.0.0
      shell-quote: 1.7.3
    dev: true

  /less/4.1.2:
    resolution: {integrity: sha512-EoQp/Et7OSOVu0aJknJOtlXZsnr8XE8KwuzTHOLeVSEx8pVWUICc8Q0VYRHgzyjX78nMEyC/oztWFbgyhtNfDA==}
    engines: {node: '>=6'}
    hasBin: true
    dependencies:
      copy-anything: 2.0.3
      parse-node-version: 1.0.1
      tslib: 2.3.1
    optionalDependencies:
      errno: 0.1.8
      graceful-fs: 4.2.8
      image-size: 0.5.5
      make-dir: 2.1.0
      mime: 1.6.0
      needle: 2.9.1
      source-map: 0.6.1
    dev: true

  /leven/3.1.0:
    resolution: {integrity: sha512-qsda+H8jTaUaN/x5vzW2rzc+8Rw4TAQ/4KjB46IwK5VH+IlVeeeje/EoZRpiXvIqjFgK84QffqPztGI3VBLG1A==}
    engines: {node: '>=6'}
    dev: true

  /levn/0.3.0:
    resolution: {integrity: sha1-OwmSTt+fCDwEkP3UwLxEIeBHZO4=}
    engines: {node: '>= 0.8.0'}
    dependencies:
      prelude-ls: 1.1.2
      type-check: 0.3.2
    dev: true

  /levn/0.4.1:
    resolution: {integrity: sha512-+bT2uH4E5LGE7h/n3evcS/sQlJXCpIp6ym8OWJ5eV6+67Dsql/LaaT7qJBAt2rzfoa/5QBGBhxDix1dMt2kQKQ==}
    engines: {node: '>= 0.8.0'}
    dependencies:
      prelude-ls: 1.2.1
      type-check: 0.4.0
    dev: true

  /lilconfig/2.0.4:
    resolution: {integrity: sha512-bfTIN7lEsiooCocSISTWXkiWJkRqtL9wYtYy+8EK3Y41qh3mpwPU0ycTOgjdY9ErwXCc8QyrQp82bdL0Xkm9yA==}
    engines: {node: '>=10'}

  /lines-and-columns/1.2.4:
    resolution: {integrity: sha512-7ylylesZQ/PV29jhEDl3Ufjo6ZX7gCqJr5F7PKrqc93v7fzSymt1BpwEU8nAUXs8qzzvqhbjhK5QZg6Mt/HkBg==}

  /lint-staged/12.1.4:
    resolution: {integrity: sha512-RgDz9nsFsE0/5eL9Vat0AvCuk0+j5mEuzBIVfrRH5FRtt5wibYe8zTjZs2nuqLFrLAGQGYnj8+HJxolcj08i/A==}
    engines: {node: ^12.20.0 || ^14.13.1 || >=16.0.0}
    hasBin: true
    dependencies:
      cli-truncate: 3.1.0
      colorette: 2.0.16
      commander: 8.3.0
      debug: 4.3.3_supports-color@9.2.1
      execa: 5.1.1
      lilconfig: 2.0.4
      listr2: 3.13.5
      micromatch: 4.0.4
      normalize-path: 3.0.0
      object-inspect: 1.12.0
      string-argv: 0.3.1
      supports-color: 9.2.1
      yaml: 1.10.2
    transitivePeerDependencies:
      - enquirer
    dev: true

  /listr2/3.13.5:
    resolution: {integrity: sha512-3n8heFQDSk+NcwBn3CgxEibZGaRzx+pC64n3YjpMD1qguV4nWus3Al+Oo3KooqFKTQEJ1v7MmnbnyyNspgx3NA==}
    engines: {node: '>=10.0.0'}
    peerDependencies:
      enquirer: '>= 2.3.0 < 3'
    peerDependenciesMeta:
      enquirer:
        optional: true
    dependencies:
      cli-truncate: 2.1.0
      colorette: 2.0.16
      log-update: 4.0.0
      p-map: 4.0.0
      rfdc: 1.3.0
      rxjs: 7.5.1
      through: 2.3.8
      wrap-ansi: 7.0.0
    dev: true

  /load-json-file/4.0.0:
    resolution: {integrity: sha1-L19Fq5HjMhYjT9U62rZo607AmTs=}
    engines: {node: '>=4'}
    dependencies:
      graceful-fs: 4.2.8
      parse-json: 4.0.0
      pify: 3.0.0
      strip-bom: 3.0.0
    dev: true

  /loader-utils/3.2.0:
    resolution: {integrity: sha512-HVl9ZqccQihZ7JM85dco1MvO9G+ONvxoGa9rkhzFsneGLKSUg1gJf9bWzhRhcvm2qChhWpebQhP44qxjKIUCaQ==}
    engines: {node: '>= 12.13.0'}
    dev: true

  /locate-path/2.0.0:
    resolution: {integrity: sha1-K1aLJl7slExtnA3pw9u7ygNUzY4=}
    engines: {node: '>=4'}
    dependencies:
      p-locate: 2.0.0
      path-exists: 3.0.0
    dev: true

  /locate-path/5.0.0:
    resolution: {integrity: sha512-t7hw9pI+WvuwNJXwk5zVHpyhIqzg2qTlklJOf0mVxGSbe3Fp2VieZcduNYjaLDoy6p9uGpQEGWG87WpMKlNq8g==}
    engines: {node: '>=8'}
    dependencies:
      p-locate: 4.1.0
    dev: true

  /lodash-es/4.17.21:
    resolution: {integrity: sha512-mKnC+QJ9pWVzv+C4/U3rRsHapFfHvQFoFB92e52xeyGMcX6/OlIl78je1u8vePzYZSkkogMPJ2yjxxsb89cxyw==}
    dev: false

  /lodash.camelcase/4.3.0:
    resolution: {integrity: sha1-soqmKIorn8ZRA1x3EfZathkDMaY=}
    dev: true

  /lodash.defaults/4.2.0:
    resolution: {integrity: sha1-0JF4cW/+pN3p5ft7N/bwgCJ0WAw=}
    dev: true

  /lodash.flatten/4.4.0:
    resolution: {integrity: sha1-8xwiIlqWMtK7+OSt2+8kCqdlph8=}
    dev: true

  /lodash.get/4.4.2:
    resolution: {integrity: sha1-LRd/ZS+jHpObRDjVNBSZ36OCXpk=}
    dev: true

  /lodash.isarguments/3.1.0:
    resolution: {integrity: sha1-L1c9hcaiQon/AGY7SRwdM4/zRYo=}
    dev: true

  /lodash.isequal/4.5.0:
    resolution: {integrity: sha1-QVxEePK8wwEgwizhDtMib30+GOA=}
    dev: true

  /lodash.ismatch/4.4.0:
    resolution: {integrity: sha1-dWy1FQyjum8RCFp4hJZF8Yj4Xzc=}
    dev: true

  /lodash.memoize/4.1.2:
    resolution: {integrity: sha1-vMbEmkKihA7Zl/Mj6tpezRguC/4=}
    dev: true

  /lodash.merge/4.6.2:
    resolution: {integrity: sha512-0KpjqXRVvrYyCsX1swR/XTK0va6VQkQM6MNo7PqW77ByjAhoARA8EfrP1N4+KlKj8YS0ZUCtRT/YUuhyYDujIQ==}
    dev: true

  /lodash.topath/4.5.2:
    resolution: {integrity: sha1-NhY1Hzu6YZlKCTGYlmC9AyVP0Ak=}
    dev: false

  /lodash/4.17.21:
    resolution: {integrity: sha512-v2kDEe57lecTulaDIuNTPy3Ry4gLGJ6Z1O3vE1krgXZNrsQ+LFTGHVxVjcXPs17LhbZVGedAJv8XZ1tvj5FvSg==}

  /log-update/4.0.0:
    resolution: {integrity: sha512-9fkkDevMefjg0mmzWFBW8YkFP91OrizzkW3diF7CpG+S2EYdy4+TVfGwz1zeF8x7hCx1ovSPTOE9Ngib74qqUg==}
    engines: {node: '>=10'}
    dependencies:
      ansi-escapes: 4.3.2
      cli-cursor: 3.1.0
      slice-ansi: 4.0.0
      wrap-ansi: 6.2.0
    dev: true

  /loose-envify/1.4.0:
    resolution: {integrity: sha512-lyuxPGr/Wfhrlem2CL/UcnUc1zcqKAImBDzukY7Y5F/yQiNdko6+fRLevlw1HgMySw7f611UIY408EtxRSoK3Q==}
    hasBin: true
    dependencies:
      js-tokens: 4.0.0
    dev: false

  /lru-cache/4.1.5:
    resolution: {integrity: sha512-sWZlbEP2OsHNkXrMl5GYk/jKk70MBng6UU4YI/qGDYbgf6YbP4EvmqISbXCoJiRKs+1bSpFHVgQxvJ17F2li5g==}
    dependencies:
      pseudomap: 1.0.2
      yallist: 2.1.2
    dev: true

  /lru-cache/6.0.0:
    resolution: {integrity: sha512-Jo6dJ04CmSjuznwJSS3pUeWmd/H0ffTlkXXgwZi+eq1UCmqQwCh+eLsYOYCwY991i2Fah4h1BEMCx4qThGbsiA==}
    engines: {node: '>=10'}
    dependencies:
      yallist: 4.0.0

  /magic-string/0.25.7:
    resolution: {integrity: sha512-4CrMT5DOHTDk4HYDlzmwu4FVCcIYI8gauveasrdCu2IKIFOJ3f0v/8MDGJCDL9oD2ppz/Av1b0Nj345H9M+XIA==}
    dependencies:
      sourcemap-codec: 1.4.8

  /make-dir/2.1.0:
    resolution: {integrity: sha512-LS9X+dc8KLxXCb8dni79fLIIUA5VyZoyjSMCwTluaXA0o27cCK0bhXkpgw+sTXVpPy/lSO57ilRixqk0vDmtRA==}
    engines: {node: '>=6'}
    requiresBuild: true
    dependencies:
      pify: 4.0.1
      semver: 5.7.1
    dev: true
    optional: true

  /make-dir/3.1.0:
    resolution: {integrity: sha512-g3FeP20LNwhALb/6Cz6Dd4F2ngze0jz7tbzrD2wAV+o9FeNHe4rL+yK2md0J/fiSf1sa1ADhXqi5+oVwOM/eGw==}
    engines: {node: '>=8'}
    dependencies:
      semver: 6.3.0

  /make-error/1.3.6:
    resolution: {integrity: sha512-s8UhlNe7vPKomQhC1qFelMokr/Sc3AgNbso3n74mVPA5LTZwkB9NlXf4XPamLxJE8h0gh73rM94xvwRT2CVInw==}
    dev: true

  /makeerror/1.0.12:
    resolution: {integrity: sha512-JmqCvUhmt43madlpFzG4BQzG2Z3m6tvQDNKdClZnO3VbIudJYmxsT0FNJMeiB2+JTSlTQTSbU8QdesVmwJcmLg==}
    dependencies:
      tmpl: 1.0.5
    dev: true

  /map-obj/1.0.1:
    resolution: {integrity: sha1-2TPOuSBdgr3PSIb2dCvcK03qFG0=}
    engines: {node: '>=0.10.0'}
    dev: true

  /map-obj/4.3.0:
    resolution: {integrity: sha512-hdN1wVrZbb29eBGiGjJbeP8JbKjq1urkHJ/LIP/NY48MZ1QVXUsQBV1G1zvYFHn1XE06cwjBsOI2K3Ulnj1YXQ==}
    engines: {node: '>=8'}
    dev: true

  /media-typer/0.3.0:
    resolution: {integrity: sha1-hxDXrwqmJvj/+hzgAWhUUmMlV0g=}
    engines: {node: '>= 0.6'}
    dev: true

  /memorystream/0.3.1:
    resolution: {integrity: sha1-htcJCzDORV1j+64S3aUaR93K+bI=}
    engines: {node: '>= 0.10.0'}
    dev: true

  /meow/8.1.2:
    resolution: {integrity: sha512-r85E3NdZ+mpYk1C6RjPFEMSE+s1iZMuHtsHAqY0DT3jZczl0diWUZ8g6oU7h0M9cD2EL+PzaYghhCLzR0ZNn5Q==}
    engines: {node: '>=10'}
    dependencies:
      '@types/minimist': 1.2.2
      camelcase-keys: 6.2.2
      decamelize-keys: 1.1.0
      hard-rejection: 2.1.0
      minimist-options: 4.1.0
      normalize-package-data: 3.0.3
      read-pkg-up: 7.0.1
      redent: 3.0.0
      trim-newlines: 3.0.1
      type-fest: 0.18.1
      yargs-parser: 20.2.9
    dev: true

  /merge-descriptors/1.0.1:
    resolution: {integrity: sha1-sAqqVW3YtEVoFQ7J0blT8/kMu2E=}
    dev: true

  /merge-stream/2.0.0:
    resolution: {integrity: sha512-abv/qOcuPfk3URPfDzmZU1LKmuw8kT+0nIHvKrKgFrwifol/doWcdA4ZqsWQ8ENrFKkd67Mfpo/LovbIUsbt3w==}
    dev: true

  /merge2/1.4.1:
    resolution: {integrity: sha512-8q7VEgMJW4J8tcfVPy8g09NcQwZdbwFEqhe/WZkoIzjn/3TGDwtOCYtXGxA3O8tPzpczCCDgv+P2P5y00ZJOOg==}
    engines: {node: '>= 8'}

  /methods/1.1.2:
    resolution: {integrity: sha1-VSmk1nZUE07cxSZmVoNbD4Ua/O4=}
    engines: {node: '>= 0.6'}
    dev: true

  /micromatch/4.0.4:
    resolution: {integrity: sha512-pRmzw/XUcwXGpD9aI9q/0XOwLNygjETJ8y0ao0wdqprrzDa4YnxLcz7fQRZr8voh8V10kGhABbNcHVk5wHgWwg==}
    engines: {node: '>=8.6'}
    dependencies:
      braces: 3.0.2
      picomatch: 2.3.0

  /mime-db/1.46.0:
    resolution: {integrity: sha512-svXaP8UQRZ5K7or+ZmfNhg2xX3yKDMUzqadsSqi4NCH/KomcH75MAMYAGVlvXn4+b/xOPhS3I2uHKRUzvjY7BQ==}
    engines: {node: '>= 0.6'}
    dev: true

  /mime-db/1.51.0:
    resolution: {integrity: sha512-5y8A56jg7XVQx2mbv1lu49NR4dokRnhZYTtL+KGfaa27uq4pSTXkwQkFJl4pkRMyNFz/EtYDSkiiEHx3F7UN6g==}
    engines: {node: '>= 0.6'}
    dev: true

  /mime-types/2.1.29:
    resolution: {integrity: sha512-Y/jMt/S5sR9OaqteJtslsFZKWOIIqMACsJSiHghlCAyhf7jfVYjKBmLiX8OgpWeW+fjJ2b+Az69aPFPkUOY6xQ==}
    engines: {node: '>= 0.6'}
    dependencies:
      mime-db: 1.46.0
    dev: true

  /mime-types/2.1.34:
    resolution: {integrity: sha512-6cP692WwGIs9XXdOO4++N+7qjqv0rqxxVvJ3VHPh/Sc9mVZcQP+ZGhkKiTvWMQRr2tbHkJP/Yn7Y0npb3ZBs4A==}
    engines: {node: '>= 0.6'}
    dependencies:
      mime-db: 1.51.0
    dev: true

  /mime/1.6.0:
    resolution: {integrity: sha512-x0Vn8spI+wuJ1O6S7gnbaQg8Pxh4NNHb7KSINmEWKiPE4RKOplvijn+NkmYmmRgP68mc70j2EbeTFRsrswaQeg==}
    engines: {node: '>=4'}
    hasBin: true
    dev: true

  /mime/2.6.0:
    resolution: {integrity: sha512-USPkMeET31rOMiarsBNIHZKLGgvKc/LrjofAnBlOttf5ajRvqiRA8QsenbcooctK6d6Ts6aqZXBA+XbkKthiQg==}
    engines: {node: '>=4.0.0'}
    hasBin: true
    dev: true

  /mimic-fn/2.1.0:
    resolution: {integrity: sha512-OqbOk5oEQeAZ8WXWydlu9HJjz9WVdEIvamMCcXmuqUYjTknH/sqsWvhQ3vgwKFRR1HpjvNBKQ37nbJgYzGqGcg==}
    engines: {node: '>=6'}
    dev: true

  /min-indent/1.0.1:
    resolution: {integrity: sha512-I9jwMn07Sy/IwOj3zVkVik2JTvgpaykDZEigL6Rx6N9LbMywwUSMtxET+7lVoDLLd3O3IXwJwvuuns8UB/HeAg==}
    engines: {node: '>=4'}
    dev: true

  /mini-create-react-context/0.4.1_prop-types@15.8.0+react@17.0.2:
    resolution: {integrity: sha512-YWCYEmd5CQeHGSAKrYvXgmzzkrvssZcuuQDDeqkT+PziKGMgE+0MCCtcKbROzocGBG1meBLl2FotlRwf4gAzbQ==}
    peerDependencies:
      prop-types: ^15.0.0
      react: ^0.14.0 || ^15.0.0 || ^16.0.0 || ^17.0.0
    dependencies:
      '@babel/runtime': 7.16.5
      prop-types: 15.8.0
      react: 17.0.2
      tiny-warning: 1.0.3
    dev: false

  /miniflare/1.4.1:
    resolution: {integrity: sha512-hJkMbTEM+sSiAo2yuPOucrdFYINLU7vvl9uVkRzAQ/h0CjmkYOCoyBn4jYzWtDZeQ0XrkyS6PGUCO277B5TsXA==}
    engines: {node: '>=10.12.0'}
    hasBin: true
    dependencies:
      '@iarna/toml': 2.2.5
      '@mrbbot/node-fetch': 4.6.0
      '@peculiar/webcrypto': 1.2.3
      chokidar: 3.5.2
      cjstoesm: 1.1.4_typescript@4.5.4
      dotenv: 8.6.0
      env-paths: 2.2.1
      event-target-shim: 6.0.2
      formdata-node: 2.5.0
      html-rewriter-wasm: 0.3.2
      http-cache-semantics: 4.1.0
      ioredis: 4.28.2
      kleur: 4.1.4
      node-cron: 2.0.3
      picomatch: 2.3.0
      sanitize-filename: 1.6.3
      selfsigned: 1.10.11
      semiver: 1.1.0
      source-map-support: 0.5.21
      tslib: 2.3.1
      typescript: 4.5.4
      typeson: 6.1.0
      typeson-registry: 1.0.0-alpha.39
      web-streams-polyfill: 3.2.0
      ws: 7.5.6
      yargs: 16.2.0
      youch: 2.2.2
    transitivePeerDependencies:
      - bufferutil
      - supports-color
      - utf-8-validate
    dev: true

  /minimatch/3.0.4:
    resolution: {integrity: sha512-yJHVQEhyqPLUTgt9B83PXu6W3rx4MvvHvSUvToogpwoGDOUQ+yDrR0HRot+yOCdCO7u4hX3pWft6kWBBcqh0UA==}
    dependencies:
      brace-expansion: 1.1.11

  /minimist-options/4.1.0:
    resolution: {integrity: sha512-Q4r8ghd80yhO/0j1O3B2BjweX3fiHg9cdOwjJd2J76Q135c+NDxGCqdYKQ1SKBuFfgWbAUzBfvYjPUEeNgqN1A==}
    engines: {node: '>= 6'}
    dependencies:
      arrify: 1.0.1
      is-plain-obj: 1.1.0
      kind-of: 6.0.3
    dev: true

  /minimist/1.2.5:
    resolution: {integrity: sha512-FM9nNUYrRBAELZQT3xeZQ7fmMOBg6nWNmJKTcgsJeaLstP/UODVpGsr5OhXhhXg6f+qtJ8uiZ+PUxkDWcgIXLw==}

  /minipass/3.1.6:
    resolution: {integrity: sha512-rty5kpw9/z8SX9dmxblFA6edItUmwJgMeYDZRrwlIVN27i8gysGbznJwUggw2V/FVqFSDdWy040ZPS811DYAqQ==}
    engines: {node: '>=8'}
    dependencies:
      yallist: 4.0.0
    dev: false

  /minizlib/2.1.2:
    resolution: {integrity: sha512-bAxsR8BVfj60DWXHE3u30oHzfl4G7khkSuPW+qvpd7jFRHm7dLxOjUk1EHACJ/hxLY8phGJ0YhYHZo7jil7Qdg==}
    engines: {node: '>= 8'}
    dependencies:
      minipass: 3.1.6
      yallist: 4.0.0
    dev: false

  /mkdirp/1.0.4:
    resolution: {integrity: sha512-vVqVZQyf3WLx2Shd0qJ9xuvqgAyKPLAiqITEtqW0oIUjzo3PePDd6fW9iFz30ef7Ysp/oiWqbhszeGWW2T6Gzw==}
    engines: {node: '>=10'}
    hasBin: true

  /modern-normalize/1.1.0:
    resolution: {integrity: sha512-2lMlY1Yc1+CUy0gw4H95uNN7vjbpoED7NNRSBHE25nWfLBdmMzFCsPshlzbxHz+gYMcBEUN8V4pU16prcdPSgA==}
    engines: {node: '>=6'}
    dev: false

  /modify-values/1.0.1:
    resolution: {integrity: sha512-xV2bxeN6F7oYjZWTe/YPAy6MN2M+sL4u/Rlm2AHCIVGfo2p1yGmBHQ6vHehl4bRTZBdHu3TSkWdYgkwpYzAGSw==}
    engines: {node: '>=0.10.0'}
    dev: true

  /moment/2.29.1:
    resolution: {integrity: sha512-kHmoybcPV8Sqy59DwNDY3Jefr64lK/by/da0ViFcuA4DH0vQg5Q6Ze5VimxkfQNSC+Mls/Kx53s7TjP1RhFEDQ==}
    dev: true

  /mrmime/1.0.0:
    resolution: {integrity: sha512-a70zx7zFfVO7XpnQ2IX1Myh9yY4UYvfld/dikWRnsXxbyvMcfz+u6UfgNAtH+k2QqtJuzVpv6eLTx1G2+WKZbQ==}
    engines: {node: '>=10'}
    dev: true

  /ms/2.0.0:
    resolution: {integrity: sha1-VgiurfwAvmwpAd9fmGF4jeDVl8g=}
    dev: true

  /ms/2.1.2:
    resolution: {integrity: sha512-sGkPx+VjMtmA6MX27oA4FBFELFCZZ4S4XqeGOXCv68tT+jb3vk/RyaKWP0PTKyWtmLSM0b+adUTEvbs1PEaH2w==}

  /ms/2.1.3:
    resolution: {integrity: sha512-6FlzubTLZG3J2a/NVCAleEhjzq5oxgHyaCU9yYXvcLsvoVaHJq/s5xXI6/XXP6tz7R9xAOtHnSO/tXtF3WRTlA==}
    dev: true

  /mustache/4.2.0:
    resolution: {integrity: sha512-71ippSywq5Yb7/tVYyGbkBggbU8H3u5Rz56fH60jGFgr8uHwxs+aSKeqmluIVzM0m0kB7xQjKS6qPfd0b2ZoqQ==}
    hasBin: true
    dev: true

  /nanoid/3.1.30:
    resolution: {integrity: sha512-zJpuPDwOv8D2zq2WRoMe1HsfZthVewpel9CAvTfc/2mBD1uUT/agc5f7GHGWXlYkFvi1mVxe4IjvP2HNrop7nQ==}
    engines: {node: ^10 || ^12 || ^13.7 || ^14 || >=15.0.1}
    hasBin: true

  /natural-compare/1.4.0:
    resolution: {integrity: sha1-Sr6/7tdUHywnrPspvbvRXI1bpPc=}
    dev: true

  /needle/2.9.1:
    resolution: {integrity: sha512-6R9fqJ5Zcmf+uYaFgdIHmLwNldn5HbK8L5ybn7Uz+ylX/rnOsSp1AHcvQSrCaFN+qNM1wpymHqD7mVasEOlHGQ==}
    engines: {node: '>= 4.4.x'}
    hasBin: true
    requiresBuild: true
    dependencies:
      debug: 3.2.7
      iconv-lite: 0.4.24
      sax: 1.2.4
    dev: true
    optional: true

  /negotiator/0.6.2:
    resolution: {integrity: sha512-hZXc7K2e+PgeI1eDBe/10Ard4ekbfrrqG8Ep+8Jmf4JID2bNg7NvCPOZN+kfF574pFQI7mum2AUqDidoKqcTOw==}
    engines: {node: '>= 0.6'}
    dev: true

  /neo-async/2.6.2:
    resolution: {integrity: sha512-Yd3UES5mWCSqR+qNT93S3UoYUkqAZ9lLg8a7g9rimsWmYGK8cVToA4/sF3RrshdyV3sAGMXVUmpMYOw+dLpOuw==}
    dev: true

  /next-tick/1.0.0:
    resolution: {integrity: sha1-yobR/ogoFpsBICCOPchCS524NCw=}
    dev: false

  /nice-try/1.0.5:
    resolution: {integrity: sha512-1nh45deeb5olNY7eX82BkPO7SSxR5SSYJiPTrTdFUVYwAl8CKMA5N9PjTYkHiRjisVcxcQ1HXdLhx2qxxJzLNQ==}
    dev: true

  /node-addon-api/3.2.1:
    resolution: {integrity: sha512-mmcei9JghVNDYydghQmeDX8KoAm0FAiYyIcUt/N4nhyAipB17pllZQDOJD2fotxABnt4Mdz+dKTO7eftLg4d0A==}
    dev: false

  /node-cron/2.0.3:
    resolution: {integrity: sha512-eJI+QitXlwcgiZwNNSRbqsjeZMp5shyajMR81RZCqeW0ZDEj4zU9tpd4nTh/1JsBiKbF8d08FCewiipDmVIYjg==}
    engines: {node: '>=6.0.0'}
    requiresBuild: true
    dependencies:
      opencollective-postinstall: 2.0.3
      tz-offset: 0.0.1
    dev: true

  /node-emoji/1.11.0:
    resolution: {integrity: sha512-wo2DpQkQp7Sjm2A0cq+sN7EHKO6Sl0ctXeBdFZrL9T9+UywORbufTcTZxom8YqpLQt/FqNMUkOpkZrJVYSKD3A==}
    dependencies:
      lodash: 4.17.21
    dev: false

  /node-fetch/2.6.6:
    resolution: {integrity: sha512-Z8/6vRlTUChSdIgMa51jxQ4lrw/Jy5SOW10ObaA47/RElsAN2c5Pn8bTgFGWn/ibwzXTE8qwr1Yzx28vsecXEA==}
    engines: {node: 4.x || >=6.0.0}
    dependencies:
      whatwg-url: 5.0.0

  /node-forge/0.10.0:
    resolution: {integrity: sha512-PPmu8eEeG9saEUvI97fm4OYxXVB6bFvyNTyiUOBichBpFG8A1Ljw3bY62+5oOjDEMHRnd0Y7HQ+x7uzxOzC6JA==}
    engines: {node: '>= 6.0.0'}
    dev: true

  /node-int64/0.4.0:
    resolution: {integrity: sha1-h6kGXNs1XTGC2PlM4RGIuCXGijs=}
    dev: true

  /node-releases/2.0.1:
    resolution: {integrity: sha512-CqyzN6z7Q6aMeF/ktcMVTzhAHCEpf8SOarwpzpf8pNBY2k5/oM34UHldUwp8VKI7uxct2HxSRdJjBaZeESzcxA==}

  /nopt/5.0.0:
    resolution: {integrity: sha512-Tbj67rffqceeLpcRXrT7vKAN8CwfPeIBgM7E6iBkmKLV7bEMwpGgYLGv0jACUsECaa/vuxP0IjEont6umdMgtQ==}
    engines: {node: '>=6'}
    hasBin: true
    dependencies:
      abbrev: 1.1.1
    dev: false

  /normalize-package-data/2.5.0:
    resolution: {integrity: sha512-/5CMN3T0R4XTj4DcGaexo+roZSdSFW/0AOOTROrjxzCG1wrWXEsGbRKevjlIL+ZDE4sZlJr5ED4YW0yqmkK+eA==}
    dependencies:
      hosted-git-info: 2.8.9
      resolve: 1.20.0
      semver: 5.7.1
      validate-npm-package-license: 3.0.4
    dev: true

  /normalize-package-data/3.0.3:
    resolution: {integrity: sha512-p2W1sgqij3zMMyRC067Dg16bfzVH+w7hyegmpIvZ4JNjqtGOVAIvLmjBx3yP7YTe9vKJgkoNOPjwQGogDoMXFA==}
    engines: {node: '>=10'}
    dependencies:
      hosted-git-info: 4.0.2
      is-core-module: 2.8.0
      semver: 7.3.5
      validate-npm-package-license: 3.0.4
    dev: true

  /normalize-path/1.0.0:
    resolution: {integrity: sha1-MtDkcvkf80VwHBWoMRAY07CpA3k=}
    engines: {node: '>=0.10.0'}
    dev: true

  /normalize-path/3.0.0:
    resolution: {integrity: sha512-6eZs5Ls3WtCisHWp9S2GUy8dqkpGi4BVSz3GaqiE6ezub0512ESztXUwUB6C6IKbQkY2Pnb/mD4WYojCRwcwLA==}
    engines: {node: '>=0.10.0'}

  /normalize-range/0.1.2:
    resolution: {integrity: sha1-LRDAa9/TEuqXd2laTShDlFa3WUI=}
    engines: {node: '>=0.10.0'}
    dev: false

  /normalize.css/8.0.1:
    resolution: {integrity: sha512-qizSNPO93t1YUuUhP22btGOo3chcvDFqFaj2TRybP0DMxkHOCTYwp3n34fel4a31ORXy4m1Xq0Gyqpb5m33qIg==}
    dev: false

  /npm-run-all/4.1.5:
    resolution: {integrity: sha512-Oo82gJDAVcaMdi3nuoKFavkIHBRVqQ1qvMb+9LHk/cF4P6B2m8aP04hGf7oL6wZ9BuGwX1onlLhpuoofSyoQDQ==}
    engines: {node: '>= 4'}
    hasBin: true
    dependencies:
      ansi-styles: 3.2.1
      chalk: 2.4.2
      cross-spawn: 6.0.5
      memorystream: 0.3.1
      minimatch: 3.0.4
      pidtree: 0.3.1
      read-pkg: 3.0.0
      shell-quote: 1.7.3
      string.prototype.padend: 3.1.3
    dev: true

  /npm-run-path/2.0.2:
    resolution: {integrity: sha1-NakjLfo11wZ7TLLd8jV7GHFTbF8=}
    engines: {node: '>=4'}
    dependencies:
      path-key: 2.0.1
    dev: true

  /npm-run-path/4.0.1:
    resolution: {integrity: sha512-S48WzZW777zhNIrn7gxOlISNAqi9ZC/uQFnRdbeIHhZhCA6UqpkOT8T1G7BvfdgP4Er8gF4sUbaS0i7QvIfCWw==}
    engines: {node: '>=8'}
    dependencies:
      path-key: 3.1.1
    dev: true

  /npmlog/5.0.1:
    resolution: {integrity: sha512-AqZtDUWOMKs1G/8lwylVjrdYgqA4d9nu8hc+0gzRxlDb1I10+FHBGMXs6aiQHFdCUUlqH99MUMuLfzWDNDtfxw==}
    dependencies:
      are-we-there-yet: 2.0.0
      console-control-strings: 1.1.0
      gauge: 3.0.2
      set-blocking: 2.0.0
    dev: false

  /nwsapi/2.2.0:
    resolution: {integrity: sha512-h2AatdwYH+JHiZpv7pt/gSX1XoRGb7L/qSIeuqA6GwYoF9w1vP1cw42TO0aI2pNyshRK5893hNSl+1//vHK7hQ==}
    dev: true

  /object-assign/4.1.1:
    resolution: {integrity: sha1-IQmtx5ZYh8/AXLvUQsrIv7s2CGM=}
    engines: {node: '>=0.10.0'}

  /object-hash/2.2.0:
    resolution: {integrity: sha512-gScRMn0bS5fH+IuwyIFgnh9zBdo4DV+6GhygmWM9HyNJSgS0hScp1f5vjtm7oIIOiT9trXrShAkLFSc2IqKNgw==}
    engines: {node: '>= 6'}
    dev: false

  /object-inspect/1.12.0:
    resolution: {integrity: sha512-Ho2z80bVIvJloH+YzRmpZVQe87+qASmBUKZDWgx9cu+KDrX2ZDH/3tMy+gXbZETVGs2M8YdxObOh7XAtim9Y0g==}
    dev: true

  /object-keys/1.1.1:
    resolution: {integrity: sha512-NuAESUOUMrlIXOfHKzD6bpPu3tYt3xvjNdRIQ+FeT0lNb4K8WR70CaDxhuNguS2XG+GjkyMwOzsN5ZktImfhLA==}
    engines: {node: '>= 0.4'}
    dev: true

  /object.assign/4.1.2:
    resolution: {integrity: sha512-ixT2L5THXsApyiUPYKmW+2EHpXXe5Ii3M+f4e+aJFAHao5amFRW6J0OO6c/LU8Be47utCx2GL89hxGB6XSmKuQ==}
    engines: {node: '>= 0.4'}
    dependencies:
      call-bind: 1.0.2
      define-properties: 1.1.3
      has-symbols: 1.0.2
      object-keys: 1.1.1
    dev: true

  /okie/1.0.1:
    resolution: {integrity: sha512-JQh5TdSYhzXSuKN3zzX8Rw9Q/Tec1fm0jwP/k9+cBDk6tyLjlARVu936MLY//2NZp76UGHH+5gXPzRejU1bTjQ==}
    engines: {node: '>=12.0.0'}
    dev: true

  /on-finished/2.3.0:
    resolution: {integrity: sha1-IPEzZIGwg811M3mSoWlxqi2QaUc=}
    engines: {node: '>= 0.8'}
    dependencies:
      ee-first: 1.1.1
    dev: true

  /on-headers/1.0.2:
    resolution: {integrity: sha512-pZAE+FJLoyITytdqK0U5s+FIpjN0JP3OzFi/u8Rx+EV5/W+JTWGXG8xFzevE7AjBfDqHv/8vL8qQsIhHnqRkrA==}
    engines: {node: '>= 0.8'}
    dev: true

  /once/1.4.0:
    resolution: {integrity: sha1-WDsap3WWHUsROsF9nFC6753Xa9E=}
    dependencies:
      wrappy: 1.0.2

  /onetime/5.1.2:
    resolution: {integrity: sha512-kbpaSSGJTWdAY5KPVeMOKXSrPtr8C8C7wodJbcsd51jRnmD+GZu8Y0VoU6Dm5Z4vWr0Ig/1NKuWRKf7j5aaYSg==}
    engines: {node: '>=6'}
    dependencies:
      mimic-fn: 2.1.0
    dev: true

  /open/8.4.0:
    resolution: {integrity: sha512-XgFPPM+B28FtCCgSb9I+s9szOC1vZRSwgWsRUA5ylIxRTgKozqjOCrVOqGsYABPYK5qnfqClxZTFBa8PKt2v6Q==}
    engines: {node: '>=12'}
    dependencies:
      define-lazy-prop: 2.0.0
      is-docker: 2.2.1
      is-wsl: 2.2.0
    dev: true

  /opencollective-postinstall/2.0.3:
    resolution: {integrity: sha512-8AV/sCtuzUeTo8gQK5qDZzARrulB3egtLzFgteqB2tcT4Mw7B8Kt7JcDHmltjz6FOAHsvTevk70gZEbhM4ZS9Q==}
    hasBin: true
    dev: true

  /optionator/0.8.3:
    resolution: {integrity: sha512-+IW9pACdk3XWmmTXG8m3upGUJst5XRGzxMRjXzAuJ1XnIFNvfhjjIuYkDvysnPQ7qzqVzLt78BCruntqRhWQbA==}
    engines: {node: '>= 0.8.0'}
    dependencies:
      deep-is: 0.1.4
      fast-levenshtein: 2.0.6
      levn: 0.3.0
      prelude-ls: 1.1.2
      type-check: 0.3.2
      word-wrap: 1.2.3
    dev: true

  /optionator/0.9.1:
    resolution: {integrity: sha512-74RlY5FCnhq4jRxVUPKDaRwrVNXMqsGsiW6AJw4XK8hmtm10wC0ypZBLw5IIp85NZMr91+qd1RvvENwg7jjRFw==}
    engines: {node: '>= 0.8.0'}
    dependencies:
      deep-is: 0.1.4
      fast-levenshtein: 2.0.6
      levn: 0.4.1
      prelude-ls: 1.2.1
      type-check: 0.4.0
      word-wrap: 1.2.3
    dev: true

  /p-finally/1.0.0:
    resolution: {integrity: sha1-P7z7FbiZpEEjs0ttzBi3JDNqLK4=}
    engines: {node: '>=4'}
    dev: true

  /p-limit/1.3.0:
    resolution: {integrity: sha512-vvcXsLAJ9Dr5rQOPk7toZQZJApBl2K4J6dANSsEuh6QI41JYcsS/qhTGa9ErIUUgK3WNQoJYvylxvjqmiqEA9Q==}
    engines: {node: '>=4'}
    dependencies:
      p-try: 1.0.0
    dev: true

  /p-limit/2.3.0:
    resolution: {integrity: sha512-//88mFWSJx8lxCzwdAABTJL2MyWB12+eIY7MDL2SqLmAkeKU9qxRvWuSyTjm3FUmpBEMuFfckAIqEaVGUDxb6w==}
    engines: {node: '>=6'}
    dependencies:
      p-try: 2.2.0
    dev: true

  /p-locate/2.0.0:
    resolution: {integrity: sha1-IKAQOyIqcMj9OcwuWAaA893l7EM=}
    engines: {node: '>=4'}
    dependencies:
      p-limit: 1.3.0
    dev: true

  /p-locate/4.1.0:
    resolution: {integrity: sha512-R79ZZ/0wAxKGu3oYMlz8jy/kbhsNrS7SKZ7PxEHBgJ5+F2mtFW2fK2cOtBh1cHYkQsbzFV7I+EoRKe6Yt0oK7A==}
    engines: {node: '>=8'}
    dependencies:
      p-limit: 2.3.0
    dev: true

  /p-map/2.1.0:
    resolution: {integrity: sha512-y3b8Kpd8OAN444hxfBbFfj1FY/RjtTd8tzYwhUqNYXx0fXx2iX4maP4Qr6qhIKbQXI02wTLAda4fYUbDagTUFw==}
    engines: {node: '>=6'}
    dev: true

  /p-map/4.0.0:
    resolution: {integrity: sha512-/bjOqmgETBYB5BoEeGVea8dmvHb2m9GLy1E9W43yeyfP6QQCZGFNa+XRceJEuDB6zqr+gKpIAmlLebMpykw/MQ==}
    engines: {node: '>=10'}
    dependencies:
      aggregate-error: 3.1.0
    dev: true

  /p-try/1.0.0:
    resolution: {integrity: sha1-y8ec26+P1CKOE/Yh8rGiN8GyB7M=}
    engines: {node: '>=4'}
    dev: true

  /p-try/2.2.0:
    resolution: {integrity: sha512-R4nPAVTAU0B9D35/Gk3uJf/7XYbQcyohSKdvAxIRSNghFl4e71hVoGnBNQz9cWaXxO2I10KTC+3jMdvvoKw6dQ==}
    engines: {node: '>=6'}
    dev: true

  /package-name-regex/2.0.4:
    resolution: {integrity: sha512-p+ixFAmbQ9DE9TG3ptbjLc7/gwgdKEMCwdGpZwxzgD02D1q/SRRT/j32MyjGjJQ36CSTeVsvKt9Zp3PUHYWBnw==}
    engines: {node: '>=12'}
    dev: true

  /parent-module/1.0.1:
    resolution: {integrity: sha512-GQ2EWRpQV8/o+Aw8YqtfZZPfNRWZYkbidE9k5rpl/hC3vtHHBfGm2Ifi6qWV+coDGkrUKZAxE3Lot5kcsRlh+g==}
    engines: {node: '>=6'}
    dependencies:
      callsites: 3.1.0

  /parse-json/4.0.0:
    resolution: {integrity: sha1-vjX1Qlvh9/bHRxhPmKeIy5lHfuA=}
    engines: {node: '>=4'}
    dependencies:
      error-ex: 1.3.2
      json-parse-better-errors: 1.0.2
    dev: true

  /parse-json/5.2.0:
    resolution: {integrity: sha512-ayCKvm/phCGxOkYRSCM82iDwct8/EonSEgCSxWxD7ve6jHggsFl4fZVQBPRNgQoKiuV/odhFrGzQXZwbifC8Rg==}
    engines: {node: '>=8'}
    dependencies:
      '@babel/code-frame': 7.16.0
      error-ex: 1.3.2
      json-parse-even-better-errors: 2.3.1
      lines-and-columns: 1.2.4

  /parse-node-version/1.0.1:
    resolution: {integrity: sha512-3YHlOa/JgH6Mnpr05jP9eDG254US9ek25LyIxZlDItp2iJtwyaXQb57lBYLdT3MowkUFYEV2XXNAYIPlESvJlA==}
    engines: {node: '>= 0.10'}
    dev: true

  /parse5/6.0.1:
    resolution: {integrity: sha512-Ofn/CTFzRGTTxwpNEs9PP93gXShHcTq255nzRYSKe8AkVpZY7e1fpmTfOyoIvjP5HG7Z2ZM7VS9PPhQGW2pOpw==}
    dev: true

  /parseurl/1.3.3:
    resolution: {integrity: sha512-CiyeOxFT/JZyN5m0z9PfXw4SCBJ6Sygz1Dpl0wqjlhDEGGBP1GnsUVEL0p63hoG1fcj3fHynXi9NYO4nWOL+qQ==}
    engines: {node: '>= 0.8'}
    dev: true

  /path-exists/3.0.0:
    resolution: {integrity: sha1-zg6+ql94yxiSXqfYENe1mwEP1RU=}
    engines: {node: '>=4'}
    dev: true

  /path-exists/4.0.0:
    resolution: {integrity: sha512-ak9Qy5Q7jYb2Wwcey5Fpvg2KoAc/ZIhLSLOSBmRmygPsGwkVVt0fZa0qrtMz+m6tJTAHfZQ8FnmB4MG4LWy7/w==}
    engines: {node: '>=8'}
    dev: true

  /path-is-absolute/1.0.1:
    resolution: {integrity: sha1-F0uSaHNVNP+8es5r9TpanhtcX18=}
    engines: {node: '>=0.10.0'}

  /path-key/2.0.1:
    resolution: {integrity: sha1-QRyttXTFoUDTpLGRDUDYDMn0C0A=}
    engines: {node: '>=4'}
    dev: true

  /path-key/3.1.1:
    resolution: {integrity: sha512-ojmeN0qd+y0jszEtoY48r0Peq5dwMEkIlCOu6Q5f41lfkswXuKtYrhgoTpLnyIcHm24Uhqx+5Tqm2InSwLhE6Q==}
    engines: {node: '>=8'}
    dev: true

  /path-parse/1.0.7:
    resolution: {integrity: sha512-LDJzPVEEEPR+y48z93A0Ed0yXb8pAByGWo/k5YYdYgpY2/2EsOsksJrq7lOHxryrVOn1ejG6oAp8ahvOIQD8sw==}

  /path-to-regexp/0.1.7:
    resolution: {integrity: sha1-32BBeABfUi8V60SQ5yR6G/qmf4w=}
    dev: true

  /path-to-regexp/1.8.0:
    resolution: {integrity: sha512-n43JRhlUKUAlibEJhPeir1ncUID16QnEjNpwzNdO3Lm4ywrBpBZ5oLD0I6br9evr1Y9JTqwRtAh7JLoOzAQdVA==}
    dependencies:
      isarray: 0.0.1
    dev: false

  /path-type/3.0.0:
    resolution: {integrity: sha512-T2ZUsdZFHgA3u4e5PfPbjd7HDDpxPnQb5jN0SrDsjNSuVXHJqtwTnWqG0B1jZrgmJ/7lj1EmVIByWt1gxGkWvg==}
    engines: {node: '>=4'}
    dependencies:
      pify: 3.0.0
    dev: true

  /path-type/4.0.0:
    resolution: {integrity: sha512-gDKb8aZMDeD/tZWs9P6+q0J9Mwkdl6xMV8TjnGP3qJVJ06bdMgkbBlLU8IdfOsIsFz2BW1rNVT3XuNEl8zPAvw==}
    engines: {node: '>=8'}

  /pend/1.2.0:
    resolution: {integrity: sha1-elfrVQpng/kRUzH89GY9XI4AelA=}
    dev: true

  /periscopic/2.0.3:
    resolution: {integrity: sha512-FuCZe61mWxQOJAQFEfmt9FjzebRlcpFz8sFPbyaCKtdusPkMEbA9ey0eARnRav5zAhmXznhaQkKGFAPn7X9NUw==}
    dependencies:
      estree-walker: 2.0.2
      is-reference: 1.2.1
    dev: true

  /phoenix/1.6.5:
    resolution: {integrity: sha512-Krhx9IwB1Lzj+MqK5bz8CI2ULxjdO63CAjdAZni2lSa1LW3zNflMnsVeQLOu6jz8TDl9wtUKfx3vNSZDAB8jQw==}
    dev: false

  /picocolors/1.0.0:
    resolution: {integrity: sha512-1fygroTLlHu66zi26VoTDv8yRgm0Fccecssto+MhsZ0D/DGW2sm8E8AjW7NU5VVTRt5GxbeZ5qBuJr+HyLYkjQ==}

  /picomatch/2.3.0:
    resolution: {integrity: sha512-lY1Q/PiJGC2zOv/z391WOTD+Z02bCgsFfvxoXXf6h7kv9o+WmsmzYqrAwY63sNgOxE4xEdq0WyUnXfKeBrSvYw==}
    engines: {node: '>=8.6'}

  /pidtree/0.3.1:
    resolution: {integrity: sha512-qQbW94hLHEqCg7nhby4yRC7G2+jYHY4Rguc2bjw7Uug4GIJuu1tvf2uHaZv5Q8zdt+WKJ6qK1FOI6amaWUo5FA==}
    engines: {node: '>=0.10'}
    hasBin: true
    dev: true

  /pify/2.3.0:
    resolution: {integrity: sha1-7RQaasBDqEnqWISY59yosVMw6Qw=}
    engines: {node: '>=0.10.0'}
    dev: true

  /pify/3.0.0:
    resolution: {integrity: sha1-5aSs0sEB/fPZpNB/DbxNtJ3SgXY=}
    engines: {node: '>=4'}
    dev: true

  /pify/4.0.1:
    resolution: {integrity: sha512-uB80kBFb/tfd68bVleG9T5GGsGPjJrLAUpR5PZIrhBnIaRTQRjqdJSsIKkOP6OAIFbj7GOrcudc5pNjZ+geV2g==}
    engines: {node: '>=6'}
    dev: true
    optional: true

  /pirates/4.0.4:
    resolution: {integrity: sha512-ZIrVPH+A52Dw84R0L3/VS9Op04PuQ2SEoJL6bkshmiTic/HldyW9Tf7oH5mhJZBK7NmDx27vSMrYEXPXclpDKw==}
    engines: {node: '>= 6'}
    dev: true

  /pkg-dir/4.2.0:
    resolution: {integrity: sha512-HRDzbaKjC+AOWVXxAU/x54COGeIv9eb+6CkDSQoNTt4XyWoIJvuPsXizxu/Fr23EiekbtZwmh1IcIG/l/a10GQ==}
    engines: {node: '>=8'}
    dependencies:
      find-up: 4.1.0
    dev: true

  /playwright-chromium/1.17.1:
    resolution: {integrity: sha512-EnCtsP/QTWWoQV/cFYpt2wgKwcOdoa2iHBlBaldHB8gobtynMKwk96rzldaRS4YimFibIzREFkWCNMrrb3LRMQ==}
    engines: {node: '>=12'}
    hasBin: true
    requiresBuild: true
    dependencies:
      playwright-core: 1.17.1
    transitivePeerDependencies:
      - bufferutil
      - supports-color
      - utf-8-validate
    dev: true

  /playwright-core/1.17.1:
    resolution: {integrity: sha512-C3c8RpPiC3qr15fRDN6dx6WnUkPLFmST37gms2aoHPDRvp7EaGDPMMZPpqIm/QWB5J40xDrQCD4YYHz2nBTojQ==}
    engines: {node: '>=12'}
    hasBin: true
    dependencies:
      commander: 8.3.0
      debug: 4.3.3
      extract-zip: 2.0.1
      https-proxy-agent: 5.0.0
      jpeg-js: 0.4.3
      mime: 2.6.0
      pngjs: 5.0.0
      progress: 2.0.3
      proper-lockfile: 4.1.2
      proxy-from-env: 1.1.0
      rimraf: 3.0.2
      socks-proxy-agent: 6.1.1
      stack-utils: 2.0.5
      ws: 7.5.6
      yauzl: 2.10.0
      yazl: 2.5.1
    transitivePeerDependencies:
      - bufferutil
      - supports-color
      - utf-8-validate
    dev: true

  /pngjs/5.0.0:
    resolution: {integrity: sha512-40QW5YalBNfQo5yRYmiw7Yz6TKKVr3h6970B2YE+3fQpsWcrbj1PzJgxeJ19DRQjhMbKPIuMY8rFaXc8moolVw==}
    engines: {node: '>=10.13.0'}
    dev: true

  /postcss-import/14.0.2_postcss@8.4.5:
    resolution: {integrity: sha512-BJ2pVK4KhUyMcqjuKs9RijV5tatNzNa73e/32aBVE/ejYPe37iH+6vAu9WvqUkB5OAYgLHzbSvzHnorybJCm9g==}
    engines: {node: '>=10.0.0'}
    peerDependencies:
      postcss: ^8.0.0
    dependencies:
      postcss: 8.4.5
      postcss-value-parser: 4.2.0
      read-cache: 1.0.0
      resolve: 1.20.0
    dev: true

  /postcss-js/3.0.3:
    resolution: {integrity: sha512-gWnoWQXKFw65Hk/mi2+WTQTHdPD5UJdDXZmX073EY/B3BWnYjO4F4t0VneTCnCGQ5E5GsCdMkzPaTXwl3r5dJw==}
    engines: {node: '>=10.0'}
    dependencies:
      camelcase-css: 2.0.1
      postcss: 8.4.5
    dev: false

  /postcss-load-config/3.1.0_ts-node@10.4.0:
    resolution: {integrity: sha512-ipM8Ds01ZUophjDTQYSVP70slFSYg3T0/zyfII5vzhN6V57YSxMgG5syXuwi5VtS8wSf3iL30v0uBdoIVx4Q0g==}
    engines: {node: '>= 10'}
    peerDependencies:
      ts-node: '>=9.0.0'
    peerDependenciesMeta:
      ts-node:
        optional: true
    dependencies:
      import-cwd: 3.0.0
      lilconfig: 2.0.4
      ts-node: 10.4.0_00264fd83560919cd06c986889baae0a
      yaml: 1.10.2

  /postcss-modules-extract-imports/3.0.0_postcss@8.4.5:
    resolution: {integrity: sha512-bdHleFnP3kZ4NYDhuGlVK+CMrQ/pqUm8bx/oGL93K6gVwiclvX5x0n76fYMKuIGKzlABOy13zsvqjb0f92TEXw==}
    engines: {node: ^10 || ^12 || >= 14}
    peerDependencies:
      postcss: ^8.1.0
    dependencies:
      postcss: 8.4.5
    dev: true

  /postcss-modules-local-by-default/4.0.0_postcss@8.4.5:
    resolution: {integrity: sha512-sT7ihtmGSF9yhm6ggikHdV0hlziDTX7oFoXtuVWeDd3hHObNkcHRo9V3yg7vCAY7cONyxJC/XXCmmiHHcvX7bQ==}
    engines: {node: ^10 || ^12 || >= 14}
    peerDependencies:
      postcss: ^8.1.0
    dependencies:
      icss-utils: 5.1.0_postcss@8.4.5
      postcss: 8.4.5
      postcss-selector-parser: 6.0.8
      postcss-value-parser: 4.2.0
    dev: true

  /postcss-modules-scope/3.0.0_postcss@8.4.5:
    resolution: {integrity: sha512-hncihwFA2yPath8oZ15PZqvWGkWf+XUfQgUGamS4LqoP1anQLOsOJw0vr7J7IwLpoY9fatA2qiGUGmuZL0Iqlg==}
    engines: {node: ^10 || ^12 || >= 14}
    peerDependencies:
      postcss: ^8.1.0
    dependencies:
      postcss: 8.4.5
      postcss-selector-parser: 6.0.8
    dev: true

  /postcss-modules-values/4.0.0_postcss@8.4.5:
    resolution: {integrity: sha512-RDxHkAiEGI78gS2ofyvCsu7iycRv7oqw5xMWn9iMoR0N/7mf9D50ecQqUo5BZ9Zh2vH4bCUR/ktCqbB9m8vJjQ==}
    engines: {node: ^10 || ^12 || >= 14}
    peerDependencies:
      postcss: ^8.1.0
    dependencies:
      icss-utils: 5.1.0_postcss@8.4.5
      postcss: 8.4.5
    dev: true

  /postcss-modules/4.3.0_postcss@8.4.5:
    resolution: {integrity: sha512-zoUttLDSsbWDinJM9jH37o7hulLRyEgH6fZm2PchxN7AZ8rkdWiALyNhnQ7+jg7cX9f10m6y5VhHsrjO0Mf/DA==}
    peerDependencies:
      postcss: ^8.0.0
    dependencies:
      generic-names: 4.0.0
      icss-replace-symbols: 1.1.0
      lodash.camelcase: 4.3.0
      postcss: 8.4.5
      postcss-modules-extract-imports: 3.0.0_postcss@8.4.5
      postcss-modules-local-by-default: 4.0.0_postcss@8.4.5
      postcss-modules-scope: 3.0.0_postcss@8.4.5
      postcss-modules-values: 4.0.0_postcss@8.4.5
      string-hash: 1.1.3
    dev: true

  /postcss-nested/5.0.6:
    resolution: {integrity: sha512-rKqm2Fk0KbA8Vt3AdGN0FB9OBOMDVajMG6ZCf/GoHgdxUJ4sBFp0A/uMIRm+MJUdo33YXEtjqIz8u7DAp8B7DA==}
    engines: {node: '>=12.0'}
    peerDependencies:
      postcss: ^8.2.14
    dependencies:
      postcss-selector-parser: 6.0.8

  /postcss-selector-parser/6.0.8:
    resolution: {integrity: sha512-D5PG53d209Z1Uhcc0qAZ5U3t5HagH3cxu+WLZ22jt3gLUpXM4eXXfiO14jiDWST3NNooX/E8wISfOhZ9eIjGTQ==}
    engines: {node: '>=4'}
    dependencies:
      cssesc: 3.0.0
      util-deprecate: 1.0.2

  /postcss-value-parser/3.3.1:
    resolution: {integrity: sha512-pISE66AbVkp4fDQ7VHBwRNXzAAKJjw4Vw7nWI/+Q3vuly7SNfgYXvm6i5IgFylHGK5sP/xHAbB7N49OS4gWNyQ==}
    dev: false

  /postcss-value-parser/4.2.0:
    resolution: {integrity: sha512-1NNCs6uurfkVbeXG4S8JFT9t19m45ICnif8zWLd5oPSZ50QnwMfK+H3jv408d4jw/7Bttv5axS5IiHoLaVNHeQ==}

  /postcss/8.4.5:
    resolution: {integrity: sha512-jBDboWM8qpaqwkMwItqTQTiFikhs/67OYVvblFFTM7MrZjt6yMKd6r2kgXizEbTTljacm4NldIlZnhbjr84QYg==}
    engines: {node: ^10 || ^12 || >=14}
    dependencies:
      nanoid: 3.1.30
      picocolors: 1.0.0
      source-map-js: 1.0.1

  /preact/10.6.4:
    resolution: {integrity: sha512-WyosM7pxGcndU8hY0OQlLd54tOU+qmG45QXj2dAYrL11HoyU/EzOSTlpJsirbBr1QW7lICxSsVJJmcmUglovHQ==}
    dev: true

  /prelude-ls/1.1.2:
    resolution: {integrity: sha1-IZMqVJ9eUv/ZqCf1cOBL5iqX2lQ=}
    engines: {node: '>= 0.8.0'}
    dev: true

  /prelude-ls/1.2.1:
    resolution: {integrity: sha512-vkcDPrRZo1QZLbn5RLGPpg/WmIQ65qoWWhcGKf/b5eplkkarX0m9z8ppCat4mlOqUsWpyNuYgO3VRyrYHSzX5g==}
    engines: {node: '>= 0.8.0'}
    dev: true

  /prettier/2.5.1:
    resolution: {integrity: sha512-vBZcPRUR5MZJwoyi3ZoyQlc1rXeEck8KgeC9AwwOn+exuxLxq5toTRDTSaVrXHxelDMHy9zlicw8u66yxoSUFg==}
    engines: {node: '>=10.13.0'}
    hasBin: true
    dev: true

  /pretty-format/27.4.2:
    resolution: {integrity: sha512-p0wNtJ9oLuvgOQDEIZ9zQjZffK7KtyR6Si0jnXULIDwrlNF8Cuir3AZP0hHv0jmKuNN/edOnbMjnzd4uTcmWiw==}
    engines: {node: ^10.13.0 || ^12.13.0 || ^14.15.0 || >=15.0.0}
    dependencies:
      '@jest/types': 27.4.2
      ansi-regex: 5.0.1
      ansi-styles: 5.2.0
      react-is: 17.0.2
    dev: true

  /pretty-hrtime/1.0.3:
    resolution: {integrity: sha1-t+PqQkNaTJsnWdmeDyAesZWALuE=}
    engines: {node: '>= 0.8'}
    dev: false

  /prismjs/1.25.0:
    resolution: {integrity: sha512-WCjJHl1KEWbnkQom1+SzftbtXMKQoezOCYs5rECqMN+jP+apI7ftoflyqigqzopSO3hMhTEb0mFClA8lkolgEg==}
    dev: true

  /process-nextick-args/2.0.1:
    resolution: {integrity: sha512-3ouUOpQhtgrbOa17J7+uxOTpITYWaGP7/AhoR3+A+/1e9skrzelGi/dXzEYyvbxubEF6Wn2ypscTKiKJFFn1ag==}
    dev: true

  /progress/2.0.3:
    resolution: {integrity: sha512-7PiHtLll5LdnKIMw100I+8xJXR5gW2QwWYkT6iJva0bXitZKa/XMrSbdmg3r2Xnaidz9Qumd0VPaMrZlF9V9sA==}
    engines: {node: '>=0.4.0'}
    dev: true

  /promise/7.3.1:
    resolution: {integrity: sha512-nolQXZ/4L+bP/UGlkfaIujX9BKxGwmQ9OT4mOt5yvy8iK1h3wqTEJCijzGANTCCl9nWjY41juyAn2K3Q1hLLTg==}
    dependencies:
      asap: 2.0.6
    dev: true

  /prompts/2.4.2:
    resolution: {integrity: sha512-NxNv/kLguCA7p3jE8oL2aEBsrJWgAakBpgmgK6lpPWV+WuOmY6r2/zbAVnP+T8bQlA0nzHXSJSJW0Hq7ylaD2Q==}
    engines: {node: '>= 6'}
    dependencies:
      kleur: 3.0.3
      sisteransi: 1.0.5

  /prop-types/15.8.0:
    resolution: {integrity: sha512-fDGekdaHh65eI3lMi5OnErU6a8Ighg2KjcjQxO7m8VHyWjcPyj5kiOgV1LQDOOOgVy3+5FgjXvdSSX7B8/5/4g==}
    dependencies:
      loose-envify: 1.4.0
      object-assign: 4.1.1
      react-is: 16.13.1
    dev: false

  /proper-lockfile/4.1.2:
    resolution: {integrity: sha512-TjNPblN4BwAWMXU8s9AEz4JmQxnD1NNL7bNOY/AKUzyamc379FWASUhc/K1pL2noVb+XmZKLL68cjzLsiOAMaA==}
    dependencies:
      graceful-fs: 4.2.8
      retry: 0.12.0
      signal-exit: 3.0.6
    dev: true

  /proxy-addr/2.0.7:
    resolution: {integrity: sha512-llQsMLSUDUPT44jdrU/O37qlnifitDP+ZwrmmZcoSKyLKvtZxpyV0n2/bD/N4tBAAZ/gJEdZU7KMraoK1+XYAg==}
    engines: {node: '>= 0.10'}
    dependencies:
      forwarded: 0.2.0
      ipaddr.js: 1.9.1
    dev: true

  /proxy-from-env/1.1.0:
    resolution: {integrity: sha512-D+zkORCbA9f1tdWRK0RaCR3GPv50cMxcrz4X8k5LTSUD1Dkw47mKJEZQNunItRTkWwgtaUSo1RVFRIG9ZXiFYg==}
    dev: true

  /prr/1.0.1:
    resolution: {integrity: sha1-0/wRS6BplaRexok/SEzrHXj19HY=}
    dev: true
    optional: true

  /pseudomap/1.0.2:
    resolution: {integrity: sha1-8FKijacOYYkX7wqKw0wa5aaChrM=}
    dev: true

  /psl/1.8.0:
    resolution: {integrity: sha512-RIdOzyoavK+hA18OGGWDqUTsCLhtA7IcZ/6NCs4fFJaHBDab+pDDmDIByWFRQJq2Cd7r1OoQxBGKOaztq+hjIQ==}
    dev: true

  /pug-attrs/3.0.0:
    resolution: {integrity: sha512-azINV9dUtzPMFQktvTXciNAfAuVh/L/JCl0vtPCwvOA21uZrC08K/UnmrL+SXGEVc1FwzjW62+xw5S/uaLj6cA==}
    dependencies:
      constantinople: 4.0.1
      js-stringify: 1.0.2
      pug-runtime: 3.0.1
    dev: true

  /pug-code-gen/3.0.2:
    resolution: {integrity: sha512-nJMhW16MbiGRiyR4miDTQMRWDgKplnHyeLvioEJYbk1RsPI3FuA3saEP8uwnTb2nTJEKBU90NFVWJBk4OU5qyg==}
    dependencies:
      constantinople: 4.0.1
      doctypes: 1.1.0
      js-stringify: 1.0.2
      pug-attrs: 3.0.0
      pug-error: 2.0.0
      pug-runtime: 3.0.1
      void-elements: 3.1.0
      with: 7.0.2
    dev: true

  /pug-error/2.0.0:
    resolution: {integrity: sha512-sjiUsi9M4RAGHktC1drQfCr5C5eriu24Lfbt4s+7SykztEOwVZtbFk1RRq0tzLxcMxMYTBR+zMQaG07J/btayQ==}
    dev: true

  /pug-filters/4.0.0:
    resolution: {integrity: sha512-yeNFtq5Yxmfz0f9z2rMXGw/8/4i1cCFecw/Q7+D0V2DdtII5UvqE12VaZ2AY7ri6o5RNXiweGH79OCq+2RQU4A==}
    dependencies:
      constantinople: 4.0.1
      jstransformer: 1.0.0
      pug-error: 2.0.0
      pug-walk: 2.0.0
      resolve: 1.20.0
    dev: true

  /pug-lexer/5.0.1:
    resolution: {integrity: sha512-0I6C62+keXlZPZkOJeVam9aBLVP2EnbeDw3An+k0/QlqdwH6rv8284nko14Na7c0TtqtogfWXcRoFE4O4Ff20w==}
    dependencies:
      character-parser: 2.2.0
      is-expression: 4.0.0
      pug-error: 2.0.0
    dev: true

  /pug-linker/4.0.0:
    resolution: {integrity: sha512-gjD1yzp0yxbQqnzBAdlhbgoJL5qIFJw78juN1NpTLt/mfPJ5VgC4BvkoD3G23qKzJtIIXBbcCt6FioLSFLOHdw==}
    dependencies:
      pug-error: 2.0.0
      pug-walk: 2.0.0
    dev: true

  /pug-load/3.0.0:
    resolution: {integrity: sha512-OCjTEnhLWZBvS4zni/WUMjH2YSUosnsmjGBB1An7CsKQarYSWQ0GCVyd4eQPMFJqZ8w9xgs01QdiZXKVjk92EQ==}
    dependencies:
      object-assign: 4.1.1
      pug-walk: 2.0.0
    dev: true

  /pug-parser/6.0.0:
    resolution: {integrity: sha512-ukiYM/9cH6Cml+AOl5kETtM9NR3WulyVP2y4HOU45DyMim1IeP/OOiyEWRr6qk5I5klpsBnbuHpwKmTx6WURnw==}
    dependencies:
      pug-error: 2.0.0
      token-stream: 1.0.0
    dev: true

  /pug-runtime/3.0.1:
    resolution: {integrity: sha512-L50zbvrQ35TkpHwv0G6aLSuueDRwc/97XdY8kL3tOT0FmhgG7UypU3VztfV/LATAvmUfYi4wNxSajhSAeNN+Kg==}
    dev: true

  /pug-strip-comments/2.0.0:
    resolution: {integrity: sha512-zo8DsDpH7eTkPHCXFeAk1xZXJbyoTfdPlNR0bK7rpOMuhBYb0f5qUVCO1xlsitYd3w5FQTK7zpNVKb3rZoUrrQ==}
    dependencies:
      pug-error: 2.0.0
    dev: true

  /pug-walk/2.0.0:
    resolution: {integrity: sha512-yYELe9Q5q9IQhuvqsZNwA5hfPkMJ8u92bQLIMcsMxf/VADjNtEYptU+inlufAFYcWdHlwNfZOEnOOQrZrcyJCQ==}
    dev: true

  /pug/3.0.2:
    resolution: {integrity: sha512-bp0I/hiK1D1vChHh6EfDxtndHji55XP/ZJKwsRqrz6lRia6ZC2OZbdAymlxdVFwd1L70ebrVJw4/eZ79skrIaw==}
    dependencies:
      pug-code-gen: 3.0.2
      pug-filters: 4.0.0
      pug-lexer: 5.0.1
      pug-linker: 4.0.0
      pug-load: 3.0.0
      pug-parser: 6.0.0
      pug-runtime: 3.0.1
      pug-strip-comments: 2.0.0
    dev: true

  /pump/3.0.0:
    resolution: {integrity: sha512-LwZy+p3SFs1Pytd/jYct4wpv49HiYCqd9Rlc5ZVdk0V+8Yzv6jR5Blk3TRmPL1ft69TxP0IMZGJ+WPFU2BFhww==}
    dependencies:
      end-of-stream: 1.4.4
      once: 1.4.0
    dev: true

  /punycode/2.1.1:
    resolution: {integrity: sha512-XRsRjdf+j5ml+y/6GKHPZbrF/8p2Yga0JPtdqTIY2Xe5ohJPD9saDJJLPvp9+NSBprVvevdXZybnj2cv8OEd0A==}
    engines: {node: '>=6'}
    dev: true

  /purgecss/4.1.3:
    resolution: {integrity: sha512-99cKy4s+VZoXnPxaoM23e5ABcP851nC2y2GROkkjS8eJaJtlciGavd7iYAw2V84WeBqggZ12l8ef44G99HmTaw==}
    hasBin: true
    dependencies:
      commander: 8.3.0
      glob: 7.2.0
      postcss: 8.4.5
      postcss-selector-parser: 6.0.8
    dev: false

  /pvtsutils/1.2.1:
    resolution: {integrity: sha512-Q867jEr30lBR2YSFFLZ0/XsEvpweqH6Kj096wmlRAFXrdRGPCNq2iz9B5Tk085EZ+OBZyYAVA5UhPkjSHGrUzQ==}
    dependencies:
      tslib: 2.3.1
    dev: true

  /pvutils/1.0.17:
    resolution: {integrity: sha512-wLHYUQxWaXVQvKnwIDWFVKDJku9XDCvyhhxoq8dc5MFdIlRenyPI9eSfEtcvgHgD7FlvCyGAlWgOzRnZD99GZQ==}
    engines: {node: '>=6.0.0'}
    dev: true

  /q/1.5.1:
    resolution: {integrity: sha1-fjL3W0E4EpHQRhHxvxQQmsAGUdc=}
    engines: {node: '>=0.6.0', teleport: '>=0.2.0'}
    dev: true

  /qs/6.9.6:
    resolution: {integrity: sha512-TIRk4aqYLNoJUbd+g2lEdz5kLWIuTMRagAXxl78Q0RiVjAOugHmeKNGdd3cwo/ktpf9aL9epCfFqWDEKysUlLQ==}
    engines: {node: '>=0.6'}
    dev: true

  /queue-microtask/1.2.3:
    resolution: {integrity: sha512-NuaNSa6flKT5JaSYQzJok04JzTL1CA6aGhv5rfLW3PgqA+M2ChpZQnAC8h8i4ZFkBS8X5RqkDBHA7r4hej3K9A==}

  /quick-lru/4.0.1:
    resolution: {integrity: sha512-ARhCpm70fzdcvNQfPoy49IaanKkTlRWF2JMzqhcJbhSFRZv7nPTvZJdcY7301IPmvW+/p0RgIWnQDLJxifsQ7g==}
    engines: {node: '>=8'}
    dev: true

  /quick-lru/5.1.1:
    resolution: {integrity: sha512-WuyALRjWPDGtt/wzJiadO5AXY+8hZ80hVpe6MyivgraREW751X3SbhRvG3eLKOYN+8VEvqLcf3wdnt44Z4S4SA==}
    engines: {node: '>=10'}
    dev: false

  /range-parser/1.2.1:
    resolution: {integrity: sha512-Hrgsx+orqoygnmhFbKaHE6c296J+HTAQXoxEF6gNupROmmGJRoyzfG3ccAveqCBrwr/2yxQ5BVd/GTl5agOwSg==}
    engines: {node: '>= 0.6'}
    dev: true

  /raw-body/2.4.2:
    resolution: {integrity: sha512-RPMAFUJP19WIet/99ngh6Iv8fzAbqum4Li7AD6DtGaW2RpMB/11xDoalPiJMTbu6I3hkbMVkATvZrqb9EEqeeQ==}
    engines: {node: '>= 0.8'}
    dependencies:
      bytes: 3.1.1
      http-errors: 1.8.1
      iconv-lite: 0.4.24
      unpipe: 1.0.0
    dev: true

  /react-dom/17.0.2_react@17.0.2:
    resolution: {integrity: sha512-s4h96KtLDUQlsENhMn1ar8t2bEa+q/YAtj8pPPdIjPDGBDIVNsrD9aXNWqspUe6AzKCIG0C1HZZLqLV7qpOBGA==}
    peerDependencies:
      react: 17.0.2
    dependencies:
      loose-envify: 1.4.0
      object-assign: 4.1.1
      react: 17.0.2
      scheduler: 0.20.2
    dev: false

  /react-is/16.13.1:
    resolution: {integrity: sha512-24e6ynE2H+OKt4kqsOvNd8kBpV65zoxbA4BVsEOB3ARVWQki/DHzaUoC5KuON/BiccDaCCTZBuOcfZs70kR8bQ==}
    dev: false

  /react-is/17.0.2:
    resolution: {integrity: sha512-w2GsyukL62IJnlaff/nRegPQR94C/XXamvMWmSHRJ4y7Ts/4ocGRmTHvOs8PSE6pB3dWOrD/nueuU5sduBsQ4w==}
    dev: true

  /react-refresh/0.11.0:
    resolution: {integrity: sha512-F27qZr8uUqwhWZboondsPx8tnC3Ct3SxZA3V5WyEvujRyyNv0VYPhoBg1gZ8/MV5tubQp76Trw8lTv9hzRBa+A==}
    engines: {node: '>=0.10.0'}
    dev: false

  /react-router-dom/5.3.0_react@17.0.2:
    resolution: {integrity: sha512-ObVBLjUZsphUUMVycibxgMdh5jJ1e3o+KpAZBVeHcNQZ4W+uUGGWsokurzlF4YOldQYRQL4y6yFRWM4m3svmuQ==}
    peerDependencies:
      react: '>=15'
    dependencies:
      '@babel/runtime': 7.16.5
      history: 4.10.1
      loose-envify: 1.4.0
      prop-types: 15.8.0
      react: 17.0.2
      react-router: 5.2.1_react@17.0.2
      tiny-invariant: 1.2.0
      tiny-warning: 1.0.3
    dev: false

  /react-router/5.2.1_react@17.0.2:
    resolution: {integrity: sha512-lIboRiOtDLFdg1VTemMwud9vRVuOCZmUIT/7lUoZiSpPODiiH1UQlfXy+vPLC/7IWdFYnhRwAyNqA/+I7wnvKQ==}
    peerDependencies:
      react: '>=15'
    dependencies:
      '@babel/runtime': 7.16.5
      history: 4.10.1
      hoist-non-react-statics: 3.3.2
      loose-envify: 1.4.0
      mini-create-react-context: 0.4.1_prop-types@15.8.0+react@17.0.2
      path-to-regexp: 1.8.0
      prop-types: 15.8.0
      react: 17.0.2
      react-is: 16.13.1
      tiny-invariant: 1.2.0
      tiny-warning: 1.0.3
    dev: false

  /react-switch/6.0.0_react-dom@17.0.2+react@17.0.2:
    resolution: {integrity: sha512-QV3/6eRK5/5epdQzIqvDAHRoGLbCv/wDpHUi6yBMXY1Xco5XGuIZxvB49PHoV1v/SpEgOCJLD/Zo43iic+aEIw==}
    peerDependencies:
      react: ^15.3.0 || ^16.0.0 || ^17.0.0
      react-dom: ^15.3.0 || ^16.0.0 || ^17.0.0
    dependencies:
      prop-types: 15.8.0
      react: 17.0.2
      react-dom: 17.0.2_react@17.0.2
    dev: false

  /react/17.0.2:
    resolution: {integrity: sha512-gnhPt75i/dq/z3/6q/0asP78D0u592D5L1pd7M8P+dck6Fu/jJeL6iVVK23fptSUZj8Vjf++7wXA8UNclGQcbA==}
    engines: {node: '>=0.10.0'}
    dependencies:
      loose-envify: 1.4.0
      object-assign: 4.1.1
    dev: false

  /read-cache/1.0.0:
    resolution: {integrity: sha1-5mTvMRYRZsl1HNvo28+GtftY93Q=}
    dependencies:
      pify: 2.3.0
    dev: true

  /read-pkg-up/3.0.0:
    resolution: {integrity: sha1-PtSWaF26D4/hGNBpHcUfSh/5bwc=}
    engines: {node: '>=4'}
    dependencies:
      find-up: 2.1.0
      read-pkg: 3.0.0
    dev: true

  /read-pkg-up/7.0.1:
    resolution: {integrity: sha512-zK0TB7Xd6JpCLmlLmufqykGE+/TlOePD6qKClNW7hHDKFh/J7/7gCWGR7joEQEW1bKq3a3yUZSObOoWLFQ4ohg==}
    engines: {node: '>=8'}
    dependencies:
      find-up: 4.1.0
      read-pkg: 5.2.0
      type-fest: 0.8.1
    dev: true

  /read-pkg/3.0.0:
    resolution: {integrity: sha1-nLxoaXj+5l0WwA4rGcI3/Pbjg4k=}
    engines: {node: '>=4'}
    dependencies:
      load-json-file: 4.0.0
      normalize-package-data: 2.5.0
      path-type: 3.0.0
    dev: true

  /read-pkg/5.2.0:
    resolution: {integrity: sha512-Ug69mNOpfvKDAc2Q8DRpMjjzdtrnv9HcSMX+4VsZxD1aZ6ZzrIE7rlzXBtWTyhULSMKg076AW6WR5iZpD0JiOg==}
    engines: {node: '>=8'}
    dependencies:
      '@types/normalize-package-data': 2.4.1
      normalize-package-data: 2.5.0
      parse-json: 5.2.0
      type-fest: 0.6.0
    dev: true

  /readable-stream/2.3.7:
    resolution: {integrity: sha512-Ebho8K4jIbHAxnuxi7o42OrZgF/ZTNcsZj6nRKyUmkhLFq8CHItp/fy6hQZuZmP/n3yZ9VBUbp4zz/mX8hmYPw==}
    dependencies:
      core-util-is: 1.0.3
      inherits: 2.0.4
      isarray: 1.0.0
      process-nextick-args: 2.0.1
      safe-buffer: 5.1.2
      string_decoder: 1.1.1
      util-deprecate: 1.0.2
    dev: true

  /readable-stream/3.6.0:
    resolution: {integrity: sha512-BViHy7LKeTz4oNnkcLJ+lVSL6vpiFeX6/d3oSH8zCW7UxP2onchk+vTGB143xuFjHS3deTgkKoXXymXqymiIdA==}
    engines: {node: '>= 6'}
    dependencies:
      inherits: 2.0.4
      string_decoder: 1.3.0
      util-deprecate: 1.0.2

  /readdirp/3.6.0:
    resolution: {integrity: sha512-hOS089on8RduqdbhvQ5Z37A0ESjsqz6qnRcffsMU3495FuTdqSm+7bhJ29JvIOsBDEEnan5DPu9t3To9VRlMzA==}
    engines: {node: '>=8.10.0'}
    dependencies:
      picomatch: 2.3.0

  /redent/3.0.0:
    resolution: {integrity: sha512-6tDA8g98We0zd0GvVeMT9arEOnTw9qM03L9cJXaCjrip1OO764RDBLBfrB4cwzNGDj5OA5ioymC9GkizgWJDUg==}
    engines: {node: '>=8'}
    dependencies:
      indent-string: 4.0.0
      strip-indent: 3.0.0
    dev: true

  /redis-commands/1.7.0:
    resolution: {integrity: sha512-nJWqw3bTFy21hX/CPKHth6sfhZbdiHP6bTawSgQBlKOVRG7EZkfHbbHwQJnrE4vsQf0CMNE+3gJ4Fmm16vdVlQ==}
    dev: true

  /redis-errors/1.2.0:
    resolution: {integrity: sha1-62LSrbFeTq9GEMBK/hUpOEJQq60=}
    engines: {node: '>=4'}
    dev: true

  /redis-parser/3.0.0:
    resolution: {integrity: sha1-tm2CjNyv5rS4pCin3vTGvKwxyLQ=}
    engines: {node: '>=4'}
    dependencies:
      redis-errors: 1.2.0
    dev: true

  /reduce-css-calc/2.1.8:
    resolution: {integrity: sha512-8liAVezDmUcH+tdzoEGrhfbGcP7nOV4NkGE3a74+qqvE7nt9i4sKLGBuZNOnpI4WiGksiNPklZxva80061QiPg==}
    dependencies:
      css-unit-converter: 1.1.2
      postcss-value-parser: 3.3.1
    dev: false

  /regenerator-runtime/0.13.9:
    resolution: {integrity: sha512-p3VT+cOEgxFsRRA9X4lkI1E+k2/CtnKtU4gcxyaCUreilL/vqI6CdZ3wxVUx3UOUg+gnUOQQcRI7BmSI656MYA==}

  /regexpp/3.2.0:
    resolution: {integrity: sha512-pq2bWo9mVD43nbts2wGv17XLiNLya+GklZ8kaDLV2Z08gDCsGpnKn9BFMepvWuHCbyVvY7J5o5+BVvoQbmlJLg==}
    engines: {node: '>=8'}
    dev: true

  /require-directory/2.1.1:
    resolution: {integrity: sha1-jGStX9MNqxyXbiNE/+f3kqam30I=}
    engines: {node: '>=0.10.0'}
    dev: true

  /requires-port/1.0.0:
    resolution: {integrity: sha1-kl0mAdOaxIXgkc8NpcbmlNw9yv8=}
    dev: true

  /reserved-words/0.1.2:
    resolution: {integrity: sha1-AKCUD5jNUBrqqsMWQR2a3FKzGrE=}
    dev: true

  /resolve-cwd/3.0.0:
    resolution: {integrity: sha512-OrZaX2Mb+rJCpH/6CpSqt9xFVpN++x01XnN2ie9g6P5/3xelLAkXWVADpdz1IHD/KFfEXyE6V0U01OQ3UO2rEg==}
    engines: {node: '>=8'}
    dependencies:
      resolve-from: 5.0.0
    dev: true

  /resolve-from/4.0.0:
    resolution: {integrity: sha512-pb/MYmXstAkysRFx8piNI1tGFNQIFA3vkE3Gq4EuA1dF6gHp/+vgZqsCGJapvy8N3Q+4o7FwvquPJcnZ7RYy4g==}
    engines: {node: '>=4'}

  /resolve-from/5.0.0:
    resolution: {integrity: sha512-qYg9KP24dD5qka9J47d0aVky0N+b4fTU89LN9iDnjB5waksiC49rvMB0PrUJQGoTmH50XPiqOvAjDfaijGxYZw==}
    engines: {node: '>=8'}

  /resolve-pathname/3.0.0:
    resolution: {integrity: sha512-C7rARubxI8bXFNB/hqcp/4iUeIXJhJZvFPFPiSPRnhU5UPxzMFIl+2E6yY6c4k9giDJAhtV+enfA+G89N6Csng==}
    dev: false

  /resolve.exports/1.1.0:
    resolution: {integrity: sha512-J1l+Zxxp4XK3LUDZ9m60LRJF/mAe4z6a4xyabPHk7pvK5t35dACV32iIjJDFeWZFfZlO29w6SZ67knR0tHzJtQ==}
    engines: {node: '>=10'}
    dev: true

  /resolve/1.17.0:
    resolution: {integrity: sha512-ic+7JYiV8Vi2yzQGFWOkiZD5Z9z7O2Zhm9XMaTxdJExKasieFCr+yXZ/WmXsckHiKl12ar0y6XiXDx3m4RHn1w==}
    dependencies:
      path-parse: 1.0.7
    dev: true

  /resolve/1.19.0:
    resolution: {integrity: sha512-rArEXAgsBG4UgRGcynxWIWKFvh/XZCcS8UJdHhwy91zwAvCZIbcs+vAbflgBnNjYMs/i/i+/Ux6IZhML1yPvxg==}
    dependencies:
      is-core-module: 2.8.0
      path-parse: 1.0.7
    dev: true

  /resolve/1.20.0:
    resolution: {integrity: sha512-wENBPt4ySzg4ybFQW2TT1zMQucPK95HSh/nq2CFTZVOGut2+pQvSsgtda4d26YrYcr067wjbmzOG8byDPBX63A==}
    dependencies:
      is-core-module: 2.8.0
      path-parse: 1.0.7

  /restore-cursor/3.1.0:
    resolution: {integrity: sha512-l+sSefzHpj5qimhFSE5a8nufZYAM3sBSVMAPtYkmC+4EH2anSGaEMXSD0izRQbu9nfyQ9y5JrVmp7E8oZrUjvA==}
    engines: {node: '>=8'}
    dependencies:
      onetime: 5.1.2
      signal-exit: 3.0.6
    dev: true

  /retry/0.12.0:
    resolution: {integrity: sha1-G0KmJmoh8HQh0bC1S33BZ7AcATs=}
    engines: {node: '>= 4'}
    dev: true

  /reusify/1.0.4:
    resolution: {integrity: sha512-U9nH88a3fc/ekCF1l0/UP1IosiuIjyTh7hBvXVMHYgVcfGvt897Xguj2UOLDeI5BG2m7/uwyaLVT6fbtCwTyzw==}
    engines: {iojs: '>=1.0.0', node: '>=0.10.0'}

  /rfdc/1.3.0:
    resolution: {integrity: sha512-V2hovdzFbOi77/WajaSMXk2OLm+xNIeQdMMuB7icj7bk6zi2F8GGAxigcnDFpJHbNyNcgyJDiP+8nOrY5cZGrA==}
    dev: true

  /rgb-regex/1.0.1:
    resolution: {integrity: sha1-wODWiC3w4jviVKR16O3UGRX+rrE=}
    dev: false

  /rgba-regex/1.0.0:
    resolution: {integrity: sha1-QzdOLiyglosO8VI0YLfXMP8i7rM=}
    dev: false

  /rimraf/3.0.2:
    resolution: {integrity: sha512-JZkJMZkAGFFPP2YqXZXPbMlMBgsxzE8ILs4lMIX/2o0L9UBw9O/Y3o6wFw/i9YLapcUJWwqbi3kdxIPdC62TIA==}
    hasBin: true
    dependencies:
      glob: 7.2.0

  /rollup-plugin-license/2.6.0_rollup@2.62.0:
    resolution: {integrity: sha512-ilM+sb9xCvP+23tmzsCqJSm33877nIFeO6lMDGbckxc1jq2nW6WtU1nFD4cfOrKYl0cw1dkz4rC3VMAe8dA8cQ==}
    engines: {node: '>=10.0.0'}
    peerDependencies:
      rollup: ^1.0.0 || ^2.0.0
    dependencies:
      commenting: 1.1.0
      glob: 7.2.0
      lodash: 4.17.21
      magic-string: 0.25.7
      mkdirp: 1.0.4
      moment: 2.29.1
      package-name-regex: 2.0.4
      rollup: 2.62.0
      spdx-expression-validate: 2.0.0
      spdx-satisfies: 5.0.1
    dev: true

  /rollup/2.62.0:
    resolution: {integrity: sha512-cJEQq2gwB0GWMD3rYImefQTSjrPYaC6s4J9pYqnstVLJ1CHa/aZNVkD4Epuvg4iLeMA4KRiq7UM7awKK6j7jcw==}
    engines: {node: '>=10.0.0'}
    hasBin: true
    optionalDependencies:
      fsevents: 2.3.2

  /run-parallel/1.2.0:
    resolution: {integrity: sha512-5l4VyZR86LZ/lDxZTR6jqL8AFE2S0IFLMP26AbjsLVADxHdhB/c0GUsH+y39UfCi3dzz8OlQuPmnaJOMoDHQBA==}
    dependencies:
      queue-microtask: 1.2.3

  /rxjs/7.5.1:
    resolution: {integrity: sha512-KExVEeZWxMZnZhUZtsJcFwz8IvPvgu4G2Z2QyqjZQzUGr32KDYuSxrEYO4w3tFFNbfLozcrKUTvTPi+E9ywJkQ==}
    dependencies:
      tslib: 2.3.1
    dev: true

  /safe-buffer/5.1.2:
    resolution: {integrity: sha512-Gd2UZBJDkXlY7GbJxfsE8/nvKkUEU1G38c1siN6QP6a9PT9MmHB8GnpscSmMJSoF8LOIrt8ud/wPtojys4G6+g==}

  /safe-buffer/5.2.1:
    resolution: {integrity: sha512-rp3So07KcdmmKbGvgaNxQSJr7bGVSVk5S9Eq1F+ppbRo70+YeaDxkw5Dd8NPN+GD6bjnYm2VuPuCXmpuYvmCXQ==}

  /safer-buffer/2.1.2:
    resolution: {integrity: sha512-YZo3K82SD7Riyi0E1EQPojLz7kpepnSQI9IyPbHHg1XXXevb5dJI7tpyN2ADxGcQbHG7vcyRHk0cbwqcQriUtg==}
    dev: true

  /sanitize-filename/1.6.3:
    resolution: {integrity: sha512-y/52Mcy7aw3gRm7IrcGDFx/bCk4AhRh2eI9luHOQM86nZsqwiRkkq2GekHXBBD+SmPidc8i2PqtYZl+pWJ8Oeg==}
    dependencies:
      truncate-utf8-bytes: 1.0.2
    dev: true

  /sass/1.45.1:
    resolution: {integrity: sha512-pwPRiq29UR0o4X3fiQyCtrESldXvUQAAE0QmcJTpsI4kuHHcLzZ54M1oNBVIXybQv8QF2zfkpFcTxp8ta97dUA==}
    engines: {node: '>=8.9.0'}
    hasBin: true
    dependencies:
      chokidar: 3.5.2
      immutable: 4.0.0
      source-map-js: 1.0.1
    dev: true

  /sax/1.2.4:
    resolution: {integrity: sha512-NqVDv9TpANUjFm0N8uM5GxL36UgKi9/atZw+x7YFnQ8ckwFGKrl4xX4yWtrey3UJm5nP1kUbnYgLopqWNSRhWw==}
    dev: true

  /saxes/5.0.1:
    resolution: {integrity: sha512-5LBh1Tls8c9xgGjw3QrMwETmTMVk0oFgvrFSvWx62llR2hcEInrKNZ2GZCCuuy2lvWrdl5jhbpeqc5hRYKFOcw==}
    engines: {node: '>=10'}
    dependencies:
      xmlchars: 2.2.0
    dev: true

  /scheduler/0.20.2:
    resolution: {integrity: sha512-2eWfGgAqqWFGqtdMmcL5zCMK1U8KlXv8SQFGglL3CEtd0aDVDWgeF/YoCmvln55m5zSk3J/20hTaSBeSObsQDQ==}
    dependencies:
      loose-envify: 1.4.0
      object-assign: 4.1.1
    dev: false

  /select/1.1.2:
    resolution: {integrity: sha1-DnNQrN7ICxEIUoeG7B1EGNEbOW0=}
    dev: false

  /selfsigned/1.10.11:
    resolution: {integrity: sha512-aVmbPOfViZqOZPgRBT0+3u4yZFHpmnIghLMlAcb5/xhp5ZtB/RVnKhz5vl2M32CLXAqR4kha9zfhNg0Lf/sxKA==}
    dependencies:
      node-forge: 0.10.0
    dev: true

  /semiver/1.1.0:
    resolution: {integrity: sha512-QNI2ChmuioGC1/xjyYwyZYADILWyW6AmS1UH6gDj/SFUUUS4MBAWs/7mxnkRPc/F4iHezDP+O8t0dO8WHiEOdg==}
    engines: {node: '>=6'}
    dev: true

  /semver/5.7.1:
    resolution: {integrity: sha512-sauaDf/PZdVgrLTNYHRtpXa1iRiKcaebiKQ1BJdpQlWH2lCvexQdX55snPFyK7QzpudqbCI0qXFfOasHdyNDGQ==}
    hasBin: true
    dev: true

  /semver/6.3.0:
    resolution: {integrity: sha512-b39TBaTSfV6yBrapU89p5fKekE2m/NwnDocOVruQFS1/veMgdzuPcnOM34M6CwxW8jH/lxEa5rBoDeUwu5HHTw==}
    hasBin: true

  /semver/7.3.5:
    resolution: {integrity: sha512-PoeGJYh8HK4BTO/a9Tf6ZG3veo/A7ZVsYrSA6J8ny9nb3B1VrpkuN+z9OE5wfE5p6H4LchYZsegiQgbJD94ZFQ==}
    engines: {node: '>=10'}
    hasBin: true
    dependencies:
      lru-cache: 6.0.0

  /send/0.17.2:
    resolution: {integrity: sha512-UJYB6wFSJE3G00nEivR5rgWp8c2xXvJ3OPWPhmuteU0IKj8nKbG3DrjiOmLwpnHGYWAVwA69zmTm++YG0Hmwww==}
    engines: {node: '>= 0.8.0'}
    dependencies:
      debug: 2.6.9
      depd: 1.1.2
      destroy: 1.0.4
      encodeurl: 1.0.2
      escape-html: 1.0.3
      etag: 1.8.1
      fresh: 0.5.2
      http-errors: 1.8.1
      mime: 1.6.0
      ms: 2.1.3
      on-finished: 2.3.0
      range-parser: 1.2.1
      statuses: 1.5.0
    dev: true

  /serve-static/1.14.2:
    resolution: {integrity: sha512-+TMNA9AFxUEGuC0z2mevogSnn9MXKb4fa7ngeRMJaaGv8vTwnIEkKi+QGvPt33HSnf8pRS+WGM0EbMtCJLKMBQ==}
    engines: {node: '>= 0.8.0'}
    dependencies:
      encodeurl: 1.0.2
      escape-html: 1.0.3
      parseurl: 1.3.3
      send: 0.17.2
    dev: true

  /set-blocking/2.0.0:
    resolution: {integrity: sha1-BF+XgtARrppoA93TgrJDkrPYkPc=}
    dev: false

  /setprototypeof/1.2.0:
    resolution: {integrity: sha512-E5LDX7Wrp85Kil5bhZv46j8jOeboKq5JMmYM3gVGdGH8xFpPWXUMsNrlODCrkoxMEeNi/XZIwuRvY4XNwYMJpw==}
    dev: true

  /shebang-command/1.2.0:
    resolution: {integrity: sha1-RKrGW2lbAzmJaMOfNj/uXer98eo=}
    engines: {node: '>=0.10.0'}
    dependencies:
      shebang-regex: 1.0.0
    dev: true

  /shebang-command/2.0.0:
    resolution: {integrity: sha512-kHxr2zZpYtdmrN1qDjrrX/Z1rR1kG8Dx+gkpK1G4eXmvXswmcE1hTWBWYUzlraYw1/yZp6YuDY77YtvbN0dmDA==}
    engines: {node: '>=8'}
    dependencies:
      shebang-regex: 3.0.0
    dev: true

  /shebang-regex/1.0.0:
    resolution: {integrity: sha1-2kL0l0DAtC2yypcoVxyxkMmO/qM=}
    engines: {node: '>=0.10.0'}
    dev: true

  /shebang-regex/3.0.0:
    resolution: {integrity: sha512-7++dFhtcx3353uBaq8DDR4NuxBetBzC7ZQOhmTQInHEd6bSrXdiEyzCvG07Z44UYdLShWUyXt5M/yhz8ekcb1A==}
    engines: {node: '>=8'}
    dev: true

  /shell-quote/1.7.3:
    resolution: {integrity: sha512-Vpfqwm4EnqGdlsBFNmHhxhElJYrdfcxPThu+ryKS5J8L/fhAwLazFZtq+S+TWZ9ANj2piSQLGj6NQg+lKPmxrw==}
    dev: true

  /side-channel/1.0.4:
    resolution: {integrity: sha512-q5XPytqFEIKHkGdiMIrY10mvLRvnQh42/+GoBlFW3b2LXLE2xxJpZFdm94we0BaoV3RwJyGqg5wS7epxTv0Zvw==}
    dependencies:
      call-bind: 1.0.2
      get-intrinsic: 1.1.1
      object-inspect: 1.12.0
    dev: true

  /signal-exit/3.0.6:
    resolution: {integrity: sha512-sDl4qMFpijcGw22U5w63KmD3cZJfBuFlVNbVMKje2keoKML7X2UzWbc4XrmEbDwg0NXJc3yv4/ox7b+JWb57kQ==}

  /simple-swizzle/0.2.2:
    resolution: {integrity: sha1-pNprY1/8zMoz9w0Xy5JZLeleVXo=}
    dependencies:
      is-arrayish: 0.3.2
    dev: false

  /sirv/2.0.0:
    resolution: {integrity: sha512-TT+4+zSM9LR8soWT5/4gOYHfB5a5XEOSV2LtmBRN5MUxi8kh7BSRGuoRYjeBaqhR4w+yx+k6t0OibDNgoLfF7w==}
    engines: {node: '>= 10'}
    dependencies:
      '@polka/url': 1.0.0-next.21
      mrmime: 1.0.0
      totalist: 2.0.0
    dev: true

  /sisteransi/1.0.5:
    resolution: {integrity: sha512-bLGGlR1QxBcynn2d5YmDX4MGjlZvy2MRBDRNHLJ8VI6l6+9FUiyTFNJ0IveOSP0bcXgVDPRcfGqA0pjaqUpfVg==}

  /slash/3.0.0:
    resolution: {integrity: sha512-g9Q1haeby36OSStwb4ntCGGGaKsaVSjQ68fBxoQcutl5fS1vuY18H3wSt3jFyFtrkx+Kz0V1G85A4MyAdDMi2Q==}
    engines: {node: '>=8'}
    dev: true

  /slash/4.0.0:
    resolution: {integrity: sha512-3dOsAHXXUkQTpOYcoAxLIorMTp4gIQr5IW3iVb7A7lFIp0VHhnynm9izx6TssdrIcVIESAlVjtnO2K8bg+Coew==}
    engines: {node: '>=12'}
    dev: true

  /slice-ansi/3.0.0:
    resolution: {integrity: sha512-pSyv7bSTC7ig9Dcgbw9AuRNUb5k5V6oDudjZoMBSr13qpLBG7tB+zgCkARjq7xIUgdz5P1Qe8u+rSGdouOOIyQ==}
    engines: {node: '>=8'}
    dependencies:
      ansi-styles: 4.3.0
      astral-regex: 2.0.0
      is-fullwidth-code-point: 3.0.0
    dev: true

  /slice-ansi/4.0.0:
    resolution: {integrity: sha512-qMCMfhY040cVHT43K9BFygqYbUPFZKHOg7K73mtTWJRb8pyP3fzf4Ixd5SzdEJQ6MRUg/WBnOLxghZtKKurENQ==}
    engines: {node: '>=10'}
    dependencies:
      ansi-styles: 4.3.0
      astral-regex: 2.0.0
      is-fullwidth-code-point: 3.0.0
    dev: true

  /slice-ansi/5.0.0:
    resolution: {integrity: sha512-FC+lgizVPfie0kkhqUScwRu1O/lF6NOgJmlCgK+/LYxDCTk8sGelYaHDhFcDN+Sn3Cv+3VSa4Byeo+IMCzpMgQ==}
    engines: {node: '>=12'}
    dependencies:
      ansi-styles: 6.1.0
      is-fullwidth-code-point: 4.0.0
    dev: true

  /smart-buffer/4.2.0:
    resolution: {integrity: sha512-94hK0Hh8rPqQl2xXc3HsaBoOXKV20MToPkcXvwbISWLEs+64sBq5kFgn2kJDHb1Pry9yrP0dxrCI9RRci7RXKg==}
    engines: {node: '>= 6.0.0', npm: '>= 3.0.0'}
    dev: true

  /socks-proxy-agent/6.1.1:
    resolution: {integrity: sha512-t8J0kG3csjA4g6FTbsMOWws+7R7vuRC8aQ/wy3/1OWmsgwA68zs/+cExQ0koSitUDXqhufF/YJr9wtNMZHw5Ew==}
    engines: {node: '>= 10'}
    dependencies:
      agent-base: 6.0.2
      debug: 4.3.3
      socks: 2.6.1
    transitivePeerDependencies:
      - supports-color
    dev: true

  /socks/2.6.1:
    resolution: {integrity: sha512-kLQ9N5ucj8uIcxrDwjm0Jsqk06xdpBjGNQtpXy4Q8/QY2k+fY7nZH8CARy+hkbG+SGAovmzzuauCpBlb8FrnBA==}
    engines: {node: '>= 10.13.0', npm: '>= 3.0.0'}
    dependencies:
      ip: 1.1.5
      smart-buffer: 4.2.0
    dev: true

  /source-map-js/1.0.1:
    resolution: {integrity: sha512-4+TN2b3tqOCd/kaGRJ/sTYA0tR0mdXx26ipdolxcwtJVqEnqNYvlCAt1q3ypy4QMlYus+Zh34RNtYLoq2oQ4IA==}
    engines: {node: '>=0.10.0'}

  /source-map-resolve/0.6.0:
    resolution: {integrity: sha512-KXBr9d/fO/bWo97NXsPIAW1bFSBOuCnjbNTBMO7N59hsv5i9yzRDfcYwwt0l04+VqnKC+EwzvJZIP/qkuMgR/w==}
    dependencies:
      atob: 2.1.2
      decode-uri-component: 0.2.0
    dev: true

  /source-map-support/0.5.21:
    resolution: {integrity: sha512-uBHU3L3czsIyYXKX88fdrGovxdSCoTGDRZ6SYXtSRxLZUzHg5P/66Ht6uoUlHu9EZod+inXhKo3qQgwXUT/y1w==}
    dependencies:
      buffer-from: 1.1.2
      source-map: 0.6.1
    dev: true

  /source-map/0.5.7:
    resolution: {integrity: sha1-igOdLRAh0i0eoUyA2OpGi6LvP8w=}
    engines: {node: '>=0.10.0'}

  /source-map/0.6.1:
    resolution: {integrity: sha512-UjgapumWlbMhkBgzT7Ykc5YXUT46F0iKu8SGXq0bcwP5dz/h0Plj6enJqjz1Zbq2l5WaqYnrVbwWOWMyF3F47g==}
    engines: {node: '>=0.10.0'}

  /source-map/0.7.3:
    resolution: {integrity: sha512-CkCj6giN3S+n9qrYiBTX5gystlENnRW5jZeNLHpe6aue+SrHcG5VYwujhW9s4dY31mEGsxBDrHR6oI69fTXsaQ==}
    engines: {node: '>= 8'}
    dev: true

  /sourcemap-codec/1.4.8:
    resolution: {integrity: sha512-9NykojV5Uih4lgo5So5dtw+f0JgJX30KCNI8gwhz2J9A15wD0Ml6tjHKwf6fTSa6fAdVBdZeNOs9eJ71qCk8vA==}

  /spdx-compare/1.0.0:
    resolution: {integrity: sha512-C1mDZOX0hnu0ep9dfmuoi03+eOdDoz2yvK79RxbcrVEG1NO1Ph35yW102DHWKN4pk80nwCgeMmSY5L25VE4D9A==}
    dependencies:
      array-find-index: 1.0.2
      spdx-expression-parse: 3.0.1
      spdx-ranges: 2.1.1
    dev: true

  /spdx-correct/3.1.1:
    resolution: {integrity: sha512-cOYcUWwhCuHCXi49RhFRCyJEK3iPj1Ziz9DpViV3tbZOwXD49QzIN3MpOLJNxh2qwq2lJJZaKMVw9qNi4jTC0w==}
    dependencies:
      spdx-expression-parse: 3.0.1
      spdx-license-ids: 3.0.11
    dev: true

  /spdx-exceptions/2.3.0:
    resolution: {integrity: sha512-/tTrYOC7PPI1nUAgx34hUpqXuyJG+DTHJTnIULG4rDygi4xu/tfgmq1e1cIRwRzwZgo4NLySi+ricLkZkw4i5A==}
    dev: true

  /spdx-expression-parse/3.0.1:
    resolution: {integrity: sha512-cbqHunsQWnJNE6KhVSMsMeH5H/L9EpymbzqTQ3uLwNCLZ1Q481oWaofqH7nO6V07xlXwY6PhQdQ2IedWx/ZK4Q==}
    dependencies:
      spdx-exceptions: 2.3.0
      spdx-license-ids: 3.0.11
    dev: true

  /spdx-expression-validate/2.0.0:
    resolution: {integrity: sha512-b3wydZLM+Tc6CFvaRDBOF9d76oGIHNCLYFeHbftFXUWjnfZWganmDmvtM5sm1cRwJc/VDBMLyGGrsLFd1vOxbg==}
    dependencies:
      spdx-expression-parse: 3.0.1
    dev: true

  /spdx-license-ids/3.0.11:
    resolution: {integrity: sha512-Ctl2BrFiM0X3MANYgj3CkygxhRmr9mi6xhejbdO960nF6EDJApTYpn0BQnDKlnNBULKiCN1n3w9EBkHK8ZWg+g==}
    dev: true

  /spdx-ranges/2.1.1:
    resolution: {integrity: sha512-mcdpQFV7UDAgLpXEE/jOMqvK4LBoO0uTQg0uvXUewmEFhpiZx5yJSZITHB8w1ZahKdhfZqP5GPEOKLyEq5p8XA==}
    dev: true

  /spdx-satisfies/5.0.1:
    resolution: {integrity: sha512-Nwor6W6gzFp8XX4neaKQ7ChV4wmpSh2sSDemMFSzHxpTw460jxFYeOn+jq4ybnSSw/5sc3pjka9MQPouksQNpw==}
    dependencies:
      spdx-compare: 1.0.0
      spdx-expression-parse: 3.0.1
      spdx-ranges: 2.1.1
    dev: true

  /split/1.0.1:
    resolution: {integrity: sha512-mTyOoPbrivtXnwnIxZRFYRrPNtEFKlpB2fvjSnCQUiAA6qAZzqwna5envK4uk6OIeP17CsdF3rSBGYVBsU0Tkg==}
    dependencies:
      through: 2.3.8
    dev: true

  /split2/3.2.2:
    resolution: {integrity: sha512-9NThjpgZnifTkJpzTZ7Eue85S49QwpNhZTq6GRJwObb6jnLFNGB7Qm73V5HewTROPyxD0C29xqmaI68bQtV+hg==}
    dependencies:
      readable-stream: 3.6.0
    dev: true

  /sprintf-js/1.0.3:
    resolution: {integrity: sha1-BOaSb2YolTVPPdAVIDYzuFcpfiw=}
    dev: true

  /stack-trace/0.0.10:
    resolution: {integrity: sha1-VHxws0fo0ytOEI6hoqFZ5f3eGcA=}
    dev: true

  /stack-utils/2.0.5:
    resolution: {integrity: sha512-xrQcmYhOsn/1kX+Vraq+7j4oE2j/6BFscZ0etmYg81xuM8Gq0022Pxb8+IqgOFUIaxHs0KaSb7T1+OegiNrNFA==}
    engines: {node: '>=10'}
    dependencies:
      escape-string-regexp: 2.0.0
    dev: true

  /standard-as-callback/2.1.0:
    resolution: {integrity: sha512-qoRRSyROncaz1z0mvYqIE4lCd9p2R90i6GxW3uZv5ucSu8tU7B5HXUP1gG8pVZsYNVaXjk8ClXHPttLyxAL48A==}
    dev: true

  /statuses/1.5.0:
    resolution: {integrity: sha1-Fhx9rBd2Wf2YEfQ3cfqZOBR4Yow=}
    engines: {node: '>= 0.6'}
    dev: true

  /streamsearch/0.1.2:
    resolution: {integrity: sha1-gIudDlb8Jz2Am6VzOOkpkZoanxo=}
    engines: {node: '>=0.8.0'}
    dev: true

  /string-argv/0.3.1:
    resolution: {integrity: sha512-a1uQGz7IyVy9YwhqjZIZu1c8JO8dNIe20xBmSS6qu9kv++k3JGzCVmprbNN5Kn+BgzD5E7YYwg1CcjuJMRNsvg==}
    engines: {node: '>=0.6.19'}
    dev: true

  /string-hash/1.1.3:
    resolution: {integrity: sha1-6Kr8CsGFW0Zmkp7X3RJ1311sgRs=}
    dev: true

  /string-length/4.0.2:
    resolution: {integrity: sha512-+l6rNN5fYHNhZZy41RXsYptCjA2Igmq4EG7kZAYFQI1E1VTXarr6ZPXBg6eq7Y6eK4FEhY6AJlyuFIb/v/S0VQ==}
    engines: {node: '>=10'}
    dependencies:
      char-regex: 1.0.2
      strip-ansi: 6.0.1
    dev: true

  /string-width/4.2.3:
    resolution: {integrity: sha512-wKyQRQpjJ0sIp62ErSZdGsjMJWsap5oRNihHhu6G7JVO/9jIB6UyevL+tXuOqrng8j/cxKTWyWUwvSTriiZz/g==}
    engines: {node: '>=8'}
    dependencies:
      emoji-regex: 8.0.0
      is-fullwidth-code-point: 3.0.0
      strip-ansi: 6.0.1

  /string-width/5.0.1:
    resolution: {integrity: sha512-5ohWO/M4//8lErlUUtrFy3b11GtNOuMOU0ysKCDXFcfXuuvUXu95akgj/i8ofmaGdN0hCqyl6uu9i8dS/mQp5g==}
    engines: {node: '>=12'}
    dependencies:
      emoji-regex: 9.2.2
      is-fullwidth-code-point: 4.0.0
      strip-ansi: 7.0.1
    dev: true

  /string.prototype.padend/3.1.3:
    resolution: {integrity: sha512-jNIIeokznm8SD/TZISQsZKYu7RJyheFNt84DUPrh482GC8RVp2MKqm2O5oBRdGxbDQoXrhhWtPIWQOiy20svUg==}
    engines: {node: '>= 0.4'}
    dependencies:
      call-bind: 1.0.2
      define-properties: 1.1.3
      es-abstract: 1.19.1
    dev: true

  /string.prototype.trimend/1.0.4:
    resolution: {integrity: sha512-y9xCjw1P23Awk8EvTpcyL2NIr1j7wJ39f+k6lvRnSMz+mz9CGz9NYPelDk42kOz6+ql8xjfK8oYzy3jAP5QU5A==}
    dependencies:
      call-bind: 1.0.2
      define-properties: 1.1.3
    dev: true

  /string.prototype.trimstart/1.0.4:
    resolution: {integrity: sha512-jh6e984OBfvxS50tdY2nRZnoC5/mLFKOREQfw8t5yytkoUsJRNxvI/E39qu1sD0OtWI3OC0XgKSmcWwziwYuZw==}
    dependencies:
      call-bind: 1.0.2
      define-properties: 1.1.3
    dev: true

  /string_decoder/1.1.1:
    resolution: {integrity: sha512-n/ShnvDi6FHbbVfviro+WojiFzv+s8MPMHBczVePfUpDJLwoLT0ht1l4YwBCbi8pJAveEEdnkHyPyTP/mzRfwg==}
    dependencies:
      safe-buffer: 5.1.2
    dev: true

  /string_decoder/1.3.0:
    resolution: {integrity: sha512-hkRX8U1WjJFd8LsDJ2yQ/wWWxaopEsABU1XfkM8A+j0+85JAGppt16cr1Whg6KIbb4okU6Mql6BOj+uup/wKeA==}
    dependencies:
      safe-buffer: 5.2.1

  /strip-ansi/6.0.1:
    resolution: {integrity: sha512-Y38VPSHcqkFrCpFnQ9vuSXmquuv5oXOKpGeT6aGrr3o3Gc9AlVa6JBfUSOCnbxGGZF+/0ooI7KrPuUSztUdU5A==}
    engines: {node: '>=8'}
    dependencies:
      ansi-regex: 5.0.1

  /strip-ansi/7.0.1:
    resolution: {integrity: sha512-cXNxvT8dFNRVfhVME3JAe98mkXDYN2O1l7jmcwMnOslDeESg1rF/OZMtK0nRAhiari1unG5cD4jG3rapUAkLbw==}
    engines: {node: '>=12'}
    dependencies:
      ansi-regex: 6.0.1
    dev: true

  /strip-bom/3.0.0:
    resolution: {integrity: sha1-IzTBjpx1n3vdVv3vfprj1YjmjtM=}
    engines: {node: '>=4'}
    dev: true

  /strip-bom/4.0.0:
    resolution: {integrity: sha512-3xurFv5tEgii33Zi8Jtp55wEIILR9eh34FAW00PZf+JnSsTmV/ioewSgQl97JHvgjoRGwPShsWm+IdrxB35d0w==}
    engines: {node: '>=8'}
    dev: true

  /strip-eof/1.0.0:
    resolution: {integrity: sha1-u0P/VZim6wXYm1n80SnJgzE2Br8=}
    engines: {node: '>=0.10.0'}
    dev: true

  /strip-final-newline/2.0.0:
    resolution: {integrity: sha512-BrpvfNAE3dcvq7ll3xVumzjKjZQ5tI1sEUIKr3Uoks0XUl45St3FlatVqef9prk4jRDzhW6WZg+3bk93y6pLjA==}
    engines: {node: '>=6'}
    dev: true

  /strip-indent/2.0.0:
    resolution: {integrity: sha1-XvjbKV0B5u1sv3qrlpmNeCJSe2g=}
    engines: {node: '>=4'}
    dev: true

  /strip-indent/3.0.0:
    resolution: {integrity: sha512-laJTa3Jb+VQpaC6DseHhF7dXVqHTfJPCRDaEbid/drOhgitgYku/letMUqOXFoWV0zIIUbjpdH2t+tYj4bQMRQ==}
    engines: {node: '>=8'}
    dependencies:
      min-indent: 1.0.1
    dev: true

  /strip-json-comments/3.1.1:
    resolution: {integrity: sha512-6fPc+R4ihwqP6N/aIv2f1gMH8lOVtWQHoqC4yK6oSDVVocumAsfCqjkXnqiYMhmMwS/mEHLp7Vehlt3ql6lEig==}
    engines: {node: '>=8'}
    dev: true

  /stylis/4.0.13:
    resolution: {integrity: sha512-xGPXiFVl4YED9Jh7Euv2V220mriG9u4B2TA6Ybjc1catrstKD2PpIdU3U0RKpkVBC2EhmL/F0sPCr9vrFTNRag==}

  /stylus/0.55.0:
    resolution: {integrity: sha512-MuzIIVRSbc8XxHH7FjkvWqkIcr1BvoMZoR/oFuAJDlh7VSaNJzrB4uJ38GRQa+mWjLXODAMzeDe0xi9GYbGwnw==}
    hasBin: true
    dependencies:
      css: 3.0.0
      debug: 3.1.0
      glob: 7.2.0
      mkdirp: 1.0.4
      safer-buffer: 2.1.2
      sax: 1.2.4
      semver: 6.3.0
      source-map: 0.7.3
    dev: true

  /supports-color/5.5.0:
    resolution: {integrity: sha512-QjVjwdXIt408MIiAqCX4oUKsgU2EqAGzs2Ppkm4aQYbjm+ZEWEcW4SfFNTr4uMNZma0ey4f5lgLrkB0aX0QMow==}
    engines: {node: '>=4'}
    dependencies:
      has-flag: 3.0.0

  /supports-color/7.2.0:
    resolution: {integrity: sha512-qpCAvRl9stuOHveKsn7HncJRvv501qIacKzQlO/+Lwxc9+0q2wLyv4Dfvt80/DPn2pqOBsJdDiogXGR9+OvwRw==}
    engines: {node: '>=8'}
    dependencies:
      has-flag: 4.0.0

  /supports-color/8.1.1:
    resolution: {integrity: sha512-MpUEN2OodtUzxvKQl72cUF7RQ5EiHsGvSsVG0ia9c5RbWGL2CI4C7EpPS8UTBIplnlzZiNuV56w+FuNxy3ty2Q==}
    engines: {node: '>=10'}
    dependencies:
      has-flag: 4.0.0
    dev: true

  /supports-color/9.2.1:
    resolution: {integrity: sha512-Obv7ycoCTG51N7y175StI9BlAXrmgZrFhZOb0/PyjHBher/NmsdBgbbQ1Inhq+gIhz6+7Gb+jWF2Vqi7Mf1xnQ==}
    engines: {node: '>=12'}
    dev: true

  /supports-hyperlinks/2.2.0:
    resolution: {integrity: sha512-6sXEzV5+I5j8Bmq9/vUphGRM/RJNT9SCURJLjwfOg51heRtguGWDzcaBlgAzKhQa0EVNpPEKzQuBwZ8S8WaCeQ==}
    engines: {node: '>=8'}
    dependencies:
      has-flag: 4.0.0
      supports-color: 7.2.0
    dev: true

  /svg-tags/1.0.0:
    resolution: {integrity: sha1-WPcc7jvVGbWdSyqEO2x95krAR2Q=}
    dev: false

  /symbol-tree/3.2.4:
    resolution: {integrity: sha512-9QNk5KwDF+Bvz+PyObkmSYjI5ksVUYtjW7AU22r2NKcfLJcXp96hkDWU3+XndOsUb+AQ9QhfzfCT2O+CNWT5Tw==}
    dev: true

  /systemjs/6.11.0:
    resolution: {integrity: sha512-7YPIY44j+BoY+E6cGBSw0oCU8SNTTIHKZgftcBdwWkDzs/M86Fdlr21FrzAyph7Zo8r3CFGscyFe4rrBtixrBg==}
    dev: false

  /tailwindcss/2.2.19_6d1fa3babc9cc84b994ff99ef39d1aff:
    resolution: {integrity: sha512-6Ui7JSVtXadtTUo2NtkBBacobzWiQYVjYW0ZnKaP9S1ZCKQ0w7KVNz+YSDI/j7O7KCMHbOkz94ZMQhbT9pOqjw==}
    engines: {node: '>=12.13.0'}
    hasBin: true
    peerDependencies:
      autoprefixer: ^10.0.2
      postcss: ^8.0.9
    dependencies:
      arg: 5.0.1
      autoprefixer: 10.4.0
      bytes: 3.1.1
      chalk: 4.1.2
      chokidar: 3.5.2
      color: 4.1.0
      cosmiconfig: 7.0.1
      detective: 5.2.0
      didyoumean: 1.2.2
      dlv: 1.1.3
      fast-glob: 3.2.7
      fs-extra: 10.0.0
      glob-parent: 6.0.2
      html-tags: 3.1.0
      is-color-stop: 1.1.0
      is-glob: 4.0.3
      lodash: 4.17.21
      lodash.topath: 4.5.2
      modern-normalize: 1.1.0
      node-emoji: 1.11.0
      normalize-path: 3.0.0
      object-hash: 2.2.0
      postcss-js: 3.0.3
      postcss-load-config: 3.1.0_ts-node@10.4.0
      postcss-nested: 5.0.6
      postcss-selector-parser: 6.0.8
      postcss-value-parser: 4.2.0
      pretty-hrtime: 1.0.3
      purgecss: 4.1.3
      quick-lru: 5.1.1
      reduce-css-calc: 2.1.8
      resolve: 1.20.0
      tmp: 0.2.1
    transitivePeerDependencies:
      - ts-node
    dev: false

  /tailwindcss/2.2.19_ts-node@10.4.0:
    resolution: {integrity: sha512-6Ui7JSVtXadtTUo2NtkBBacobzWiQYVjYW0ZnKaP9S1ZCKQ0w7KVNz+YSDI/j7O7KCMHbOkz94ZMQhbT9pOqjw==}
    engines: {node: '>=12.13.0'}
    hasBin: true
    peerDependencies:
      autoprefixer: ^10.0.2
      postcss: ^8.0.9
    dependencies:
      arg: 5.0.1
      bytes: 3.1.1
      chalk: 4.1.2
      chokidar: 3.5.2
      color: 4.1.0
      cosmiconfig: 7.0.1
      detective: 5.2.0
      didyoumean: 1.2.2
      dlv: 1.1.3
      fast-glob: 3.2.7
      fs-extra: 10.0.0
      glob-parent: 6.0.2
      html-tags: 3.1.0
      is-color-stop: 1.1.0
      is-glob: 4.0.3
      lodash: 4.17.21
      lodash.topath: 4.5.2
      modern-normalize: 1.1.0
      node-emoji: 1.11.0
      normalize-path: 3.0.0
      object-hash: 2.2.0
      postcss-js: 3.0.3
      postcss-load-config: 3.1.0_ts-node@10.4.0
      postcss-nested: 5.0.6
      postcss-selector-parser: 6.0.8
      postcss-value-parser: 4.2.0
      pretty-hrtime: 1.0.3
      purgecss: 4.1.3
      quick-lru: 5.1.1
      reduce-css-calc: 2.1.8
      resolve: 1.20.0
      tmp: 0.2.1
    transitivePeerDependencies:
      - ts-node
    dev: false

  /tar/6.1.11:
    resolution: {integrity: sha512-an/KZQzQUkZCkuoAA64hM92X0Urb6VpRhAFllDzz44U2mcD5scmT3zBc4VgVpkugF580+DQn8eAFSyoQt0tznA==}
    engines: {node: '>= 10'}
    dependencies:
      chownr: 2.0.0
      fs-minipass: 2.1.0
      minipass: 3.1.6
      minizlib: 2.1.2
      mkdirp: 1.0.4
      yallist: 4.0.0
    dev: false

  /temp-dir/2.0.0:
    resolution: {integrity: sha512-aoBAniQmmwtcKp/7BzsH8Cxzv8OL736p7v1ihGb5e9DJ9kTwGWHrQrVB5+lfVDzfGrdRzXch+ig7LHaY1JTOrg==}
    engines: {node: '>=8'}
    dev: true

  /tempfile/3.0.0:
    resolution: {integrity: sha512-uNFCg478XovRi85iD42egu+eSFUmmka750Jy7L5tfHI5hQKKtbPnxaSaXAbBqCDYrw3wx4tXjKwci4/QmsZJxw==}
    engines: {node: '>=8'}
    dependencies:
      temp-dir: 2.0.0
      uuid: 3.4.0
    dev: true

  /terminal-link/2.1.1:
    resolution: {integrity: sha512-un0FmiRUQNr5PJqy9kP7c40F5BOfpGlYTrxonDChEZB7pzZxRNp/bt+ymiy9/npwXya9KH99nJ/GXFIiUkYGFQ==}
    engines: {node: '>=8'}
    dependencies:
      ansi-escapes: 4.3.2
      supports-hyperlinks: 2.2.0
    dev: true

  /terser/5.10.0_acorn@8.7.0:
    resolution: {integrity: sha512-AMmF99DMfEDiRJfxfY5jj5wNH/bYO09cniSqhfoyxc8sFoYIgkJy86G04UoZU5VjlpnplVu0K6Tx6E9b5+DlHA==}
    engines: {node: '>=10'}
    hasBin: true
    peerDependencies:
      acorn: ^8.5.0
    peerDependenciesMeta:
      acorn:
        optional: true
    dependencies:
      acorn: 8.7.0
      commander: 2.20.3
      source-map: 0.7.3
      source-map-support: 0.5.21
    dev: true

  /test-exclude/6.0.0:
    resolution: {integrity: sha512-cAGWPIyOHU6zlmg88jwm7VRyXnMN7iV68OGAbYDk/Mh/xC/pzVPlQtY6ngoIH/5/tciuhGfvESU8GrHrcxD56w==}
    engines: {node: '>=8'}
    dependencies:
      '@istanbuljs/schema': 0.1.3
      glob: 7.2.0
      minimatch: 3.0.4
    dev: true

  /text-extensions/1.9.0:
    resolution: {integrity: sha512-wiBrwC1EhBelW12Zy26JeOUkQ5mRu+5o8rpsJk5+2t+Y5vE7e842qtZDQ2g1NpX/29HdyFeJ4nSIhI47ENSxlQ==}
    engines: {node: '>=0.10'}
    dev: true

  /text-table/0.2.0:
    resolution: {integrity: sha1-f17oI66AUgfACvLfSoTsP8+lcLQ=}
    dev: true

  /throat/6.0.1:
    resolution: {integrity: sha512-8hmiGIJMDlwjg7dlJ4yKGLK8EsYqKgPWbG3b4wjJddKNwc7N7Dpn08Df4szr/sZdMVeOstrdYSsqzX6BYbcB+w==}
    dev: true

  /through/2.3.8:
    resolution: {integrity: sha1-DdTJ/6q8NXlgsbckEV1+Doai4fU=}
    dev: true

  /through2/2.0.5:
    resolution: {integrity: sha512-/mrRod8xqpA+IHSLyGCQ2s8SPHiCDEeQJSep1jqLYeEUClOFG2Qsh+4FU6G9VeqpZnGW/Su8LQGc4YKni5rYSQ==}
    dependencies:
      readable-stream: 2.3.7
      xtend: 4.0.2
    dev: true

  /through2/4.0.2:
    resolution: {integrity: sha512-iOqSav00cVxEEICeD7TjLB1sueEL+81Wpzp2bY17uZjZN0pWZPuo4suZ/61VujxmqSGFfgOcNuTZ85QJwNZQpw==}
    dependencies:
      readable-stream: 3.6.0
    dev: true

  /timsort/0.3.0:
    resolution: {integrity: sha1-QFQRqOfmM5/mTbmiNN4R3DHgK9Q=}
    dev: true

  /tiny-emitter/2.1.0:
    resolution: {integrity: sha512-NB6Dk1A9xgQPMoGqC5CVXn123gWyte215ONT5Pp5a0yt4nlEoO1ZWeCwpncaekPHXO60i47ihFnZPiRPjRMq4Q==}
    dev: false

  /tiny-invariant/1.2.0:
    resolution: {integrity: sha512-1Uhn/aqw5C6RI4KejVeTg6mIS7IqxnLJ8Mv2tV5rTc0qWobay7pDUz6Wi392Cnc8ak1H0F2cjoRzb2/AW4+Fvg==}
    dev: false

  /tiny-warning/1.0.3:
    resolution: {integrity: sha512-lBN9zLN/oAf68o3zNXYrdCt1kP8WsiGW8Oo2ka41b2IM5JL/S1CTyX1rW0mb/zSuJun0ZUrDxx4sqvYS2FWzPA==}
    dev: false

  /tmp/0.2.1:
    resolution: {integrity: sha512-76SUhtfqR2Ijn+xllcI5P1oyannHNHByD80W1q447gU3mp9G9PSpGdWmjUOHRDPiHYacIk66W7ubDTuPF3BEtQ==}
    engines: {node: '>=8.17.0'}
    dependencies:
      rimraf: 3.0.2
    dev: false

  /tmpl/1.0.5:
    resolution: {integrity: sha512-3f0uOEAQwIqGuWW2MVzYg8fV/QNnc/IpuJNG837rLuczAaLVHslWHZQj4IGiEl5Hs3kkbhwL9Ab7Hrsmuj+Smw==}
    dev: true

  /to-fast-properties/2.0.0:
    resolution: {integrity: sha1-3F5pjL0HkmW8c+A3doGk5Og/YW4=}
    engines: {node: '>=4'}

  /to-regex-range/5.0.1:
    resolution: {integrity: sha512-65P7iz6X5yEr1cwcgvQxbbIw7Uk3gOy5dIdtZ4rDveLqhrdJP+Li/Hx6tyK0NEb+2GCyneCMJiGqrADCSNk8sQ==}
    engines: {node: '>=8.0'}
    dependencies:
      is-number: 7.0.0

  /toidentifier/1.0.1:
    resolution: {integrity: sha512-o5sSPKEkg/DIQNmH43V0/uerLrpzVedkUh8tGNvaeXpfpuwjKenlSox/2O/BTlZUtEe+JG7s5YhEz608PlAHRA==}
    engines: {node: '>=0.6'}
    dev: true

  /token-stream/1.0.0:
    resolution: {integrity: sha1-zCAOqyYT9BZtJ/+a/HylbUnfbrQ=}
    dev: true

  /totalist/2.0.0:
    resolution: {integrity: sha512-+Y17F0YzxfACxTyjfhnJQEe7afPA0GSpYlFkl2VFMxYP7jshQf9gXV7cH47EfToBumFThfKBvfAcoUn6fdNeRQ==}
    engines: {node: '>=6'}
    dev: true

  /tough-cookie/4.0.0:
    resolution: {integrity: sha512-tHdtEpQCMrc1YLrMaqXXcj6AxhYi/xgit6mZu1+EDWUn+qhUf8wMQoFIy9NXuq23zAwtcB0t/MjACGR18pcRbg==}
    engines: {node: '>=6'}
    dependencies:
      psl: 1.8.0
      punycode: 2.1.1
      universalify: 0.1.2
    dev: true

  /tr46/0.0.3:
    resolution: {integrity: sha1-gYT9NH2snNwYWZLzpmIuFLnZq2o=}

  /tr46/2.1.0:
    resolution: {integrity: sha512-15Ih7phfcdP5YxqiB+iDtLoaTz4Nd35+IiAv0kQ5FNKHzXgdWqPoTIqEDDJmXceQt4JZk6lVPT8lnDlPpGDppw==}
    engines: {node: '>=8'}
    dependencies:
      punycode: 2.1.1
    dev: true

  /trim-newlines/3.0.1:
    resolution: {integrity: sha512-c1PTsA3tYrIsLGkJkzHF+w9F2EyxfXGo4UyJc4pFL++FMjnq0HJS69T3M7d//gKrFKwy429bouPescbjecU+Zw==}
    engines: {node: '>=8'}
    dev: true

  /truncate-utf8-bytes/1.0.2:
    resolution: {integrity: sha1-QFkjkJWS1W94pYGENLC3hInKXys=}
    dependencies:
      utf8-byte-length: 1.0.4
    dev: true

  /ts-jest/27.1.2_a27e8f44bb9e5af14f9674b0b72891af:
    resolution: {integrity: sha512-eSOiJOWq6Hhs6Khzk5wKC5sgWIXgXqOCiIl1+3lfnearu58Hj4QpE5tUhQcA3xtZrELbcvAGCsd6HB8OsaVaTA==}
    engines: {node: ^10.13.0 || ^12.13.0 || ^14.15.0 || >=15.0.0}
    hasBin: true
    peerDependencies:
      '@babel/core': '>=7.0.0-beta.0 <8'
      '@types/jest': ^27.0.0
      babel-jest: '>=27.0.0 <28'
      esbuild: ~0.14.0
      jest: ^27.0.0
      typescript: '>=3.8 <5.0'
    peerDependenciesMeta:
      '@babel/core':
        optional: true
      '@types/jest':
        optional: true
      babel-jest:
        optional: true
      esbuild:
        optional: true
    dependencies:
      '@types/jest': 27.0.3
      bs-logger: 0.2.6
      esbuild: 0.14.9
      fast-json-stable-stringify: 2.1.0
      jest: 27.4.5_ts-node@10.4.0
      jest-util: 27.4.2
      json5: 2.2.0
      lodash.memoize: 4.1.2
      make-error: 1.3.6
      semver: 7.3.5
      typescript: 4.5.4
      yargs-parser: 20.2.9
    dev: true

  /ts-node/10.4.0_00264fd83560919cd06c986889baae0a:
    resolution: {integrity: sha512-g0FlPvvCXSIO1JDF6S232P5jPYqBkRL9qly81ZgAOSU7rwI0stphCgd2kLiCrU9DjQCrJMWEqcNSjQL02s6d8A==}
    hasBin: true
    peerDependencies:
      '@swc/core': '>=1.2.50'
      '@swc/wasm': '>=1.2.50'
      '@types/node': '*'
      typescript: '>=2.7'
    peerDependenciesMeta:
      '@swc/core':
        optional: true
      '@swc/wasm':
        optional: true
    dependencies:
      '@cspotcode/source-map-support': 0.7.0
      '@tsconfig/node10': 1.0.8
      '@tsconfig/node12': 1.0.9
      '@tsconfig/node14': 1.0.1
      '@tsconfig/node16': 1.0.2
      '@types/node': 16.11.17
      acorn: 8.7.0
      acorn-walk: 8.2.0
      arg: 4.1.3
      create-require: 1.1.1
      diff: 4.0.2
      make-error: 1.3.6
      typescript: 4.5.4
      yn: 3.1.1
    dev: true

  /tsconfck/1.1.1_typescript@4.5.4:
    resolution: {integrity: sha512-uEsCWef+3lA9/YqpGt/mdr+nDovhlr+f0zoycYiOyVDDOUb3BjYFA71+Ee3LB/GiZBRDyTfKBK1kGN2iuPPuEA==}
    engines: {node: ^12.20 || ^14.13.1 || >= 16, pnpm: '>=6.7.0'}
    hasBin: true
    peerDependencies:
      typescript: ^4.3.5
    peerDependenciesMeta:
      typescript:
        optional: true
    dependencies:
      typescript: 4.5.4
    dev: true

  /tslib/1.14.1:
    resolution: {integrity: sha512-Xni35NKzjgMrwevysHTCArtLDpPvye8zV/0E4EyYn43P7/7qvQwPh9BGkHewbMulVntbigmcT7rdX3BNo9wRJg==}
    dev: true

  /tslib/2.3.1:
    resolution: {integrity: sha512-77EbyPPpMz+FRFRuAFlWMtmgUWGe9UOG2Z25NqCwiIjRhOf5iKGuzSe5P2w1laq+FkRy4p+PCuVkJSGkzTEKVw==}
    dev: true

  /tsutils/3.21.0_typescript@4.5.4:
    resolution: {integrity: sha512-mHKK3iUXL+3UF6xL5k0PEhKRUBKPBCv/+RkEOpjRWxxx27KKRBmmA60A9pgOUvMi8GKhRMPEmjBRPzs2W7O1OA==}
    engines: {node: '>= 6'}
    peerDependencies:
      typescript: '>=2.8.0 || >= 3.2.0-dev || >= 3.3.0-dev || >= 3.4.0-dev || >= 3.5.0-dev || >= 3.6.0-dev || >= 3.6.0-beta || >= 3.7.0-dev || >= 3.7.0-beta'
    dependencies:
      tslib: 1.14.1
      typescript: 4.5.4
    dev: true

  /type-check/0.3.2:
    resolution: {integrity: sha1-WITKtRLPHTVeP7eE8wgEsrUg23I=}
    engines: {node: '>= 0.8.0'}
    dependencies:
      prelude-ls: 1.1.2
    dev: true

  /type-check/0.4.0:
    resolution: {integrity: sha512-XleUoc9uwGXqjWwXaUTZAmzMcFZ5858QA2vvx1Ur5xIcixXIP+8LnFDgRplU30us6teqdlskFfu+ae4K79Ooew==}
    engines: {node: '>= 0.8.0'}
    dependencies:
      prelude-ls: 1.2.1
    dev: true

  /type-detect/4.0.8:
    resolution: {integrity: sha512-0fr/mIH1dlO+x7TlcMy+bIDqKPsw/70tVyeHW787goQjhmqaZe10uwLujubK9q9Lg6Fiho1KUKDYz0Z7k7g5/g==}
    engines: {node: '>=4'}
    dev: true

  /type-fest/0.18.1:
    resolution: {integrity: sha512-OIAYXk8+ISY+qTOwkHtKqzAuxchoMiD9Udx+FSGQDuiRR+PJKJHc2NJAXlbhkGwTt/4/nKZxELY1w3ReWOL8mw==}
    engines: {node: '>=10'}
    dev: true

  /type-fest/0.20.2:
    resolution: {integrity: sha512-Ne+eE4r0/iWnpAxD852z3A+N0Bt5RN//NjJwRd2VFHEmrywxf5vsZlh4R6lixl6B+wz/8d+maTSAkN1FIkI3LQ==}
    engines: {node: '>=10'}
    dev: true

  /type-fest/0.21.3:
    resolution: {integrity: sha512-t0rzBq87m3fVcduHDUFhKmyyX+9eo6WQjZvf51Ea/M0Q7+T374Jp1aUiyUl0GKxp8M/OETVHSDvmkyPgvX+X2w==}
    engines: {node: '>=10'}
    dev: true

  /type-fest/0.6.0:
    resolution: {integrity: sha512-q+MB8nYR1KDLrgr4G5yemftpMC7/QLqVndBmEEdqzmNj5dcFOO4Oo8qlwZE3ULT3+Zim1F8Kq4cBnikNhlCMlg==}
    engines: {node: '>=8'}
    dev: true

  /type-fest/0.8.1:
    resolution: {integrity: sha512-4dbzIzqvjtgiM5rw1k5rEHtBANKmdudhGyBEajN01fEyhaAIhsoKNy6y7+IN93IfpFtwY9iqi7kD+xwKhQsNJA==}
    engines: {node: '>=8'}
    dev: true

  /type-is/1.6.18:
    resolution: {integrity: sha512-TkRKr9sUTxEH8MdfuCSP7VizJyzRNMjj2J2do2Jr3Kym598JVdEksuzPQCnlFPW4ky9Q+iA+ma9BGm06XQBy8g==}
    engines: {node: '>= 0.6'}
    dependencies:
      media-typer: 0.3.0
      mime-types: 2.1.34
    dev: true

  /type/1.2.0:
    resolution: {integrity: sha512-+5nt5AAniqsCnu2cEQQdpzCAh33kVx8n0VoFidKpB1dVVLAN/F+bgVOqOJqOnEnrhp222clB5p3vUlD+1QAnfg==}
    dev: false

  /type/2.5.0:
    resolution: {integrity: sha512-180WMDQaIMm3+7hGXWf12GtdniDEy7nYcyFMKJn/eZz/6tSLXrUN9V0wKSbMjej0I1WHWbpREDEKHtqPQa9NNw==}
    dev: false

  /typedarray-to-buffer/3.1.5:
    resolution: {integrity: sha512-zdu8XMNEDepKKR+XYOXAVPtWui0ly0NtohUscw+UmaHiAWT8hrV1rr//H6V+0DvJ3OQ19S979M0laLfX8rm82Q==}
    dependencies:
      is-typedarray: 1.0.0
    dev: true

  /typescript/4.5.4:
    resolution: {integrity: sha512-VgYs2A2QIRuGphtzFV7aQJduJ2gyfTljngLzjpfW9FoYZF6xuw1W0vW9ghCKLfcWrCFxK81CSGRAvS1pn4fIUg==}
    engines: {node: '>=4.2.0'}
    hasBin: true
    dev: true

  /typeson-registry/1.0.0-alpha.39:
    resolution: {integrity: sha512-NeGDEquhw+yfwNhguLPcZ9Oj0fzbADiX4R0WxvoY8nGhy98IbzQy1sezjoEFWOywOboj/DWehI+/aUlRVrJnnw==}
    engines: {node: '>=10.0.0'}
    dependencies:
      base64-arraybuffer-es6: 0.7.0
      typeson: 6.1.0
      whatwg-url: 8.7.0
    dev: true

  /typeson/6.1.0:
    resolution: {integrity: sha512-6FTtyGr8ldU0pfbvW/eOZrEtEkczHRUtduBnA90Jh9kMPCiFNnXIon3vF41N0S4tV1HHQt4Hk1j4srpESziCaA==}
    engines: {node: '>=0.1.14'}
    dev: true

  /tz-offset/0.0.1:
    resolution: {integrity: sha512-kMBmblijHJXyOpKzgDhKx9INYU4u4E1RPMB0HqmKSgWG8vEcf3exEfLh4FFfzd3xdQOw9EuIy/cP0akY6rHopQ==}
    dev: true

  /uglify-js/3.14.5:
    resolution: {integrity: sha512-qZukoSxOG0urUTvjc2ERMTcAy+BiFh3weWAkeurLwjrCba73poHmG3E36XEjd/JGukMzwTL7uCxZiAexj8ppvQ==}
    engines: {node: '>=0.8.0'}
    hasBin: true
    requiresBuild: true
    dev: true
    optional: true

  /unbox-primitive/1.0.1:
    resolution: {integrity: sha512-tZU/3NqK3dA5gpE1KtyiJUrEB0lxnGkMFHptJ7q6ewdZ8s12QrODwNbhIJStmJkd1QDXa1NRA8aF2A1zk/Ypyw==}
    dependencies:
      function-bind: 1.1.1
      has-bigints: 1.0.1
      has-symbols: 1.0.2
      which-boxed-primitive: 1.0.2
    dev: true

  /universalify/0.1.2:
    resolution: {integrity: sha512-rBJeI5CXAlmy1pV+617WB9J63U6XcazHHF2f2dbJix4XzpUF0RS3Zbj0FGIOCAva5P/d/GBOYaACQ1w+0azUkg==}
    engines: {node: '>= 4.0.0'}
    dev: true

  /universalify/2.0.0:
    resolution: {integrity: sha512-hAZsKq7Yy11Zu1DE0OzWjw7nnLZmJZYTDZZyEFHZdUhV8FkH5MCfoU1XMaxXovpyW5nq5scPqq0ZDP9Zyl04oQ==}
    engines: {node: '>= 10.0.0'}

  /unpipe/1.0.0:
    resolution: {integrity: sha1-sr9O6FFKrmFltIF4KdIbLvSZBOw=}
    engines: {node: '>= 0.8'}
    dev: true

  /uri-js/4.4.1:
    resolution: {integrity: sha512-7rKUyy33Q1yc98pQ1DAmLtwX109F7TIfWlW1Ydo8Wl1ii1SeHieeh0HHfPeL2fMXK6z0s8ecKs9frCuLJvndBg==}
    dependencies:
      punycode: 2.1.1
    dev: true

  /utf8-byte-length/1.0.4:
    resolution: {integrity: sha1-9F8VDExm7uloGGUFq5P8u4rWv2E=}
    dev: true

  /util-deprecate/1.0.2:
    resolution: {integrity: sha1-RQ1Nyfpw3nMnYvvS1KKJgUGaDM8=}

  /utils-merge/1.0.1:
    resolution: {integrity: sha1-n5VxD1CiZ5R7LMwSR0HBAoQn5xM=}
    engines: {node: '>= 0.4.0'}
    dev: true

  /uuid/3.4.0:
    resolution: {integrity: sha512-HjSDRw6gZE5JMggctHBcjVak08+KEVhSIiDzFnT9S9aegmp85S/bReBVTb4QTFaRNptJ9kuYaNhnbNEOkbKb/A==}
    deprecated: Please upgrade  to version 7 or higher.  Older versions may use Math.random() in certain circumstances, which is known to be problematic.  See https://v8.dev/blog/math-random for details.
    hasBin: true
    dev: true

  /v8-compile-cache/2.3.0:
    resolution: {integrity: sha512-l8lCEmLcLYZh4nbunNZvQCJc5pv7+RCwa8q/LdUx8u7lsWvPDKmpodJAJNwkAhJC//dFY48KuIEmjtd4RViDrA==}
    dev: true

  /v8-to-istanbul/8.1.0:
    resolution: {integrity: sha512-/PRhfd8aTNp9Ggr62HPzXg2XasNFGy5PBt0Rp04du7/8GNNSgxFL6WBTkgMKSL9bFjH+8kKEG3f37FmxiTqUUA==}
    engines: {node: '>=10.12.0'}
    dependencies:
      '@types/istanbul-lib-coverage': 2.0.4
      convert-source-map: 1.8.0
      source-map: 0.7.3
    dev: true

  /validate-npm-package-license/3.0.4:
    resolution: {integrity: sha512-DpKm2Ui/xN7/HQKCtpZxoRWBhZ9Z0kqtygG8XCgNQ8ZlDnxuQmWhj566j8fN4Cu3/JmbhsDo7fcAJq4s9h27Ew==}
    dependencies:
      spdx-correct: 3.1.1
      spdx-expression-parse: 3.0.1
    dev: true

  /validator/13.7.0:
    resolution: {integrity: sha512-nYXQLCBkpJ8X6ltALua9dRrZDHVYxjJ1wgskNt1lH9fzGjs3tgojGSCBjmEPwkWS1y29+DrizMTW19Pr9uB2nw==}
    engines: {node: '>= 0.10'}
    dev: true

  /value-equal/1.0.1:
    resolution: {integrity: sha512-NOJ6JZCAWr0zlxZt+xqCHNTEKOsrks2HQd4MqhP1qy4z1SkbEP467eNx6TgDKXMvUOb+OENfJCZwM+16n7fRfw==}
    dev: false

  /vary/1.1.2:
    resolution: {integrity: sha1-IpnwLG3tMNSllhsLn3RSShj2NPw=}
    engines: {node: '>= 0.8'}
    dev: true

  /vitepress/0.20.10:
    resolution: {integrity: sha512-dKgH6k1yxdEjIIxoXGI0vMg3lpBLvMarre/vvt4beuxd+rXOUB1a7DAtXDmgIXOMGQ7IcF+4zyd2132IedhjtQ==}
    engines: {node: '>=12.0.0'}
    hasBin: true
    dependencies:
      '@docsearch/css': 3.0.0-alpha.42
      '@docsearch/js': 3.0.0-alpha.42
      '@vitejs/plugin-vue': link:packages/plugin-vue
      prismjs: 1.25.0
      vite: link:packages/vite
      vue: 3.2.26
    transitivePeerDependencies:
      - '@algolia/client-search'
      - '@types/react'
      - react
      - react-dom
    dev: true

  /void-elements/3.1.0:
    resolution: {integrity: sha1-YU9/v42AHwu18GYfWy9XhXUOTwk=}
    engines: {node: '>=0.10.0'}
    dev: true

  /vue-router/4.0.12_vue@3.2.26:
    resolution: {integrity: sha512-CPXvfqe+mZLB1kBWssssTiWg4EQERyqJZes7USiqfW9B5N2x+nHlnsM1D3b5CaJ6qgCvMmYJnz+G0iWjNCvXrg==}
    peerDependencies:
      vue: ^3.0.0
    dependencies:
      '@vue/devtools-api': 6.0.0-beta.21.1
      vue: 3.2.26
    dev: false

  /vue/3.2.26:
    resolution: {integrity: sha512-KD4lULmskL5cCsEkfhERVRIOEDrfEL9CwAsLYpzptOGjaGFNWo3BQ9g8MAb7RaIO71rmVOziZ/uEN/rHwcUIhg==}
    dependencies:
      '@vue/compiler-dom': 3.2.26
      '@vue/compiler-sfc': 3.2.26
      '@vue/runtime-dom': 3.2.26
      '@vue/server-renderer': 3.2.26_vue@3.2.26
      '@vue/shared': 3.2.26

  /vuex/4.0.2_vue@3.2.26:
    resolution: {integrity: sha512-M6r8uxELjZIK8kTKDGgZTYX/ahzblnzC4isU1tpmEuOIIKmV+TRdc+H4s8ds2NuZ7wpUTdGRzJRtoj+lI+pc0Q==}
    peerDependencies:
      vue: ^3.0.2
    dependencies:
      '@vue/devtools-api': 6.0.0-beta.21.1
      vue: 3.2.26
    dev: false

  /w3c-hr-time/1.0.2:
    resolution: {integrity: sha512-z8P5DvDNjKDoFIHK7q8r8lackT6l+jo/Ye3HOle7l9nICP9lf1Ci25fy9vHd0JOWewkIFzXIEig3TdKT7JQ5fQ==}
    dependencies:
      browser-process-hrtime: 1.0.0
    dev: true

  /w3c-xmlserializer/2.0.0:
    resolution: {integrity: sha512-4tzD0mF8iSiMiNs30BiLO3EpfGLZUT2MSX/G+o7ZywDzliWQ3OPtTZ0PTC3B3ca1UAf4cJMHB+2Bf56EriJuRA==}
    engines: {node: '>=10'}
    dependencies:
      xml-name-validator: 3.0.0
    dev: true

  /walker/1.0.8:
    resolution: {integrity: sha512-ts/8E8l5b7kY0vlWLewOkDXMmPdLcVV4GmOQLyxuSswIJsweeFZtAsMF7k1Nszz+TYBQrlYRmzOnr398y1JemQ==}
    dependencies:
      makeerror: 1.0.12
    dev: true

  /web-streams-polyfill/3.2.0:
    resolution: {integrity: sha512-EqPmREeOzttaLRm5HS7io98goBgZ7IVz79aDvqjD0kYXLtFZTc0T/U6wHTPKyIjb+MdN7DFIIX6hgdBEpWmfPA==}
    engines: {node: '>= 8'}
    dev: true

  /webcrypto-core/1.4.0:
    resolution: {integrity: sha512-HY3Zo0GcRIQUUDnlZ/shGjN+4f7LVMkdJZoGPog+oHhJsJdMz6iM8Za5xZ0t6qg7Fx/JXXz+oBv2J2p982hGTQ==}
    dependencies:
      '@peculiar/asn1-schema': 2.0.44
      '@peculiar/json-schema': 1.1.12
      asn1js: 2.2.0
      pvtsutils: 1.2.1
      tslib: 2.3.1
    dev: true

  /webidl-conversions/3.0.1:
    resolution: {integrity: sha1-JFNCdeKnvGvnvIZhHMFq4KVlSHE=}

  /webidl-conversions/5.0.0:
    resolution: {integrity: sha512-VlZwKPCkYKxQgeSbH5EyngOmRp7Ww7I9rQLERETtf5ofd9pGeswWiOtogpEO850jziPRarreGxn5QIiTqpb2wA==}
    engines: {node: '>=8'}
    dev: true

  /webidl-conversions/6.1.0:
    resolution: {integrity: sha512-qBIvFLGiBpLjfwmYAaHPXsn+ho5xZnGvyGvsarywGNc8VyQJUMHJ8OBKGGrPER0okBeMDaan4mNBlgBROxuI8w==}
    engines: {node: '>=10.4'}
    dev: true

  /whatwg-encoding/1.0.5:
    resolution: {integrity: sha512-b5lim54JOPN9HtzvK9HFXvBma/rnfFeqsic0hSpjtDbVxR3dJKLc+KB4V6GgiGOvl7CY/KNh8rxSo9DKQrnUEw==}
    dependencies:
      iconv-lite: 0.4.24
    dev: true

  /whatwg-mimetype/2.3.0:
    resolution: {integrity: sha512-M4yMwr6mAnQz76TbJm914+gPpB/nCwvZbJU28cUD6dR004SAxDLOOSUaB1JDRqLtaOV/vi0IC5lEAGFgrjGv/g==}
    dev: true

  /whatwg-url/5.0.0:
    resolution: {integrity: sha1-lmRU6HZUYuN2RNNib2dCzotwll0=}
    dependencies:
      tr46: 0.0.3
      webidl-conversions: 3.0.1

  /whatwg-url/8.7.0:
    resolution: {integrity: sha512-gAojqb/m9Q8a5IV96E3fHJM70AzCkgt4uXYX2O7EmuyOnLrViCQlsEBmF9UQIu3/aeAIp2U17rtbpZWNntQqdg==}
    engines: {node: '>=10'}
    dependencies:
      lodash: 4.17.21
      tr46: 2.1.0
      webidl-conversions: 6.1.0
    dev: true

  /which-boxed-primitive/1.0.2:
    resolution: {integrity: sha512-bwZdv0AKLpplFY2KZRX6TvyuN7ojjr7lwkg6ml0roIy9YeuSr7JS372qlNW18UQYzgYK9ziGcerWqZOmEn9VNg==}
    dependencies:
      is-bigint: 1.0.4
      is-boolean-object: 1.1.2
      is-number-object: 1.0.6
      is-string: 1.0.7
      is-symbol: 1.0.4
    dev: true

  /which/1.3.1:
    resolution: {integrity: sha512-HxJdYWq1MTIQbJ3nw0cqssHoTNU267KlrDuGZ1WYlxDStUtKUhOaJmh112/TZmHxxUfuJqPXSOm7tDyas0OSIQ==}
    hasBin: true
    dependencies:
      isexe: 2.0.0
    dev: true

  /which/2.0.2:
    resolution: {integrity: sha512-BLI3Tl1TW3Pvl70l3yq3Y64i+awpwXqsGBYWkkqMtnbXgrMD+yj7rhW0kuEDxzJaYXGjEW5ogapKNMEKNMjibA==}
    engines: {node: '>= 8'}
    hasBin: true
    dependencies:
      isexe: 2.0.0
    dev: true

  /wide-align/1.1.5:
    resolution: {integrity: sha512-eDMORYaPNZ4sQIuuYPDHdQvf4gyCF9rEEV/yPxGfwPkRodwEgiMUUXTx/dex+Me0wxx53S+NgUHaP7y3MGlDmg==}
    dependencies:
      string-width: 4.2.3
    dev: false

  /with/7.0.2:
    resolution: {integrity: sha512-RNGKj82nUPg3g5ygxkQl0R937xLyho1J24ItRCBTr/m1YnZkzJy1hUiHUJrc/VlsDQzsCnInEGSg3bci0Lmd4w==}
    engines: {node: '>= 10.0.0'}
    dependencies:
      '@babel/parser': 7.16.6
      '@babel/types': 7.16.0
      assert-never: 1.2.1
      babel-walk: 3.0.0-canary-5
    dev: true

  /word-wrap/1.2.3:
    resolution: {integrity: sha512-Hz/mrNwitNRh/HUAtM/VT/5VH+ygD6DV7mYKZAtHOrbs8U7lvPS6xf7EJKMF0uW1KJCl0H701g3ZGus+muE5vQ==}
    engines: {node: '>=0.10.0'}
    dev: true

  /wordwrap/1.0.0:
    resolution: {integrity: sha1-J1hIEIkUVqQXHI0CJkQa3pDLyus=}
    dev: true

  /wrap-ansi/6.2.0:
    resolution: {integrity: sha512-r6lPcBGxZXlIcymEu7InxDMhdW0KDxpLgoFLcguasxCaJ/SOIZwINatK9KY/tf+ZrlywOKU0UDj3ATXUBfxJXA==}
    engines: {node: '>=8'}
    dependencies:
      ansi-styles: 4.3.0
      string-width: 4.2.3
      strip-ansi: 6.0.1
    dev: true

  /wrap-ansi/7.0.0:
    resolution: {integrity: sha512-YVGIj2kamLSTxw6NsZjoBxfSwsn0ycdesmc4p+Q21c5zPuZ1pl+NfxVdxPtdHvmNVOQ6XSYG4AUtyt/Fi7D16Q==}
    engines: {node: '>=10'}
    dependencies:
      ansi-styles: 4.3.0
      string-width: 4.2.3
      strip-ansi: 6.0.1
    dev: true

  /wrappy/1.0.2:
    resolution: {integrity: sha1-tSQ9jz7BqjXxNkYFvA0QNuMKtp8=}

  /write-file-atomic/3.0.3:
    resolution: {integrity: sha512-AvHcyZ5JnSfq3ioSyjrBkH9yW4m7Ayk8/9My/DD9onKeu/94fwrMocemO2QAJFAlnnDN+ZDS+ZjAR5ua1/PV/Q==}
    dependencies:
      imurmurhash: 0.1.4
      is-typedarray: 1.0.0
      signal-exit: 3.0.6
      typedarray-to-buffer: 3.1.5
    dev: true

  /ws/7.5.6:
    resolution: {integrity: sha512-6GLgCqo2cy2A2rjCNFlxQS6ZljG/coZfZXclldI8FB/1G3CCI36Zd8xy2HrFVACi8tfk5XrgLQEk+P0Tnz9UcA==}
    engines: {node: '>=8.3.0'}
    peerDependencies:
      bufferutil: ^4.0.1
      utf-8-validate: ^5.0.2
    peerDependenciesMeta:
      bufferutil:
        optional: true
      utf-8-validate:
        optional: true
    dev: true

  /ws/8.4.0:
    resolution: {integrity: sha512-IHVsKe2pjajSUIl4KYMQOdlyliovpEPquKkqbwswulszzI7r0SfQrxnXdWAEqOlDCLrVSJzo+O1hAwdog2sKSQ==}
    engines: {node: '>=10.0.0'}
    peerDependencies:
      bufferutil: ^4.0.1
      utf-8-validate: ^5.0.2
    peerDependenciesMeta:
      bufferutil:
        optional: true
      utf-8-validate:
        optional: true
    dev: true

  /xml-name-validator/3.0.0:
    resolution: {integrity: sha512-A5CUptxDsvxKJEU3yO6DuWBSJz/qizqzJKOMIfUJHETbBw/sFaDxgd6fxm1ewUaM0jZ444Fc5vC5ROYurg/4Pw==}
    dev: true

  /xmlchars/2.2.0:
    resolution: {integrity: sha512-JZnDKK8B0RCDw84FNdDAIpZK+JuJw+s7Lz8nksI7SIuU3UXJJslUthsi+uWBUYOwPFwW7W7PRLRfUKpxjtjFCw==}
    dev: true

  /xtend/4.0.2:
    resolution: {integrity: sha512-LKYU1iAXJXUgAXn9URjiu+MWhyUXHsvfp7mcuYm9dSUKK0/CjtrUwFAxD82/mCWbtLsGjFIad0wIsod4zrTAEQ==}
    engines: {node: '>=0.4'}

  /y18n/5.0.8:
    resolution: {integrity: sha512-0pfFzegeDWJHJIAmTLRP2DwHjdF5s7jo9tuztdQxAhINCdvS+3nGINqPd00AphqJR/0LhANUS6/+7SCb98YOfA==}
    engines: {node: '>=10'}
    dev: true

  /yallist/2.1.2:
    resolution: {integrity: sha1-HBH5IY8HYImkfdUS+TxmmaaoHVI=}
    dev: true

  /yallist/4.0.0:
    resolution: {integrity: sha512-3wdGidZyq5PB084XLES5TpOSRA3wjXAlIWMhum2kRcv/41Sn2emQ0dycQW4uZXLejwKvg6EsvbdlVL+FYEct7A==}

  /yaml/1.10.2:
    resolution: {integrity: sha512-r3vXyErRCYJ7wg28yvBY5VSoAF8ZvlcW9/BwUzEtUsjvX/DKs24dIkuwjtuprwJJHsbyUbLApepYTR1BN4uHrg==}
    engines: {node: '>= 6'}

  /yargs-parser/20.2.9:
    resolution: {integrity: sha512-y11nGElTIV+CT3Zv9t7VKl+Q3hTQoT9a1Qzezhhl6Rp21gJ/IVTW7Z3y9EWXhuUBC2Shnf+DX0antecpAwSP8w==}
    engines: {node: '>=10'}
    dev: true

  /yargs/16.2.0:
    resolution: {integrity: sha512-D1mvvtDG0L5ft/jGWkLpG1+m0eQxOfaBvTNELraWj22wSVUMWxZUvYgJYcKh6jGGIkJFhH4IZPQhR4TKpc8mBw==}
    engines: {node: '>=10'}
    dependencies:
      cliui: 7.0.4
      escalade: 3.1.1
      get-caller-file: 2.0.5
      require-directory: 2.1.1
      string-width: 4.2.3
      y18n: 5.0.8
      yargs-parser: 20.2.9
    dev: true

  /yauzl/2.10.0:
    resolution: {integrity: sha1-x+sXyT4RLLEIb6bY5R+wZnt5pfk=}
    dependencies:
      buffer-crc32: 0.2.13
      fd-slicer: 1.1.0
    dev: true

  /yazl/2.5.1:
    resolution: {integrity: sha512-phENi2PLiHnHb6QBVot+dJnaAZ0xosj7p3fWl+znIjBDlnMI2PsZCJZ306BPTFOaHf5qdDEI8x5qFrSOBN5vrw==}
    dependencies:
      buffer-crc32: 0.2.13
    dev: true

  /yn/3.1.1:
    resolution: {integrity: sha512-Ux4ygGWsu2c7isFWe8Yu1YluJmqVhxqK2cLXNQA5AcC3QfbGNpM7fu0Y8b/z16pXLnFxZYvWhd3fhBY9DLmC6Q==}
    engines: {node: '>=6'}
    dev: true

  /yorkie/2.0.0:
    resolution: {integrity: sha512-jcKpkthap6x63MB4TxwCyuIGkV0oYP/YRyuQU5UO0Yz/E/ZAu+653/uov+phdmO54n6BcvFRyyt0RRrWdN2mpw==}
    engines: {node: '>=4'}
    requiresBuild: true
    dependencies:
      execa: 0.8.0
      is-ci: 1.2.1
      normalize-path: 1.0.0
      strip-indent: 2.0.0
    dev: true

  /youch/2.2.2:
    resolution: {integrity: sha512-/FaCeG3GkuJwaMR34GHVg0l8jCbafZLHiFowSjqLlqhC6OMyf2tPJBu8UirF7/NI9X/R5ai4QfEKUCOxMAGxZQ==}
    dependencies:
      '@types/stack-trace': 0.0.29
      cookie: 0.4.1
      mustache: 4.2.0
      stack-trace: 0.0.10
    dev: true

  /z-schema/5.0.2:
    resolution: {integrity: sha512-40TH47ukMHq5HrzkeVE40Ad7eIDKaRV2b+Qpi2prLc9X9eFJFzV7tMe5aH12e6avaSS/u5l653EQOv+J9PirPw==}
    engines: {node: '>=8.0.0'}
    hasBin: true
    dependencies:
      lodash.get: 4.4.2
      lodash.isequal: 4.5.0
      validator: 13.7.0
    optionalDependencies:
      commander: 2.20.3
    dev: true<|MERGE_RESOLUTION|>--- conflicted
+++ resolved
@@ -72,13 +72,8 @@
       rimraf: 3.0.2
       rollup: 2.62.0
       semver: 7.3.5
-<<<<<<< HEAD
-      sirv: 1.0.19
-      ts-jest: 27.1.2_a27e8f44bb9e5af14f9674b0b72891af
-=======
       sirv: 2.0.0
       ts-jest: 27.1.2_1b5a1be2010a86e622f02a11eaeb730f
->>>>>>> 65cd44dc
       ts-node: 10.4.0_00264fd83560919cd06c986889baae0a
       typescript: 4.5.4
       vite: link:packages/vite
