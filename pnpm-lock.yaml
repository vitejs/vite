lockfileVersion: 5.3

overrides:
  vite: workspace:*
  '@vitejs/plugin-vue': workspace:*

importers:

  .:
    specifiers:
      '@microsoft/api-extractor': ^7.18.19
      '@types/fs-extra': ^9.0.13
      '@types/jest': ^27.0.3
      '@types/node': ^16.11.9
      '@types/semver': ^7.3.9
      '@typescript-eslint/eslint-plugin': ^5.4.0
      '@typescript-eslint/parser': ^5.4.0
      chalk: ^4.1.2
      conventional-changelog-cli: ^2.1.1
      cross-env: ^7.0.3
      esbuild: ^0.13.12
      eslint: ^8.3.0
      eslint-define-config: ^1.1.4
      eslint-plugin-node: ^11.1.0
      execa: ^5.1.1
      fs-extra: ^10.0.0
      jest: ^27.3.1
      lint-staged: ^12.1.1
      minimist: ^1.2.5
      node-fetch: ^2.6.6
      npm-run-all: ^4.1.5
      playwright-chromium: ^1.16.3
      prettier: 2.4.1
      prompts: ^2.4.2
      rimraf: ^3.0.2
      rollup: ^2.59.0
      semver: ^7.3.5
      sirv: ^1.0.18
      ts-jest: ^27.0.7
      ts-node: ^10.4.0
      typescript: ~4.4.4
      vite: workspace:*
      vitepress: ^0.20.1
      yorkie: ^2.0.0
    devDependencies:
      '@microsoft/api-extractor': 7.18.19
      '@types/fs-extra': 9.0.13
      '@types/jest': 27.0.3
      '@types/node': 16.11.9
      '@types/semver': 7.3.9
      '@typescript-eslint/eslint-plugin': 5.4.0_8fbd82ef37e23da98dfca9805cf945cd
      '@typescript-eslint/parser': 5.4.0_eslint@8.3.0+typescript@4.4.4
      chalk: 4.1.2
      conventional-changelog-cli: 2.1.1
      cross-env: 7.0.3
      esbuild: 0.13.12
      eslint: 8.3.0
      eslint-define-config: 1.1.4
      eslint-plugin-node: 11.1.0_eslint@8.3.0
      execa: 5.1.1
      fs-extra: 10.0.0
      jest: 27.3.1_ts-node@10.4.0
      lint-staged: 12.1.1
      minimist: 1.2.5
      node-fetch: 2.6.6
      npm-run-all: 4.1.5
      playwright-chromium: 1.16.3
      prettier: 2.4.1
      prompts: 2.4.2
      rimraf: 3.0.2
      rollup: 2.59.0
      semver: 7.3.5
      sirv: 1.0.18
      ts-jest: 27.0.7_b626c82449d36ccae0aa7169b15092e6
      ts-node: 10.4.0_7dd5cf9af763e621261d5cc88a052be2
      typescript: 4.4.4
      vite: link:packages/vite
      vitepress: 0.20.1
      yorkie: 2.0.0

  packages/create-app:
    specifiers:
      create-vite: latest
      kolorist: ^1.5.0
    dependencies:
      create-vite: link:../create-vite
      kolorist: 1.5.0

  packages/create-vite:
    specifiers:
      kolorist: ^1.5.0
      minimist: ^1.2.5
      prompts: ^2.4.2
    dependencies:
      kolorist: 1.5.0
      minimist: 1.2.5
      prompts: 2.4.2

  packages/playground:
    specifiers:
      css-color-names: ^1.0.1
    devDependencies:
      css-color-names: 1.0.1

  packages/playground/alias:
    specifiers:
      aliased-module: file:./dir/module
      resolve-linked: workspace:*
      vue: ^3.2.23
    dependencies:
      aliased-module: link:dir/module
      vue: 3.2.23
    devDependencies:
      resolve-linked: link:../resolve-linked

  packages/playground/alias/dir/module:
    specifiers: {}

  packages/playground/assets:
    specifiers: {}

  packages/playground/backend-integration:
    specifiers:
      tailwindcss: ^2.2.19
    dependencies:
      tailwindcss: 2.2.19_ts-node@10.4.0

  packages/playground/cli:
    specifiers: {}

  packages/playground/cli-module:
    specifiers: {}

  packages/playground/css:
    specifiers:
      css-dep: link:./css-dep
      less: ^4.1.2
      postcss-nested: ^5.0.6
      sass: ^1.43.4
      stylus: ^0.55.0
    devDependencies:
      css-dep: link:css-dep
      less: 4.1.2
      postcss-nested: 5.0.6
      sass: 1.43.4
      stylus: 0.55.0

  packages/playground/css-codesplit:
    specifiers: {}

  packages/playground/css-codesplit-cjs:
    specifiers: {}

  packages/playground/css/css-dep:
    specifiers: {}

  packages/playground/css/pkg-dep:
    specifiers: {}

  packages/playground/css/postcss-caching/blue-app:
    specifiers: {}

  packages/playground/css/postcss-caching/green-app:
    specifiers: {}

  packages/playground/data-uri:
    specifiers: {}

  packages/playground/define:
    specifiers: {}

  packages/playground/dynamic-import:
    specifiers: {}

  packages/playground/env:
    specifiers:
      cross-env: ^7.0.3
    devDependencies:
      cross-env: 7.0.3

  packages/playground/extensions:
    specifiers:
      vue: ^3.2.23
    dependencies:
      vue: 3.2.23

  packages/playground/file-delete-restore:
    specifiers:
      '@vitejs/plugin-react': workspace:*
      react: ^17.0.2
      react-dom: ^17.0.2
    dependencies:
      react: 17.0.2
      react-dom: 17.0.2_react@17.0.2
    devDependencies:
      '@vitejs/plugin-react': link:../../plugin-react

  packages/playground/fs-serve:
    specifiers: {}

  packages/playground/glob-import:
    specifiers: {}

  packages/playground/hmr:
    specifiers: {}

  packages/playground/html:
    specifiers: {}

  packages/playground/json:
    specifiers:
      vue: ^3.2.23
    devDependencies:
      vue: 3.2.23

  packages/playground/legacy:
    specifiers:
      '@vitejs/plugin-legacy': workspace:*
    devDependencies:
      '@vitejs/plugin-legacy': link:../../plugin-legacy

  packages/playground/lib:
    specifiers: {}

  packages/playground/multiple-entrypoints:
    specifiers: {}

  packages/playground/nested-deps:
    specifiers:
      test-package-a: link:./test-package-a
      test-package-b: link:./test-package-b
      test-package-c: link:./test-package-c
      test-package-d: link:./test-package-d
      test-package-e: link:./test-package-e
    dependencies:
      test-package-a: link:test-package-a
      test-package-b: link:test-package-b
      test-package-c: link:test-package-c
      test-package-d: link:test-package-d
      test-package-e: link:test-package-e

  packages/playground/nested-deps/test-package-a:
    specifiers: {}

  packages/playground/nested-deps/test-package-b:
    specifiers: {}

  packages/playground/nested-deps/test-package-c:
    specifiers: {}

  packages/playground/nested-deps/test-package-d:
    specifiers:
      test-package-d-nested: link:./test-package-d-nested
    dependencies:
      test-package-d-nested: link:test-package-d-nested

  packages/playground/nested-deps/test-package-d/test-package-d-nested:
    specifiers: {}

  packages/playground/nested-deps/test-package-e:
    specifiers:
      test-package-e-excluded: link:./test-package-e-excluded
      test-package-e-included: link:./test-package-e-included
    dependencies:
      test-package-e-excluded: link:test-package-e-excluded
      test-package-e-included: link:test-package-e-included

  packages/playground/nested-deps/test-package-e/test-package-e-excluded:
    specifiers: {}

  packages/playground/nested-deps/test-package-e/test-package-e-included:
    specifiers:
      test-package-e-excluded: link:../test-package-e-excluded
    dependencies:
      test-package-e-excluded: link:../test-package-e-excluded

  packages/playground/optimize-deps:
    specifiers:
      '@vitejs/plugin-vue': workspace:*
      axios: ^0.24.0
      clipboard: ^2.0.8
      dep-cjs-compiled-from-cjs: file:./dep-cjs-compiled-from-cjs
      dep-cjs-compiled-from-esm: file:./dep-cjs-compiled-from-esm
      dep-esbuild-plugin-transform: file:./dep-esbuild-plugin-transform
      dep-linked: link:./dep-linked
      dep-linked-include: link:./dep-linked-include
      lodash-es: ^4.17.21
      nested-exclude: file:./nested-exclude
      phoenix: ^1.6.2
      react: ^17.0.2
      react-dom: ^17.0.2
      resolve-linked: workspace:0.0.0
      vue: ^3.2.23
      vuex: ^4.0.0
    dependencies:
      axios: 0.24.0
      clipboard: 2.0.8
      dep-cjs-compiled-from-cjs: link:dep-cjs-compiled-from-cjs
      dep-cjs-compiled-from-esm: link:dep-cjs-compiled-from-esm
      dep-esbuild-plugin-transform: link:dep-esbuild-plugin-transform
      dep-linked: link:dep-linked
      dep-linked-include: link:dep-linked-include
      lodash-es: 4.17.21
      nested-exclude: link:nested-exclude
      phoenix: 1.6.2
      react: 17.0.2
      react-dom: 17.0.2_react@17.0.2
      resolve-linked: link:../resolve-linked
      vue: 3.2.23
      vuex: 4.0.2_vue@3.2.23
    devDependencies:
      '@vitejs/plugin-vue': link:../../plugin-vue

  packages/playground/optimize-deps/dep-cjs-compiled-from-cjs:
    specifiers: {}

  packages/playground/optimize-deps/dep-cjs-compiled-from-esm:
    specifiers: {}

  packages/playground/optimize-deps/dep-esbuild-plugin-transform:
    specifiers: {}

  packages/playground/optimize-deps/dep-linked:
    specifiers:
      lodash-es: ^4.17.21
    dependencies:
      lodash-es: 4.17.21

  packages/playground/optimize-deps/dep-linked-include:
    specifiers:
      react: 17.0.2
    dependencies:
      react: 17.0.2

  packages/playground/optimize-deps/nested-exclude:
    specifiers:
      nested-include: link:./nested-include
    dependencies:
      nested-include: link:nested-include

  packages/playground/optimize-deps/nested-exclude/nested-include:
    specifiers: {}

  packages/playground/optimize-missing-deps:
    specifiers:
      express: ^4.17.1
      missing-dep: file:./missing-dep
      multi-entry-dep: file:./multi-entry-dep
    dependencies:
      missing-dep: link:missing-dep
      multi-entry-dep: link:multi-entry-dep
    devDependencies:
      express: 4.17.1

  packages/playground/optimize-missing-deps/missing-dep:
    specifiers:
      multi-entry-dep: file:../multi-entry-dep
    dependencies:
      multi-entry-dep: link:../multi-entry-dep

  packages/playground/optimize-missing-deps/multi-entry-dep:
    specifiers: {}

  packages/playground/preload:
    specifiers:
      '@vitejs/plugin-vue': workspace:*
      vue: ^3.2.23
      vue-router: ^4.0.0
    dependencies:
      vue: 3.2.23
      vue-router: 4.0.12_vue@3.2.23
    devDependencies:
      '@vitejs/plugin-vue': link:../../plugin-vue

  packages/playground/preserve-symlinks:
    specifiers:
      '@symlinks/moduleA': link:./moduleA
    dependencies:
      '@symlinks/moduleA': link:moduleA

  packages/playground/preserve-symlinks/moduleA:
    specifiers: {}

  packages/playground/react:
    specifiers:
      '@vitejs/plugin-react': workspace:*
      react: ^17.0.2
      react-dom: ^17.0.2
    dependencies:
      react: 17.0.2
      react-dom: 17.0.2_react@17.0.2
    devDependencies:
      '@vitejs/plugin-react': link:../../plugin-react

  packages/playground/react-emotion:
    specifiers:
      '@babel/plugin-proposal-pipeline-operator': ^7.16.0
      '@emotion/babel-plugin': ^11.3.0
      '@emotion/react': ^11.5.0
      '@vitejs/plugin-react': workspace:*
      react: ^17.0.2
      react-dom: ^17.0.2
      react-switch: ^6.0.0
    dependencies:
      '@emotion/react': 11.5.0_react@17.0.2
      react: 17.0.2
      react-dom: 17.0.2_react@17.0.2
      react-switch: 6.0.0_react-dom@17.0.2+react@17.0.2
    devDependencies:
      '@babel/plugin-proposal-pipeline-operator': 7.16.0
      '@emotion/babel-plugin': 11.3.0
      '@vitejs/plugin-react': link:../../plugin-react

  packages/playground/resolve:
    specifiers:
      '@babel/runtime': ^7.16.0
      es5-ext: 0.10.53
      normalize.css: ^8.0.1
      resolve-browser-field: link:./browser-field
      resolve-custom-condition: link:./custom-condition
      resolve-custom-main-field: link:./custom-main-field
      resolve-exports-env: link:./exports-env
      resolve-exports-path: link:./exports-path
      resolve-linked: workspace:*
    dependencies:
      '@babel/runtime': 7.16.0
      es5-ext: 0.10.53
      normalize.css: 8.0.1
      resolve-browser-field: link:browser-field
      resolve-custom-condition: link:custom-condition
      resolve-custom-main-field: link:custom-main-field
      resolve-exports-env: link:exports-env
      resolve-exports-path: link:exports-path
      resolve-linked: link:../resolve-linked

  packages/playground/resolve-linked:
    specifiers: {}

  packages/playground/resolve/browser-field:
    specifiers: {}

  packages/playground/resolve/custom-condition:
    specifiers: {}

  packages/playground/resolve/custom-main-field:
    specifiers: {}

  packages/playground/resolve/exports-env:
    specifiers: {}

  packages/playground/resolve/exports-path:
    specifiers: {}

  packages/playground/resolve/inline-package:
    specifiers: {}

  packages/playground/ssr-html:
    specifiers:
      cross-env: ^7.0.3
      express: ^4.17.1
    devDependencies:
      cross-env: 7.0.3
      express: 4.17.1

  packages/playground/ssr-pug:
    specifiers:
      cross-env: ^7.0.3
      express: ^4.17.1
      pug: ^3.0.2
    devDependencies:
      cross-env: 7.0.3
      express: 4.17.1
      pug: 3.0.2

  packages/playground/ssr-react:
    specifiers:
      '@vitejs/plugin-react': workspace:*
      compression: ^1.7.4
      cross-env: ^7.0.3
      express: ^4.17.1
      react: ^17.0.2
      react-dom: ^17.0.2
      react-router: ^5.2.1
      react-router-dom: ^5.3.0
      serve-static: ^1.14.1
    dependencies:
      react: 17.0.2
      react-dom: 17.0.2_react@17.0.2
      react-router: 5.2.1_react@17.0.2
      react-router-dom: 5.3.0_react@17.0.2
    devDependencies:
      '@vitejs/plugin-react': link:../../plugin-react
      compression: 1.7.4
      cross-env: 7.0.3
      express: 4.17.1
      serve-static: 1.14.1

  packages/playground/ssr-vue:
    specifiers:
      '@vitejs/plugin-vue': workspace:*
      '@vitejs/plugin-vue-jsx': workspace:*
      bcrypt: ^5.0.1
      compression: ^1.7.4
      cross-env: ^7.0.3
      dep-import-type: link:./dep-import-type
      example-external-component: file:example-external-component
      express: ^4.17.1
      serve-static: ^1.14.1
<<<<<<< HEAD
      vant: ^3.2.8
      vue: ^3.2.21
=======
      vue: ^3.2.23
>>>>>>> 709e4b04
      vue-router: ^4.0.0
      vuex: ^4.0.2
    dependencies:
      bcrypt: 5.0.1
      example-external-component: link:example-external-component
<<<<<<< HEAD
      vant: 3.2.8_vue@3.2.21
      vue: 3.2.21
      vue-router: 4.0.12_vue@3.2.21
      vuex: 4.0.2_vue@3.2.21
=======
      vue: 3.2.23
      vue-router: 4.0.12_vue@3.2.23
      vuex: 4.0.2_vue@3.2.23
>>>>>>> 709e4b04
    devDependencies:
      '@vitejs/plugin-vue': link:../../plugin-vue
      '@vitejs/plugin-vue-jsx': link:../../plugin-vue-jsx
      compression: 1.7.4
      cross-env: 7.0.3
      dep-import-type: link:dep-import-type
      express: 4.17.1
      serve-static: 1.14.1

  packages/playground/ssr-vue/dep-import-type:
    specifiers: {}

  packages/playground/ssr-vue/example-external-component:
    specifiers: {}

  packages/playground/ssr-webworker:
    specifiers:
      miniflare: ^1.4.1
      react: ^17.0.2
      resolve-linked: workspace:*
    dependencies:
      react: 17.0.2
    devDependencies:
      miniflare: 1.4.1
      resolve-linked: link:../resolve-linked

  packages/playground/tailwind:
    specifiers:
      '@vitejs/plugin-vue': workspace:*
      autoprefixer: ^10.4.0
      tailwindcss: ^2.2.19
      vue: ^3.2.23
      vue-router: ^4.0.0
    dependencies:
      autoprefixer: 10.4.0
      tailwindcss: 2.2.19_6d1fa3babc9cc84b994ff99ef39d1aff
      vue: 3.2.23
      vue-router: 4.0.12_vue@3.2.23
    devDependencies:
      '@vitejs/plugin-vue': link:../../plugin-vue

  packages/playground/tsconfig-json:
    specifiers: {}

  packages/playground/tsconfig-json-load-error:
    specifiers: {}

  packages/playground/vue:
    specifiers:
      '@vitejs/plugin-vue': workspace:*
      js-yaml: ^4.1.0
      less: ^4.1.2
      lodash-es: ^4.17.21
      pug: ^3.0.2
      sass: ^1.43.4
      stylus: ^0.55.0
      vue: ^3.2.23
    dependencies:
      lodash-es: 4.17.21
      vue: 3.2.23
    devDependencies:
      '@vitejs/plugin-vue': link:../../plugin-vue
      js-yaml: 4.1.0
      less: 4.1.2
      pug: 3.0.2
      sass: 1.43.4
      stylus: 0.55.0

  packages/playground/vue-jsx:
    specifiers:
      '@vitejs/plugin-vue': workspace:*
      '@vitejs/plugin-vue-jsx': workspace:*
      vue: ^3.2.23
    dependencies:
      vue: 3.2.23
    devDependencies:
      '@vitejs/plugin-vue': link:../../plugin-vue
      '@vitejs/plugin-vue-jsx': link:../../plugin-vue-jsx

  packages/playground/wasm:
    specifiers: {}

  packages/playground/worker:
    specifiers: {}

  packages/plugin-legacy:
    specifiers:
      '@babel/standalone': ^7.16.4
      core-js: ^3.19.1
      magic-string: ^0.25.7
      regenerator-runtime: ^0.13.9
      systemjs: ^6.11.0
    dependencies:
      '@babel/standalone': 7.16.4
      core-js: 3.19.1
      magic-string: 0.25.7
      regenerator-runtime: 0.13.9
      systemjs: 6.11.0

  packages/plugin-react:
    specifiers:
      '@babel/core': ^7.16.0
      '@babel/plugin-transform-react-jsx': ^7.16.0
      '@babel/plugin-transform-react-jsx-development': ^7.16.0
      '@babel/plugin-transform-react-jsx-self': ^7.16.0
      '@babel/plugin-transform-react-jsx-source': ^7.16.0
      '@rollup/pluginutils': ^4.1.1
      react-refresh: ^0.11.0
      resolve: ^1.20.0
    dependencies:
      '@babel/core': 7.16.0
      '@babel/plugin-transform-react-jsx': 7.16.0_@babel+core@7.16.0
      '@babel/plugin-transform-react-jsx-development': 7.16.0_@babel+core@7.16.0
      '@babel/plugin-transform-react-jsx-self': 7.16.0_@babel+core@7.16.0
      '@babel/plugin-transform-react-jsx-source': 7.16.0_@babel+core@7.16.0
      '@rollup/pluginutils': 4.1.1
      react-refresh: 0.11.0
      resolve: 1.20.0

  packages/plugin-vue:
    specifiers:
      '@rollup/pluginutils': ^4.1.1
      '@types/hash-sum': ^1.0.0
      '@vue/compiler-sfc': ^3.2.23
      debug: ^4.3.2
      hash-sum: ^2.0.0
      rollup: ^2.59.0
      slash: ^4.0.0
      source-map: ^0.6.1
      vue: ^3.2.23
    devDependencies:
      '@rollup/pluginutils': 4.1.1
      '@types/hash-sum': 1.0.0
      '@vue/compiler-sfc': 3.2.23
      debug: 4.3.2
      hash-sum: 2.0.0
      rollup: 2.59.0
      slash: 4.0.0
      source-map: 0.6.1
      vue: 3.2.23

  packages/plugin-vue-jsx:
    specifiers:
      '@babel/core': ^7.16.0
      '@babel/plugin-syntax-import-meta': ^7.10.4
      '@babel/plugin-transform-typescript': ^7.16.1
      '@rollup/pluginutils': ^4.1.1
      '@vue/babel-plugin-jsx': ^1.1.1
      hash-sum: ^2.0.0
    dependencies:
      '@babel/core': 7.16.0
      '@babel/plugin-syntax-import-meta': 7.10.4_@babel+core@7.16.0
      '@babel/plugin-transform-typescript': 7.16.1_@babel+core@7.16.0
      '@rollup/pluginutils': 4.1.1
      '@vue/babel-plugin-jsx': 1.1.1_@babel+core@7.16.0
      hash-sum: 2.0.0

  packages/vite:
    specifiers:
      '@ampproject/remapping': ^1.0.1
      '@babel/parser': ^7.16.4
      '@babel/types': ^7.16.0
      '@rollup/plugin-alias': ^3.1.8
      '@rollup/plugin-commonjs': ^21.0.1
      '@rollup/plugin-dynamic-import-vars': ^1.4.1
      '@rollup/plugin-json': ^4.1.0
      '@rollup/plugin-node-resolve': 13.0.6
      '@rollup/plugin-typescript': ^8.3.0
      '@rollup/pluginutils': ^4.1.1
      '@types/convert-source-map': ^1.5.2
      '@types/debug': ^4.1.7
      '@types/estree': ^0.0.50
      '@types/etag': ^1.8.1
      '@types/less': ^3.0.3
      '@types/micromatch': ^4.0.2
      '@types/mime': ^2.0.3
      '@types/node': ^16.11.9
      '@types/resolve': ^1.20.1
      '@types/sass': ~1.43.0
      '@types/stylus': ^0.48.36
      '@types/ws': ^8.2.0
      '@vue/compiler-dom': ^3.2.22
      acorn: ^8.6.0
      acorn-class-fields: ^1.0.0
      acorn-static-class-features: ^1.0.0
      builtin-modules: ^3.2.0
      cac: 6.7.9
      chalk: ^4.1.2
      chokidar: ^3.5.2
      compression: ^1.7.4
      connect: ^3.7.0
      connect-history-api-fallback: ^1.6.0
      convert-source-map: ^1.8.0
      cors: ^2.8.5
      debug: ^4.3.2
      dotenv: ^10.0.0
      dotenv-expand: ^5.1.0
      es-module-lexer: ^0.9.3
      esbuild: ^0.13.12
      estree-walker: ^2.0.2
      etag: ^1.8.1
      execa: ^5.1.1
      fast-glob: ^3.2.7
      fsevents: ~2.3.2
      http-proxy: ^1.18.1
      launch-editor-middleware: ^2.2.1
      magic-string: ^0.25.7
      micromatch: ^4.0.4
      mime: ^3.0.0
      okie: ^1.0.1
      open: ^8.4.0
      periscopic: ^2.0.3
      postcss: ^8.3.11
      postcss-import: ^14.0.2
      postcss-load-config: ^3.1.0
      postcss-modules: ^4.2.2
      resolve: ^1.20.0
      resolve.exports: ^1.1.0
      rollup: ^2.59.0
      rollup-plugin-license: ^2.6.0
      selfsigned: ^1.10.11
      sirv: ^1.0.18
      source-map: ^0.6.1
      source-map-support: ^0.5.21
      strip-ansi: ^6.0.1
      terser: ^5.10.0
      tsconfck: 1.1.1
      tslib: ^2.3.1
      types: link:./types
      ws: ^8.2.3
    dependencies:
      esbuild: 0.13.12
      postcss: 8.3.11
      resolve: 1.20.0
      rollup: 2.59.0
    optionalDependencies:
      fsevents: 2.3.2
    devDependencies:
      '@ampproject/remapping': 1.0.1
      '@babel/parser': 7.16.4
      '@babel/types': 7.16.0
      '@rollup/plugin-alias': 3.1.8_rollup@2.59.0
      '@rollup/plugin-commonjs': 21.0.1_rollup@2.59.0
      '@rollup/plugin-dynamic-import-vars': 1.4.1_rollup@2.59.0
      '@rollup/plugin-json': 4.1.0_rollup@2.59.0
      '@rollup/plugin-node-resolve': 13.0.6_rollup@2.59.0
      '@rollup/plugin-typescript': 8.3.0_80f1acc233e4df93aa4e78959e046afc
      '@rollup/pluginutils': 4.1.1
      '@types/convert-source-map': 1.5.2
      '@types/debug': 4.1.7
      '@types/estree': 0.0.50
      '@types/etag': 1.8.1
      '@types/less': 3.0.3
      '@types/micromatch': 4.0.2
      '@types/mime': 2.0.3
      '@types/node': 16.11.9
      '@types/resolve': 1.20.1
      '@types/sass': 1.43.0
      '@types/stylus': 0.48.36
      '@types/ws': 8.2.0
      '@vue/compiler-dom': 3.2.22
      acorn: 8.6.0
      acorn-class-fields: 1.0.0_acorn@8.6.0
      acorn-static-class-features: 1.0.0_acorn@8.6.0
      builtin-modules: 3.2.0
      cac: 6.7.9
      chalk: 4.1.2
      chokidar: 3.5.2
      compression: 1.7.4
      connect: 3.7.0
      connect-history-api-fallback: 1.6.0
      convert-source-map: 1.8.0
      cors: 2.8.5
      debug: 4.3.2
      dotenv: 10.0.0
      dotenv-expand: 5.1.0
      es-module-lexer: 0.9.3
      estree-walker: 2.0.2
      etag: 1.8.1
      execa: 5.1.1
      fast-glob: 3.2.7
      http-proxy: 1.18.1_debug@4.3.2
      launch-editor-middleware: 2.2.1
      magic-string: 0.25.7
      micromatch: 4.0.4
      mime: 3.0.0
      okie: 1.0.1
      open: 8.4.0
      periscopic: 2.0.3
      postcss-import: 14.0.2_postcss@8.3.11
      postcss-load-config: 3.1.0_ts-node@10.4.0
      postcss-modules: 4.2.2_postcss@8.3.11
      resolve.exports: 1.1.0
      rollup-plugin-license: 2.6.0_rollup@2.59.0
      selfsigned: 1.10.11
      sirv: 1.0.18
      source-map: 0.6.1
      source-map-support: 0.5.21
      strip-ansi: 6.0.1
      terser: 5.10.0_acorn@8.6.0
      tsconfck: 1.1.1_typescript@4.4.4
      tslib: 2.3.1
      types: link:types
      ws: 8.2.3

packages:

  /@algolia/cache-browser-local-storage/4.11.0:
    resolution: {integrity: sha512-4sr9vHIG1fVA9dONagdzhsI/6M5mjs/qOe2xUP0yBmwsTsuwiZq3+Xu6D3dsxsuFetcJgC6ydQoCW8b7fDJHYQ==}
    dependencies:
      '@algolia/cache-common': 4.11.0
    dev: true

  /@algolia/cache-common/4.11.0:
    resolution: {integrity: sha512-lODcJRuPXqf+6mp0h6bOxPMlbNoyn3VfjBVcQh70EDP0/xExZbkpecgHyyZK4kWg+evu+mmgvTK3GVHnet/xKw==}
    dev: true

  /@algolia/cache-in-memory/4.11.0:
    resolution: {integrity: sha512-aBz+stMSTBOBaBEQ43zJXz2DnwS7fL6dR0e2myehAgtfAWlWwLDHruc/98VOy1ZAcBk1blE2LCU02bT5HekGxQ==}
    dependencies:
      '@algolia/cache-common': 4.11.0
    dev: true

  /@algolia/client-account/4.11.0:
    resolution: {integrity: sha512-jwmFBoUSzoMwMqgD3PmzFJV/d19p1RJXB6C1ADz4ju4mU7rkaQLtqyZroQpheLoU5s5Tilmn/T8/0U2XLoJCRQ==}
    dependencies:
      '@algolia/client-common': 4.11.0
      '@algolia/client-search': 4.11.0
      '@algolia/transporter': 4.11.0
    dev: true

  /@algolia/client-analytics/4.11.0:
    resolution: {integrity: sha512-v5U9585aeEdYml7JqggHAj3E5CQ+jPwGVztPVhakBk8H/cmLyPS2g8wvmIbaEZCHmWn4TqFj3EBHVYxAl36fSA==}
    dependencies:
      '@algolia/client-common': 4.11.0
      '@algolia/client-search': 4.11.0
      '@algolia/requester-common': 4.11.0
      '@algolia/transporter': 4.11.0
    dev: true

  /@algolia/client-common/4.11.0:
    resolution: {integrity: sha512-Qy+F+TZq12kc7tgfC+FM3RvYH/Ati7sUiUv/LkvlxFwNwNPwWGoZO81AzVSareXT/ksDDrabD4mHbdTbBPTRmQ==}
    dependencies:
      '@algolia/requester-common': 4.11.0
      '@algolia/transporter': 4.11.0
    dev: true

  /@algolia/client-personalization/4.11.0:
    resolution: {integrity: sha512-mI+X5IKiijHAzf9fy8VSl/GTT67dzFDnJ0QAM8D9cMPevnfX4U72HRln3Mjd0xEaYUOGve8TK/fMg7d3Z5yG6g==}
    dependencies:
      '@algolia/client-common': 4.11.0
      '@algolia/requester-common': 4.11.0
      '@algolia/transporter': 4.11.0
    dev: true

  /@algolia/client-search/4.11.0:
    resolution: {integrity: sha512-iovPLc5YgiXBdw2qMhU65sINgo9umWbHFzInxoNErWnYoTQWfXsW6P54/NlKx5uscoLVjSf+5RUWwFu5BX+lpw==}
    dependencies:
      '@algolia/client-common': 4.11.0
      '@algolia/requester-common': 4.11.0
      '@algolia/transporter': 4.11.0
    dev: true

  /@algolia/logger-common/4.11.0:
    resolution: {integrity: sha512-pRMJFeOY8hoWKIxWuGHIrqnEKN/kqKh7UilDffG/+PeEGxBuku+Wq5CfdTFG0C9ewUvn8mAJn5BhYA5k8y0Jqg==}
    dev: true

  /@algolia/logger-console/4.11.0:
    resolution: {integrity: sha512-wXztMk0a3VbNmYP8Kpc+F7ekuvaqZmozM2eTLok0XIshpAeZ/NJDHDffXK2Pw+NF0wmHqurptLYwKoikjBYvhQ==}
    dependencies:
      '@algolia/logger-common': 4.11.0
    dev: true

  /@algolia/requester-browser-xhr/4.11.0:
    resolution: {integrity: sha512-Fp3SfDihAAFR8bllg8P5ouWi3+qpEVN5e7hrtVIYldKBOuI/qFv80Zv/3/AMKNJQRYglS4zWyPuqrXm58nz6KA==}
    dependencies:
      '@algolia/requester-common': 4.11.0
    dev: true

  /@algolia/requester-common/4.11.0:
    resolution: {integrity: sha512-+cZGe/9fuYgGuxjaBC+xTGBkK7OIYdfapxhfvEf03dviLMPmhmVYFJtJlzAjQ2YmGDJpHrGgAYj3i/fbs8yhiA==}
    dev: true

  /@algolia/requester-node-http/4.11.0:
    resolution: {integrity: sha512-qJIk9SHRFkKDi6dMT9hba8X1J1z92T5AZIgl+tsApjTGIRQXJLTIm+0q4yOefokfu4CoxYwRZ9QAq+ouGwfeOg==}
    dependencies:
      '@algolia/requester-common': 4.11.0
    dev: true

  /@algolia/transporter/4.11.0:
    resolution: {integrity: sha512-k4dyxiaEfYpw4UqybK9q7lrFzehygo6KV3OCYJMMdX0IMWV0m4DXdU27c1zYRYtthaFYaBzGF4Kjcl8p8vxCKw==}
    dependencies:
      '@algolia/cache-common': 4.11.0
      '@algolia/logger-common': 4.11.0
      '@algolia/requester-common': 4.11.0
    dev: true

  /@ampproject/remapping/1.0.1:
    resolution: {integrity: sha512-Ta9bMA3EtUHDaZJXqUoT5cn/EecwOp+SXpKJqxDbDuMbLvEMu6YTyDDuvTWeStODfdmXyfMo7LymQyPkN3BicA==}
    engines: {node: '>=6.0.0'}
    dependencies:
      '@jridgewell/resolve-uri': 1.0.0
      sourcemap-codec: 1.4.8
    dev: true

  /@babel/code-frame/7.16.0:
    resolution: {integrity: sha512-IF4EOMEV+bfYwOmNxGzSnjR2EmQod7f1UXOpZM3l4i4o4QNwzjtJAu/HxdjHq0aYBvdqMuQEY1eg0nqW9ZPORA==}
    engines: {node: '>=6.9.0'}
    dependencies:
      '@babel/highlight': 7.16.0

  /@babel/compat-data/7.16.0:
    resolution: {integrity: sha512-DGjt2QZse5SGd9nfOSqO4WLJ8NN/oHkijbXbPrxuoJO3oIPJL3TciZs9FX+cOHNiY9E9l0opL8g7BmLe3T+9ew==}
    engines: {node: '>=6.9.0'}

  /@babel/core/7.16.0:
    resolution: {integrity: sha512-mYZEvshBRHGsIAiyH5PzCFTCfbWfoYbO/jcSdXQSUQu1/pW0xDZAUP7KEc32heqWTAfAHhV9j1vH8Sav7l+JNQ==}
    engines: {node: '>=6.9.0'}
    dependencies:
      '@babel/code-frame': 7.16.0
      '@babel/generator': 7.16.0
      '@babel/helper-compilation-targets': 7.16.0_@babel+core@7.16.0
      '@babel/helper-module-transforms': 7.16.0
      '@babel/helpers': 7.16.0
      '@babel/parser': 7.16.2
      '@babel/template': 7.16.0
      '@babel/traverse': 7.16.0
      '@babel/types': 7.16.0
      convert-source-map: 1.8.0
      debug: 4.3.2
      gensync: 1.0.0-beta.2
      json5: 2.2.0
      semver: 6.3.0
      source-map: 0.5.7
    transitivePeerDependencies:
      - supports-color

  /@babel/generator/7.16.0:
    resolution: {integrity: sha512-RR8hUCfRQn9j9RPKEVXo9LiwoxLPYn6hNZlvUOR8tSnaxlD0p0+la00ZP9/SnRt6HchKr+X0fO2r8vrETiJGew==}
    engines: {node: '>=6.9.0'}
    dependencies:
      '@babel/types': 7.16.0
      jsesc: 2.5.2
      source-map: 0.5.7

  /@babel/helper-annotate-as-pure/7.16.0:
    resolution: {integrity: sha512-ItmYF9vR4zA8cByDocY05o0LGUkp1zhbTQOH1NFyl5xXEqlTJQCEJjieriw+aFpxo16swMxUnUiKS7a/r4vtHg==}
    engines: {node: '>=6.9.0'}
    dependencies:
      '@babel/types': 7.16.0
    dev: false

  /@babel/helper-compilation-targets/7.16.0_@babel+core@7.16.0:
    resolution: {integrity: sha512-S7iaOT1SYlqK0sQaCi21RX4+13hmdmnxIEAnQUB/eh7GeAnRjOUgTYpLkUOiRXzD+yog1JxP0qyAQZ7ZxVxLVg==}
    engines: {node: '>=6.9.0'}
    peerDependencies:
      '@babel/core': ^7.0.0
    dependencies:
      '@babel/compat-data': 7.16.0
      '@babel/core': 7.16.0
      '@babel/helper-validator-option': 7.14.5
      browserslist: 4.17.6
      semver: 6.3.0

  /@babel/helper-create-class-features-plugin/7.16.0_@babel+core@7.16.0:
    resolution: {integrity: sha512-XLwWvqEaq19zFlF5PTgOod4bUA+XbkR4WLQBct1bkzmxJGB0ZEJaoKF4c8cgH9oBtCDuYJ8BP5NB9uFiEgO5QA==}
    engines: {node: '>=6.9.0'}
    peerDependencies:
      '@babel/core': ^7.0.0
    dependencies:
      '@babel/core': 7.16.0
      '@babel/helper-annotate-as-pure': 7.16.0
      '@babel/helper-function-name': 7.16.0
      '@babel/helper-member-expression-to-functions': 7.16.0
      '@babel/helper-optimise-call-expression': 7.16.0
      '@babel/helper-replace-supers': 7.16.0
      '@babel/helper-split-export-declaration': 7.16.0
    transitivePeerDependencies:
      - supports-color
    dev: false

  /@babel/helper-function-name/7.16.0:
    resolution: {integrity: sha512-BZh4mEk1xi2h4HFjWUXRQX5AEx4rvaZxHgax9gcjdLWdkjsY7MKt5p0otjsg5noXw+pB+clMCjw+aEVYADMjog==}
    engines: {node: '>=6.9.0'}
    dependencies:
      '@babel/helper-get-function-arity': 7.16.0
      '@babel/template': 7.16.0
      '@babel/types': 7.16.0

  /@babel/helper-get-function-arity/7.16.0:
    resolution: {integrity: sha512-ASCquNcywC1NkYh/z7Cgp3w31YW8aojjYIlNg4VeJiHkqyP4AzIvr4qx7pYDb4/s8YcsZWqqOSxgkvjUz1kpDQ==}
    engines: {node: '>=6.9.0'}
    dependencies:
      '@babel/types': 7.16.0

  /@babel/helper-hoist-variables/7.16.0:
    resolution: {integrity: sha512-1AZlpazjUR0EQZQv3sgRNfM9mEVWPK3M6vlalczA+EECcPz3XPh6VplbErL5UoMpChhSck5wAJHthlj1bYpcmg==}
    engines: {node: '>=6.9.0'}
    dependencies:
      '@babel/types': 7.16.0

  /@babel/helper-member-expression-to-functions/7.16.0:
    resolution: {integrity: sha512-bsjlBFPuWT6IWhl28EdrQ+gTvSvj5tqVP5Xeftp07SEuz5pLnsXZuDkDD3Rfcxy0IsHmbZ+7B2/9SHzxO0T+sQ==}
    engines: {node: '>=6.9.0'}
    dependencies:
      '@babel/types': 7.16.0

  /@babel/helper-module-imports/7.16.0:
    resolution: {integrity: sha512-kkH7sWzKPq0xt3H1n+ghb4xEMP8k0U7XV3kkB+ZGy69kDk2ySFW1qPi06sjKzFY3t1j6XbJSqr4mF9L7CYVyhg==}
    engines: {node: '>=6.9.0'}
    dependencies:
      '@babel/types': 7.16.0

  /@babel/helper-module-transforms/7.16.0:
    resolution: {integrity: sha512-My4cr9ATcaBbmaEa8M0dZNA74cfI6gitvUAskgDtAFmAqyFKDSHQo5YstxPbN+lzHl2D9l/YOEFqb2mtUh4gfA==}
    engines: {node: '>=6.9.0'}
    dependencies:
      '@babel/helper-module-imports': 7.16.0
      '@babel/helper-replace-supers': 7.16.0
      '@babel/helper-simple-access': 7.16.0
      '@babel/helper-split-export-declaration': 7.16.0
      '@babel/helper-validator-identifier': 7.15.7
      '@babel/template': 7.16.0
      '@babel/traverse': 7.16.0
      '@babel/types': 7.16.0
    transitivePeerDependencies:
      - supports-color

  /@babel/helper-optimise-call-expression/7.16.0:
    resolution: {integrity: sha512-SuI467Gi2V8fkofm2JPnZzB/SUuXoJA5zXe/xzyPP2M04686RzFKFHPK6HDVN6JvWBIEW8tt9hPR7fXdn2Lgpw==}
    engines: {node: '>=6.9.0'}
    dependencies:
      '@babel/types': 7.16.0

  /@babel/helper-plugin-utils/7.14.5:
    resolution: {integrity: sha512-/37qQCE3K0vvZKwoK4XU/irIJQdIfCJuhU5eKnNxpFDsOkgFaUAwbv+RYw6eYgsC0E4hS7r5KqGULUogqui0fQ==}
    engines: {node: '>=6.9.0'}

  /@babel/helper-replace-supers/7.16.0:
    resolution: {integrity: sha512-TQxuQfSCdoha7cpRNJvfaYxxxzmbxXw/+6cS7V02eeDYyhxderSoMVALvwupA54/pZcOTtVeJ0xccp1nGWladA==}
    engines: {node: '>=6.9.0'}
    dependencies:
      '@babel/helper-member-expression-to-functions': 7.16.0
      '@babel/helper-optimise-call-expression': 7.16.0
      '@babel/traverse': 7.16.0
      '@babel/types': 7.16.0
    transitivePeerDependencies:
      - supports-color

  /@babel/helper-simple-access/7.16.0:
    resolution: {integrity: sha512-o1rjBT/gppAqKsYfUdfHq5Rk03lMQrkPHG1OWzHWpLgVXRH4HnMM9Et9CVdIqwkCQlobnGHEJMsgWP/jE1zUiw==}
    engines: {node: '>=6.9.0'}
    dependencies:
      '@babel/types': 7.16.0

  /@babel/helper-split-export-declaration/7.16.0:
    resolution: {integrity: sha512-0YMMRpuDFNGTHNRiiqJX19GjNXA4H0E8jZ2ibccfSxaCogbm3am5WN/2nQNj0YnQwGWM1J06GOcQ2qnh3+0paw==}
    engines: {node: '>=6.9.0'}
    dependencies:
      '@babel/types': 7.16.0

  /@babel/helper-validator-identifier/7.15.7:
    resolution: {integrity: sha512-K4JvCtQqad9OY2+yTU8w+E82ywk/fe+ELNlt1G8z3bVGlZfn/hOcQQsUhGhW/N+tb3fxK800wLtKOE/aM0m72w==}
    engines: {node: '>=6.9.0'}

  /@babel/helper-validator-option/7.14.5:
    resolution: {integrity: sha512-OX8D5eeX4XwcroVW45NMvoYaIuFI+GQpA2a8Gi+X/U/cDUIRsV37qQfF905F0htTRCREQIB4KqPeaveRJUl3Ow==}
    engines: {node: '>=6.9.0'}

  /@babel/helpers/7.16.0:
    resolution: {integrity: sha512-dVRM0StFMdKlkt7cVcGgwD8UMaBfWJHl3A83Yfs8GQ3MO0LHIIIMvK7Fa0RGOGUQ10qikLaX6D7o5htcQWgTMQ==}
    engines: {node: '>=6.9.0'}
    dependencies:
      '@babel/template': 7.16.0
      '@babel/traverse': 7.16.0
      '@babel/types': 7.16.0
    transitivePeerDependencies:
      - supports-color

  /@babel/highlight/7.16.0:
    resolution: {integrity: sha512-t8MH41kUQylBtu2+4IQA3atqevA2lRgqA2wyVB/YiWmsDSuylZZuXOUy9ric30hfzauEFfdsuk/eXTRrGrfd0g==}
    engines: {node: '>=6.9.0'}
    dependencies:
      '@babel/helper-validator-identifier': 7.15.7
      chalk: 2.4.2
      js-tokens: 4.0.0

  /@babel/parser/7.16.2:
    resolution: {integrity: sha512-RUVpT0G2h6rOZwqLDTrKk7ksNv7YpAilTnYe1/Q+eDjxEceRMKVWbCsX7t8h6C1qCFi/1Y8WZjcEPBAFG27GPw==}
    engines: {node: '>=6.0.0'}
    hasBin: true

  /@babel/parser/7.16.4:
    resolution: {integrity: sha512-6V0qdPUaiVHH3RtZeLIsc+6pDhbYzHR8ogA8w+f+Wc77DuXto19g2QUwveINoS34Uw+W8/hQDGJCx+i4n7xcng==}
    engines: {node: '>=6.0.0'}
    hasBin: true

  /@babel/plugin-proposal-pipeline-operator/7.16.0:
    resolution: {integrity: sha512-y9WbLfaPDDkShmU89N1spx54ELht7rXE2jWDzCgc23OmTwliEK9NSoR8KZdtjr1mR3QfG7D6mcDHmI4M0bhMQA==}
    engines: {node: '>=6.9.0'}
    peerDependencies:
      '@babel/core': ^7.0.0-0
    dependencies:
      '@babel/helper-plugin-utils': 7.14.5
      '@babel/plugin-syntax-pipeline-operator': 7.16.0
    dev: true

  /@babel/plugin-syntax-async-generators/7.8.4_@babel+core@7.16.0:
    resolution: {integrity: sha512-tycmZxkGfZaxhMRbXlPXuVFpdWlXpir2W4AMhSJgRKzk/eDlIXOhb2LHWoLpDF7TEHylV5zNhykX6KAgHJmTNw==}
    peerDependencies:
      '@babel/core': ^7.0.0-0
    dependencies:
      '@babel/core': 7.16.0
      '@babel/helper-plugin-utils': 7.14.5
    dev: true

  /@babel/plugin-syntax-bigint/7.8.3_@babel+core@7.16.0:
    resolution: {integrity: sha512-wnTnFlG+YxQm3vDxpGE57Pj0srRU4sHE/mDkt1qv2YJJSeUAec2ma4WLUnUPeKjyrfntVwe/N6dCXpU+zL3Npg==}
    peerDependencies:
      '@babel/core': ^7.0.0-0
    dependencies:
      '@babel/core': 7.16.0
      '@babel/helper-plugin-utils': 7.14.5
    dev: true

  /@babel/plugin-syntax-class-properties/7.12.13_@babel+core@7.16.0:
    resolution: {integrity: sha512-fm4idjKla0YahUNgFNLCB0qySdsoPiZP3iQE3rky0mBUtMZ23yDJ9SJdg6dXTSDnulOVqiF3Hgr9nbXvXTQZYA==}
    peerDependencies:
      '@babel/core': ^7.0.0-0
    dependencies:
      '@babel/core': 7.16.0
      '@babel/helper-plugin-utils': 7.14.5
    dev: true

  /@babel/plugin-syntax-import-meta/7.10.4_@babel+core@7.16.0:
    resolution: {integrity: sha512-Yqfm+XDx0+Prh3VSeEQCPU81yC+JWZ2pDPFSS4ZdpfZhp4MkFMaDC1UqseovEKwSUpnIL7+vK+Clp7bfh0iD7g==}
    peerDependencies:
      '@babel/core': ^7.0.0-0
    dependencies:
      '@babel/core': 7.16.0
      '@babel/helper-plugin-utils': 7.14.5

  /@babel/plugin-syntax-json-strings/7.8.3_@babel+core@7.16.0:
    resolution: {integrity: sha512-lY6kdGpWHvjoe2vk4WrAapEuBR69EMxZl+RoGRhrFGNYVK8mOPAW8VfbT/ZgrFbXlDNiiaxQnAtgVCZ6jv30EA==}
    peerDependencies:
      '@babel/core': ^7.0.0-0
    dependencies:
      '@babel/core': 7.16.0
      '@babel/helper-plugin-utils': 7.14.5
    dev: true

  /@babel/plugin-syntax-jsx/7.16.0:
    resolution: {integrity: sha512-8zv2+xiPHwly31RK4RmnEYY5zziuF3O7W2kIDW+07ewWDh6Oi0dRq8kwvulRkFgt6DB97RlKs5c1y068iPlCUg==}
    engines: {node: '>=6.9.0'}
    peerDependencies:
      '@babel/core': ^7.0.0-0
    dependencies:
      '@babel/helper-plugin-utils': 7.14.5
    dev: true

  /@babel/plugin-syntax-jsx/7.16.0_@babel+core@7.16.0:
    resolution: {integrity: sha512-8zv2+xiPHwly31RK4RmnEYY5zziuF3O7W2kIDW+07ewWDh6Oi0dRq8kwvulRkFgt6DB97RlKs5c1y068iPlCUg==}
    engines: {node: '>=6.9.0'}
    peerDependencies:
      '@babel/core': ^7.0.0-0
    dependencies:
      '@babel/core': 7.16.0
      '@babel/helper-plugin-utils': 7.14.5
    dev: false

  /@babel/plugin-syntax-logical-assignment-operators/7.10.4_@babel+core@7.16.0:
    resolution: {integrity: sha512-d8waShlpFDinQ5MtvGU9xDAOzKH47+FFoney2baFIoMr952hKOLp1HR7VszoZvOsV/4+RRszNY7D17ba0te0ig==}
    peerDependencies:
      '@babel/core': ^7.0.0-0
    dependencies:
      '@babel/core': 7.16.0
      '@babel/helper-plugin-utils': 7.14.5
    dev: true

  /@babel/plugin-syntax-nullish-coalescing-operator/7.8.3_@babel+core@7.16.0:
    resolution: {integrity: sha512-aSff4zPII1u2QD7y+F8oDsz19ew4IGEJg9SVW+bqwpwtfFleiQDMdzA/R+UlWDzfnHFCxxleFT0PMIrR36XLNQ==}
    peerDependencies:
      '@babel/core': ^7.0.0-0
    dependencies:
      '@babel/core': 7.16.0
      '@babel/helper-plugin-utils': 7.14.5
    dev: true

  /@babel/plugin-syntax-numeric-separator/7.10.4_@babel+core@7.16.0:
    resolution: {integrity: sha512-9H6YdfkcK/uOnY/K7/aA2xpzaAgkQn37yzWUMRK7OaPOqOpGS1+n0H5hxT9AUw9EsSjPW8SVyMJwYRtWs3X3ug==}
    peerDependencies:
      '@babel/core': ^7.0.0-0
    dependencies:
      '@babel/core': 7.16.0
      '@babel/helper-plugin-utils': 7.14.5
    dev: true

  /@babel/plugin-syntax-object-rest-spread/7.8.3_@babel+core@7.16.0:
    resolution: {integrity: sha512-XoqMijGZb9y3y2XskN+P1wUGiVwWZ5JmoDRwx5+3GmEplNyVM2s2Dg8ILFQm8rWM48orGy5YpI5Bl8U1y7ydlA==}
    peerDependencies:
      '@babel/core': ^7.0.0-0
    dependencies:
      '@babel/core': 7.16.0
      '@babel/helper-plugin-utils': 7.14.5
    dev: true

  /@babel/plugin-syntax-optional-catch-binding/7.8.3_@babel+core@7.16.0:
    resolution: {integrity: sha512-6VPD0Pc1lpTqw0aKoeRTMiB+kWhAoT24PA+ksWSBrFtl5SIRVpZlwN3NNPQjehA2E/91FV3RjLWoVTglWcSV3Q==}
    peerDependencies:
      '@babel/core': ^7.0.0-0
    dependencies:
      '@babel/core': 7.16.0
      '@babel/helper-plugin-utils': 7.14.5
    dev: true

  /@babel/plugin-syntax-optional-chaining/7.8.3_@babel+core@7.16.0:
    resolution: {integrity: sha512-KoK9ErH1MBlCPxV0VANkXW2/dw4vlbGDrFgz8bmUsBGYkFRcbRwMh6cIJubdPrkxRwuGdtCk0v/wPTKbQgBjkg==}
    peerDependencies:
      '@babel/core': ^7.0.0-0
    dependencies:
      '@babel/core': 7.16.0
      '@babel/helper-plugin-utils': 7.14.5
    dev: true

  /@babel/plugin-syntax-pipeline-operator/7.16.0:
    resolution: {integrity: sha512-wUWeLyChgsQ2cVp3vDtDqnwmDHdTiRyxuEeGRGwmPxp7YcNyQw+axni5R+WO/TF565j36Pp8zRU1qnY5etf4BQ==}
    engines: {node: '>=6.9.0'}
    peerDependencies:
      '@babel/core': ^7.0.0-0
    dependencies:
      '@babel/helper-plugin-utils': 7.14.5
    dev: true

  /@babel/plugin-syntax-top-level-await/7.14.5_@babel+core@7.16.0:
    resolution: {integrity: sha512-hx++upLv5U1rgYfwe1xBQUhRmU41NEvpUvrp8jkrSCdvGSnM5/qdRMtylJ6PG5OFkBaHkbTAKTnd3/YyESRHFw==}
    engines: {node: '>=6.9.0'}
    peerDependencies:
      '@babel/core': ^7.0.0-0
    dependencies:
      '@babel/core': 7.16.0
      '@babel/helper-plugin-utils': 7.14.5
    dev: true

  /@babel/plugin-syntax-typescript/7.16.0_@babel+core@7.16.0:
    resolution: {integrity: sha512-Xv6mEXqVdaqCBfJFyeab0fH2DnUoMsDmhamxsSi4j8nLd4Vtw213WMJr55xxqipC/YVWyPY3K0blJncPYji+dQ==}
    engines: {node: '>=6.9.0'}
    peerDependencies:
      '@babel/core': ^7.0.0-0
    dependencies:
      '@babel/core': 7.16.0
      '@babel/helper-plugin-utils': 7.14.5

  /@babel/plugin-transform-react-jsx-development/7.16.0_@babel+core@7.16.0:
    resolution: {integrity: sha512-qq65iSqBRq0Hr3wq57YG2AmW0H6wgTnIzpffTphrUWUgLCOK+zf1f7G0vuOiXrp7dU1qq+fQBoqZ3wCDAkhFzw==}
    engines: {node: '>=6.9.0'}
    peerDependencies:
      '@babel/core': ^7.0.0-0
    dependencies:
      '@babel/core': 7.16.0
      '@babel/plugin-transform-react-jsx': 7.16.0_@babel+core@7.16.0
    dev: false

  /@babel/plugin-transform-react-jsx-self/7.16.0_@babel+core@7.16.0:
    resolution: {integrity: sha512-97yCFY+2GvniqOThOSjPor8xUoDiQ0STVWAQMl3pjhJoFVe5DuXDLZCRSZxu9clx+oRCbTiXGgKEG/Yoyo6Y+w==}
    engines: {node: '>=6.9.0'}
    peerDependencies:
      '@babel/core': ^7.0.0-0
    dependencies:
      '@babel/core': 7.16.0
      '@babel/helper-plugin-utils': 7.14.5
    dev: false

  /@babel/plugin-transform-react-jsx-source/7.16.0_@babel+core@7.16.0:
    resolution: {integrity: sha512-8yvbGGrHOeb/oyPc9tzNoe9/lmIjz3HLa9Nc5dMGDyNpGjfFrk8D2KdEq9NRkftZzeoQEW6yPQ29TMZtrLiUUA==}
    engines: {node: '>=6.9.0'}
    peerDependencies:
      '@babel/core': ^7.0.0-0
    dependencies:
      '@babel/core': 7.16.0
      '@babel/helper-plugin-utils': 7.14.5
    dev: false

  /@babel/plugin-transform-react-jsx/7.16.0_@babel+core@7.16.0:
    resolution: {integrity: sha512-rqDgIbukZ44pqq7NIRPGPGNklshPkvlmvqjdx3OZcGPk4zGIenYkxDTvl3LsSL8gqcc3ZzGmXPE6hR/u/voNOw==}
    engines: {node: '>=6.9.0'}
    peerDependencies:
      '@babel/core': ^7.0.0-0
    dependencies:
      '@babel/core': 7.16.0
      '@babel/helper-annotate-as-pure': 7.16.0
      '@babel/helper-module-imports': 7.16.0
      '@babel/helper-plugin-utils': 7.14.5
      '@babel/plugin-syntax-jsx': 7.16.0_@babel+core@7.16.0
      '@babel/types': 7.16.0
    dev: false

  /@babel/plugin-transform-typescript/7.16.1_@babel+core@7.16.0:
    resolution: {integrity: sha512-NO4XoryBng06jjw/qWEU2LhcLJr1tWkhpMam/H4eas/CDKMX/b2/Ylb6EI256Y7+FVPCawwSM1rrJNOpDiz+Lg==}
    engines: {node: '>=6.9.0'}
    peerDependencies:
      '@babel/core': ^7.0.0-0
    dependencies:
      '@babel/core': 7.16.0
      '@babel/helper-create-class-features-plugin': 7.16.0_@babel+core@7.16.0
      '@babel/helper-plugin-utils': 7.14.5
      '@babel/plugin-syntax-typescript': 7.16.0_@babel+core@7.16.0
    transitivePeerDependencies:
      - supports-color
    dev: false

  /@babel/runtime/7.16.0:
    resolution: {integrity: sha512-Nht8L0O8YCktmsDV6FqFue7vQLRx3Hb0B37lS5y0jDRqRxlBG4wIJHnf9/bgSE2UyipKFA01YtS+npRdTWBUyw==}
    engines: {node: '>=6.9.0'}
    dependencies:
      regenerator-runtime: 0.13.9

  /@babel/standalone/7.16.4:
    resolution: {integrity: sha512-FDRLwjeQfPm5jaHNuB+vwNyGCp24Ah3kEsbLzKmh0eSru+QCr4DmjgbRPoz71AwXLVtXU+l/i7MlVlIj5XO7Gw==}
    engines: {node: '>=6.9.0'}
    dev: false

  /@babel/template/7.16.0:
    resolution: {integrity: sha512-MnZdpFD/ZdYhXwiunMqqgyZyucaYsbL0IrjoGjaVhGilz+x8YB++kRfygSOIj1yOtWKPlx7NBp+9I1RQSgsd5A==}
    engines: {node: '>=6.9.0'}
    dependencies:
      '@babel/code-frame': 7.16.0
      '@babel/parser': 7.16.2
      '@babel/types': 7.16.0

  /@babel/traverse/7.16.0:
    resolution: {integrity: sha512-qQ84jIs1aRQxaGaxSysII9TuDaguZ5yVrEuC0BN2vcPlalwfLovVmCjbFDPECPXcYM/wLvNFfp8uDOliLxIoUQ==}
    engines: {node: '>=6.9.0'}
    dependencies:
      '@babel/code-frame': 7.16.0
      '@babel/generator': 7.16.0
      '@babel/helper-function-name': 7.16.0
      '@babel/helper-hoist-variables': 7.16.0
      '@babel/helper-split-export-declaration': 7.16.0
      '@babel/parser': 7.16.2
      '@babel/types': 7.16.0
      debug: 4.3.2
      globals: 11.12.0
    transitivePeerDependencies:
      - supports-color

  /@babel/types/7.16.0:
    resolution: {integrity: sha512-PJgg/k3SdLsGb3hhisFvtLOw5ts113klrpLuIPtCJIU+BB24fqq6lf8RWqKJEjzqXR9AEH1rIb5XTqwBHB+kQg==}
    engines: {node: '>=6.9.0'}
    dependencies:
      '@babel/helper-validator-identifier': 7.15.7
      to-fast-properties: 2.0.0

  /@bcoe/v8-coverage/0.2.3:
    resolution: {integrity: sha512-0hYQ8SB4Db5zvZB4axdMHGwEaQjkZzFjQiN9LVYvIFB2nSUHW9tYpxWriPrWDASIxiaXax83REcLxuSdnGPZtw==}
    dev: true

  /@cloudflare/workers-types/2.2.2:
    resolution: {integrity: sha512-kaMn2rueJ0PL1TYVGknTCh0X0x0d9G+FNXAFep7/4uqecEZoQb/63o6rOmMuiqI09zLuHV6xhKRXinokV/MY9A==}
    dev: true

  /@cspotcode/source-map-consumer/0.8.0:
    resolution: {integrity: sha512-41qniHzTU8yAGbCp04ohlmSrZf8bkf/iJsl3V0dRGsQN/5GFfx+LbCSsCpp2gqrqjTVg/K6O8ycoV35JIwAzAg==}
    engines: {node: '>= 12'}
    dev: true

  /@cspotcode/source-map-support/0.7.0:
    resolution: {integrity: sha512-X4xqRHqN8ACt2aHVe51OxeA2HjbcL4MqFqXkrmQszJ1NOUuUu5u6Vqx/0lZSVNku7velL5FC/s5uEAj1lsBMhA==}
    engines: {node: '>=12'}
    dependencies:
      '@cspotcode/source-map-consumer': 0.8.0
    dev: true

  /@docsearch/css/1.0.0-alpha.28:
    resolution: {integrity: sha512-1AhRzVdAkrWwhaxTX6/R7SnFHz8yLz1W8I/AldlTrfbNvZs9INk1FZiEFTJdgHaP68nhgQNWSGlQiDiI3y2RYg==}
    dev: true

  /@docsearch/js/1.0.0-alpha.28:
    resolution: {integrity: sha512-2g7aPhBy7FoEyeZW2G3LYHWVa8CFvqyozEz8PXt3hyywdFcmEIqmoCRwn8kboVftrOKCjtPcuLCewsaBoB3uiw==}
    dependencies:
      '@docsearch/react': 1.0.0-alpha.28
      preact: 10.5.15
    transitivePeerDependencies:
      - react
      - react-dom
    dev: true

  /@docsearch/react/1.0.0-alpha.28:
    resolution: {integrity: sha512-XjJOnCBXn+UZmtuDmgzlVIHnnvh6yHVwG4aFq8AXN6xJEIX3f180FvGaowFWAxgdtHplJxFGux0Xx4piHqBzIw==}
    peerDependencies:
      react: ^16.8.0
      react-dom: ^16.8.0
    dependencies:
      '@docsearch/css': 1.0.0-alpha.28
      '@francoischalifour/autocomplete-core': 1.0.0-alpha.28
      '@francoischalifour/autocomplete-preset-algolia': 1.0.0-alpha.28
      algoliasearch: 4.11.0
    dev: true

  /@emotion/babel-plugin/11.3.0:
    resolution: {integrity: sha512-UZKwBV2rADuhRp+ZOGgNWg2eYgbzKzQXfQPtJbu/PLy8onurxlNCLvxMQEvlr1/GudguPI5IU9qIY1+2z1M5bA==}
    peerDependencies:
      '@babel/core': ^7.0.0
    dependencies:
      '@babel/helper-module-imports': 7.16.0
      '@babel/plugin-syntax-jsx': 7.16.0
      '@babel/runtime': 7.16.0
      '@emotion/hash': 0.8.0
      '@emotion/memoize': 0.7.5
      '@emotion/serialize': 1.0.2
      babel-plugin-macros: 2.8.0
      convert-source-map: 1.8.0
      escape-string-regexp: 4.0.0
      find-root: 1.1.0
      source-map: 0.5.7
      stylis: 4.0.10
    dev: true

  /@emotion/cache/11.5.0:
    resolution: {integrity: sha512-mAZ5QRpLriBtaj/k2qyrXwck6yeoz1V5lMt/jfj6igWU35yYlNKs2LziXVgvH81gnJZ+9QQNGelSsnuoAy6uIw==}
    dependencies:
      '@emotion/memoize': 0.7.5
      '@emotion/sheet': 1.0.3
      '@emotion/utils': 1.0.0
      '@emotion/weak-memoize': 0.2.5
      stylis: 4.0.10
    dev: false

  /@emotion/hash/0.8.0:
    resolution: {integrity: sha512-kBJtf7PH6aWwZ6fka3zQ0p6SBYzx4fl1LoZXE2RrnYST9Xljm7WfKJrU4g/Xr3Beg72MLrp1AWNUmuYJTL7Cow==}

  /@emotion/memoize/0.7.5:
    resolution: {integrity: sha512-igX9a37DR2ZPGYtV6suZ6whr8pTFtyHL3K/oLUotxpSVO2ASaprmAe2Dkq7tBo7CRY7MMDrAa9nuQP9/YG8FxQ==}

  /@emotion/react/11.5.0_react@17.0.2:
    resolution: {integrity: sha512-MYq/bzp3rYbee4EMBORCn4duPQfgpiEB5XzrZEBnUZAL80Qdfr7CEv/T80jwaTl/dnZmt9SnTa8NkTrwFNpLlw==}
    peerDependencies:
      '@babel/core': ^7.0.0
      '@types/react': '*'
      react: '>=16.8.0'
    peerDependenciesMeta:
      '@babel/core':
        optional: true
      '@types/react':
        optional: true
    dependencies:
      '@babel/runtime': 7.16.0
      '@emotion/cache': 11.5.0
      '@emotion/serialize': 1.0.2
      '@emotion/sheet': 1.0.3
      '@emotion/utils': 1.0.0
      '@emotion/weak-memoize': 0.2.5
      hoist-non-react-statics: 3.3.2
      react: 17.0.2
    dev: false

  /@emotion/serialize/1.0.2:
    resolution: {integrity: sha512-95MgNJ9+/ajxU7QIAruiOAdYNjxZX7G2mhgrtDWswA21VviYIRP1R5QilZ/bDY42xiKsaktP4egJb3QdYQZi1A==}
    dependencies:
      '@emotion/hash': 0.8.0
      '@emotion/memoize': 0.7.5
      '@emotion/unitless': 0.7.5
      '@emotion/utils': 1.0.0
      csstype: 3.0.9

  /@emotion/sheet/1.0.3:
    resolution: {integrity: sha512-YoX5GyQ4db7LpbmXHMuc8kebtBGP6nZfRC5Z13OKJMixBEwdZrJ914D6yJv/P+ZH/YY3F5s89NYX2hlZAf3SRQ==}
    dev: false

  /@emotion/unitless/0.7.5:
    resolution: {integrity: sha512-OWORNpfjMsSSUBVrRBVGECkhWcULOAJz9ZW8uK9qgxD+87M7jHRcvh/A96XXNhXTLmKcoYSQtBEX7lHMO7YRwg==}

  /@emotion/utils/1.0.0:
    resolution: {integrity: sha512-mQC2b3XLDs6QCW+pDQDiyO/EdGZYOygE8s5N5rrzjSI4M3IejPE/JPndCBwRT9z982aqQNi6beWs1UeayrQxxA==}

  /@emotion/weak-memoize/0.2.5:
    resolution: {integrity: sha512-6U71C2Wp7r5XtFtQzYrW5iKFT67OixrSxjI4MptCHzdSVlgabczzqLe0ZSgnub/5Kp4hSbpDB1tMytZY9pwxxA==}
    dev: false

  /@eslint/eslintrc/1.0.4:
    resolution: {integrity: sha512-h8Vx6MdxwWI2WM8/zREHMoqdgLNXEL4QX3MWSVMdyNJGvXVOs+6lp+m2hc3FnuMHDc4poxFNI20vCk0OmI4G0Q==}
    engines: {node: ^12.22.0 || ^14.17.0 || >=16.0.0}
    dependencies:
      ajv: 6.12.6
      debug: 4.3.2
      espree: 9.1.0
      globals: 13.12.0
      ignore: 4.0.6
      import-fresh: 3.3.0
      js-yaml: 4.1.0
      minimatch: 3.0.4
      strip-json-comments: 3.1.1
    transitivePeerDependencies:
      - supports-color
    dev: true

  /@francoischalifour/autocomplete-core/1.0.0-alpha.28:
    resolution: {integrity: sha512-rL9x+72btViw+9icfBKUJjZj87FgjFrD2esuTUqtj4RAX3s4AuVZiN8XEsfjQBSc6qJk31cxlvqZHC/BIyYXgg==}
    dev: true

  /@francoischalifour/autocomplete-preset-algolia/1.0.0-alpha.28:
    resolution: {integrity: sha512-bprfNmYt1opFUFEtD2XfY/kEsm13bzHQgU80uMjhuK0DJ914IjolT1GytpkdM6tJ4MBvyiJPP+bTtWO+BZ7c7w==}
    dev: true

  /@humanwhocodes/config-array/0.6.0:
    resolution: {integrity: sha512-JQlEKbcgEUjBFhLIF4iqM7u/9lwgHRBcpHrmUNCALK0Q3amXN6lxdoXLnF0sm11E9VqTmBALR87IlUg1bZ8A9A==}
    engines: {node: '>=10.10.0'}
    dependencies:
      '@humanwhocodes/object-schema': 1.2.1
      debug: 4.3.2
      minimatch: 3.0.4
    transitivePeerDependencies:
      - supports-color
    dev: true

  /@humanwhocodes/object-schema/1.2.1:
    resolution: {integrity: sha512-ZnQMnLV4e7hDlUvw8H+U8ASL02SS2Gn6+9Ac3wGGLIe7+je2AeAOxPY+izIPJDfFDb7eDjev0Us8MO1iFRN8hA==}
    dev: true

  /@hutson/parse-repository-url/3.0.2:
    resolution: {integrity: sha512-H9XAx3hc0BQHY6l+IFSWHDySypcXsvsuLhgYLUGywmJ5pswRVQJUHpOsobnLYp2ZUaUlKiKDrgWWhosOwAEM8Q==}
    engines: {node: '>=6.9.0'}
    dev: true

  /@iarna/toml/2.2.5:
    resolution: {integrity: sha512-trnsAYxU3xnS1gPHPyU961coFyLkh4gAD/0zQ5mymY4yOZ+CYvsPqUbOFSw0aDM4y0tV7tiFxL/1XfXPNC6IPg==}
    dev: true

  /@istanbuljs/load-nyc-config/1.1.0:
    resolution: {integrity: sha512-VjeHSlIzpv/NyD3N0YuHfXOPDIixcA1q2ZV98wsMqcYlPmv2n3Yb2lYP9XMElnaFVXg5A7YLTeLu6V84uQDjmQ==}
    engines: {node: '>=8'}
    dependencies:
      camelcase: 5.3.1
      find-up: 4.1.0
      get-package-type: 0.1.0
      js-yaml: 3.14.1
      resolve-from: 5.0.0
    dev: true

  /@istanbuljs/schema/0.1.3:
    resolution: {integrity: sha512-ZXRY4jNvVgSVQ8DL3LTcakaAtXwTVUxE81hslsyD2AtoXW/wVob10HkOJ1X/pAlcI7D+2YoZKg5do8G/w6RYgA==}
    engines: {node: '>=8'}
    dev: true

  /@jest/console/27.3.1:
    resolution: {integrity: sha512-RkFNWmv0iui+qsOr/29q9dyfKTTT5DCuP31kUwg7rmOKPT/ozLeGLKJKVIiOfbiKyleUZKIrHwhmiZWVe8IMdw==}
    engines: {node: ^10.13.0 || ^12.13.0 || ^14.15.0 || >=15.0.0}
    dependencies:
      '@jest/types': 27.2.5
      '@types/node': 16.11.9
      chalk: 4.1.2
      jest-message-util: 27.3.1
      jest-util: 27.3.1
      slash: 3.0.0
    dev: true

  /@jest/core/27.3.1_ts-node@10.4.0:
    resolution: {integrity: sha512-DMNE90RR5QKx0EA+wqe3/TNEwiRpOkhshKNxtLxd4rt3IZpCt+RSL+FoJsGeblRZmqdK4upHA/mKKGPPRAifhg==}
    engines: {node: ^10.13.0 || ^12.13.0 || ^14.15.0 || >=15.0.0}
    peerDependencies:
      node-notifier: ^8.0.1 || ^9.0.0 || ^10.0.0
    peerDependenciesMeta:
      node-notifier:
        optional: true
    dependencies:
      '@jest/console': 27.3.1
      '@jest/reporters': 27.3.1
      '@jest/test-result': 27.3.1
      '@jest/transform': 27.3.1
      '@jest/types': 27.2.5
      '@types/node': 16.11.9
      ansi-escapes: 4.3.2
      chalk: 4.1.2
      emittery: 0.8.1
      exit: 0.1.2
      graceful-fs: 4.2.8
      jest-changed-files: 27.3.0
      jest-config: 27.3.1_ts-node@10.4.0
      jest-haste-map: 27.3.1
      jest-message-util: 27.3.1
      jest-regex-util: 27.0.6
      jest-resolve: 27.3.1
      jest-resolve-dependencies: 27.3.1
      jest-runner: 27.3.1
      jest-runtime: 27.3.1
      jest-snapshot: 27.3.1
      jest-util: 27.3.1
      jest-validate: 27.3.1
      jest-watcher: 27.3.1
      micromatch: 4.0.4
      rimraf: 3.0.2
      slash: 3.0.0
      strip-ansi: 6.0.1
    transitivePeerDependencies:
      - bufferutil
      - canvas
      - supports-color
      - ts-node
      - utf-8-validate
    dev: true

  /@jest/environment/27.3.1:
    resolution: {integrity: sha512-BCKCj4mOVLme6Tanoyc9k0ultp3pnmuyHw73UHRPeeZxirsU/7E3HC4le/VDb/SMzE1JcPnto+XBKFOcoiJzVw==}
    engines: {node: ^10.13.0 || ^12.13.0 || ^14.15.0 || >=15.0.0}
    dependencies:
      '@jest/fake-timers': 27.3.1
      '@jest/types': 27.2.5
      '@types/node': 16.11.9
      jest-mock: 27.3.0
    dev: true

  /@jest/fake-timers/27.3.1:
    resolution: {integrity: sha512-M3ZFgwwlqJtWZ+QkBG5NmC23A9w+A6ZxNsO5nJxJsKYt4yguBd3i8TpjQz5NfCX91nEve1KqD9RA2Q+Q1uWqoA==}
    engines: {node: ^10.13.0 || ^12.13.0 || ^14.15.0 || >=15.0.0}
    dependencies:
      '@jest/types': 27.2.5
      '@sinonjs/fake-timers': 8.1.0
      '@types/node': 16.11.9
      jest-message-util: 27.3.1
      jest-mock: 27.3.0
      jest-util: 27.3.1
    dev: true

  /@jest/globals/27.3.1:
    resolution: {integrity: sha512-Q651FWiWQAIFiN+zS51xqhdZ8g9b88nGCobC87argAxA7nMfNQq0Q0i9zTfQYgLa6qFXk2cGANEqfK051CZ8Pg==}
    engines: {node: ^10.13.0 || ^12.13.0 || ^14.15.0 || >=15.0.0}
    dependencies:
      '@jest/environment': 27.3.1
      '@jest/types': 27.2.5
      expect: 27.3.1
    dev: true

  /@jest/reporters/27.3.1:
    resolution: {integrity: sha512-m2YxPmL9Qn1emFVgZGEiMwDntDxRRQ2D58tiDQlwYTg5GvbFOKseYCcHtn0WsI8CG4vzPglo3nqbOiT8ySBT/w==}
    engines: {node: ^10.13.0 || ^12.13.0 || ^14.15.0 || >=15.0.0}
    peerDependencies:
      node-notifier: ^8.0.1 || ^9.0.0 || ^10.0.0
    peerDependenciesMeta:
      node-notifier:
        optional: true
    dependencies:
      '@bcoe/v8-coverage': 0.2.3
      '@jest/console': 27.3.1
      '@jest/test-result': 27.3.1
      '@jest/transform': 27.3.1
      '@jest/types': 27.2.5
      '@types/node': 16.11.9
      chalk: 4.1.2
      collect-v8-coverage: 1.0.1
      exit: 0.1.2
      glob: 7.2.0
      graceful-fs: 4.2.8
      istanbul-lib-coverage: 3.2.0
      istanbul-lib-instrument: 4.0.3
      istanbul-lib-report: 3.0.0
      istanbul-lib-source-maps: 4.0.1
      istanbul-reports: 3.0.5
      jest-haste-map: 27.3.1
      jest-resolve: 27.3.1
      jest-util: 27.3.1
      jest-worker: 27.3.1
      slash: 3.0.0
      source-map: 0.6.1
      string-length: 4.0.2
      terminal-link: 2.1.1
      v8-to-istanbul: 8.1.0
    transitivePeerDependencies:
      - supports-color
    dev: true

  /@jest/source-map/27.0.6:
    resolution: {integrity: sha512-Fek4mi5KQrqmlY07T23JRi0e7Z9bXTOOD86V/uS0EIW4PClvPDqZOyFlLpNJheS6QI0FNX1CgmPjtJ4EA/2M+g==}
    engines: {node: ^10.13.0 || ^12.13.0 || ^14.15.0 || >=15.0.0}
    dependencies:
      callsites: 3.1.0
      graceful-fs: 4.2.8
      source-map: 0.6.1
    dev: true

  /@jest/test-result/27.3.1:
    resolution: {integrity: sha512-mLn6Thm+w2yl0opM8J/QnPTqrfS4FoXsXF2WIWJb2O/GBSyResL71BRuMYbYRsGt7ELwS5JGcEcGb52BNrumgg==}
    engines: {node: ^10.13.0 || ^12.13.0 || ^14.15.0 || >=15.0.0}
    dependencies:
      '@jest/console': 27.3.1
      '@jest/types': 27.2.5
      '@types/istanbul-lib-coverage': 2.0.3
      collect-v8-coverage: 1.0.1
    dev: true

  /@jest/test-sequencer/27.3.1:
    resolution: {integrity: sha512-siySLo07IMEdSjA4fqEnxfIX8lB/lWYsBPwNFtkOvsFQvmBrL3yj3k3uFNZv/JDyApTakRpxbKLJ3CT8UGVCrA==}
    engines: {node: ^10.13.0 || ^12.13.0 || ^14.15.0 || >=15.0.0}
    dependencies:
      '@jest/test-result': 27.3.1
      graceful-fs: 4.2.8
      jest-haste-map: 27.3.1
      jest-runtime: 27.3.1
    transitivePeerDependencies:
      - supports-color
    dev: true

  /@jest/transform/27.3.1:
    resolution: {integrity: sha512-3fSvQ02kuvjOI1C1ssqMVBKJpZf6nwoCiSu00zAKh5nrp3SptNtZy/8s5deayHnqxhjD9CWDJ+yqQwuQ0ZafXQ==}
    engines: {node: ^10.13.0 || ^12.13.0 || ^14.15.0 || >=15.0.0}
    dependencies:
      '@babel/core': 7.16.0
      '@jest/types': 27.2.5
      babel-plugin-istanbul: 6.1.1
      chalk: 4.1.2
      convert-source-map: 1.8.0
      fast-json-stable-stringify: 2.1.0
      graceful-fs: 4.2.8
      jest-haste-map: 27.3.1
      jest-regex-util: 27.0.6
      jest-util: 27.3.1
      micromatch: 4.0.4
      pirates: 4.0.1
      slash: 3.0.0
      source-map: 0.6.1
      write-file-atomic: 3.0.3
    transitivePeerDependencies:
      - supports-color
    dev: true

  /@jest/types/27.2.5:
    resolution: {integrity: sha512-nmuM4VuDtCZcY+eTpw+0nvstwReMsjPoj7ZR80/BbixulhLaiX+fbv8oeLW8WZlJMcsGQsTmMKT/iTZu1Uy/lQ==}
    engines: {node: ^10.13.0 || ^12.13.0 || ^14.15.0 || >=15.0.0}
    dependencies:
      '@types/istanbul-lib-coverage': 2.0.3
      '@types/istanbul-reports': 3.0.1
      '@types/node': 16.11.9
      '@types/yargs': 16.0.4
      chalk: 4.1.2
    dev: true

  /@jridgewell/resolve-uri/1.0.0:
    resolution: {integrity: sha512-9oLAnygRMi8Q5QkYEU4XWK04B+nuoXoxjRvRxgjuChkLZFBja0YPSgdZ7dZtwhncLBcQe/I/E+fLuk5qxcYVJA==}
    engines: {node: '>=6.0.0'}
    dev: true

  /@mapbox/node-pre-gyp/1.0.7:
    resolution: {integrity: sha512-PplSvl4pJ5N3BkVjAdDzpPhVUPdC73JgttkR+LnBx2OORC1GCQsBjUeEuipf9uOaAM1SbxcdZFfR3KDTKm2S0A==}
    hasBin: true
    dependencies:
      detect-libc: 1.0.3
      https-proxy-agent: 5.0.0
      make-dir: 3.1.0
      node-fetch: 2.6.6
      nopt: 5.0.0
      npmlog: 6.0.0
      rimraf: 3.0.2
      semver: 7.3.5
      tar: 6.1.11
    transitivePeerDependencies:
      - supports-color
    dev: false

  /@microsoft/api-extractor-model/7.13.16:
    resolution: {integrity: sha512-ttdxVXsTWL5dd26W1YNLe3LgDsE0EE273aZlcLe58W0opymBybCYU1Mn+OHQM8BuErrdvdN8LdpWAAbkiOEN/Q==}
    dependencies:
      '@microsoft/tsdoc': 0.13.2
      '@microsoft/tsdoc-config': 0.15.2
      '@rushstack/node-core-library': 3.43.2
    dev: true

  /@microsoft/api-extractor/7.18.19:
    resolution: {integrity: sha512-aY+/XR7PtQXtnqNPFRs3/+iVRlQJpo6uLTjO2g7PqmnMywl3GBU3bCgAlV/khZtAQbIs6Le57XxmSE6rOqbcfg==}
    hasBin: true
    dependencies:
      '@microsoft/api-extractor-model': 7.13.16
      '@microsoft/tsdoc': 0.13.2
      '@microsoft/tsdoc-config': 0.15.2
      '@rushstack/node-core-library': 3.43.2
      '@rushstack/rig-package': 0.3.5
      '@rushstack/ts-command-line': 4.10.4
      colors: 1.2.5
      lodash: 4.17.21
      resolve: 1.17.0
      semver: 7.3.5
      source-map: 0.6.1
      typescript: 4.4.4
    dev: true

  /@microsoft/tsdoc-config/0.15.2:
    resolution: {integrity: sha512-mK19b2wJHSdNf8znXSMYVShAHktVr/ib0Ck2FA3lsVBSEhSI/TfXT7DJQkAYgcztTuwazGcg58ZjYdk0hTCVrA==}
    dependencies:
      '@microsoft/tsdoc': 0.13.2
      ajv: 6.12.6
      jju: 1.4.0
      resolve: 1.19.0
    dev: true

  /@microsoft/tsdoc/0.13.2:
    resolution: {integrity: sha512-WrHvO8PDL8wd8T2+zBGKrMwVL5IyzR3ryWUsl0PXgEV0QHup4mTLi0QcATefGI6Gx9Anu7vthPyyyLpY0EpiQg==}
    dev: true

  /@mrbbot/node-fetch/4.6.0:
    resolution: {integrity: sha512-GTSOdhpiUnJ9a+XK90NUiqCqOmqXOUU4tqg8WbpZW+nEUTJ4dF3QZ4xhfWg5bqYPagIh/e9r5HxGrftzmulbmw==}
    engines: {node: '>=10.0.0'}
    dependencies:
      '@cloudflare/workers-types': 2.2.2
      busboy: 0.3.1
      formdata-node: 2.5.0
      web-streams-polyfill: 3.2.0
    dev: true

  /@nodelib/fs.scandir/2.1.5:
    resolution: {integrity: sha512-vq24Bq3ym5HEQm2NKCr3yXDwjc7vTsEThRDnkp2DK9p1uqLR+DHurm/NOTo0KG7HYHU7eppKZj3MyqYuMBf62g==}
    engines: {node: '>= 8'}
    dependencies:
      '@nodelib/fs.stat': 2.0.5
      run-parallel: 1.2.0

  /@nodelib/fs.stat/2.0.5:
    resolution: {integrity: sha512-RkhPPp2zrqDAQA/2jNhnztcPAlv64XdhIp7a7454A5ovI7Bukxgt7MX7udwAu3zg1DcpPU0rz3VV1SeaqvY4+A==}
    engines: {node: '>= 8'}

  /@nodelib/fs.walk/1.2.8:
    resolution: {integrity: sha512-oGB+UxlgWcgQkgwo8GcEGwemoTFt3FIO9ababBmaGwXIoBKZ+GTy0pP185beGg7Llih/NSHSV2XAs1lnznocSg==}
    engines: {node: '>= 8'}
    dependencies:
      '@nodelib/fs.scandir': 2.1.5
      fastq: 1.13.0

  /@peculiar/asn1-schema/2.0.38:
    resolution: {integrity: sha512-zZ64UpCTm9me15nuCpPgJghSdbEm8atcDQPCyK+bKXjZAQ1735NCZXCSCfbckbQ4MH36Rm9403n/qMq77LFDzQ==}
    dependencies:
      '@types/asn1js': 2.0.2
      asn1js: 2.1.1
      pvtsutils: 1.2.1
      tslib: 2.3.1
    dev: true

  /@peculiar/json-schema/1.1.12:
    resolution: {integrity: sha512-coUfuoMeIB7B8/NMekxaDzLhaYmp0HZNPEjYRm9goRou8UZIC3z21s0sL9AWoCw4EG876QyO3kYrc61WNF9B/w==}
    engines: {node: '>=8.0.0'}
    dependencies:
      tslib: 2.3.1
    dev: true

  /@peculiar/webcrypto/1.2.0:
    resolution: {integrity: sha512-ln2CvfmTzXSr877zM1+3JTyvbtaDXsoDivvEyeYAzB4RQIM+Pw82gp1nQFp9xM4BylBBrip/R36Gp+WJFCoU3Q==}
    engines: {node: '>=10.12.0'}
    dependencies:
      '@peculiar/asn1-schema': 2.0.38
      '@peculiar/json-schema': 1.1.12
      pvtsutils: 1.2.1
      tslib: 2.3.1
      webcrypto-core: 1.3.0
    dev: true

  /@polka/url/1.0.0-next.21:
    resolution: {integrity: sha512-a5Sab1C4/icpTZVzZc5Ghpz88yQtGOyNqYXcZgOssB2uuAr+wF/MvN6bgtW32q7HHrvBki+BsZ0OuNv6EV3K9g==}
    dev: true

  /@popperjs/core/2.10.2:
    resolution: {integrity: sha512-IXf3XA7+XyN7CP9gGh/XB0UxVMlvARGEgGXLubFICsUMGz6Q+DU+i4gGlpOxTjKvXjkJDJC8YdqdKkDj9qZHEQ==}
    dev: false

  /@rollup/plugin-alias/3.1.8_rollup@2.59.0:
    resolution: {integrity: sha512-tf7HeSs/06wO2LPqKNY3Ckbvy0JRe7Jyn98bXnt/gfrxbe+AJucoNJlsEVi9sdgbQtXemjbakCpO/76JVgnHpA==}
    engines: {node: '>=8.0.0'}
    peerDependencies:
      rollup: ^1.20.0||^2.0.0
    dependencies:
      rollup: 2.59.0
      slash: 3.0.0
    dev: true

  /@rollup/plugin-commonjs/21.0.1_rollup@2.59.0:
    resolution: {integrity: sha512-EA+g22lbNJ8p5kuZJUYyhhDK7WgJckW5g4pNN7n4mAFUM96VuwUnNT3xr2Db2iCZPI1pJPbGyfT5mS9T1dHfMg==}
    engines: {node: '>= 8.0.0'}
    peerDependencies:
      rollup: ^2.38.3
    dependencies:
      '@rollup/pluginutils': 3.1.0_rollup@2.59.0
      commondir: 1.0.1
      estree-walker: 2.0.2
      glob: 7.2.0
      is-reference: 1.2.1
      magic-string: 0.25.7
      resolve: 1.20.0
      rollup: 2.59.0
    dev: true

  /@rollup/plugin-dynamic-import-vars/1.4.1_rollup@2.59.0:
    resolution: {integrity: sha512-izHpMs9w8U8CLwyHTXE55H4ytGVaf2ZtlKIWxKigghw6ZC6Mx6AXCsixSY6JOchuX9BN4ZkeN8egLRTS+BxO+w==}
    engines: {node: '>= 10.0.0'}
    peerDependencies:
      rollup: ^1.20.0||^2.0.0
    dependencies:
      '@rollup/pluginutils': 3.1.0_rollup@2.59.0
      estree-walker: 2.0.2
      globby: 11.0.4
      magic-string: 0.25.7
      rollup: 2.59.0
    dev: true

  /@rollup/plugin-json/4.1.0_rollup@2.59.0:
    resolution: {integrity: sha512-yfLbTdNS6amI/2OpmbiBoW12vngr5NW2jCJVZSBEz+H5KfUJZ2M7sDjk0U6GOOdCWFVScShte29o9NezJ53TPw==}
    peerDependencies:
      rollup: ^1.20.0 || ^2.0.0
    dependencies:
      '@rollup/pluginutils': 3.1.0_rollup@2.59.0
      rollup: 2.59.0
    dev: true

  /@rollup/plugin-node-resolve/13.0.6_rollup@2.59.0:
    resolution: {integrity: sha512-sFsPDMPd4gMqnh2gS0uIxELnoRUp5kBl5knxD2EO0778G1oOJv4G1vyT2cpWz75OU2jDVcXhjVUuTAczGyFNKA==}
    engines: {node: '>= 10.0.0'}
    peerDependencies:
      rollup: ^2.42.0
    dependencies:
      '@rollup/pluginutils': 3.1.0_rollup@2.59.0
      '@types/resolve': 1.17.1
      builtin-modules: 3.2.0
      deepmerge: 4.2.2
      is-module: 1.0.0
      resolve: 1.20.0
      rollup: 2.59.0
    dev: true

  /@rollup/plugin-typescript/8.3.0_80f1acc233e4df93aa4e78959e046afc:
    resolution: {integrity: sha512-I5FpSvLbtAdwJ+naznv+B4sjXZUcIvLLceYpITAn7wAP8W0wqc5noLdGIp9HGVntNhRWXctwPYrSSFQxtl0FPA==}
    engines: {node: '>=8.0.0'}
    peerDependencies:
      rollup: ^2.14.0
      tslib: '*'
      typescript: '>=3.7.0'
    dependencies:
      '@rollup/pluginutils': 3.1.0_rollup@2.59.0
      resolve: 1.20.0
      rollup: 2.59.0
      tslib: 2.3.1
      typescript: 4.4.4
    dev: true

  /@rollup/pluginutils/3.1.0_rollup@2.59.0:
    resolution: {integrity: sha512-GksZ6pr6TpIjHm8h9lSQ8pi8BE9VeubNT0OMJ3B5uZJ8pz73NPiqOtCog/x2/QzM1ENChPKxMDhiQuRHsqc+lg==}
    engines: {node: '>= 8.0.0'}
    peerDependencies:
      rollup: ^1.20.0||^2.0.0
    dependencies:
      '@types/estree': 0.0.39
      estree-walker: 1.0.1
      picomatch: 2.3.0
      rollup: 2.59.0
    dev: true

  /@rollup/pluginutils/4.1.1:
    resolution: {integrity: sha512-clDjivHqWGXi7u+0d2r2sBi4Ie6VLEAzWMIkvJLnDmxoOhBYOTfzGbOQBA32THHm11/LiJbd01tJUpJsbshSWQ==}
    engines: {node: '>= 8.0.0'}
    dependencies:
      estree-walker: 2.0.2
      picomatch: 2.3.0

  /@rushstack/node-core-library/3.43.2:
    resolution: {integrity: sha512-b7AEhSf6CvZgvuDcWMFDeKx2mQSn9AVnMQVyxNxFeHCtLz3gJicqCOlw2GOXM8HKh6PInLdil/NVCDcstwSrIw==}
    dependencies:
      '@types/node': 12.20.24
      colors: 1.2.5
      fs-extra: 7.0.1
      import-lazy: 4.0.0
      jju: 1.4.0
      resolve: 1.17.0
      semver: 7.3.5
      timsort: 0.3.0
      z-schema: 3.18.4
    dev: true

  /@rushstack/rig-package/0.3.5:
    resolution: {integrity: sha512-CvqWw+E81U5lRBN/lUj7Ngr/XQa/PPb2jAS5QcLP7WL+IMUl+3+Cc2qYrsDoB4zke81kz+usWGmBQpBzGMLmAA==}
    dependencies:
      resolve: 1.17.0
      strip-json-comments: 3.1.1
    dev: true

  /@rushstack/ts-command-line/4.10.4:
    resolution: {integrity: sha512-4T5ao4UgDb6LmiRj4GumvG3VT/p6RSMgl7TN7S58ifaAGN2GeTNBajFCDdJs9QQP0d/4tA5p0SFzT7Ps5Byirg==}
    dependencies:
      '@types/argparse': 1.0.38
      argparse: 1.0.10
      colors: 1.2.5
      string-argv: 0.3.1
    dev: true

  /@sinonjs/commons/1.8.3:
    resolution: {integrity: sha512-xkNcLAn/wZaX14RPlwizcKicDk9G3F8m2nU3L7Ukm5zBgTwiT0wsoFAHx9Jq56fJA1z/7uKGtCRu16sOUCLIHQ==}
    dependencies:
      type-detect: 4.0.8
    dev: true

  /@sinonjs/fake-timers/8.1.0:
    resolution: {integrity: sha512-OAPJUAtgeINhh/TAlUID4QTs53Njm7xzddaVlEs/SXwgtiD1tW22zAB/W1wdqfrpmikgaWQ9Fw6Ws+hsiRm5Vg==}
    dependencies:
      '@sinonjs/commons': 1.8.3
    dev: true

  /@tootallnate/once/1.1.2:
    resolution: {integrity: sha512-RbzJvlNzmRq5c3O09UipeuXno4tA1FE6ikOjxZK0tuxVv3412l64l5t1W5pj4+rJq9vpkm/kwiR07aZXnsKPxw==}
    engines: {node: '>= 6'}
    dev: true

  /@tsconfig/node10/1.0.8:
    resolution: {integrity: sha512-6XFfSQmMgq0CFLY1MslA/CPUfhIL919M1rMsa5lP2P097N2Wd1sSX0tx1u4olM16fLNhtHZpRhedZJphNJqmZg==}
    dev: true

  /@tsconfig/node12/1.0.9:
    resolution: {integrity: sha512-/yBMcem+fbvhSREH+s14YJi18sp7J9jpuhYByADT2rypfajMZZN4WQ6zBGgBKp53NKmqI36wFYDb3yaMPurITw==}
    dev: true

  /@tsconfig/node14/1.0.1:
    resolution: {integrity: sha512-509r2+yARFfHHE7T6Puu2jjkoycftovhXRqW328PDXTVGKihlb1P8Z9mMZH04ebyajfRY7dedfGynlrFHJUQCg==}
    dev: true

  /@tsconfig/node16/1.0.2:
    resolution: {integrity: sha512-eZxlbI8GZscaGS7kkc/trHTT5xgrjH3/1n2JDwusC9iahPKWMRvRjJSAN5mCXviuTGQ/lHnhvv8Q1YTpnfz9gA==}
    dev: true

  /@types/argparse/1.0.38:
    resolution: {integrity: sha512-ebDJ9b0e702Yr7pWgB0jzm+CX4Srzz8RcXtLJDJB+BSccqMa36uyH/zUsSYao5+BD1ytv3k3rPYCq4mAE1hsXA==}
    dev: true

  /@types/asn1js/2.0.2:
    resolution: {integrity: sha512-t4YHCgtD+ERvH0FyxvNlYwJ2ezhqw7t+Ygh4urQ7dJER8i185JPv6oIM3ey5YQmGN6Zp9EMbpohkjZi9t3UxwA==}
    dev: true

  /@types/babel__core/7.1.16:
    resolution: {integrity: sha512-EAEHtisTMM+KaKwfWdC3oyllIqswlznXCIVCt7/oRNrh+DhgT4UEBNC/jlADNjvw7UnfbcdkGQcPVZ1xYiLcrQ==}
    dependencies:
      '@babel/parser': 7.16.2
      '@babel/types': 7.16.0
      '@types/babel__generator': 7.6.3
      '@types/babel__template': 7.4.1
      '@types/babel__traverse': 7.14.2
    dev: true

  /@types/babel__generator/7.6.3:
    resolution: {integrity: sha512-/GWCmzJWqV7diQW54smJZzWbSFf4QYtF71WCKhcx6Ru/tFyQIY2eiiITcCAeuPbNSvT9YCGkVMqqvSk2Z0mXiA==}
    dependencies:
      '@babel/types': 7.16.0
    dev: true

  /@types/babel__template/7.4.1:
    resolution: {integrity: sha512-azBFKemX6kMg5Io+/rdGT0dkGreboUVR0Cdm3fz9QJWpaQGJRQXl7C+6hOTCZcMll7KFyEQpgbYI2lHdsS4U7g==}
    dependencies:
      '@babel/parser': 7.16.2
      '@babel/types': 7.16.0
    dev: true

  /@types/babel__traverse/7.14.2:
    resolution: {integrity: sha512-K2waXdXBi2302XUdcHcR1jCeU0LL4TD9HRs/gk0N2Xvrht+G/BfJa4QObBQZfhMdxiCpV3COl5Nfq4uKTeTnJA==}
    dependencies:
      '@babel/types': 7.16.0
    dev: true

  /@types/braces/3.0.1:
    resolution: {integrity: sha512-+euflG6ygo4bn0JHtn4pYqcXwRtLvElQ7/nnjDu7iYG56H0+OhCd7d6Ug0IE3WcFpZozBKW2+80FUbv5QGk5AQ==}
    dev: true

  /@types/convert-source-map/1.5.2:
    resolution: {integrity: sha512-tHs++ZeXer40kCF2JpE51Hg7t4HPa18B1b1Dzy96S0eCw8QKECNMYMfwa1edK/x8yCN0r4e6ewvLcc5CsVGkdg==}
    dev: true

  /@types/debug/4.1.7:
    resolution: {integrity: sha512-9AonUzyTjXXhEOa0DnqpzZi6VHlqKMswga9EXjpXnnqxwLtdvPPtlO8evrI5D9S6asFRCQ6v+wpiUKbw+vKqyg==}
    dependencies:
      '@types/ms': 0.7.31
    dev: true

  /@types/estree/0.0.39:
    resolution: {integrity: sha512-EYNwp3bU+98cpU4lAWYYL7Zz+2gryWH1qbdDTidVd6hkiR6weksdbMadyXKXNPEkQFhXM+hVO9ZygomHXp+AIw==}
    dev: true

  /@types/estree/0.0.50:
    resolution: {integrity: sha512-C6N5s2ZFtuZRj54k2/zyRhNDjJwwcViAM3Nbm8zjBpbqAdZ00mr0CFxvSKeO8Y/e03WVFLpQMdHYVfUd6SB+Hw==}
    dev: true

  /@types/etag/1.8.1:
    resolution: {integrity: sha512-bsKkeSqN7HYyYntFRAmzcwx/dKW4Wa+KVMTInANlI72PWLQmOpZu96j0OqHZGArW4VQwCmJPteQlXaUDeOB0WQ==}
    dependencies:
      '@types/node': 16.11.9
    dev: true

  /@types/fs-extra/9.0.13:
    resolution: {integrity: sha512-nEnwB++1u5lVDM2UI4c1+5R+FYaKfaAzS4OococimjVm3nQw3TuzH5UNsocrcTBbhnerblyHj4A49qXbIiZdpA==}
    dependencies:
      '@types/node': 16.11.9
    dev: true

  /@types/graceful-fs/4.1.5:
    resolution: {integrity: sha512-anKkLmZZ+xm4p8JWBf4hElkM4XR+EZeA2M9BAkkTldmcyDY4mbdIJnRghDJH3Ov5ooY7/UAoENtmdMSkaAd7Cw==}
    dependencies:
      '@types/node': 16.11.9
    dev: true

  /@types/hash-sum/1.0.0:
    resolution: {integrity: sha512-FdLBT93h3kcZ586Aee66HPCVJ6qvxVjBlDWNmxSGSbCZe9hTsjRKdSsl4y1T+3zfujxo9auykQMnFsfyHWD7wg==}
    dev: true

  /@types/istanbul-lib-coverage/2.0.3:
    resolution: {integrity: sha512-sz7iLqvVUg1gIedBOvlkxPlc8/uVzyS5OwGz1cKjXzkl3FpL3al0crU8YGU1WoHkxn0Wxbw5tyi6hvzJKNzFsw==}
    dev: true

  /@types/istanbul-lib-report/3.0.0:
    resolution: {integrity: sha512-plGgXAPfVKFoYfa9NpYDAkseG+g6Jr294RqeqcqDixSbU34MZVJRi/P+7Y8GDpzkEwLaGZZOpKIEmeVZNtKsrg==}
    dependencies:
      '@types/istanbul-lib-coverage': 2.0.3
    dev: true

  /@types/istanbul-reports/3.0.1:
    resolution: {integrity: sha512-c3mAZEuK0lvBp8tmuL74XRKn1+y2dcwOUpH7x4WrF6gk1GIgiluDRgMYQtw2OFcBvAJWlt6ASU3tSqxp0Uu0Aw==}
    dependencies:
      '@types/istanbul-lib-report': 3.0.0
    dev: true

  /@types/jest/27.0.3:
    resolution: {integrity: sha512-cmmwv9t7gBYt7hNKH5Spu7Kuu/DotGa+Ff+JGRKZ4db5eh8PnKS4LuebJ3YLUoyOyIHraTGyULn23YtEAm0VSg==}
    dependencies:
      jest-diff: 27.3.1
      pretty-format: 27.3.1
    dev: true

  /@types/json-schema/7.0.9:
    resolution: {integrity: sha512-qcUXuemtEu+E5wZSJHNxUXeCZhAfXKQ41D+duX+VYPde7xyEVZci+/oXKJL13tnRs9lR2pr4fod59GT6/X1/yQ==}
    dev: true

  /@types/less/3.0.3:
    resolution: {integrity: sha512-1YXyYH83h6We1djyoUEqTlVyQtCfJAFXELSKW2ZRtjHD4hQ82CC4lvrv5D0l0FLcKBaiPbXyi3MpMsI9ZRgKsw==}
    dev: true

  /@types/micromatch/4.0.2:
    resolution: {integrity: sha512-oqXqVb0ci19GtH0vOA/U2TmHTcRY9kuZl4mqUxe0QmJAlIW13kzhuK5pi1i9+ngav8FjpSb9FVS/GE00GLX1VA==}
    dependencies:
      '@types/braces': 3.0.1
    dev: true

  /@types/mime/2.0.3:
    resolution: {integrity: sha512-Jus9s4CDbqwocc5pOAnh8ShfrnMcPHuJYzVcSUU7lrh8Ni5HuIqX3oilL86p3dlTrk0LzHRCgA/GQ7uNCw6l2Q==}
    dev: true

  /@types/minimist/1.2.2:
    resolution: {integrity: sha512-jhuKLIRrhvCPLqwPcx6INqmKeiA5EWrsCOPhrlFSrbrmU4ZMPjj5Ul/oLCMDO98XRUIwVm78xICz4EPCektzeQ==}
    dev: true

  /@types/ms/0.7.31:
    resolution: {integrity: sha512-iiUgKzV9AuaEkZqkOLDIvlQiL6ltuZd9tGcW3gwpnX8JbuiuhFlEGmmFXEXkN50Cvq7Os88IY2v0dkDqXYWVgA==}
    dev: true

  /@types/node/12.20.24:
    resolution: {integrity: sha512-yxDeaQIAJlMav7fH5AQqPH1u8YIuhYJXYBzxaQ4PifsU0GDO38MSdmEDeRlIxrKbC6NbEaaEHDanWb+y30U8SQ==}
    dev: true

  /@types/node/15.14.9:
    resolution: {integrity: sha512-qjd88DrCxupx/kJD5yQgZdcYKZKSIGBVDIBE1/LTGcNm3d2Np/jxojkdePDdfnBHJc5W7vSMpbJ1aB7p/Py69A==}
    dev: true

  /@types/node/16.11.9:
    resolution: {integrity: sha512-MKmdASMf3LtPzwLyRrFjtFFZ48cMf8jmX5VRYrDQiJa8Ybu5VAmkqBWqKU8fdCwD8ysw4mQ9nrEHvzg6gunR7A==}
    dev: true

  /@types/normalize-package-data/2.4.1:
    resolution: {integrity: sha512-Gj7cI7z+98M282Tqmp2K5EIsoouUEzbBJhQQzDE3jSIRk6r9gsz0oUokqIUR4u1R3dMHo0pDHM7sNOHyhulypw==}
    dev: true

  /@types/parse-json/4.0.0:
    resolution: {integrity: sha512-//oorEZjL6sbPcKUaCdIGlIUeH26mgzimjBB77G6XRgnDl/L5wOnpyBGRe/Mmf5CVW3PwEBE1NjiMZ/ssFh4wA==}

  /@types/prettier/2.4.1:
    resolution: {integrity: sha512-Fo79ojj3vdEZOHg3wR9ksAMRz4P3S5fDB5e/YWZiFnyFQI1WY2Vftu9XoXVVtJfxB7Bpce/QTqWSSntkz2Znrw==}
    dev: true

  /@types/resolve/1.17.1:
    resolution: {integrity: sha512-yy7HuzQhj0dhGpD8RLXSZWEkLsV9ibvxvi6EiJ3bkqLAO1RGo0WbkWQiwpRlSFymTJRz0d3k5LM3kkx8ArDbLw==}
    dependencies:
      '@types/node': 16.11.9
    dev: true

  /@types/resolve/1.20.1:
    resolution: {integrity: sha512-Ku5+GPFa12S3W26Uwtw+xyrtIpaZsGYHH6zxNbZlstmlvMYSZRzOwzwsXbxlVUbHyUucctSyuFtu6bNxwYomIw==}
    dev: true

  /@types/sass/1.43.0:
    resolution: {integrity: sha512-DPSXNJ1rYLo88GyF9tuB4bsYGfpKI1a4+wOQmc+LI1SUoocm9QLRSpz0GxxuyjmJsYFIQo/dDlRSSpIXngff+w==}
    dependencies:
      '@types/node': 16.11.9
    dev: true

  /@types/semver/7.3.9:
    resolution: {integrity: sha512-L/TMpyURfBkf+o/526Zb6kd/tchUP3iBDEPjqjb+U2MAJhVRxxrmr2fwpe08E7QsV7YLcpq0tUaQ9O9x97ZIxQ==}
    dev: true

  /@types/stack-trace/0.0.29:
    resolution: {integrity: sha512-TgfOX+mGY/NyNxJLIbDWrO9DjGoVSW9+aB8H2yy1fy32jsvxijhmyJI9fDFgvz3YP4lvJaq9DzdR/M1bOgVc9g==}
    dev: true

  /@types/stack-utils/2.0.1:
    resolution: {integrity: sha512-Hl219/BT5fLAaz6NDkSuhzasy49dwQS/DSdu4MdggFB8zcXv7vflBI3xp7FEmkmdDkBUI2bPUNeMttp2knYdxw==}
    dev: true

  /@types/stylus/0.48.36:
    resolution: {integrity: sha512-7klEq45BUE8ZJWkYWy1E442DcCs0wi0FkFY1Tjr6EJ7edL77t9w/QmOwlkFumBMqHlatDBtrA2xgfRrGqkUkzg==}
    dependencies:
      '@types/node': 16.11.9
    dev: true

  /@types/ws/8.2.0:
    resolution: {integrity: sha512-cyeefcUCgJlEk+hk2h3N+MqKKsPViQgF5boi9TTHSK+PoR9KWBb/C5ccPcDyAqgsbAYHTwulch725DV84+pSpg==}
    dependencies:
      '@types/node': 16.11.9
    dev: true

  /@types/yargs-parser/20.2.1:
    resolution: {integrity: sha512-7tFImggNeNBVMsn0vLrpn1H1uPrUBdnARPTpZoitY37ZrdJREzf7I16tMrlK3hen349gr1NYh8CmZQa7CTG6Aw==}
    dev: true

  /@types/yargs/16.0.4:
    resolution: {integrity: sha512-T8Yc9wt/5LbJyCaLiHPReJa0kApcIgJ7Bn735GjItUfh08Z1pJvu8QZqb9s+mMvKV6WUQRV7K2R46YbjMXTTJw==}
    dependencies:
      '@types/yargs-parser': 20.2.1
    dev: true

  /@types/yauzl/2.9.2:
    resolution: {integrity: sha512-8uALY5LTvSuHgloDVUvWP3pIauILm+8/0pDMokuDYIoNsOkSwd5AiHBTSEJjKTDcZr5z8UpgOWZkxBF4iJftoA==}
    requiresBuild: true
    dependencies:
      '@types/node': 16.11.9
    dev: true
    optional: true

  /@typescript-eslint/eslint-plugin/5.4.0_8fbd82ef37e23da98dfca9805cf945cd:
    resolution: {integrity: sha512-9/yPSBlwzsetCsGEn9j24D8vGQgJkOTr4oMLas/w886ZtzKIs1iyoqFrwsX2fqYEeUwsdBpC21gcjRGo57u0eg==}
    engines: {node: ^12.22.0 || ^14.17.0 || >=16.0.0}
    peerDependencies:
      '@typescript-eslint/parser': ^5.0.0
      eslint: ^6.0.0 || ^7.0.0 || ^8.0.0
      typescript: '*'
    peerDependenciesMeta:
      typescript:
        optional: true
    dependencies:
      '@typescript-eslint/experimental-utils': 5.4.0_eslint@8.3.0+typescript@4.4.4
      '@typescript-eslint/parser': 5.4.0_eslint@8.3.0+typescript@4.4.4
      '@typescript-eslint/scope-manager': 5.4.0
      debug: 4.3.2
      eslint: 8.3.0
      functional-red-black-tree: 1.0.1
      ignore: 5.1.9
      regexpp: 3.2.0
      semver: 7.3.5
      tsutils: 3.21.0_typescript@4.4.4
      typescript: 4.4.4
    transitivePeerDependencies:
      - supports-color
    dev: true

  /@typescript-eslint/experimental-utils/5.4.0_eslint@8.3.0+typescript@4.4.4:
    resolution: {integrity: sha512-Nz2JDIQUdmIGd6p33A+naQmwfkU5KVTLb/5lTk+tLVTDacZKoGQisj8UCxk7onJcrgjIvr8xWqkYI+DbI3TfXg==}
    engines: {node: ^12.22.0 || ^14.17.0 || >=16.0.0}
    peerDependencies:
      eslint: '*'
    dependencies:
      '@types/json-schema': 7.0.9
      '@typescript-eslint/scope-manager': 5.4.0
      '@typescript-eslint/types': 5.4.0
      '@typescript-eslint/typescript-estree': 5.4.0_typescript@4.4.4
      eslint: 8.3.0
      eslint-scope: 5.1.1
      eslint-utils: 3.0.0_eslint@8.3.0
    transitivePeerDependencies:
      - supports-color
      - typescript
    dev: true

  /@typescript-eslint/parser/5.4.0_eslint@8.3.0+typescript@4.4.4:
    resolution: {integrity: sha512-JoB41EmxiYpaEsRwpZEYAJ9XQURPFer8hpkIW9GiaspVLX8oqbqNM8P4EP8HOZg96yaALiLEVWllA2E8vwsIKw==}
    engines: {node: ^12.22.0 || ^14.17.0 || >=16.0.0}
    peerDependencies:
      eslint: ^6.0.0 || ^7.0.0 || ^8.0.0
      typescript: '*'
    peerDependenciesMeta:
      typescript:
        optional: true
    dependencies:
      '@typescript-eslint/scope-manager': 5.4.0
      '@typescript-eslint/types': 5.4.0
      '@typescript-eslint/typescript-estree': 5.4.0_typescript@4.4.4
      debug: 4.3.2
      eslint: 8.3.0
      typescript: 4.4.4
    transitivePeerDependencies:
      - supports-color
    dev: true

  /@typescript-eslint/scope-manager/5.4.0:
    resolution: {integrity: sha512-pRxFjYwoi8R+n+sibjgF9iUiAELU9ihPBtHzocyW8v8D8G8KeQvXTsW7+CBYIyTYsmhtNk50QPGLE3vrvhM5KA==}
    engines: {node: ^12.22.0 || ^14.17.0 || >=16.0.0}
    dependencies:
      '@typescript-eslint/types': 5.4.0
      '@typescript-eslint/visitor-keys': 5.4.0
    dev: true

  /@typescript-eslint/types/5.4.0:
    resolution: {integrity: sha512-GjXNpmn+n1LvnttarX+sPD6+S7giO+9LxDIGlRl4wK3a7qMWALOHYuVSZpPTfEIklYjaWuMtfKdeByx0AcaThA==}
    engines: {node: ^12.22.0 || ^14.17.0 || >=16.0.0}
    dev: true

  /@typescript-eslint/typescript-estree/5.4.0_typescript@4.4.4:
    resolution: {integrity: sha512-nhlNoBdhKuwiLMx6GrybPT3SFILm5Gij2YBdPEPFlYNFAXUJWX6QRgvi/lwVoadaQEFsizohs6aFRMqsXI2ewA==}
    engines: {node: ^12.22.0 || ^14.17.0 || >=16.0.0}
    peerDependencies:
      typescript: '*'
    peerDependenciesMeta:
      typescript:
        optional: true
    dependencies:
      '@typescript-eslint/types': 5.4.0
      '@typescript-eslint/visitor-keys': 5.4.0
      debug: 4.3.2
      globby: 11.0.4
      is-glob: 4.0.3
      semver: 7.3.5
      tsutils: 3.21.0_typescript@4.4.4
      typescript: 4.4.4
    transitivePeerDependencies:
      - supports-color
    dev: true

  /@typescript-eslint/visitor-keys/5.4.0:
    resolution: {integrity: sha512-PVbax7MeE7tdLfW5SA0fs8NGVVr+buMPrcj+CWYWPXsZCH8qZ1THufDzbXm1xrZ2b2PA1iENJ0sRq5fuUtvsJg==}
    engines: {node: ^12.22.0 || ^14.17.0 || >=16.0.0}
    dependencies:
      '@typescript-eslint/types': 5.4.0
      eslint-visitor-keys: 3.1.0
    dev: true

  /@vant/icons/1.7.1:
    resolution: {integrity: sha512-66LPEq89w4kl258nALZcRNd14eUJC8VajvTJwvZKOaZawz6CUeVZ6ybhedTUhQhRjeA8SyWD7dFt4ALf33Sabw==}
    dev: false

  /@vant/lazyload/1.4.0:
    resolution: {integrity: sha512-KCbo+jZYPFGIlSip3FLbegdx3h+4e2tTamyO02o2eckUiCaCgaHO5bEX/sWcDm+jEZFT02PRW3Z3LRFSRxh5rw==}
    dependencies:
      '@vant/use': 1.3.3
    dev: false

  /@vant/popperjs/1.1.0:
    resolution: {integrity: sha512-8MD1gz146awV/uPxYjz4pet22f7a9YVKqk7T+gFkWFwT9mEcrIUEg/xPrdOnWKLP9puXyYtm7oVfSDSefZ/p/w==}
    dependencies:
      '@popperjs/core': 2.10.2
    dev: false

  /@vant/use/1.3.3:
    resolution: {integrity: sha512-EM06Wgc+2sy4VhAECBTRd4NuoUdVeprcfClMdAnS1HNibk13XYd8iGNi8XqijWzrIO/KCCgudnDW9Ja/iYy+rA==}
    dev: false

  /@vue/babel-helper-vue-transform-on/1.0.2:
    resolution: {integrity: sha512-hz4R8tS5jMn8lDq6iD+yWL6XNB699pGIVLk7WSJnn1dbpjaazsjZQkieJoRX6gW5zpYSCFqQ7jUquPNY65tQYA==}
    dev: false

  /@vue/babel-plugin-jsx/1.1.1_@babel+core@7.16.0:
    resolution: {integrity: sha512-j2uVfZjnB5+zkcbc/zsOc0fSNGCMMjaEXP52wdwdIfn0qjFfEYpYZBFKFg+HHnQeJCVrjOeO0YxgaL7DMrym9w==}
    dependencies:
      '@babel/helper-module-imports': 7.16.0
      '@babel/plugin-syntax-jsx': 7.16.0_@babel+core@7.16.0
      '@babel/template': 7.16.0
      '@babel/traverse': 7.16.0
      '@babel/types': 7.16.0
      '@vue/babel-helper-vue-transform-on': 1.0.2
      camelcase: 6.2.0
      html-tags: 3.1.0
      svg-tags: 1.0.0
    transitivePeerDependencies:
      - '@babel/core'
      - supports-color
    dev: false

  /@vue/compiler-core/3.2.21:
    resolution: {integrity: sha512-NhhiQZNG71KNq1h5pMW/fAXdTF7lJRaSI7LDm2edhHXVz1ROMICo8SreUmQnSf4Fet0UPBVqJ988eF4+936iDQ==}
    dependencies:
      '@babel/parser': 7.16.2
      '@vue/shared': 3.2.21
      estree-walker: 2.0.2
      source-map: 0.6.1
    dev: true

  /@vue/compiler-core/3.2.22:
    resolution: {integrity: sha512-uAkovrVeTcjzpiM4ECmVaMrv/bjdgAaLzvjcGqQPBEyUrcqsCgccT9fHJ/+hWVGhyMahmBwLqcn4guULNx7sdw==}
    dependencies:
      '@babel/parser': 7.16.2
      '@vue/shared': 3.2.22
      estree-walker: 2.0.2
      source-map: 0.6.1
    dev: true

  /@vue/compiler-core/3.2.23:
    resolution: {integrity: sha512-4ZhiI/orx+7EJ1B+0zjgvXMV2uRN+XBfG06UN2sJfND9rH5gtEQT3QmO4erum1o6Irl7y754W8/KSaDJh4EUQg==}
    dependencies:
      '@babel/parser': 7.16.4
      '@vue/shared': 3.2.23
      estree-walker: 2.0.2
      source-map: 0.6.1

  /@vue/compiler-dom/3.2.21:
    resolution: {integrity: sha512-gsJD3DpYZSYquiA7UIPsMDSlAooYWDvHPq9VRsqzJEk2PZtFvLvHPb4aaMD8Ufd62xzYn32cnnkzsEOJhyGilA==}
    dependencies:
      '@vue/compiler-core': 3.2.21
      '@vue/shared': 3.2.21
    dev: true

  /@vue/compiler-dom/3.2.22:
    resolution: {integrity: sha512-VZdsw/VuO1ODs8K7NQwnMQzKITDkIFlYYC03SVnunuf6eNRxBPEonSyqbWNoo6qNaHAEBTG6VVcZC5xC9bAx1g==}
    dependencies:
      '@vue/compiler-core': 3.2.22
      '@vue/shared': 3.2.22
    dev: true

  /@vue/compiler-dom/3.2.23:
    resolution: {integrity: sha512-X2Nw8QFc5lgoK3kio5ktM95nqmLUH+q+N/PbV4kCHzF1avqv/EGLnAhaaF0Iu4bewNvHJAAhhwPZFeoV/22nbw==}
    dependencies:
      '@vue/compiler-core': 3.2.23
      '@vue/shared': 3.2.23

  /@vue/compiler-sfc/3.2.21:
    resolution: {integrity: sha512-+yDlUSebKpz/ovxM2vLRRx7w/gVfY767pOfYTgbIhAs+ogvIV2BsIt4fpxlThnlCNChJ+yE0ERUNoROv2kEGEQ==}
    dependencies:
      '@babel/parser': 7.16.2
      '@vue/compiler-core': 3.2.21
      '@vue/compiler-dom': 3.2.21
      '@vue/compiler-ssr': 3.2.21
      '@vue/ref-transform': 3.2.21
      '@vue/shared': 3.2.21
      estree-walker: 2.0.2
      magic-string: 0.25.7
      postcss: 8.3.11
      source-map: 0.6.1
    dev: true

  /@vue/compiler-sfc/3.2.23:
    resolution: {integrity: sha512-Aw+pb50Q5zTjyvWod8mNKmYZDRGHJBptmNNWE+84ZxrzEztPgMz8cNYIzWGbwcFVkmJlhvioAMvKnB+LM/sjSA==}
    dependencies:
      '@babel/parser': 7.16.4
      '@vue/compiler-core': 3.2.23
      '@vue/compiler-dom': 3.2.23
      '@vue/compiler-ssr': 3.2.23
      '@vue/ref-transform': 3.2.23
      '@vue/shared': 3.2.23
      estree-walker: 2.0.2
      magic-string: 0.25.7
      postcss: 8.3.11
      source-map: 0.6.1

  /@vue/compiler-ssr/3.2.21:
    resolution: {integrity: sha512-eU+A0iWYy+1zAo2CRIJ0zSVlv1iuGAIbNRCnllSJ31pV1lX3jypJYzGbJlSRAbB7VP6E+tYveVT1Oq8JKewa3g==}
    dependencies:
      '@vue/compiler-dom': 3.2.21
      '@vue/shared': 3.2.21
    dev: true

  /@vue/compiler-ssr/3.2.23:
    resolution: {integrity: sha512-Bqzn4jFyXPK1Ehqiq7e/czS8n62gtYF1Zfeu0DrR5uv+SBllh7LIvZjZU6+c8qbocAd3/T3I3gn2cZGmnDb6zg==}
    dependencies:
      '@vue/compiler-dom': 3.2.23
      '@vue/shared': 3.2.23

  /@vue/devtools-api/6.0.0-beta.20:
    resolution: {integrity: sha512-21u2jFOk8jbAneeGpDwZQ0W66RJa0IBDUyVl6SgKnn2cRFjLWzKj+ukXjpLhYr1KASyCe5E5U4jXwChVo0YUAw==}
    dev: false

  /@vue/reactivity/3.2.21:
    resolution: {integrity: sha512-7C57zFm/5E3SSTUhVuYj1InDwuJ+GIVQ/z+H43C9sST85gIThGXVhksl1yWTAadf8Yz4T5lSbqi5Ds8U/ueWcw==}
    dependencies:
      '@vue/shared': 3.2.21
    dev: true

  /@vue/reactivity/3.2.23:
    resolution: {integrity: sha512-8RGVr/5Kpgb/EkCjgHXqttgA5IMc6n0lIXFY4TVbMkzdXrvaIhzBd7Te44oIDsTSYVKZLpfHd6/wEnuDqE8vFw==}
    dependencies:
      '@vue/shared': 3.2.23

  /@vue/ref-transform/3.2.21:
    resolution: {integrity: sha512-uiEWWBsrGeun9O7dQExYWzXO3rHm/YdtFNXDVqCSoPypzOVxWxdiL+8hHeWzxMB58fVuV2sT80aUtIVyaBVZgQ==}
    dependencies:
      '@babel/parser': 7.16.2
      '@vue/compiler-core': 3.2.21
      '@vue/shared': 3.2.21
      estree-walker: 2.0.2
      magic-string: 0.25.7
    dev: true

  /@vue/ref-transform/3.2.23:
    resolution: {integrity: sha512-gW0GD2PSAs/th7mC7tPB/UwpIQxclbApVtsDtscDmOJXb2+cdu60ny+SuHNgfrlUT/JqWKQHq7jFKO4woxLNaA==}
    dependencies:
      '@babel/parser': 7.16.4
      '@vue/compiler-core': 3.2.23
      '@vue/shared': 3.2.23
      estree-walker: 2.0.2
      magic-string: 0.25.7

  /@vue/runtime-core/3.2.21:
    resolution: {integrity: sha512-7oOxKaU0D2IunOAMOOHZgJVrHg63xwng8BZx3fbgmakqEIMwHhQcp+5GV1sOg/sWW7R4UhaRDIUCukO2GRVK2Q==}
    dependencies:
      '@vue/reactivity': 3.2.21
      '@vue/shared': 3.2.21
    dev: true

  /@vue/runtime-core/3.2.23:
    resolution: {integrity: sha512-wSI5lmY2kCGLf89iiygqxVh6/5bsawz78Me9n1x4U2bHnN0yf3PWyuhN0WgIE8VfEaF7e75E333uboNEIFjgkg==}
    dependencies:
      '@vue/reactivity': 3.2.23
      '@vue/shared': 3.2.23

  /@vue/runtime-dom/3.2.21:
    resolution: {integrity: sha512-apBdriD6QsI4ywbllY8kjr9/0scGuStDuvLbJULPQkFPtHzntd51bP5PQTQVAEIc9kwnTozmj6x6ZdX/cwo7xA==}
    dependencies:
      '@vue/runtime-core': 3.2.21
      '@vue/shared': 3.2.21
      csstype: 2.6.18
    dev: true

  /@vue/runtime-dom/3.2.23:
    resolution: {integrity: sha512-z6lp0888NkLmxD9j2sGoll8Kb7J743s8s6w7GbiyUc4WZwm0KJ35B4qTFDMoIU0G7CatS6Z+yRTpPHc6srtByg==}
    dependencies:
      '@vue/runtime-core': 3.2.23
      '@vue/shared': 3.2.23
      csstype: 2.6.18

  /@vue/server-renderer/3.2.21_vue@3.2.21:
    resolution: {integrity: sha512-QBgYqVgI7XCSBCqGa4LduV9vpfQFdZBOodFmq5Txk5W/v1KrJ1LoOh2Q0RHiRgtoK/UR9uyvRVcYqOmwHkZNEg==}
    peerDependencies:
      vue: 3.2.21
    dependencies:
      '@vue/compiler-ssr': 3.2.21
      '@vue/shared': 3.2.21
      vue: 3.2.21
    dev: true

  /@vue/server-renderer/3.2.23_vue@3.2.23:
    resolution: {integrity: sha512-mgQ2VAE5WjeZELJKNbwE69uiBNpN+3LyL0ZDki1bJWVwHD2fhPfx7pwyYuiucE81xz2LxVsyGxhKKUL997g8vw==}
    peerDependencies:
      vue: 3.2.23
    dependencies:
      '@vue/compiler-ssr': 3.2.23
      '@vue/shared': 3.2.23
      vue: 3.2.23

  /@vue/shared/3.2.21:
    resolution: {integrity: sha512-5EQmIPK6gw4UVYUbM959B0uPsJ58+xoMESCZs3N89XyvJ9e+fX4pqEPrOGV8OroIk3SbEvJcC+eYc8BH9JQrHA==}
    dev: true

  /@vue/shared/3.2.22:
    resolution: {integrity: sha512-qWVav014mpjEtbWbEgl0q9pEyrrIySKum8UVYjwhC6njrKzknLZPvfuYdQyVbApsqr94tf/3dP4pCuZmmjdCWQ==}
    dev: true

  /@vue/shared/3.2.23:
    resolution: {integrity: sha512-U+/Jefa0QfXUF2qVy9Dqlrb6HKJSr9/wJcM66wXmWcTOoqg7hOWzF4qruDle51pyF4x3wMn6TSH54UdjKjCKMA==}

  /@wessberg/stringutil/1.0.19:
    resolution: {integrity: sha512-9AZHVXWlpN8Cn9k5BC/O0Dzb9E9xfEMXzYrNunwvkUTvuK7xgQPVRZpLo+jWCOZ5r8oBa8NIrHuPEu1hzbb6bg==}
    engines: {node: '>=8.0.0'}
    dev: true

  /JSONStream/1.3.5:
    resolution: {integrity: sha512-E+iruNOY8VV9s4JEbe1aNEm6MiszPRr/UfcHMz0TQh1BXSxHK+ASV1R6W4HpjBhSeS+54PIsAMCBmwD06LLsqQ==}
    hasBin: true
    dependencies:
      jsonparse: 1.3.1
      through: 2.3.8
    dev: true

  /abab/2.0.5:
    resolution: {integrity: sha512-9IK9EadsbHo6jLWIpxpR6pL0sazTXV6+SQv25ZB+F7Bj9mJNaOc4nCRabwd5M/JwmUa8idz6Eci6eKfJryPs6Q==}
    dev: true

  /abbrev/1.1.1:
    resolution: {integrity: sha512-nne9/IiQ/hzIhY6pdDnbBtz7DjPTKrY00P/zvPSm5pOFkl6xuGrGnXn/VtTNNfNtAfZ9/1RtehkszU9qcTii0Q==}
    dev: false

  /accepts/1.3.7:
    resolution: {integrity: sha512-Il80Qs2WjYlJIBNzNkK6KYqlVMTbZLXgHx2oT0pU/fjRHyEp+PEfEPY0R3WCwAGVOtauxh1hOxNgIf5bv7dQpA==}
    engines: {node: '>= 0.6'}
    dependencies:
      mime-types: 2.1.33
      negotiator: 0.6.2
    dev: true

  /acorn-class-fields/1.0.0_acorn@8.6.0:
    resolution: {integrity: sha512-l+1FokF34AeCXGBHkrXFmml9nOIRI+2yBnBpO5MaVAaTIJ96irWLtcCxX+7hAp6USHFCe+iyyBB4ZhxV807wmA==}
    engines: {node: '>=4.8.2'}
    peerDependencies:
      acorn: ^6 || ^7 || ^8
    dependencies:
      acorn: 8.6.0
      acorn-private-class-elements: 1.0.0_acorn@8.6.0
    dev: true

  /acorn-globals/6.0.0:
    resolution: {integrity: sha512-ZQl7LOWaF5ePqqcX4hLuv/bLXYQNfNWw2c0/yX/TsPRKamzHcTGQnlCjHT3TsmkOUVEPS3crCxiPfdzE/Trlhg==}
    dependencies:
      acorn: 7.4.1
      acorn-walk: 7.2.0
    dev: true

  /acorn-jsx/5.3.2_acorn@8.6.0:
    resolution: {integrity: sha512-rq9s+JNhf0IChjtDXxllJ7g41oZk5SlXtp0LHwyA5cejwn7vKmKp4pPri6YEePv2PU65sAsegbXtIinmDFDXgQ==}
    peerDependencies:
      acorn: ^6.0.0 || ^7.0.0 || ^8.0.0
    dependencies:
      acorn: 8.6.0
    dev: true

  /acorn-node/1.8.2:
    resolution: {integrity: sha512-8mt+fslDufLYntIoPAaIMUe/lrbrehIiwmR3t2k9LljIzoigEPF27eLk2hy8zSGzmR/ogr7zbRKINMo1u0yh5A==}
    dependencies:
      acorn: 7.4.1
      acorn-walk: 7.2.0
      xtend: 4.0.2
    dev: false

  /acorn-private-class-elements/1.0.0_acorn@8.6.0:
    resolution: {integrity: sha512-zYNcZtxKgVCg1brS39BEou86mIao1EV7eeREG+6WMwKbuYTeivRRs6S2XdWnboRde6G9wKh2w+WBydEyJsJ6mg==}
    engines: {node: '>=4.8.2'}
    peerDependencies:
      acorn: ^6.1.0 || ^7 || ^8
    dependencies:
      acorn: 8.6.0
    dev: true

  /acorn-static-class-features/1.0.0_acorn@8.6.0:
    resolution: {integrity: sha512-XZJECjbmMOKvMHiNzbiPXuXpLAJfN3dAKtfIYbk1eHiWdsutlek+gS7ND4B8yJ3oqvHo1NxfafnezVmq7NXK0A==}
    engines: {node: '>=4.8.2'}
    peerDependencies:
      acorn: ^6.1.0 || ^7 || ^8
    dependencies:
      acorn: 8.6.0
      acorn-private-class-elements: 1.0.0_acorn@8.6.0
    dev: true

  /acorn-walk/7.2.0:
    resolution: {integrity: sha512-OPdCF6GsMIP+Az+aWfAAOEt2/+iVDKE7oy6lJ098aoe59oAmK76qV6Gw60SbZ8jHuG2wH058GF4pLFbYamYrVA==}
    engines: {node: '>=0.4.0'}

  /acorn-walk/8.2.0:
    resolution: {integrity: sha512-k+iyHEuPgSw6SbuDpGQM+06HQUa04DZ3o+F6CSzXMvvI5KMvnaEqXe+YVe555R9nn6GPt404fos4wcgpw12SDA==}
    engines: {node: '>=0.4.0'}
    dev: true

  /acorn/7.4.1:
    resolution: {integrity: sha512-nQyp0o1/mNdbTO1PO6kHkwSrmgZ0MT/jCCpNiwbUjGoRN4dlBhqJtoQuCnEOKzgTVwg0ZWiCoQy6SxMebQVh8A==}
    engines: {node: '>=0.4.0'}
    hasBin: true

  /acorn/8.5.0:
    resolution: {integrity: sha512-yXbYeFy+jUuYd3/CDcg2NkIYE991XYX/bje7LmjJigUciaeO1JR4XxXgCIV1/Zc/dRuFEyw1L0pbA+qynJkW5Q==}
    engines: {node: '>=0.4.0'}
    hasBin: true
    dev: true

  /acorn/8.6.0:
    resolution: {integrity: sha512-U1riIR+lBSNi3IbxtaHOIKdH8sLFv3NYfNv8sg7ZsNhcfl4HF2++BfqqrNAxoCLQW1iiylOj76ecnaUxz+z9yw==}
    engines: {node: '>=0.4.0'}
    hasBin: true
    dev: true

  /add-stream/1.0.0:
    resolution: {integrity: sha1-anmQQ3ynNtXhKI25K9MmbV9csqo=}
    dev: true

  /agent-base/6.0.2:
    resolution: {integrity: sha512-RZNwNclF7+MS/8bDg70amg32dyeZGZxiDuQmZxKLAlQjr3jGyLx+4Kkk58UO7D2QdgFIQCovuSuZESne6RG6XQ==}
    engines: {node: '>= 6.0.0'}
    dependencies:
      debug: 4.3.2
    transitivePeerDependencies:
      - supports-color

  /aggregate-error/3.1.0:
    resolution: {integrity: sha512-4I7Td01quW/RpocfNayFdFVk1qSuoh0E7JrbRJ16nH01HhKFQ88INq9Sd+nd72zqRySlr9BmDA8xlEJ6vJMrYA==}
    engines: {node: '>=8'}
    dependencies:
      clean-stack: 2.2.0
      indent-string: 4.0.0
    dev: true

  /ajv/6.12.6:
    resolution: {integrity: sha512-j3fVLgvTo527anyYyJOGTYJbG+vnnQYvE0m5mmkc1TK+nxAppkCLMIL0aZ4dblVCNoGShhm+kzE4ZUykBoMg4g==}
    dependencies:
      fast-deep-equal: 3.1.3
      fast-json-stable-stringify: 2.1.0
      json-schema-traverse: 0.4.1
      uri-js: 4.4.1
    dev: true

  /algoliasearch/4.11.0:
    resolution: {integrity: sha512-IXRj8kAP2WrMmj+eoPqPc6P7Ncq1yZkFiyDrjTBObV1ADNL8Z/KdZ+dWC5MmYcBLAbcB/mMCpak5N/D1UIZvsA==}
    dependencies:
      '@algolia/cache-browser-local-storage': 4.11.0
      '@algolia/cache-common': 4.11.0
      '@algolia/cache-in-memory': 4.11.0
      '@algolia/client-account': 4.11.0
      '@algolia/client-analytics': 4.11.0
      '@algolia/client-common': 4.11.0
      '@algolia/client-personalization': 4.11.0
      '@algolia/client-search': 4.11.0
      '@algolia/logger-common': 4.11.0
      '@algolia/logger-console': 4.11.0
      '@algolia/requester-browser-xhr': 4.11.0
      '@algolia/requester-common': 4.11.0
      '@algolia/requester-node-http': 4.11.0
      '@algolia/transporter': 4.11.0
    dev: true

  /ansi-colors/4.1.1:
    resolution: {integrity: sha512-JoX0apGbHaUJBNl6yF+p6JAFYZ666/hhCGKN5t9QFjbJQKUU/g8MNbFDbvfrgKXvI1QpZplPOnwIo99lX/AAmA==}
    engines: {node: '>=6'}
    dev: true

  /ansi-escapes/4.3.2:
    resolution: {integrity: sha512-gKXj5ALrKWQLsYG9jlTRmR/xKluxHV+Z9QEwNIgCfM1/uwPMCuzVVnh5mwTd+OuBZcwSIMbqssNWRm1lE51QaQ==}
    engines: {node: '>=8'}
    dependencies:
      type-fest: 0.21.3
    dev: true

  /ansi-regex/5.0.1:
    resolution: {integrity: sha512-quJQXlTSUGL2LH9SUXo8VwsY4soanhgo6LNSm84E1LBcE8s3O0wpdiRzyR9z/ZZJMlMWv37qOOb9pdJlMUEKFQ==}
    engines: {node: '>=8'}

  /ansi-regex/6.0.1:
    resolution: {integrity: sha512-n5M855fKb2SsfMIiFFoVrABHJC8QtHwVx+mHWP3QcEqBHYienj5dHSgjbxtC0WEZXYt4wcD6zrQElDPhFuZgfA==}
    engines: {node: '>=12'}
    dev: true

  /ansi-styles/3.2.1:
    resolution: {integrity: sha512-VT0ZI6kZRdTh8YyJw3SMbYm/u+NqfsAxEpWO0Pf9sq8/e94WxxOpPKx9FR1FlyCtOVDNOQ+8ntlqFxiRc+r5qA==}
    engines: {node: '>=4'}
    dependencies:
      color-convert: 1.9.3

  /ansi-styles/4.3.0:
    resolution: {integrity: sha512-zbB9rCJAT1rbjiVDb2hqKFHNYLxgtk8NURxZ3IZwD3F6NtxbXZQCnnSi1Lkx+IDohdPlFp222wVALIheZJQSEg==}
    engines: {node: '>=8'}
    dependencies:
      color-convert: 2.0.1

  /ansi-styles/5.2.0:
    resolution: {integrity: sha512-Cxwpt2SfTzTtXcfOlzGEee8O+c+MmUgGrNiBcXnuWxuFJHe6a5Hz7qwhwe5OgaSYI0IJvkLqWX1ASG+cJOkEiA==}
    engines: {node: '>=10'}
    dev: true

  /ansi-styles/6.1.0:
    resolution: {integrity: sha512-VbqNsoz55SYGczauuup0MFUyXNQviSpFTj1RQtFzmQLk18qbVSpTFFGMT293rmDaQuKCT6InmbuEyUne4mTuxQ==}
    engines: {node: '>=12'}
    dev: true

  /anymatch/3.1.2:
    resolution: {integrity: sha512-P43ePfOAIupkguHUycrc4qJ9kz8ZiuOUijaETwX7THt0Y/GNK7v0aa8rY816xWjZ7rJdA5XdMcpVFTKMq+RvWg==}
    engines: {node: '>= 8'}
    dependencies:
      normalize-path: 3.0.0
      picomatch: 2.3.0

  /aproba/2.0.0:
    resolution: {integrity: sha512-lYe4Gx7QT+MKGbDsA+Z+he/Wtef0BiwDOlK/XkBrdfsh9J/jPPXbX0tE9x9cl27Tmu5gg3QUbUrQYa/y+KOHPQ==}
    dev: false

  /are-we-there-yet/2.0.0:
    resolution: {integrity: sha512-Ci/qENmwHnsYo9xKIcUJN5LeDKdJ6R1Z1j9V/J5wyq8nh/mYPEpIKJbBZXtZjG04HiK7zV/p6Vs9952MrMeUIw==}
    engines: {node: '>=10'}
    dependencies:
      delegates: 1.0.0
      readable-stream: 3.6.0
    dev: false

  /arg/4.1.3:
    resolution: {integrity: sha512-58S9QDqG0Xx27YwPSt9fJxivjYl432YCwfDMfZ+71RAqUrZef7LrKQZ3LHLOwCS4FLNBplP533Zx895SeOCHvA==}
    dev: true

  /arg/5.0.1:
    resolution: {integrity: sha512-e0hDa9H2Z9AwFkk2qDlwhoMYE4eToKarchkQHovNdLTCYMHZHeRjI71crOh+dio4K6u1IcwubQqo79Ga4CyAQA==}
    dev: false

  /argparse/1.0.10:
    resolution: {integrity: sha512-o5Roy6tNG4SL/FOkCAN6RzjiakZS25RLYFrcMttJqbdd8BWrnA+fGz57iN5Pb06pvBGvl5gQ0B48dJlslXvoTg==}
    dependencies:
      sprintf-js: 1.0.3
    dev: true

  /argparse/2.0.1:
    resolution: {integrity: sha512-8+9WqebbFzpX9OR+Wa6O29asIogeRMzcGtAINdpMHHyAg10f05aSFVBbcEqGf/PXw1EjAZ+q2/bEBg3DvurK3Q==}
    dev: true

  /array-find-index/1.0.2:
    resolution: {integrity: sha1-3wEKoSh+Fku9pvlyOwqWoexBh6E=}
    engines: {node: '>=0.10.0'}
    dev: true

  /array-flatten/1.1.1:
    resolution: {integrity: sha1-ml9pkFGx5wczKPKgCJaLZOopVdI=}
    dev: true

  /array-ify/1.0.0:
    resolution: {integrity: sha1-nlKHYrSpBmrRY6aWKjZEGOlibs4=}
    dev: true

  /array-union/2.1.0:
    resolution: {integrity: sha512-HGyxoOTYUyCM6stUe6EJgnd4EoewAI7zMdfqO+kGjnlZmBDz/cR5pf8r/cR4Wq60sL/p0IkcjUEEPwS3GFrIyw==}
    engines: {node: '>=8'}
    dev: true

  /arrify/1.0.1:
    resolution: {integrity: sha1-iYUI2iIm84DfkEcoRWhJwVAaSw0=}
    engines: {node: '>=0.10.0'}
    dev: true

  /asap/2.0.6:
    resolution: {integrity: sha1-5QNHYR1+aQlDIIu9r+vLwvuGbUY=}
    dev: true

  /asn1js/2.1.1:
    resolution: {integrity: sha512-t9u0dU0rJN4ML+uxgN6VM2Z4H5jWIYm0w8LsZLzMJaQsgL3IJNbxHgmbWDvJAwspyHpDFuzUaUFh4c05UB4+6g==}
    engines: {node: '>=6.0.0'}
    dependencies:
      pvutils: 1.0.17
    dev: true

  /assert-never/1.2.1:
    resolution: {integrity: sha512-TaTivMB6pYI1kXwrFlEhLeGfOqoDNdTxjCdwRfFFkEA30Eu+k48W34nlok2EYWJfFFzqaEmichdNM7th6M5HNw==}
    dev: true

  /astral-regex/2.0.0:
    resolution: {integrity: sha512-Z7tMw1ytTXt5jqMcOP+OQteU1VuNK9Y02uuJtKQ1Sv69jXQKKg5cibLwGJow8yzZP+eAc18EmLGPal0bp36rvQ==}
    engines: {node: '>=8'}
    dev: true

  /asynckit/0.4.0:
    resolution: {integrity: sha1-x57Zf380y48robyXkLzDZkdLS3k=}
    dev: true

  /atob/2.1.2:
    resolution: {integrity: sha512-Wm6ukoaOGJi/73p/cl2GvLjTI5JM1k/O14isD73YML8StrH/7/lRFgmg8nICZgD3bZZvjwCGxtMOD3wWNAu8cg==}
    engines: {node: '>= 4.5.0'}
    hasBin: true
    dev: true

  /autoprefixer/10.4.0:
    resolution: {integrity: sha512-7FdJ1ONtwzV1G43GDD0kpVMn/qbiNqyOPMFTX5nRffI+7vgWoFEc6DcXOxHJxrWNDXrZh18eDsZjvZGUljSRGA==}
    engines: {node: ^10 || ^12 || >=14}
    hasBin: true
    peerDependencies:
      postcss: ^8.1.0
    dependencies:
      browserslist: 4.17.6
      caniuse-lite: 1.0.30001278
      fraction.js: 4.1.1
      normalize-range: 0.1.2
      picocolors: 1.0.0
      postcss-value-parser: 4.1.0
    dev: false

  /axios/0.24.0:
    resolution: {integrity: sha512-Q6cWsys88HoPgAaFAVUb0WpPk0O8iTeisR9IMqy9G8AbO4NlpVknrnQS03zzF9PGAWgO3cgletO3VjV/P7VztA==}
    dependencies:
      follow-redirects: 1.14.5
    transitivePeerDependencies:
      - debug
    dev: false

  /babel-jest/27.3.1_@babel+core@7.16.0:
    resolution: {integrity: sha512-SjIF8hh/ir0peae2D6S6ZKRhUy7q/DnpH7k/V6fT4Bgs/LXXUztOpX4G2tCgq8mLo5HA9mN6NmlFMeYtKmIsTQ==}
    engines: {node: ^10.13.0 || ^12.13.0 || ^14.15.0 || >=15.0.0}
    peerDependencies:
      '@babel/core': ^7.8.0
    dependencies:
      '@babel/core': 7.16.0
      '@jest/transform': 27.3.1
      '@jest/types': 27.2.5
      '@types/babel__core': 7.1.16
      babel-plugin-istanbul: 6.1.1
      babel-preset-jest: 27.2.0_@babel+core@7.16.0
      chalk: 4.1.2
      graceful-fs: 4.2.8
      slash: 3.0.0
    transitivePeerDependencies:
      - supports-color
    dev: true

  /babel-plugin-istanbul/6.1.1:
    resolution: {integrity: sha512-Y1IQok9821cC9onCx5otgFfRm7Lm+I+wwxOx738M/WLPZ9Q42m4IG5W0FNX8WLL2gYMZo3JkuXIH2DOpWM+qwA==}
    engines: {node: '>=8'}
    dependencies:
      '@babel/helper-plugin-utils': 7.14.5
      '@istanbuljs/load-nyc-config': 1.1.0
      '@istanbuljs/schema': 0.1.3
      istanbul-lib-instrument: 5.1.0
      test-exclude: 6.0.0
    transitivePeerDependencies:
      - supports-color
    dev: true

  /babel-plugin-jest-hoist/27.2.0:
    resolution: {integrity: sha512-TOux9khNKdi64mW+0OIhcmbAn75tTlzKhxmiNXevQaPbrBYK7YKjP1jl6NHTJ6XR5UgUrJbCnWlKVnJn29dfjw==}
    engines: {node: ^10.13.0 || ^12.13.0 || ^14.15.0 || >=15.0.0}
    dependencies:
      '@babel/template': 7.16.0
      '@babel/types': 7.16.0
      '@types/babel__core': 7.1.16
      '@types/babel__traverse': 7.14.2
    dev: true

  /babel-plugin-macros/2.8.0:
    resolution: {integrity: sha512-SEP5kJpfGYqYKpBrj5XU3ahw5p5GOHJ0U5ssOSQ/WBVdwkD2Dzlce95exQTs3jOVWPPKLBN2rlEWkCK7dSmLvg==}
    dependencies:
      '@babel/runtime': 7.16.0
      cosmiconfig: 6.0.0
      resolve: 1.20.0
    dev: true

  /babel-preset-current-node-syntax/1.0.1_@babel+core@7.16.0:
    resolution: {integrity: sha512-M7LQ0bxarkxQoN+vz5aJPsLBn77n8QgTFmo8WK0/44auK2xlCXrYcUxHFxgU7qW5Yzw/CjmLRK2uJzaCd7LvqQ==}
    peerDependencies:
      '@babel/core': ^7.0.0
    dependencies:
      '@babel/core': 7.16.0
      '@babel/plugin-syntax-async-generators': 7.8.4_@babel+core@7.16.0
      '@babel/plugin-syntax-bigint': 7.8.3_@babel+core@7.16.0
      '@babel/plugin-syntax-class-properties': 7.12.13_@babel+core@7.16.0
      '@babel/plugin-syntax-import-meta': 7.10.4_@babel+core@7.16.0
      '@babel/plugin-syntax-json-strings': 7.8.3_@babel+core@7.16.0
      '@babel/plugin-syntax-logical-assignment-operators': 7.10.4_@babel+core@7.16.0
      '@babel/plugin-syntax-nullish-coalescing-operator': 7.8.3_@babel+core@7.16.0
      '@babel/plugin-syntax-numeric-separator': 7.10.4_@babel+core@7.16.0
      '@babel/plugin-syntax-object-rest-spread': 7.8.3_@babel+core@7.16.0
      '@babel/plugin-syntax-optional-catch-binding': 7.8.3_@babel+core@7.16.0
      '@babel/plugin-syntax-optional-chaining': 7.8.3_@babel+core@7.16.0
      '@babel/plugin-syntax-top-level-await': 7.14.5_@babel+core@7.16.0
    dev: true

  /babel-preset-jest/27.2.0_@babel+core@7.16.0:
    resolution: {integrity: sha512-z7MgQ3peBwN5L5aCqBKnF6iqdlvZvFUQynEhu0J+X9nHLU72jO3iY331lcYrg+AssJ8q7xsv5/3AICzVmJ/wvg==}
    engines: {node: ^10.13.0 || ^12.13.0 || ^14.15.0 || >=15.0.0}
    peerDependencies:
      '@babel/core': ^7.0.0
    dependencies:
      '@babel/core': 7.16.0
      babel-plugin-jest-hoist: 27.2.0
      babel-preset-current-node-syntax: 1.0.1_@babel+core@7.16.0
    dev: true

  /babel-walk/3.0.0-canary-5:
    resolution: {integrity: sha512-GAwkz0AihzY5bkwIY5QDR+LvsRQgB/B+1foMPvi0FZPMl5fjD7ICiznUiBdLYMH1QYe6vqu4gWYytZOccLouFw==}
    engines: {node: '>= 10.0.0'}
    dependencies:
      '@babel/types': 7.16.0
    dev: true

  /balanced-match/1.0.2:
    resolution: {integrity: sha512-3oSeUO0TMV67hN1AmbXsK4yaqU7tjiHlbxRDZOpH0KW9+CeX4bRAaX0Anxt0tx2MrpRpWwQaPwIlISEJhYU5Pw==}

  /base64-arraybuffer-es6/0.7.0:
    resolution: {integrity: sha512-ESyU/U1CFZDJUdr+neHRhNozeCv72Y7Vm0m1DCbjX3KBjT6eYocvAJlSk6+8+HkVwXlT1FNxhGW6q3UKAlCvvw==}
    engines: {node: '>=6.0.0'}
    dev: true

  /bcrypt/5.0.1:
    resolution: {integrity: sha512-9BTgmrhZM2t1bNuDtrtIMVSmmxZBrJ71n8Wg+YgdjHuIWYF7SjjmCPZFB+/5i/o/PIeRpwVJR3P+NrpIItUjqw==}
    engines: {node: '>= 10.0.0'}
    requiresBuild: true
    dependencies:
      '@mapbox/node-pre-gyp': 1.0.7
      node-addon-api: 3.2.1
    transitivePeerDependencies:
      - supports-color
    dev: false

  /big.js/5.2.2:
    resolution: {integrity: sha512-vyL2OymJxmarO8gxMr0mhChsO9QGwhynfuu4+MHTAW6czfq9humCB7rKpUjDd9YUiDPU4mzpyupFSvOClAwbmQ==}
    dev: true

  /binary-extensions/2.2.0:
    resolution: {integrity: sha512-jDctJ/IVQbZoJykoeHbhXpOlNBqGNcwXJKJog42E5HDPUwQTSdjCHdihjj0DlnheQ7blbT6dHOafNAiS8ooQKA==}
    engines: {node: '>=8'}

  /body-parser/1.19.0:
    resolution: {integrity: sha512-dhEPs72UPbDnAQJ9ZKMNTP6ptJaionhP5cBb541nXPlW60Jepo9RV/a4fX4XWW9CuFNK22krhrj1+rgzifNCsw==}
    engines: {node: '>= 0.8'}
    dependencies:
      bytes: 3.1.0
      content-type: 1.0.4
      debug: 2.6.9
      depd: 1.1.2
      http-errors: 1.7.2
      iconv-lite: 0.4.24
      on-finished: 2.3.0
      qs: 6.7.0
      raw-body: 2.4.0
      type-is: 1.6.18
    dev: true

  /brace-expansion/1.1.11:
    resolution: {integrity: sha512-iCuPHDFgrHX7H2vEI/5xpz07zSHB00TpugqhmYtVmMO6518mCuRMoOYFldEBl0g187ufozdaHgWKcYFb61qGiA==}
    dependencies:
      balanced-match: 1.0.2
      concat-map: 0.0.1

  /braces/3.0.2:
    resolution: {integrity: sha512-b8um+L1RzM3WDSzvhm6gIz1yfTbBt6YTlcEKAvsmqCZZFw46z626lVj9j1yEPW33H5H+lBQpZMP1k8l+78Ha0A==}
    engines: {node: '>=8'}
    dependencies:
      fill-range: 7.0.1

  /browser-process-hrtime/1.0.0:
    resolution: {integrity: sha512-9o5UecI3GhkpM6DrXr69PblIuWxPKk9Y0jHBRhdocZ2y7YECBFCsHm79Pr3OyR2AvjhDkabFJaDJMYRazHgsow==}
    dev: true

  /browserslist/4.17.6:
    resolution: {integrity: sha512-uPgz3vyRTlEiCv4ee9KlsKgo2V6qPk7Jsn0KAn2OBqbqKo3iNcPEC1Ti6J4dwnz+aIRfEEEuOzC9IBk8tXUomw==}
    engines: {node: ^6 || ^7 || ^8 || ^9 || ^10 || ^11 || ^12 || >=13.7}
    hasBin: true
    dependencies:
      caniuse-lite: 1.0.30001278
      electron-to-chromium: 1.3.890
      escalade: 3.1.1
      node-releases: 2.0.1
      picocolors: 1.0.0

  /bs-logger/0.2.6:
    resolution: {integrity: sha512-pd8DCoxmbgc7hyPKOvxtqNcjYoOsABPQdcCUjGp3d42VR2CX1ORhk2A87oqqu5R1kk+76nsxZupkmyd+MVtCog==}
    engines: {node: '>= 6'}
    dependencies:
      fast-json-stable-stringify: 2.1.0
    dev: true

  /bser/2.1.1:
    resolution: {integrity: sha512-gQxTNE/GAfIIrmHLUE3oJyp5FO6HRBfhjnw4/wMmA63ZGDJnWBmgY/lyQBpnDUkGmAhbSe39tx2d/iTOAfglwQ==}
    dependencies:
      node-int64: 0.4.0
    dev: true

  /buffer-crc32/0.2.13:
    resolution: {integrity: sha1-DTM+PwDqxQqhRUq9MO+MKl2ackI=}
    dev: true

  /buffer-from/1.1.2:
    resolution: {integrity: sha512-E+XQCRwSbaaiChtv6k6Dwgc+bx+Bs6vuKJHHl5kox/BaKbhiXzqQOwK4cO22yElGp2OCmjwVhT3HmxgyPGnJfQ==}
    dev: true

  /builtin-modules/3.2.0:
    resolution: {integrity: sha512-lGzLKcioL90C7wMczpkY0n/oART3MbBa8R9OFGE1rJxoVI86u4WAGfEk8Wjv10eKSyTHVGkSo3bvBylCEtk7LA==}
    engines: {node: '>=6'}
    dev: true

  /busboy/0.3.1:
    resolution: {integrity: sha512-y7tTxhGKXcyBxRKAni+awqx8uqaJKrSFSNFSeRG5CsWNdmy2BIK+6VGWEW7TZnIO/533mtMEA4rOevQV815YJw==}
    engines: {node: '>=4.5.0'}
    dependencies:
      dicer: 0.3.0
    dev: true

  /bytes/3.0.0:
    resolution: {integrity: sha1-0ygVQE1olpn4Wk6k+odV3ROpYEg=}
    engines: {node: '>= 0.8'}
    dev: true

  /bytes/3.1.0:
    resolution: {integrity: sha512-zauLjrfCG+xvoyaqLoV8bLVXXNGC4JqlxFCutSDWA6fJrTo2ZuvLYTqZ7aHBLZSMOopbzwv8f+wZcVzfVTI2Dg==}
    engines: {node: '>= 0.8'}

  /cac/6.7.9:
    resolution: {integrity: sha512-XN5qEpfNQCJ8jRaZgitSkkukjMRCGio+X3Ks5KUbGGlPbV+pSem1l9VuzooCBXOiMFshUZgyYqg6rgN8rjkb/w==}
    engines: {node: '>=8'}
    dev: true

  /call-bind/1.0.2:
    resolution: {integrity: sha512-7O+FbCihrB5WGbFYesctwmTKae6rOiIzmz1icreWJ+0aA7LJfuqhEso2T9ncpcFtzMQtzXf2QGGueWJGTYsqrA==}
    dependencies:
      function-bind: 1.1.1
      get-intrinsic: 1.1.1
    dev: true

  /callsites/3.1.0:
    resolution: {integrity: sha512-P8BjAsXvZS+VIDUI11hHCQEv74YT67YUi5JJFNWIqL235sBmjX4+qx9Muvls5ivyNENctx46xQLQ3aTuE7ssaQ==}
    engines: {node: '>=6'}

  /camelcase-css/2.0.1:
    resolution: {integrity: sha512-QOSvevhslijgYwRx6Rv7zKdMF8lbRmx+uQGx2+vDc+KI/eBnsy9kit5aj23AgGu3pa4t9AgwbnXWqS+iOY+2aA==}
    engines: {node: '>= 6'}
    dev: false

  /camelcase-keys/6.2.2:
    resolution: {integrity: sha512-YrwaA0vEKazPBkn0ipTiMpSajYDSe+KjQfrjhcBMxJt/znbvlHd8Pw/Vamaz5EB4Wfhs3SUR3Z9mwRu/P3s3Yg==}
    engines: {node: '>=8'}
    dependencies:
      camelcase: 5.3.1
      map-obj: 4.3.0
      quick-lru: 4.0.1
    dev: true

  /camelcase/5.3.1:
    resolution: {integrity: sha512-L28STB170nwWS63UjtlEOE3dldQApaJXZkOI1uMFfzf3rRuPegHaHesyee+YxQ+W6SvRDQV6UrdOdRiR153wJg==}
    engines: {node: '>=6'}
    dev: true

  /camelcase/6.2.0:
    resolution: {integrity: sha512-c7wVvbw3f37nuobQNtgsgG9POC9qMbNuMQmTCqZv23b6MIz0fcYpBiOlv9gEN/hdLdnZTDQhg6e9Dq5M1vKvfg==}
    engines: {node: '>=10'}

  /caniuse-lite/1.0.30001278:
    resolution: {integrity: sha512-mpF9KeH8u5cMoEmIic/cr7PNS+F5LWBk0t2ekGT60lFf0Wq+n9LspAj0g3P+o7DQhD3sUdlMln4YFAWhFYn9jg==}

  /chalk/2.4.2:
    resolution: {integrity: sha512-Mti+f9lpJNcwF4tWV8/OrTTtF1gZi+f8FqlyAdouralcFWFQWF2+NgCHShjkCb+IFBLq9buZwE1xckQU4peSuQ==}
    engines: {node: '>=4'}
    dependencies:
      ansi-styles: 3.2.1
      escape-string-regexp: 1.0.5
      supports-color: 5.5.0

  /chalk/4.1.2:
    resolution: {integrity: sha512-oKnbhFyRIXpUuez8iBMmyEa4nbj4IOQyuhc/wy9kY7/WVPcwIO9VA668Pu8RkO7+0G76SLROeyw9CpQ061i4mA==}
    engines: {node: '>=10'}
    dependencies:
      ansi-styles: 4.3.0
      supports-color: 7.2.0

  /char-regex/1.0.2:
    resolution: {integrity: sha512-kWWXztvZ5SBQV+eRgKFeh8q5sLuZY2+8WUIzlxWVTg+oGwY14qylx1KbKzHd8P6ZYkAg0xyIDU9JMHhyJMZ1jw==}
    engines: {node: '>=10'}
    dev: true

  /character-parser/2.2.0:
    resolution: {integrity: sha1-x84o821LzZdE5f/CxfzeHHMmH8A=}
    dependencies:
      is-regex: 1.1.4
    dev: true

  /chokidar/3.5.2:
    resolution: {integrity: sha512-ekGhOnNVPgT77r4K/U3GDhu+FQ2S8TnK/s2KbIGXi0SZWuwkZ2QNyfWdZW+TVfn84DpEP7rLeCt2UI6bJ8GwbQ==}
    engines: {node: '>= 8.10.0'}
    dependencies:
      anymatch: 3.1.2
      braces: 3.0.2
      glob-parent: 5.1.2
      is-binary-path: 2.1.0
      is-glob: 4.0.3
      normalize-path: 3.0.0
      readdirp: 3.6.0
    optionalDependencies:
      fsevents: 2.3.2

  /chownr/2.0.0:
    resolution: {integrity: sha512-bIomtDF5KGpdogkLd9VspvFzk9KfpyyGlS8YFVZl7TGPBHL5snIOnxeshwVgPteQ9b4Eydl+pVbIyE1DcvCWgQ==}
    engines: {node: '>=10'}
    dev: false

  /ci-info/1.6.0:
    resolution: {integrity: sha512-vsGdkwSCDpWmP80ncATX7iea5DWQemg1UgCW5J8tqjU3lYw4FBYuj89J0CTVomA7BEfvSZd84GmHko+MxFQU2A==}
    dev: true

  /ci-info/3.2.0:
    resolution: {integrity: sha512-dVqRX7fLUm8J6FgHJ418XuIgDLZDkYcDFTeL6TA2gt5WlIZUQrrH6EZrNClwT/H0FateUsZkGIOPRrLbP+PR9A==}
    dev: true

  /cjs-module-lexer/1.2.2:
    resolution: {integrity: sha512-cOU9usZw8/dXIXKtwa8pM0OTJQuJkxMN6w30csNRUerHfeQ5R6U3kkU/FtJeIf3M202OHfY2U8ccInBG7/xogA==}
    dev: true

  /cjstoesm/1.1.4_typescript@4.4.4:
    resolution: {integrity: sha512-cixLJwK2HS8R8J1jJcYwlrLxWUbdNms5EmVQuvP3O0CGvHNv2WVd2gnqTP/tbTEYzbgWiSYQBZDoAakqsSl94Q==}
    engines: {node: '>=10.0.0'}
    hasBin: true
    peerDependencies:
      typescript: '>=3.2.x || >= 4.x'
    dependencies:
      '@wessberg/stringutil': 1.0.19
      chalk: 4.1.2
      commander: 7.2.0
      compatfactory: 0.0.6_typescript@4.4.4
      crosspath: 0.0.8
      fast-glob: 3.2.7
      helpertypes: 0.0.2
      reserved-words: 0.1.2
      resolve: 1.20.0
      typescript: 4.4.4
    dev: true

  /clean-stack/2.2.0:
    resolution: {integrity: sha512-4diC9HaTE+KRAMWhDhrGOECgWZxoevMc5TlkObMqNSsVU62PYzXZ/SMTjzyGAFF1YusgxGcSWTEXBhp0CPwQ1A==}
    engines: {node: '>=6'}
    dev: true

  /cli-cursor/3.1.0:
    resolution: {integrity: sha512-I/zHAwsKf9FqGoXM4WWRACob9+SNukZTd94DWF57E4toouRulbCxcUh6RKUEOQlYTHJnzkPMySvPNaaSLNfLZw==}
    engines: {node: '>=8'}
    dependencies:
      restore-cursor: 3.1.0
    dev: true

  /cli-truncate/2.1.0:
    resolution: {integrity: sha512-n8fOixwDD6b/ObinzTrp1ZKFzbgvKZvuz/TvejnLn1aQfC6r52XEx85FmuC+3HI+JM7coBRXUvNqEU2PHVrHpg==}
    engines: {node: '>=8'}
    dependencies:
      slice-ansi: 3.0.0
      string-width: 4.2.3
    dev: true

  /cli-truncate/3.1.0:
    resolution: {integrity: sha512-wfOBkjXteqSnI59oPcJkcPl/ZmwvMMOj340qUIY1SKZCv0B9Cf4D4fAucRkIKQmsIuYK3x1rrgU7MeGRruiuiA==}
    engines: {node: ^12.20.0 || ^14.13.1 || >=16.0.0}
    dependencies:
      slice-ansi: 5.0.0
      string-width: 5.0.1
    dev: true

  /clipboard/2.0.8:
    resolution: {integrity: sha512-Y6WO0unAIQp5bLmk1zdThRhgJt/x3ks6f30s3oE3H1mgIEU33XyQjEf8gsf6DxC7NPX8Y1SsNWjUjL/ywLnnbQ==}
    dependencies:
      good-listener: 1.2.2
      select: 1.1.2
      tiny-emitter: 2.1.0
    dev: false

  /cliui/7.0.4:
    resolution: {integrity: sha512-OcRE68cOsVMXp1Yvonl/fzkQOyjLSu/8bhPDfQt0e0/Eb283TKP20Fs2MqoPsr9SwA595rRCA+QMzYc9nBP+JQ==}
    dependencies:
      string-width: 4.2.3
      strip-ansi: 6.0.1
      wrap-ansi: 7.0.0
    dev: true

  /clone/2.1.2:
    resolution: {integrity: sha1-G39Ln1kfHo+DZwQBYANFoCiHQ18=}
    engines: {node: '>=0.8'}
    dev: true

  /cluster-key-slot/1.1.0:
    resolution: {integrity: sha512-2Nii8p3RwAPiFwsnZvukotvow2rIHM+yQ6ZcBXGHdniadkYGZYiGmkHJIbZPIV9nfv7m/U1IPMVVcAhoWFeklw==}
    engines: {node: '>=0.10.0'}
    dev: true

  /co/4.6.0:
    resolution: {integrity: sha1-bqa989hTrlTMuOR7+gvz+QMfsYQ=}
    engines: {iojs: '>= 1.0.0', node: '>= 0.12.0'}
    dev: true

  /collect-v8-coverage/1.0.1:
    resolution: {integrity: sha512-iBPtljfCNcTKNAto0KEtDfZ3qzjJvqE3aTGZsbhjSBlorqpXJlaWWtPO35D+ZImoC3KWejX64o+yPGxhWSTzfg==}
    dev: true

  /color-convert/1.9.3:
    resolution: {integrity: sha512-QfAUtd+vFdAtFQcC8CCyYt1fYWxSqAiK2cSD6zDB8N3cpsEBAvRxp9zOGg6G/SHHJYAT88/az/IuDGALsNVbGg==}
    dependencies:
      color-name: 1.1.3

  /color-convert/2.0.1:
    resolution: {integrity: sha512-RRECPsj7iu/xb5oKYcsFHSppFNnsj/52OVTRKb4zP5onXwVF3zVmmToNcOfGC+CRDpfK/U584fMg38ZHCaElKQ==}
    engines: {node: '>=7.0.0'}
    dependencies:
      color-name: 1.1.4

  /color-name/1.1.3:
    resolution: {integrity: sha1-p9BVi9icQveV3UIyj3QIMcpTvCU=}

  /color-name/1.1.4:
    resolution: {integrity: sha512-dOy+3AuW3a2wNbZHIuMZpTcgjGuLU/uBL/ubcZF9OXbDo8ff4O8yVp5Bf0efS8uEoYo5q4Fx7dY9OgQGXgAsQA==}

  /color-string/1.6.0:
    resolution: {integrity: sha512-c/hGS+kRWJutUBEngKKmk4iH3sD59MBkoxVapS/0wgpCz2u7XsNloxknyvBhzwEs1IbV36D9PwqLPJ2DTu3vMA==}
    dependencies:
      color-name: 1.1.4
      simple-swizzle: 0.2.2
    dev: false

  /color-support/1.1.3:
    resolution: {integrity: sha512-qiBjkpbMLO/HL68y+lh4q0/O1MZFj2RX6X/KmMa3+gJD3z+WwI1ZzDHysvqHGS3mP6mznPckpXmw1nI9cJjyRg==}
    hasBin: true
    dev: false

  /color/4.0.1:
    resolution: {integrity: sha512-rpZjOKN5O7naJxkH2Rx1sZzzBgaiWECc6BYXjeCE6kF0kcASJYbUq02u7JqIHwCb/j3NhV+QhRL2683aICeGZA==}
    dependencies:
      color-convert: 2.0.1
      color-string: 1.6.0
    dev: false

  /colorette/2.0.16:
    resolution: {integrity: sha512-hUewv7oMjCp+wkBv5Rm0v87eJhq4woh5rSR+42YSQJKecCqgIqNkZ6lAlQms/BwHPJA5NKMRlpxPRv0n8HQW6g==}
    dev: true

  /colors/1.2.5:
    resolution: {integrity: sha512-erNRLao/Y3Fv54qUa0LBB+//Uf3YwMUmdJinN20yMXm9zdKKqH9wt7R9IIVZ+K7ShzfpLV/Zg8+VyrBJYB4lpg==}
    engines: {node: '>=0.1.90'}
    dev: true

  /combined-stream/1.0.8:
    resolution: {integrity: sha512-FQN4MRfuJeHf7cBbBMJFXhKSDq+2kAArBlmRBvcvFE5BB1HZKXtSFASDhdlz9zOYwxh8lDdnvmMOe/+5cdoEdg==}
    engines: {node: '>= 0.8'}
    dependencies:
      delayed-stream: 1.0.0
    dev: true

  /commander/2.20.3:
    resolution: {integrity: sha512-GpVkmM8vF2vQUkj2LvZmD35JxeJOLCwJ9cUkugyk2nuhbv3+mJvpLYYt+0+USMxE+oj+ey/lJEnhZw75x/OMcQ==}
    requiresBuild: true
    dev: true

  /commander/6.2.1:
    resolution: {integrity: sha512-U7VdrJFnJgo4xjrHpTzu0yrHPGImdsmD95ZlgYSEajAn2JKzDhDTPG9kBTefmObL2w/ngeZnilk+OV9CG3d7UA==}
    engines: {node: '>= 6'}
    dev: false

  /commander/7.2.0:
    resolution: {integrity: sha512-QrWXB+ZQSVPmIWIhtEO9H+gwHaMGYiF5ChvoJ+K9ZGHG/sVsa6yiesAD1GC/x46sET00Xlwo1u49RVVVzvcSkw==}
    engines: {node: '>= 10'}
    dev: true

  /commander/8.3.0:
    resolution: {integrity: sha512-OkTL9umf+He2DZkUq8f8J9of7yL6RJKI24dVITBmNfZBmri9zYZQrKkuXiKhyfPSu8tUhnVBB1iKXevvnlR4Ww==}
    engines: {node: '>= 12'}
    dev: true

  /commenting/1.1.0:
    resolution: {integrity: sha512-YeNK4tavZwtH7jEgK1ZINXzLKm6DZdEMfsaaieOsCAN0S8vsY7UeuO3Q7d/M018EFgE+IeUAuBOKkFccBZsUZA==}
    dev: true

  /commondir/1.0.1:
    resolution: {integrity: sha1-3dgA2gxmEnOTzKWVDqloo6rxJTs=}
    dev: true

  /compare-func/2.0.0:
    resolution: {integrity: sha512-zHig5N+tPWARooBnb0Zx1MFcdfpyJrfTJ3Y5L+IFvUm8rM74hHz66z0gw0x4tijh5CorKkKUCnW82R2vmpeCRA==}
    dependencies:
      array-ify: 1.0.0
      dot-prop: 5.3.0
    dev: true

  /compatfactory/0.0.6_typescript@4.4.4:
    resolution: {integrity: sha512-F1LpdNxgxay4UdanmeL75+guJPDg2zu8bFZDVih/kse5hA3oa+aMgvk4tLwq7AFBpy3S0ilnPdSfYsTl/L9NXA==}
    engines: {node: '>=10.0.0'}
    peerDependencies:
      typescript: '>=3.x || >= 4.x'
    dependencies:
      helpertypes: 0.0.2
      typescript: 4.4.4
    dev: true

  /compressible/2.0.18:
    resolution: {integrity: sha512-AF3r7P5dWxL8MxyITRMlORQNaOA2IkAFaTr4k7BUumjPtRpGDTZpl0Pb1XCO6JeDCBdp126Cgs9sMxqSjgYyRg==}
    engines: {node: '>= 0.6'}
    dependencies:
      mime-db: 1.50.0
    dev: true

  /compression/1.7.4:
    resolution: {integrity: sha512-jaSIDzP9pZVS4ZfQ+TzvtiWhdpFhE2RDHz8QJkpX9SIpLq88VueF5jJw6t+6CUQcAoA6t+x89MLrWAqpfDE8iQ==}
    engines: {node: '>= 0.8.0'}
    dependencies:
      accepts: 1.3.7
      bytes: 3.0.0
      compressible: 2.0.18
      debug: 2.6.9
      on-headers: 1.0.2
      safe-buffer: 5.1.2
      vary: 1.1.2
    dev: true

  /concat-map/0.0.1:
    resolution: {integrity: sha1-2Klr13/Wjfd5OnMDajug1UBdR3s=}

  /connect-history-api-fallback/1.6.0:
    resolution: {integrity: sha512-e54B99q/OUoH64zYYRf3HBP5z24G38h5D3qXu23JGRoigpX5Ss4r9ZnDk3g0Z8uQC2x2lPaJ+UlWBc1ZWBWdLg==}
    engines: {node: '>=0.8'}
    dev: true

  /connect/3.7.0:
    resolution: {integrity: sha512-ZqRXc+tZukToSNmh5C2iWMSoV3X1YUcPbqEM4DkEG5tNQXrQUZCNVGGv3IuicnkMtPfGf3Xtp8WCXs295iQ1pQ==}
    engines: {node: '>= 0.10.0'}
    dependencies:
      debug: 2.6.9
      finalhandler: 1.1.2
      parseurl: 1.3.3
      utils-merge: 1.0.1
    dev: true

  /console-control-strings/1.1.0:
    resolution: {integrity: sha1-PXz0Rk22RG6mRL9LOVB/mFEAjo4=}
    dev: false

  /constantinople/4.0.1:
    resolution: {integrity: sha512-vCrqcSIq4//Gx74TXXCGnHpulY1dskqLTFGDmhrGxzeXL8lF8kvXv6mpNWlJj1uD4DW23D4ljAqbY4RRaaUZIw==}
    dependencies:
      '@babel/parser': 7.16.2
      '@babel/types': 7.16.0
    dev: true

  /content-disposition/0.5.3:
    resolution: {integrity: sha512-ExO0774ikEObIAEV9kDo50o+79VCUdEB6n6lzKgGwupcVeRlhrj3qGAfwq8G6uBJjkqLrhT0qEYFcWng8z1z0g==}
    engines: {node: '>= 0.6'}
    dependencies:
      safe-buffer: 5.1.2
    dev: true

  /content-type/1.0.4:
    resolution: {integrity: sha512-hIP3EEPs8tB9AT1L+NUqtwOAps4mk2Zob89MWXMHjHWg9milF/j4osnnQLXBCBFBk/tvIG/tUc9mOUJiPBhPXA==}
    engines: {node: '>= 0.6'}
    dev: true

  /conventional-changelog-angular/5.0.13:
    resolution: {integrity: sha512-i/gipMxs7s8L/QeuavPF2hLnJgH6pEZAttySB6aiQLWcX3puWDL3ACVmvBhJGxnAy52Qc15ua26BufY6KpmrVA==}
    engines: {node: '>=10'}
    dependencies:
      compare-func: 2.0.0
      q: 1.5.1
    dev: true

  /conventional-changelog-atom/2.0.8:
    resolution: {integrity: sha512-xo6v46icsFTK3bb7dY/8m2qvc8sZemRgdqLb/bjpBsH2UyOS8rKNTgcb5025Hri6IpANPApbXMg15QLb1LJpBw==}
    engines: {node: '>=10'}
    dependencies:
      q: 1.5.1
    dev: true

  /conventional-changelog-cli/2.1.1:
    resolution: {integrity: sha512-xMGQdKJ+4XFDDgfX5aK7UNFduvJMbvF5BB+g0OdVhA3rYdYyhctrIE2Al+WYdZeKTdg9YzMWF2iFPT8MupIwng==}
    engines: {node: '>=10'}
    hasBin: true
    dependencies:
      add-stream: 1.0.0
      conventional-changelog: 3.1.24
      lodash: 4.17.21
      meow: 8.1.2
      tempfile: 3.0.0
    dev: true

  /conventional-changelog-codemirror/2.0.8:
    resolution: {integrity: sha512-z5DAsn3uj1Vfp7po3gpt2Boc+Bdwmw2++ZHa5Ak9k0UKsYAO5mH1UBTN0qSCuJZREIhX6WU4E1p3IW2oRCNzQw==}
    engines: {node: '>=10'}
    dependencies:
      q: 1.5.1
    dev: true

  /conventional-changelog-conventionalcommits/4.6.1:
    resolution: {integrity: sha512-lzWJpPZhbM1R0PIzkwzGBCnAkH5RKJzJfFQZcl/D+2lsJxAwGnDKBqn/F4C1RD31GJNn8NuKWQzAZDAVXPp2Mw==}
    engines: {node: '>=10'}
    dependencies:
      compare-func: 2.0.0
      lodash: 4.17.21
      q: 1.5.1
    dev: true

  /conventional-changelog-core/4.2.4:
    resolution: {integrity: sha512-gDVS+zVJHE2v4SLc6B0sLsPiloR0ygU7HaDW14aNJE1v4SlqJPILPl/aJC7YdtRE4CybBf8gDwObBvKha8Xlyg==}
    engines: {node: '>=10'}
    dependencies:
      add-stream: 1.0.0
      conventional-changelog-writer: 5.0.0
      conventional-commits-parser: 3.2.3
      dateformat: 3.0.3
      get-pkg-repo: 4.2.1
      git-raw-commits: 2.0.10
      git-remote-origin-url: 2.0.0
      git-semver-tags: 4.1.1
      lodash: 4.17.21
      normalize-package-data: 3.0.3
      q: 1.5.1
      read-pkg: 3.0.0
      read-pkg-up: 3.0.0
      through2: 4.0.2
    dev: true

  /conventional-changelog-ember/2.0.9:
    resolution: {integrity: sha512-ulzIReoZEvZCBDhcNYfDIsLTHzYHc7awh+eI44ZtV5cx6LVxLlVtEmcO+2/kGIHGtw+qVabJYjdI5cJOQgXh1A==}
    engines: {node: '>=10'}
    dependencies:
      q: 1.5.1
    dev: true

  /conventional-changelog-eslint/3.0.9:
    resolution: {integrity: sha512-6NpUCMgU8qmWmyAMSZO5NrRd7rTgErjrm4VASam2u5jrZS0n38V7Y9CzTtLT2qwz5xEChDR4BduoWIr8TfwvXA==}
    engines: {node: '>=10'}
    dependencies:
      q: 1.5.1
    dev: true

  /conventional-changelog-express/2.0.6:
    resolution: {integrity: sha512-SDez2f3iVJw6V563O3pRtNwXtQaSmEfTCaTBPCqn0oG0mfkq0rX4hHBq5P7De2MncoRixrALj3u3oQsNK+Q0pQ==}
    engines: {node: '>=10'}
    dependencies:
      q: 1.5.1
    dev: true

  /conventional-changelog-jquery/3.0.11:
    resolution: {integrity: sha512-x8AWz5/Td55F7+o/9LQ6cQIPwrCjfJQ5Zmfqi8thwUEKHstEn4kTIofXub7plf1xvFA2TqhZlq7fy5OmV6BOMw==}
    engines: {node: '>=10'}
    dependencies:
      q: 1.5.1
    dev: true

  /conventional-changelog-jshint/2.0.9:
    resolution: {integrity: sha512-wMLdaIzq6TNnMHMy31hql02OEQ8nCQfExw1SE0hYL5KvU+JCTuPaDO+7JiogGT2gJAxiUGATdtYYfh+nT+6riA==}
    engines: {node: '>=10'}
    dependencies:
      compare-func: 2.0.0
      q: 1.5.1
    dev: true

  /conventional-changelog-preset-loader/2.3.4:
    resolution: {integrity: sha512-GEKRWkrSAZeTq5+YjUZOYxdHq+ci4dNwHvpaBC3+ENalzFWuCWa9EZXSuZBpkr72sMdKB+1fyDV4takK1Lf58g==}
    engines: {node: '>=10'}
    dev: true

  /conventional-changelog-writer/5.0.0:
    resolution: {integrity: sha512-HnDh9QHLNWfL6E1uHz6krZEQOgm8hN7z/m7tT16xwd802fwgMN0Wqd7AQYVkhpsjDUx/99oo+nGgvKF657XP5g==}
    engines: {node: '>=10'}
    hasBin: true
    dependencies:
      conventional-commits-filter: 2.0.7
      dateformat: 3.0.3
      handlebars: 4.7.7
      json-stringify-safe: 5.0.1
      lodash: 4.17.21
      meow: 8.1.2
      semver: 6.3.0
      split: 1.0.1
      through2: 4.0.2
    dev: true

  /conventional-changelog/3.1.24:
    resolution: {integrity: sha512-ed6k8PO00UVvhExYohroVPXcOJ/K1N0/drJHx/faTH37OIZthlecuLIRX/T6uOp682CAoVoFpu+sSEaeuH6Asg==}
    engines: {node: '>=10'}
    dependencies:
      conventional-changelog-angular: 5.0.13
      conventional-changelog-atom: 2.0.8
      conventional-changelog-codemirror: 2.0.8
      conventional-changelog-conventionalcommits: 4.6.1
      conventional-changelog-core: 4.2.4
      conventional-changelog-ember: 2.0.9
      conventional-changelog-eslint: 3.0.9
      conventional-changelog-express: 2.0.6
      conventional-changelog-jquery: 3.0.11
      conventional-changelog-jshint: 2.0.9
      conventional-changelog-preset-loader: 2.3.4
    dev: true

  /conventional-commits-filter/2.0.7:
    resolution: {integrity: sha512-ASS9SamOP4TbCClsRHxIHXRfcGCnIoQqkvAzCSbZzTFLfcTqJVugB0agRgsEELsqaeWgsXv513eS116wnlSSPA==}
    engines: {node: '>=10'}
    dependencies:
      lodash.ismatch: 4.4.0
      modify-values: 1.0.1
    dev: true

  /conventional-commits-parser/3.2.3:
    resolution: {integrity: sha512-YyRDR7On9H07ICFpRm/igcdjIqebXbvf4Cff+Pf0BrBys1i1EOzx9iFXNlAbdrLAR8jf7bkUYkDAr8pEy0q4Pw==}
    engines: {node: '>=10'}
    hasBin: true
    dependencies:
      is-text-path: 1.0.1
      JSONStream: 1.3.5
      lodash: 4.17.21
      meow: 8.1.2
      split2: 3.2.2
      through2: 4.0.2
    dev: true

  /convert-source-map/1.8.0:
    resolution: {integrity: sha512-+OQdjP49zViI/6i7nIJpA8rAl4sV/JdPfU9nZs3VqOwGIgizICvuN2ru6fMd+4llL0tar18UYJXfZ/TWtmhUjA==}
    dependencies:
      safe-buffer: 5.1.2

  /cookie-signature/1.0.6:
    resolution: {integrity: sha1-4wOogrNCzD7oylE6eZmXNNqzriw=}
    dev: true

  /cookie/0.4.0:
    resolution: {integrity: sha512-+Hp8fLp57wnUSt0tY0tHEXh4voZRDnoIrZPqlo3DPiI4y9lwg/jqx+1Om94/W6ZaPDOUbnjOt/99w66zk+l1Xg==}
    engines: {node: '>= 0.6'}
    dev: true

  /cookie/0.4.1:
    resolution: {integrity: sha512-ZwrFkGJxUR3EIoXtO+yVE69Eb7KlixbaeAWfBQB9vVsNn/o+Yw69gBWSSDK825hQNdN+wF8zELf3dFNl/kxkUA==}
    engines: {node: '>= 0.6'}
    dev: true

  /copy-anything/2.0.3:
    resolution: {integrity: sha512-GK6QUtisv4fNS+XcI7shX0Gx9ORg7QqIznyfho79JTnX1XhLiyZHfftvGiziqzRiEi/Bjhgpi+D2o7HxJFPnDQ==}
    dependencies:
      is-what: 3.14.1
    dev: true

  /core-js/3.19.1:
    resolution: {integrity: sha512-Tnc7E9iKd/b/ff7GFbhwPVzJzPztGrChB8X8GLqoYGdEOG8IpLnK1xPyo3ZoO3HsK6TodJS58VGPOxA+hLHQMg==}
    requiresBuild: true
    dev: false

  /core-util-is/1.0.3:
    resolution: {integrity: sha512-ZQBvi1DcpJ4GDqanjucZ2Hj3wEO5pZDS89BWbkcrvdxksJorwUDDZamX9ldFkp9aw2lmBDLgkObEA4DWNJ9FYQ==}
    dev: true

  /cors/2.8.5:
    resolution: {integrity: sha512-KIHbLJqu73RGr/hnbrO9uBeixNGuvSQjul/jdFvS/KFSIH1hWVd1ng7zOHx+YrEfInLG7q4n6GHQ9cDtxv/P6g==}
    engines: {node: '>= 0.10'}
    dependencies:
      object-assign: 4.1.1
      vary: 1.1.2
    dev: true

  /cosmiconfig/6.0.0:
    resolution: {integrity: sha512-xb3ZL6+L8b9JLLCx3ZdoZy4+2ECphCMo2PwqgP1tlfVq6M6YReyzBJtvWWtbDSpNr9hn96pkCiZqUcFEc+54Qg==}
    engines: {node: '>=8'}
    dependencies:
      '@types/parse-json': 4.0.0
      import-fresh: 3.3.0
      parse-json: 5.2.0
      path-type: 4.0.0
      yaml: 1.10.2
    dev: true

  /cosmiconfig/7.0.1:
    resolution: {integrity: sha512-a1YWNUV2HwGimB7dU2s1wUMurNKjpx60HxBB6xUM8Re+2s1g1IIfJvFR0/iCF+XHdE0GMTKTuLR32UQff4TEyQ==}
    engines: {node: '>=10'}
    dependencies:
      '@types/parse-json': 4.0.0
      import-fresh: 3.3.0
      parse-json: 5.2.0
      path-type: 4.0.0
      yaml: 1.10.2
    dev: false

  /create-require/1.1.1:
    resolution: {integrity: sha512-dcKFX3jn0MpIaXjisoRvexIJVEKzaq7z2rZKxf+MSr9TkdmHmsU4m2lcLojrj/FHl8mk5VxMmYA+ftRkP/3oKQ==}
    dev: true

  /cross-env/7.0.3:
    resolution: {integrity: sha512-+/HKd6EgcQCJGh2PSjZuUitQBQynKor4wrFbRg4DtAgS1aWO+gU52xpH7M9ScGgXSYmAVS9bIJ8EzuaGw0oNAw==}
    engines: {node: '>=10.14', npm: '>=6', yarn: '>=1'}
    hasBin: true
    dependencies:
      cross-spawn: 7.0.3
    dev: true

  /cross-spawn/5.1.0:
    resolution: {integrity: sha1-6L0O/uWPz/b4+UUQoKVUu/ojVEk=}
    dependencies:
      lru-cache: 4.1.5
      shebang-command: 1.2.0
      which: 1.3.1
    dev: true

  /cross-spawn/6.0.5:
    resolution: {integrity: sha512-eTVLrBSt7fjbDygz805pMnstIs2VTBNkRm0qxZd+M7A5XDdxVRWO5MxGBXZhjY4cqLYLdtrGqRf8mBPmzwSpWQ==}
    engines: {node: '>=4.8'}
    dependencies:
      nice-try: 1.0.5
      path-key: 2.0.1
      semver: 5.7.1
      shebang-command: 1.2.0
      which: 1.3.1
    dev: true

  /cross-spawn/7.0.3:
    resolution: {integrity: sha512-iRDPJKUPVEND7dHPO8rkbOnPpyDygcDFtWjpeWNCgy8WP2rXcxXL8TskReQl6OrB2G7+UJrags1q15Fudc7G6w==}
    engines: {node: '>= 8'}
    dependencies:
      path-key: 3.1.1
      shebang-command: 2.0.0
      which: 2.0.2
    dev: true

  /crosspath/0.0.8:
    resolution: {integrity: sha512-IKlS3MpP0fhJ50M6ltyLO7Q4NzwfhafpmolMH0EDKyyaY81HutF2mH4hLpCdm3fKZ/TSTW5qPIdTy62YnefEyQ==}
    engines: {node: '>=10.0.0'}
    dependencies:
      '@types/node': 15.14.9
    dev: true

  /css-color-names/0.0.4:
    resolution: {integrity: sha1-gIrcLnnPhHOAabZGyyDsJ762KeA=}
    dev: false

  /css-color-names/1.0.1:
    resolution: {integrity: sha512-/loXYOch1qU1biStIFsHH8SxTmOseh1IJqFvy8IujXOm1h+QjUdDhkzOrR5HG8K8mlxREj0yfi8ewCHx0eMxzA==}
    dev: true

  /css-unit-converter/1.1.2:
    resolution: {integrity: sha512-IiJwMC8rdZE0+xiEZHeru6YoONC4rfPMqGm2W85jMIbkFvv5nFTwJVFHam2eFrN6txmoUYFAFXiv8ICVeTO0MA==}
    dev: false

  /css/3.0.0:
    resolution: {integrity: sha512-DG9pFfwOrzc+hawpmqX/dHYHJG+Bsdb0klhyi1sDneOgGOXy9wQIC8hzyVp1e4NRYDBdxcylvywPkkXCHAzTyQ==}
    dependencies:
      inherits: 2.0.4
      source-map: 0.6.1
      source-map-resolve: 0.6.0
    dev: true

  /cssesc/3.0.0:
    resolution: {integrity: sha512-/Tb/JcjK111nNScGob5MNtsntNM1aCNUDipB/TkwZFhyDrrE47SOx/18wF2bbjgc3ZzCSKW1T5nt5EbFoAz/Vg==}
    engines: {node: '>=4'}
    hasBin: true

  /cssom/0.3.8:
    resolution: {integrity: sha512-b0tGHbfegbhPJpxpiBPU2sCkigAqtM9O121le6bbOlgyV+NyGyCmVfJ6QW9eRjz8CpNfWEOYBIMIGRYkLwsIYg==}
    dev: true

  /cssom/0.4.4:
    resolution: {integrity: sha512-p3pvU7r1MyyqbTk+WbNJIgJjG2VmTIaB10rI93LzVPrmDJKkzKYMtxxyAvQXR/NS6otuzveI7+7BBq3SjBS2mw==}
    dev: true

  /cssstyle/2.3.0:
    resolution: {integrity: sha512-AZL67abkUzIuvcHqk7c09cezpGNcxUxU4Ioi/05xHk4DQeTkWmGYftIE6ctU6AEt+Gn4n1lDStOtj7FKycP71A==}
    engines: {node: '>=8'}
    dependencies:
      cssom: 0.3.8
    dev: true

  /csstype/2.6.18:
    resolution: {integrity: sha512-RSU6Hyeg14am3Ah4VZEmeX8H7kLwEEirXe6aU2IPfKNvhXwTflK5HQRDNI0ypQXoqmm+QPyG2IaPuQE5zMwSIQ==}

  /csstype/3.0.9:
    resolution: {integrity: sha512-rpw6JPxK6Rfg1zLOYCSwle2GFOOsnjmDYDaBwEcwoOg4qlsIVCN789VkBZDJAGi4T07gI4YSutR43t9Zz4Lzuw==}

  /d/1.0.1:
    resolution: {integrity: sha512-m62ShEObQ39CfralilEQRjH6oAMtNCV1xJyEx5LpRYUVN+EviphDgUc/F3hnYbADmkiNs67Y+3ylmlG7Lnu+FA==}
    dependencies:
      es5-ext: 0.10.53
      type: 1.2.0
    dev: false

  /dargs/7.0.0:
    resolution: {integrity: sha512-2iy1EkLdlBzQGvbweYRFxmFath8+K7+AKB0TlhHWkNuH+TmovaMH/Wp7V7R4u7f4SnX3OgLsU9t1NI9ioDnUpg==}
    engines: {node: '>=8'}
    dev: true

  /data-urls/2.0.0:
    resolution: {integrity: sha512-X5eWTSXO/BJmpdIKCRuKUgSCgAN0OwliVK3yPKbwIWU1Tdw5BRajxlzMidvh+gwko9AfQ9zIj52pzF91Q3YAvQ==}
    engines: {node: '>=10'}
    dependencies:
      abab: 2.0.5
      whatwg-mimetype: 2.3.0
      whatwg-url: 8.7.0
    dev: true

  /dateformat/3.0.3:
    resolution: {integrity: sha512-jyCETtSl3VMZMWeRo7iY1FL19ges1t55hMo5yaam4Jrsm5EPL89UQkoQRyiI+Yf4k8r2ZpdngkV8hr1lIdjb3Q==}
    dev: true

  /debug/2.6.9:
    resolution: {integrity: sha512-bC7ElrdJaJnPbAP+1EotYvqZsb3ecl5wi6Bfi6BJTUcNowp6cvspg0jXznRTKDjm/E7AdgFBVeAPVMNcKGsHMA==}
    dependencies:
      ms: 2.0.0
    dev: true

  /debug/3.1.0:
    resolution: {integrity: sha512-OX8XqP7/1a9cqkxYw2yXss15f26NKWBpDXQd0/uK/KPqdQhxbPa994hnzjcE2VqQpDslf55723cKPUOGSmMY3g==}
    dependencies:
      ms: 2.0.0
    dev: true

  /debug/3.2.7:
    resolution: {integrity: sha512-CFjzYYAi4ThfiQvizrFQevTTXHtnCqWfe7x1AhgEscTz6ZbLbfoLRLPugTQyBth6f8ZERVUSyWHFD/7Wu4t1XQ==}
    dependencies:
      ms: 2.1.3
    dev: true
    optional: true

  /debug/4.3.2:
    resolution: {integrity: sha512-mOp8wKcvj7XxC78zLgw/ZA+6TSgkoE2C/ienthhRD298T7UNwAg9diBpLRxC0mOezLl4B0xV7M0cCO6P/O0Xhw==}
    engines: {node: '>=6.0'}
    peerDependencies:
      supports-color: '*'
    peerDependenciesMeta:
      supports-color:
        optional: true
    dependencies:
      ms: 2.1.2

  /debug/4.3.2_supports-color@9.0.2:
    resolution: {integrity: sha512-mOp8wKcvj7XxC78zLgw/ZA+6TSgkoE2C/ienthhRD298T7UNwAg9diBpLRxC0mOezLl4B0xV7M0cCO6P/O0Xhw==}
    engines: {node: '>=6.0'}
    peerDependencies:
      supports-color: '*'
    peerDependenciesMeta:
      supports-color:
        optional: true
    dependencies:
      ms: 2.1.2
      supports-color: 9.0.2
    dev: true

  /decamelize-keys/1.1.0:
    resolution: {integrity: sha1-0XGoeTMlKAfrPLYdwcFEXQeN8tk=}
    engines: {node: '>=0.10.0'}
    dependencies:
      decamelize: 1.2.0
      map-obj: 1.0.1
    dev: true

  /decamelize/1.2.0:
    resolution: {integrity: sha1-9lNNFRSCabIDUue+4m9QH5oZEpA=}
    engines: {node: '>=0.10.0'}
    dev: true

  /decimal.js/10.3.1:
    resolution: {integrity: sha512-V0pfhfr8suzyPGOx3nmq4aHqabehUZn6Ch9kyFpV79TGDTWFmHqUqXdabR7QHqxzrYolF4+tVmJhUG4OURg5dQ==}
    dev: true

  /decode-uri-component/0.2.0:
    resolution: {integrity: sha1-6zkTMzRYd1y4TNGh+uBiEGu4dUU=}
    engines: {node: '>=0.10'}
    dev: true

  /dedent/0.7.0:
    resolution: {integrity: sha1-JJXduvbrh0q7Dhvp3yLS5aVEMmw=}
    dev: true

  /deep-is/0.1.4:
    resolution: {integrity: sha512-oIPzksmTg4/MriiaYGO+okXDT7ztn/w3Eptv/+gSIdMdKsJo0u4CfYNFJPy+4SKMuCqGw2wxnA+URMg3t8a/bQ==}
    dev: true

  /deepmerge/4.2.2:
    resolution: {integrity: sha512-FJ3UgI4gIl+PHZm53knsuSFpE+nESMr7M4v9QcgB7S63Kj/6WqMiFQJpBBYz1Pt+66bZpP3Q7Lye0Oo9MPKEdg==}
    engines: {node: '>=0.10.0'}
    dev: true

  /define-lazy-prop/2.0.0:
    resolution: {integrity: sha512-Ds09qNh8yw3khSjiJjiUInaGX9xlqZDY7JVryGxdxV7NPeuqQfplOpQ66yJFZut3jLa5zOwkXw1g9EI2uKh4Og==}
    engines: {node: '>=8'}
    dev: true

  /define-properties/1.1.3:
    resolution: {integrity: sha512-3MqfYKj2lLzdMSf8ZIZE/V+Zuy+BgD6f164e8K2w7dgnpKArBDerGYpM46IYYcjnkdPNMjPk9A6VFB8+3SKlXQ==}
    engines: {node: '>= 0.4'}
    dependencies:
      object-keys: 1.1.1
    dev: true

  /defined/1.0.0:
    resolution: {integrity: sha1-yY2bzvdWdBiOEQlpFRGZ45sfppM=}
    dev: false

  /delayed-stream/1.0.0:
    resolution: {integrity: sha1-3zrhmayt+31ECqrgsp4icrJOxhk=}
    engines: {node: '>=0.4.0'}
    dev: true

  /delegate/3.2.0:
    resolution: {integrity: sha512-IofjkYBZaZivn0V8nnsMJGBr4jVLxHDheKSW88PyxS5QC4Vo9ZbZVvhzlSxY87fVq3STR6r+4cGepyHkcWOQSw==}
    dev: false

  /delegates/1.0.0:
    resolution: {integrity: sha1-hMbhWbgZBP3KWaDvRM2HDTElD5o=}
    dev: false

  /denque/1.5.1:
    resolution: {integrity: sha512-XwE+iZ4D6ZUB7mfYRMb5wByE8L74HCn30FBN7sWnXksWc1LO1bPDl67pBR9o/kC4z/xSNAwkMYcGgqDV3BE3Hw==}
    engines: {node: '>=0.10'}
    dev: true

  /depd/1.1.2:
    resolution: {integrity: sha1-m81S4UwJd2PnSbJ0xDRu0uVgtak=}
    engines: {node: '>= 0.6'}
    dev: true

  /destroy/1.0.4:
    resolution: {integrity: sha1-l4hXRCxEdJ5CBmE+N5RiBYJqvYA=}
    dev: true

  /detect-libc/1.0.3:
    resolution: {integrity: sha1-+hN8S9aY7fVc1c0CrFWfkaTEups=}
    engines: {node: '>=0.10'}
    hasBin: true
    dev: false

  /detect-newline/3.1.0:
    resolution: {integrity: sha512-TLz+x/vEXm/Y7P7wn1EJFNLxYpUD4TgMosxY6fAVJUnJMbupHBOncxyWUG9OpTaH9EBD7uFI5LfEgmMOc54DsA==}
    engines: {node: '>=8'}
    dev: true

  /detective/5.2.0:
    resolution: {integrity: sha512-6SsIx+nUUbuK0EthKjv0zrdnajCCXVYGmbYYiYjFVpzcjwEs/JMDZ8tPRG29J/HhN56t3GJp2cGSWDRjjot8Pg==}
    engines: {node: '>=0.8.0'}
    hasBin: true
    dependencies:
      acorn-node: 1.8.2
      defined: 1.0.0
      minimist: 1.2.5
    dev: false

  /dicer/0.3.0:
    resolution: {integrity: sha512-MdceRRWqltEG2dZqO769g27N/3PXfcKl04VhYnBlo2YhH7zPi88VebsjTKclaOyiuMaGU72hTfw3VkUitGcVCA==}
    engines: {node: '>=4.5.0'}
    dependencies:
      streamsearch: 0.1.2
    dev: true

  /didyoumean/1.2.2:
    resolution: {integrity: sha512-gxtyfqMg7GKyhQmb056K7M3xszy/myH8w+B4RT+QXBQsvAOdc3XymqDDPHx1BgPgsdAA5SIifona89YtRATDzw==}
    dev: false

  /diff-sequences/27.0.6:
    resolution: {integrity: sha512-ag6wfpBFyNXZ0p8pcuIDS//D8H062ZQJ3fzYxjpmeKjnz8W4pekL3AI8VohmyZmsWW2PWaHgjsmqR6L13101VQ==}
    engines: {node: ^10.13.0 || ^12.13.0 || ^14.15.0 || >=15.0.0}
    dev: true

  /diff/4.0.2:
    resolution: {integrity: sha512-58lmxKSA4BNyLz+HHMUzlOEpg09FV+ev6ZMe3vJihgdxzgcwZ8VoEEPmALCZG9LmqfVoNMMKpttIYTVG6uDY7A==}
    engines: {node: '>=0.3.1'}
    dev: true

  /dir-glob/3.0.1:
    resolution: {integrity: sha512-WkrWp9GR4KXfKGYzOLmTuGVi1UWFfws377n9cc55/tb6DuqyF6pcQ5AbiHEshaDpY9v6oaSr2XCDidGmMwdzIA==}
    engines: {node: '>=8'}
    dependencies:
      path-type: 4.0.0
    dev: true

  /dlv/1.1.3:
    resolution: {integrity: sha512-+HlytyjlPKnIG8XuRG8WvmBP8xs8P71y+SKKS6ZXWoEgLuePxtDoUEiH7WkdePWrQ5JBpE6aoVqfZfJUQkjXwA==}
    dev: false

  /doctrine/3.0.0:
    resolution: {integrity: sha512-yS+Q5i3hBf7GBkd4KG8a7eBNNWNGLTaEwwYWUijIYM7zrlYDM0BFXHjjPWlWZ1Rg7UaddZeIDmi9jF3HmqiQ2w==}
    engines: {node: '>=6.0.0'}
    dependencies:
      esutils: 2.0.3
    dev: true

  /doctypes/1.1.0:
    resolution: {integrity: sha1-6oCxBqh1OHdOijpKWv4pPeSJ4Kk=}
    dev: true

  /domexception/2.0.1:
    resolution: {integrity: sha512-yxJ2mFy/sibVQlu5qHjOkf9J3K6zgmCxgJ94u2EdvDOV09H+32LtRswEcUsmUWN72pVLOEnTSRaIVVzVQgS0dg==}
    engines: {node: '>=8'}
    dependencies:
      webidl-conversions: 5.0.0
    dev: true

  /dot-prop/5.3.0:
    resolution: {integrity: sha512-QM8q3zDe58hqUqjraQOmzZ1LIH9SWQJTlEKCH4kJ2oQvLZk7RbQXvtDM2XEq3fwkV9CCvvH4LA0AV+ogFsBM2Q==}
    engines: {node: '>=8'}
    dependencies:
      is-obj: 2.0.0
    dev: true

  /dotenv-expand/5.1.0:
    resolution: {integrity: sha512-YXQl1DSa4/PQyRfgrv6aoNjhasp/p4qs9FjJ4q4cQk+8m4r6k4ZSiEyytKG8f8W9gi8WsQtIObNmKd+tMzNTmA==}
    dev: true

  /dotenv/10.0.0:
    resolution: {integrity: sha512-rlBi9d8jpv9Sf1klPjNfFAuWDjKLwTIJJ/VxtoTwIR6hnZxcEOQCZg2oIL3MWBYw5GpUDKOEnND7LXTbIpQ03Q==}
    engines: {node: '>=10'}
    dev: true

  /dotenv/8.6.0:
    resolution: {integrity: sha512-IrPdXQsk2BbzvCBGBOTmmSH5SodmqZNt4ERAZDmW4CT+tL8VtvinqywuANaFu4bOMWki16nqf0e4oC0QIaDr/g==}
    engines: {node: '>=10'}
    dev: true

  /ee-first/1.1.1:
    resolution: {integrity: sha1-WQxhFWsK4vTwJVcyoViyZrxWsh0=}
    dev: true

  /electron-to-chromium/1.3.890:
    resolution: {integrity: sha512-VWlVXSkv0cA/OOehrEyqjUTHwV8YXCPTfPvbtoeU2aHR21vI4Ejh5aC4AxUwOmbLbBgb6Gd3URZahoCxtBqCYQ==}

  /emittery/0.8.1:
    resolution: {integrity: sha512-uDfvUjVrfGJJhymx/kz6prltenw1u7WrCg1oa94zYY8xxVpLLUu045LAT0dhDZdXG58/EpPL/5kA180fQ/qudg==}
    engines: {node: '>=10'}
    dev: true

  /emoji-regex/8.0.0:
    resolution: {integrity: sha512-MSjYzcWNOA0ewAHpz0MxpYFvwg6yjy1NG3xteoqz644VCo/RPgnr1/GGt+ic3iJTzQ8Eu3TdM14SawnVUmGE6A==}

  /emoji-regex/9.2.2:
    resolution: {integrity: sha512-L18DaJsXSUk2+42pv8mLs5jJT2hqFkFE4j21wOmgbUqsZ2hL72NsUU785g9RXgo3s0ZNgVl42TiHp3ZtOv/Vyg==}
    dev: true

  /emojis-list/3.0.0:
    resolution: {integrity: sha512-/kyM18EfinwXZbno9FyUGeFh87KC8HRQBQGildHZbEuRyWFOmv1U10o9BBp8XVZDVNNuQKyIGIu5ZYAAXJ0V2Q==}
    engines: {node: '>= 4'}
    dev: true

  /encodeurl/1.0.2:
    resolution: {integrity: sha1-rT/0yG7C0CkyL1oCw6mmBslbP1k=}
    engines: {node: '>= 0.8'}
    dev: true

  /end-of-stream/1.4.4:
    resolution: {integrity: sha512-+uw1inIHVPQoaVuHzRyXd21icM+cnt4CzD5rW+NC1wjOUSTOs+Te7FOv7AhN7vS9x/oIyhLP5PR1H+phQAHu5Q==}
    dependencies:
      once: 1.4.0
    dev: true

  /enquirer/2.3.6:
    resolution: {integrity: sha512-yjNnPr315/FjS4zIsUxYguYUPP2e1NK4d7E7ZOLiyYCcbFBiTMyID+2wvm2w6+pZ/odMA7cRkjhsPbltwBOrLg==}
    engines: {node: '>=8.6'}
    dependencies:
      ansi-colors: 4.1.1
    dev: true

  /env-paths/2.2.1:
    resolution: {integrity: sha512-+h1lkLKhZMTYjog1VEpJNG7NZJWcuc2DDk/qsqSTRRCOXiLjeQ1d1/udrUGhqMxUgAlwKNZ0cf2uqan5GLuS2A==}
    engines: {node: '>=6'}
    dev: true

  /errno/0.1.8:
    resolution: {integrity: sha512-dJ6oBr5SQ1VSd9qkk7ByRgb/1SH4JZjCHSW/mr63/QcXO9zLVxvJ6Oy13nio03rxpSnVDDjFor75SjVeZWPW/A==}
    hasBin: true
    requiresBuild: true
    dependencies:
      prr: 1.0.1
    dev: true
    optional: true

  /error-ex/1.3.2:
    resolution: {integrity: sha512-7dFHNmqeFSEt2ZBsCriorKnn3Z2pj+fd9kmI6QoWw4//DL+icEBfc0U7qJCisqrTsKTjw4fNFy2pW9OqStD84g==}
    dependencies:
      is-arrayish: 0.2.1

  /es-abstract/1.19.1:
    resolution: {integrity: sha512-2vJ6tjA/UfqLm2MPs7jxVybLoB8i1t1Jd9R3kISld20sIxPcTbLuggQOUxeWeAvIUkduv/CfMjuh4WmiXr2v9w==}
    engines: {node: '>= 0.4'}
    dependencies:
      call-bind: 1.0.2
      es-to-primitive: 1.2.1
      function-bind: 1.1.1
      get-intrinsic: 1.1.1
      get-symbol-description: 1.0.0
      has: 1.0.3
      has-symbols: 1.0.2
      internal-slot: 1.0.3
      is-callable: 1.2.4
      is-negative-zero: 2.0.1
      is-regex: 1.1.4
      is-shared-array-buffer: 1.0.1
      is-string: 1.0.7
      is-weakref: 1.0.1
      object-inspect: 1.11.0
      object-keys: 1.1.1
      object.assign: 4.1.2
      string.prototype.trimend: 1.0.4
      string.prototype.trimstart: 1.0.4
      unbox-primitive: 1.0.1
    dev: true

  /es-module-lexer/0.9.3:
    resolution: {integrity: sha512-1HQ2M2sPtxwnvOvT1ZClHyQDiggdNjURWpY2we6aMKCQiUVxTmVs2UYPLIrD84sS+kMdUwfBSylbJPwNnBrnHQ==}
    dev: true

  /es-to-primitive/1.2.1:
    resolution: {integrity: sha512-QCOllgZJtaUo9miYBcLChTUaHNjJF3PYs1VidD7AwiEj1kYxKeQTctLAezAOH5ZKRH0g2IgPn6KwB4IT8iRpvA==}
    engines: {node: '>= 0.4'}
    dependencies:
      is-callable: 1.2.4
      is-date-object: 1.0.5
      is-symbol: 1.0.4
    dev: true

  /es5-ext/0.10.53:
    resolution: {integrity: sha512-Xs2Stw6NiNHWypzRTY1MtaG/uJlwCk8kH81920ma8mvN8Xq1gsfhZvpkImLQArw8AHnv8MT2I45J3c0R8slE+Q==}
    dependencies:
      es6-iterator: 2.0.3
      es6-symbol: 3.1.3
      next-tick: 1.0.0
    dev: false

  /es6-iterator/2.0.3:
    resolution: {integrity: sha1-p96IkUGgWpSwhUQDstCg+/qY87c=}
    dependencies:
      d: 1.0.1
      es5-ext: 0.10.53
      es6-symbol: 3.1.3
    dev: false

  /es6-symbol/3.1.3:
    resolution: {integrity: sha512-NJ6Yn3FuDinBaBRWl/q5X/s4koRHBrgKAu+yGI6JCBeiu3qrcbJhwT2GeR/EXVfylRk8dpQVJoLEFhK+Mu31NA==}
    dependencies:
      d: 1.0.1
      ext: 1.6.0
    dev: false

  /esbuild-android-arm64/0.13.12:
    resolution: {integrity: sha512-TSVZVrb4EIXz6KaYjXfTzPyyRpXV5zgYIADXtQsIenjZ78myvDGaPi11o4ZSaHIwFHsuwkB6ne5SZRBwAQ7maw==}
    cpu: [arm64]
    os: [android]
    requiresBuild: true
    optional: true

  /esbuild-darwin-64/0.13.12:
    resolution: {integrity: sha512-c51C+N+UHySoV2lgfWSwwmlnLnL0JWj/LzuZt9Ltk9ub1s2Y8cr6SQV5W3mqVH1egUceew6KZ8GyI4nwu+fhsw==}
    cpu: [x64]
    os: [darwin]
    requiresBuild: true
    optional: true

  /esbuild-darwin-arm64/0.13.12:
    resolution: {integrity: sha512-JvAMtshP45Hd8A8wOzjkY1xAnTKTYuP/QUaKp5eUQGX+76GIie3fCdUUr2ZEKdvpSImNqxiZSIMziEiGB5oUmQ==}
    cpu: [arm64]
    os: [darwin]
    requiresBuild: true
    optional: true

  /esbuild-freebsd-64/0.13.12:
    resolution: {integrity: sha512-r6On/Skv9f0ZjTu6PW5o7pdXr8aOgtFOEURJZYf1XAJs0IQ+gW+o1DzXjVkIoT+n1cm3N/t1KRJfX71MPg/ZUA==}
    cpu: [x64]
    os: [freebsd]
    requiresBuild: true
    optional: true

  /esbuild-freebsd-arm64/0.13.12:
    resolution: {integrity: sha512-F6LmI2Q1gii073kmBE3NOTt/6zLL5zvZsxNLF8PMAwdHc+iBhD1vzfI8uQZMJA1IgXa3ocr3L3DJH9fLGXy6Yw==}
    cpu: [arm64]
    os: [freebsd]
    requiresBuild: true
    optional: true

  /esbuild-linux-32/0.13.12:
    resolution: {integrity: sha512-U1UZwG3UIwF7/V4tCVAo/nkBV9ag5KJiJTt+gaCmLVWH3bPLX7y+fNlhIWZy8raTMnXhMKfaTvWZ9TtmXzvkuQ==}
    cpu: [ia32]
    os: [linux]
    requiresBuild: true
    optional: true

  /esbuild-linux-64/0.13.12:
    resolution: {integrity: sha512-YpXSwtu2NxN3N4ifJxEdsgd6Q5d8LYqskrAwjmoCT6yQnEHJSF5uWcxv783HWN7lnGpJi9KUtDvYsnMdyGw71Q==}
    cpu: [x64]
    os: [linux]
    requiresBuild: true
    optional: true

  /esbuild-linux-arm/0.13.12:
    resolution: {integrity: sha512-SyiT/JKxU6J+DY2qUiSLZJqCAftIt3uoGejZ0HDnUM2MGJqEGSGh7p1ecVL2gna3PxS4P+j6WAehCwgkBPXNIw==}
    cpu: [arm]
    os: [linux]
    requiresBuild: true
    optional: true

  /esbuild-linux-arm64/0.13.12:
    resolution: {integrity: sha512-sgDNb8kb3BVodtAlcFGgwk+43KFCYjnFOaOfJibXnnIojNWuJHpL6aQJ4mumzNWw8Rt1xEtDQyuGK9f+Y24jGA==}
    cpu: [arm64]
    os: [linux]
    requiresBuild: true
    optional: true

  /esbuild-linux-mips64le/0.13.12:
    resolution: {integrity: sha512-qQJHlZBG+QwVIA8AbTEtbvF084QgDi4DaUsUnA+EolY1bxrG+UyOuGflM2ZritGhfS/k7THFjJbjH2wIeoKA2g==}
    cpu: [mips64el]
    os: [linux]
    requiresBuild: true
    optional: true

  /esbuild-linux-ppc64le/0.13.12:
    resolution: {integrity: sha512-2dSnm1ldL7Lppwlo04CGQUpwNn5hGqXI38OzaoPOkRsBRWFBozyGxTFSee/zHFS+Pdh3b28JJbRK3owrrRgWNw==}
    cpu: [ppc64]
    os: [linux]
    requiresBuild: true
    optional: true

  /esbuild-netbsd-64/0.13.12:
    resolution: {integrity: sha512-D4raxr02dcRiQNbxOLzpqBzcJNFAdsDNxjUbKkDMZBkL54Z0vZh4LRndycdZAMcIdizC/l/Yp/ZsBdAFxc5nbA==}
    cpu: [x64]
    os: [netbsd]
    requiresBuild: true
    optional: true

  /esbuild-openbsd-64/0.13.12:
    resolution: {integrity: sha512-KuLCmYMb2kh05QuPJ+va60bKIH5wHL8ypDkmpy47lzwmdxNsuySeCMHuTv5o2Af1RUn5KLO5ZxaZeq4GEY7DaQ==}
    cpu: [x64]
    os: [openbsd]
    requiresBuild: true
    optional: true

  /esbuild-sunos-64/0.13.12:
    resolution: {integrity: sha512-jBsF+e0woK3miKI8ufGWKG3o3rY9DpHvCVRn5eburMIIE+2c+y3IZ1srsthKyKI6kkXLvV4Cf/E7w56kLipMXw==}
    cpu: [x64]
    os: [sunos]
    requiresBuild: true
    optional: true

  /esbuild-windows-32/0.13.12:
    resolution: {integrity: sha512-L9m4lLFQrFeR7F+eLZXG82SbXZfUhyfu6CexZEil6vm+lc7GDCE0Q8DiNutkpzjv1+RAbIGVva9muItQ7HVTkQ==}
    cpu: [ia32]
    os: [win32]
    requiresBuild: true
    optional: true

  /esbuild-windows-64/0.13.12:
    resolution: {integrity: sha512-k4tX4uJlSbSkfs78W5d9+I9gpd+7N95W7H2bgOMFPsYREVJs31+Q2gLLHlsnlY95zBoPQMIzHooUIsixQIBjaQ==}
    cpu: [x64]
    os: [win32]
    requiresBuild: true
    optional: true

  /esbuild-windows-arm64/0.13.12:
    resolution: {integrity: sha512-2tTv/BpYRIvuwHpp2M960nG7uvL+d78LFW/ikPItO+2GfK51CswIKSetSpDii+cjz8e9iSPgs+BU4o8nWICBwQ==}
    cpu: [arm64]
    os: [win32]
    requiresBuild: true
    optional: true

  /esbuild/0.13.12:
    resolution: {integrity: sha512-vTKKUt+yoz61U/BbrnmlG9XIjwpdIxmHB8DlPR0AAW6OdS+nBQBci6LUHU2q9WbBobMEIQxxDpKbkmOGYvxsow==}
    hasBin: true
    requiresBuild: true
    optionalDependencies:
      esbuild-android-arm64: 0.13.12
      esbuild-darwin-64: 0.13.12
      esbuild-darwin-arm64: 0.13.12
      esbuild-freebsd-64: 0.13.12
      esbuild-freebsd-arm64: 0.13.12
      esbuild-linux-32: 0.13.12
      esbuild-linux-64: 0.13.12
      esbuild-linux-arm: 0.13.12
      esbuild-linux-arm64: 0.13.12
      esbuild-linux-mips64le: 0.13.12
      esbuild-linux-ppc64le: 0.13.12
      esbuild-netbsd-64: 0.13.12
      esbuild-openbsd-64: 0.13.12
      esbuild-sunos-64: 0.13.12
      esbuild-windows-32: 0.13.12
      esbuild-windows-64: 0.13.12
      esbuild-windows-arm64: 0.13.12

  /escalade/3.1.1:
    resolution: {integrity: sha512-k0er2gUkLf8O0zKJiAhmkTnJlTvINGv7ygDNPbeIsX/TJjGJZHuh9B2UxbsaEkmlEo9MfhrSzmhIlhRlI2GXnw==}
    engines: {node: '>=6'}

  /escape-html/1.0.3:
    resolution: {integrity: sha1-Aljq5NPQwJdN4cFpGI7wBR0dGYg=}
    dev: true

  /escape-string-regexp/1.0.5:
    resolution: {integrity: sha1-G2HAViGQqN/2rjuyzwIAyhMLhtQ=}
    engines: {node: '>=0.8.0'}

  /escape-string-regexp/2.0.0:
    resolution: {integrity: sha512-UpzcLCXolUWcNu5HtVMHYdXJjArjsF9C0aNnquZYY4uW/Vu0miy5YoWvbV345HauVvcAUnpRuhMMcqTcGOY2+w==}
    engines: {node: '>=8'}
    dev: true

  /escape-string-regexp/4.0.0:
    resolution: {integrity: sha512-TtpcNJ3XAzx3Gq8sWRzJaVajRs0uVxA2YAkdb1jm2YkPz4G6egUFAyA3n5vtEIZefPk5Wa4UXbKuS5fKkJWdgA==}
    engines: {node: '>=10'}
    dev: true

  /escodegen/2.0.0:
    resolution: {integrity: sha512-mmHKys/C8BFUGI+MAWNcSYoORYLMdPzjrknd2Vc+bUsjN5bXcr8EhrNB+UTqfL1y3I9c4fw2ihgtMPQLBRiQxw==}
    engines: {node: '>=6.0'}
    hasBin: true
    dependencies:
      esprima: 4.0.1
      estraverse: 5.3.0
      esutils: 2.0.3
      optionator: 0.8.3
    optionalDependencies:
      source-map: 0.6.1
    dev: true

  /eslint-define-config/1.1.4:
    resolution: {integrity: sha512-B1o0OTL32lPXwjjCpe+HtowrHqAlldInkU9PWVs+BsSi3E1GgjGIsiEz0g/1jHpBjP8zZMWh+DmdaB7gdLjUKQ==}
    engines: {node: '>= 16.9.0', npm: '>= 7.0.0', pnpm: '>= 6.17.0'}
    dev: true

  /eslint-plugin-es/3.0.1_eslint@8.3.0:
    resolution: {integrity: sha512-GUmAsJaN4Fc7Gbtl8uOBlayo2DqhwWvEzykMHSCZHU3XdJ+NSzzZcVhXh3VxX5icqQ+oQdIEawXX8xkR3mIFmQ==}
    engines: {node: '>=8.10.0'}
    peerDependencies:
      eslint: '>=4.19.1'
    dependencies:
      eslint: 8.3.0
      eslint-utils: 2.1.0
      regexpp: 3.2.0
    dev: true

  /eslint-plugin-node/11.1.0_eslint@8.3.0:
    resolution: {integrity: sha512-oUwtPJ1W0SKD0Tr+wqu92c5xuCeQqB3hSCHasn/ZgjFdA9iDGNkNf2Zi9ztY7X+hNuMib23LNGRm6+uN+KLE3g==}
    engines: {node: '>=8.10.0'}
    peerDependencies:
      eslint: '>=5.16.0'
    dependencies:
      eslint: 8.3.0
      eslint-plugin-es: 3.0.1_eslint@8.3.0
      eslint-utils: 2.1.0
      ignore: 5.1.9
      minimatch: 3.0.4
      resolve: 1.20.0
      semver: 6.3.0
    dev: true

  /eslint-scope/5.1.1:
    resolution: {integrity: sha512-2NxwbF/hZ0KpepYN0cNbo+FN6XoK7GaHlQhgx/hIZl6Va0bF45RQOOwhLIy8lQDbuCiadSLCBnH2CFYquit5bw==}
    engines: {node: '>=8.0.0'}
    dependencies:
      esrecurse: 4.3.0
      estraverse: 4.3.0
    dev: true

  /eslint-scope/7.1.0:
    resolution: {integrity: sha512-aWwkhnS0qAXqNOgKOK0dJ2nvzEbhEvpy8OlJ9kZ0FeZnA6zpjv1/Vei+puGFFX7zkPCkHHXb7IDX3A+7yPrRWg==}
    engines: {node: ^12.22.0 || ^14.17.0 || >=16.0.0}
    dependencies:
      esrecurse: 4.3.0
      estraverse: 5.3.0
    dev: true

  /eslint-utils/2.1.0:
    resolution: {integrity: sha512-w94dQYoauyvlDc43XnGB8lU3Zt713vNChgt4EWwhXAP2XkBvndfxF0AgIqKOOasjPIPzj9JqgwkwbCYD0/V3Zg==}
    engines: {node: '>=6'}
    dependencies:
      eslint-visitor-keys: 1.3.0
    dev: true

  /eslint-utils/3.0.0_eslint@8.3.0:
    resolution: {integrity: sha512-uuQC43IGctw68pJA1RgbQS8/NP7rch6Cwd4j3ZBtgo4/8Flj4eGE7ZYSZRN3iq5pVUv6GPdW5Z1RFleo84uLDA==}
    engines: {node: ^10.0.0 || ^12.0.0 || >= 14.0.0}
    peerDependencies:
      eslint: '>=5'
    dependencies:
      eslint: 8.3.0
      eslint-visitor-keys: 2.1.0
    dev: true

  /eslint-visitor-keys/1.3.0:
    resolution: {integrity: sha512-6J72N8UNa462wa/KFODt/PJ3IU60SDpC3QXC1Hjc1BXXpfL2C9R5+AU7jhe0F6GREqVMh4Juu+NY7xn+6dipUQ==}
    engines: {node: '>=4'}
    dev: true

  /eslint-visitor-keys/2.1.0:
    resolution: {integrity: sha512-0rSmRBzXgDzIsD6mGdJgevzgezI534Cer5L/vyMX0kHzT/jiB43jRhd9YUlMGYLQy2zprNmoT8qasCGtY+QaKw==}
    engines: {node: '>=10'}
    dev: true

  /eslint-visitor-keys/3.1.0:
    resolution: {integrity: sha512-yWJFpu4DtjsWKkt5GeNBBuZMlNcYVs6vRCLoCVEJrTjaSB6LC98gFipNK/erM2Heg/E8mIK+hXG/pJMLK+eRZA==}
    engines: {node: ^12.22.0 || ^14.17.0 || >=16.0.0}
    dev: true

  /eslint/8.3.0:
    resolution: {integrity: sha512-aIay56Ph6RxOTC7xyr59Kt3ewX185SaGnAr8eWukoPLeriCrvGjvAubxuvaXOfsxhtwV5g0uBOsyhAom4qJdww==}
    engines: {node: ^12.22.0 || ^14.17.0 || >=16.0.0}
    hasBin: true
    dependencies:
      '@eslint/eslintrc': 1.0.4
      '@humanwhocodes/config-array': 0.6.0
      ajv: 6.12.6
      chalk: 4.1.2
      cross-spawn: 7.0.3
      debug: 4.3.2
      doctrine: 3.0.0
      enquirer: 2.3.6
      escape-string-regexp: 4.0.0
      eslint-scope: 7.1.0
      eslint-utils: 3.0.0_eslint@8.3.0
      eslint-visitor-keys: 3.1.0
      espree: 9.1.0
      esquery: 1.4.0
      esutils: 2.0.3
      fast-deep-equal: 3.1.3
      file-entry-cache: 6.0.1
      functional-red-black-tree: 1.0.1
      glob-parent: 6.0.2
      globals: 13.12.0
      ignore: 4.0.6
      import-fresh: 3.3.0
      imurmurhash: 0.1.4
      is-glob: 4.0.3
      js-yaml: 4.1.0
      json-stable-stringify-without-jsonify: 1.0.1
      levn: 0.4.1
      lodash.merge: 4.6.2
      minimatch: 3.0.4
      natural-compare: 1.4.0
      optionator: 0.9.1
      progress: 2.0.3
      regexpp: 3.2.0
      semver: 7.3.5
      strip-ansi: 6.0.1
      strip-json-comments: 3.1.1
      text-table: 0.2.0
      v8-compile-cache: 2.3.0
    transitivePeerDependencies:
      - supports-color
    dev: true

  /espree/9.1.0:
    resolution: {integrity: sha512-ZgYLvCS1wxOczBYGcQT9DDWgicXwJ4dbocr9uYN+/eresBAUuBu+O4WzB21ufQ/JqQT8gyp7hJ3z8SHii32mTQ==}
    engines: {node: ^12.22.0 || ^14.17.0 || >=16.0.0}
    dependencies:
      acorn: 8.6.0
      acorn-jsx: 5.3.2_acorn@8.6.0
      eslint-visitor-keys: 3.1.0
    dev: true

  /esprima/4.0.1:
    resolution: {integrity: sha512-eGuFFw7Upda+g4p+QHvnW0RyTX/SVeJBDM/gCtMARO0cLuT2HcEKnTPvhjV6aGeqrCB/sbNop0Kszm0jsaWU4A==}
    engines: {node: '>=4'}
    hasBin: true
    dev: true

  /esquery/1.4.0:
    resolution: {integrity: sha512-cCDispWt5vHHtwMY2YrAQ4ibFkAL8RbH5YGBnZBc90MolvvfkkQcJro/aZiAQUlQ3qgrYS6D6v8Gc5G5CQsc9w==}
    engines: {node: '>=0.10'}
    dependencies:
      estraverse: 5.3.0
    dev: true

  /esrecurse/4.3.0:
    resolution: {integrity: sha512-KmfKL3b6G+RXvP8N1vr3Tq1kL/oCFgn2NYXEtqP8/L3pKapUA4G8cFVaoF3SU323CD4XypR/ffioHmkti6/Tag==}
    engines: {node: '>=4.0'}
    dependencies:
      estraverse: 5.3.0
    dev: true

  /estraverse/4.3.0:
    resolution: {integrity: sha512-39nnKffWz8xN1BU/2c79n9nB9HDzo0niYUqx6xyqUnyoAnQyyWpOTdZEeiCch8BBu515t4wp9ZmgVfVhn9EBpw==}
    engines: {node: '>=4.0'}
    dev: true

  /estraverse/5.3.0:
    resolution: {integrity: sha512-MMdARuVEQziNTeJD8DgMqmhwR11BRQ/cBP+pLtYdSTnf3MIO8fFeiINEbX36ZdNlfU/7A9f3gUw49B3oQsvwBA==}
    engines: {node: '>=4.0'}
    dev: true

  /estree-walker/1.0.1:
    resolution: {integrity: sha512-1fMXF3YP4pZZVozF8j/ZLfvnR8NSIljt56UhbZ5PeeDmmGHpgpdwQt7ITlGvYaQukCvuBRMLEiKiYC+oeIg4cg==}
    dev: true

  /estree-walker/2.0.2:
    resolution: {integrity: sha512-Rfkk/Mp/DL7JVje3u18FxFujQlTNR2q6QfMSMB7AvCBx91NGj/ba3kCfza0f6dVDbw7YlRf/nDrn7pQrCCyQ/w==}

  /esutils/2.0.3:
    resolution: {integrity: sha512-kVscqXk4OCp68SZ0dkgEKVi6/8ij300KBWTJq32P/dYeWTSwK41WyTxalN1eRmA5Z9UU/LX9D7FWSmV9SAYx6g==}
    engines: {node: '>=0.10.0'}
    dev: true

  /etag/1.8.1:
    resolution: {integrity: sha1-Qa4u62XvpiJorr/qg6x9eSmbCIc=}
    engines: {node: '>= 0.6'}
    dev: true

  /event-target-shim/6.0.2:
    resolution: {integrity: sha512-8q3LsZjRezbFZ2PN+uP+Q7pnHUMmAOziU2vA2OwoFaKIXxlxl38IylhSSgUorWu/rf4er67w0ikBqjBFk/pomA==}
    engines: {node: '>=10.13.0'}
    dev: true

  /eventemitter3/4.0.7:
    resolution: {integrity: sha512-8guHBZCwKnFhYdHr2ysuRWErTwhoN2X8XELRlrRwpmfeY2jjuUN4taQMsULKUVo1K4DvZl+0pgfyoysHxvmvEw==}
    dev: true

  /execa/0.8.0:
    resolution: {integrity: sha1-2NdrvBtVIX7RkP1t1J08d07PyNo=}
    engines: {node: '>=4'}
    dependencies:
      cross-spawn: 5.1.0
      get-stream: 3.0.0
      is-stream: 1.1.0
      npm-run-path: 2.0.2
      p-finally: 1.0.0
      signal-exit: 3.0.5
      strip-eof: 1.0.0
    dev: true

  /execa/5.1.1:
    resolution: {integrity: sha512-8uSpZZocAZRBAPIEINJj3Lo9HyGitllczc27Eh5YYojjMFMn8yHMDMaUHE2Jqfq05D/wucwI4JGURyXt1vchyg==}
    engines: {node: '>=10'}
    dependencies:
      cross-spawn: 7.0.3
      get-stream: 6.0.1
      human-signals: 2.1.0
      is-stream: 2.0.1
      merge-stream: 2.0.0
      npm-run-path: 4.0.1
      onetime: 5.1.2
      signal-exit: 3.0.5
      strip-final-newline: 2.0.0
    dev: true

  /exit/0.1.2:
    resolution: {integrity: sha1-BjJjj42HfMghB9MKD/8aF8uhzQw=}
    engines: {node: '>= 0.8.0'}
    dev: true

  /expect/27.3.1:
    resolution: {integrity: sha512-MrNXV2sL9iDRebWPGOGFdPQRl2eDQNu/uhxIMShjjx74T6kC6jFIkmQ6OqXDtevjGUkyB2IT56RzDBqXf/QPCg==}
    engines: {node: ^10.13.0 || ^12.13.0 || ^14.15.0 || >=15.0.0}
    dependencies:
      '@jest/types': 27.2.5
      ansi-styles: 5.2.0
      jest-get-type: 27.3.1
      jest-matcher-utils: 27.3.1
      jest-message-util: 27.3.1
      jest-regex-util: 27.0.6
    dev: true

  /express/4.17.1:
    resolution: {integrity: sha512-mHJ9O79RqluphRrcw2X/GTh3k9tVv8YcoyY4Kkh4WDMUYKRZUq0h1o0w2rrrxBqM7VoeUVqgb27xlEMXTnYt4g==}
    engines: {node: '>= 0.10.0'}
    dependencies:
      accepts: 1.3.7
      array-flatten: 1.1.1
      body-parser: 1.19.0
      content-disposition: 0.5.3
      content-type: 1.0.4
      cookie: 0.4.0
      cookie-signature: 1.0.6
      debug: 2.6.9
      depd: 1.1.2
      encodeurl: 1.0.2
      escape-html: 1.0.3
      etag: 1.8.1
      finalhandler: 1.1.2
      fresh: 0.5.2
      merge-descriptors: 1.0.1
      methods: 1.1.2
      on-finished: 2.3.0
      parseurl: 1.3.3
      path-to-regexp: 0.1.7
      proxy-addr: 2.0.7
      qs: 6.7.0
      range-parser: 1.2.1
      safe-buffer: 5.1.2
      send: 0.17.1
      serve-static: 1.14.1
      setprototypeof: 1.1.1
      statuses: 1.5.0
      type-is: 1.6.18
      utils-merge: 1.0.1
      vary: 1.1.2
    dev: true

  /ext/1.6.0:
    resolution: {integrity: sha512-sdBImtzkq2HpkdRLtlLWDa6w4DX22ijZLKx8BMPUuKe1c5lbN6xwQDQCxSfxBQnHZ13ls/FH0MQZx/q/gr6FQg==}
    dependencies:
      type: 2.5.0
    dev: false

  /extract-zip/2.0.1:
    resolution: {integrity: sha512-GDhU9ntwuKyGXdZBUgTIe+vXnWj0fppUEtMDL0+idd5Sta8TGpHssn/eusA9mrPr9qNDym6SxAYZjNvCn/9RBg==}
    engines: {node: '>= 10.17.0'}
    hasBin: true
    dependencies:
      debug: 4.3.2
      get-stream: 5.2.0
      yauzl: 2.10.0
    optionalDependencies:
      '@types/yauzl': 2.9.2
    transitivePeerDependencies:
      - supports-color
    dev: true

  /fast-deep-equal/3.1.3:
    resolution: {integrity: sha512-f3qQ9oQy9j2AhBe/H9VC91wLmKBCCU/gDOnKNAYG5hswO7BLKj09Hc5HYNz9cGI++xlpDCIgDaitVs03ATR84Q==}
    dev: true

  /fast-glob/3.2.7:
    resolution: {integrity: sha512-rYGMRwip6lUMvYD3BTScMwT1HtAs2d71SMv66Vrxs0IekGZEjhM0pcMfjQPnknBt2zeCwQMEupiN02ZP4DiT1Q==}
    engines: {node: '>=8'}
    dependencies:
      '@nodelib/fs.stat': 2.0.5
      '@nodelib/fs.walk': 1.2.8
      glob-parent: 5.1.2
      merge2: 1.4.1
      micromatch: 4.0.4

  /fast-json-stable-stringify/2.1.0:
    resolution: {integrity: sha512-lhd/wF+Lk98HZoTCtlVraHtfh5XYijIjalXck7saUtuanSDyLMxnHhSXEDJqHxD7msR8D0uCmqlkwjCV8xvwHw==}
    dev: true

  /fast-levenshtein/2.0.6:
    resolution: {integrity: sha1-PYpcZog6FqMMqGQ+hR8Zuqd5eRc=}
    dev: true

  /fastq/1.13.0:
    resolution: {integrity: sha512-YpkpUnK8od0o1hmeSc7UUs/eB/vIPWJYjKck2QKIzAf71Vm1AAQ3EbuZB3g2JIy+pg+ERD0vqI79KyZiB2e2Nw==}
    dependencies:
      reusify: 1.0.4

  /fb-watchman/2.0.1:
    resolution: {integrity: sha512-DkPJKQeY6kKwmuMretBhr7G6Vodr7bFwDYTXIkfG1gjvNpaxBTQV3PbXg6bR1c1UP4jPOX0jHUbbHANL9vRjVg==}
    dependencies:
      bser: 2.1.1
    dev: true

  /fd-slicer/1.1.0:
    resolution: {integrity: sha1-JcfInLH5B3+IkbvmHY85Dq4lbx4=}
    dependencies:
      pend: 1.2.0
    dev: true

  /file-entry-cache/6.0.1:
    resolution: {integrity: sha512-7Gps/XWymbLk2QLYK4NzpMOrYjMhdIxXuIvy2QBsLE6ljuodKvdkWs/cpyJJ3CVIVpH0Oi1Hvg1ovbMzLdFBBg==}
    engines: {node: ^10.12.0 || >=12.0.0}
    dependencies:
      flat-cache: 3.0.4
    dev: true

  /fill-range/7.0.1:
    resolution: {integrity: sha512-qOo9F+dMUmC2Lcb4BbVvnKJxTPjCm+RRpe4gDuGrzkL7mEVl/djYSu2OdQ2Pa302N4oqkSg9ir6jaLWJ2USVpQ==}
    engines: {node: '>=8'}
    dependencies:
      to-regex-range: 5.0.1

  /finalhandler/1.1.2:
    resolution: {integrity: sha512-aAWcW57uxVNrQZqFXjITpW3sIUQmHGG3qSb9mUah9MgMC4NeWhNOlNjXEYq3HjRAvL6arUviZGGJsBg6z0zsWA==}
    engines: {node: '>= 0.8'}
    dependencies:
      debug: 2.6.9
      encodeurl: 1.0.2
      escape-html: 1.0.3
      on-finished: 2.3.0
      parseurl: 1.3.3
      statuses: 1.5.0
      unpipe: 1.0.0
    dev: true

  /find-root/1.1.0:
    resolution: {integrity: sha512-NKfW6bec6GfKc0SGx1e07QZY9PE99u0Bft/0rzSD5k3sO/vwkVUpDUKVm5Gpp5Ue3YfShPFTX2070tDs5kB9Ng==}
    dev: true

  /find-up/2.1.0:
    resolution: {integrity: sha1-RdG35QbHF93UgndaK3eSCjwMV6c=}
    engines: {node: '>=4'}
    dependencies:
      locate-path: 2.0.0
    dev: true

  /find-up/4.1.0:
    resolution: {integrity: sha512-PpOwAdQ/YlXQ2vj8a3h8IipDuYRi3wceVQQGYWxNINccq40Anw7BlsEXCMbt1Zt+OLA6Fq9suIpIWD0OsnISlw==}
    engines: {node: '>=8'}
    dependencies:
      locate-path: 5.0.0
      path-exists: 4.0.0
    dev: true

  /flat-cache/3.0.4:
    resolution: {integrity: sha512-dm9s5Pw7Jc0GvMYbshN6zchCA9RgQlzzEZX3vylR9IqFfS8XciblUXOKfW6SiuJ0e13eDYZoZV5wdrev7P3Nwg==}
    engines: {node: ^10.12.0 || >=12.0.0}
    dependencies:
      flatted: 3.2.2
      rimraf: 3.0.2
    dev: true

  /flatted/3.2.2:
    resolution: {integrity: sha512-JaTY/wtrcSyvXJl4IMFHPKyFur1sE9AUqc0QnhOaJ0CxHtAoIV8pYDzeEfAaNEtGkOfq4gr3LBFmdXW5mOQFnA==}
    dev: true

  /follow-redirects/1.14.5:
    resolution: {integrity: sha512-wtphSXy7d4/OR+MvIFbCVBDzZ5520qV8XfPklSN5QtxuMUJZ+b0Wnst1e1lCDocfzuCkHqj8k0FpZqO+UIaKNA==}
    engines: {node: '>=4.0'}
    peerDependencies:
      debug: '*'
    peerDependenciesMeta:
      debug:
        optional: true

  /form-data/3.0.1:
    resolution: {integrity: sha512-RHkBKtLWUVwd7SqRIvCZMEvAMoGUp0XU+seQiZejj0COz3RI3hWP4sCv3gZWWLjJTd7rGwcsF5eKZGii0r/hbg==}
    engines: {node: '>= 6'}
    dependencies:
      asynckit: 0.4.0
      combined-stream: 1.0.8
      mime-types: 2.1.33
    dev: true

  /formdata-node/2.5.0:
    resolution: {integrity: sha512-JFSNLq34u2Tqc6F034x5aaK3ksIfrDBMPie8b4KYx2/pVDLxWFXDly52dsvHjZ+A0LGHTZb/w4HBZVdgN74RTw==}
    engines: {node: '>= 10.17'}
    dependencies:
      mime-types: 2.1.29
    dev: true

  /forwarded/0.2.0:
    resolution: {integrity: sha512-buRG0fpBtRHSTCOASe6hD258tEubFoRLb4ZNA6NxMVHNw2gOcwHo9wyablzMzOA5z9xA9L1KNjk/Nt6MT9aYow==}
    engines: {node: '>= 0.6'}
    dev: true

  /fraction.js/4.1.1:
    resolution: {integrity: sha512-MHOhvvxHTfRFpF1geTK9czMIZ6xclsEor2wkIGYYq+PxcQqT7vStJqjhe6S1TenZrMZzo+wlqOufBDVepUEgPg==}
    dev: false

  /fresh/0.5.2:
    resolution: {integrity: sha1-PYyt2Q2XZWn6g1qx+OSyOhBWBac=}
    engines: {node: '>= 0.6'}
    dev: true

  /fs-extra/10.0.0:
    resolution: {integrity: sha512-C5owb14u9eJwizKGdchcDUQeFtlSHHthBk8pbX9Vc1PFZrLombudjDnNns88aYslCyF6IY5SUw3Roz6xShcEIQ==}
    engines: {node: '>=12'}
    dependencies:
      graceful-fs: 4.2.8
      jsonfile: 6.1.0
      universalify: 2.0.0

  /fs-extra/7.0.1:
    resolution: {integrity: sha512-YJDaCJZEnBmcbw13fvdAM9AwNOJwOzrE4pqMqBq5nFiEqXUqHwlK4B+3pUw6JNvfSPtX05xFHtYy/1ni01eGCw==}
    engines: {node: '>=6 <7 || >=8'}
    dependencies:
      graceful-fs: 4.2.8
      jsonfile: 4.0.0
      universalify: 0.1.2
    dev: true

  /fs-minipass/2.1.0:
    resolution: {integrity: sha512-V/JgOLFCS+R6Vcq0slCuaeWEdNC3ouDlJMNIsacH2VtALiu9mV4LPrHc5cDl8k5aw6J8jwgWWpiTo5RYhmIzvg==}
    engines: {node: '>= 8'}
    dependencies:
      minipass: 3.1.5
    dev: false

  /fs.realpath/1.0.0:
    resolution: {integrity: sha1-FQStJSMVjKpA20onh8sBQRmU6k8=}

  /fsevents/2.3.2:
    resolution: {integrity: sha512-xiqMQR4xAeHTuB9uWm+fFRcIOgKBMiOBP+eXiyT7jsgVCq1bkVygt00oASowB7EdtpOHaaPgKt812P9ab+DDKA==}
    engines: {node: ^8.16.0 || ^10.6.0 || >=11.0.0}
    os: [darwin]
    requiresBuild: true
    optional: true

  /function-bind/1.1.1:
    resolution: {integrity: sha512-yIovAzMX49sF8Yl58fSCWJ5svSLuaibPxXQJFLmBObTuCr0Mf1KiPopGM9NiFjiYBCbfaa2Fh6breQ6ANVTI0A==}

  /functional-red-black-tree/1.0.1:
    resolution: {integrity: sha1-GwqzvVU7Kg1jmdKcDj6gslIHgyc=}
    dev: true

  /gauge/4.0.0:
    resolution: {integrity: sha512-F8sU45yQpjQjxKkm1UOAhf0U/O0aFt//Fl7hsrNVto+patMHjs7dPI9mFOGUKbhrgKm0S3EjW3scMFuQmWSROw==}
    engines: {node: ^12.13.0 || ^14.15.0 || >=16}
    dependencies:
      ansi-regex: 5.0.1
      aproba: 2.0.0
      color-support: 1.1.3
      console-control-strings: 1.1.0
      has-unicode: 2.0.1
      signal-exit: 3.0.5
      string-width: 4.2.3
      strip-ansi: 6.0.1
      wide-align: 1.1.5
    dev: false

  /generic-names/2.0.1:
    resolution: {integrity: sha512-kPCHWa1m9wGG/OwQpeweTwM/PYiQLrUIxXbt/P4Nic3LbGjCP0YwrALHW1uNLKZ0LIMg+RF+XRlj2ekT9ZlZAQ==}
    dependencies:
      loader-utils: 1.4.0
    dev: true

  /gensync/1.0.0-beta.2:
    resolution: {integrity: sha512-3hN7NaskYvMDLQY55gnW3NQ+mesEAepTqlg+VEbj7zzqEMBVNhzcGYYeqFo/TlYz6eQiFcp1HcsCZO+nGgS8zg==}
    engines: {node: '>=6.9.0'}

  /get-caller-file/2.0.5:
    resolution: {integrity: sha512-DyFP3BM/3YHTQOCUL/w0OZHR0lpKeGrxotcHWcqNEdnltqFwXVfhEBQ94eIo34AfQpo0rGki4cyIiftY06h2Fg==}
    engines: {node: 6.* || 8.* || >= 10.*}
    dev: true

  /get-intrinsic/1.1.1:
    resolution: {integrity: sha512-kWZrnVM42QCiEA2Ig1bG8zjoIMOgxWwYCEeNdwY6Tv/cOSeGpcoX4pXHfKUxNKVoArnrEr2e9srnAxxGIraS9Q==}
    dependencies:
      function-bind: 1.1.1
      has: 1.0.3
      has-symbols: 1.0.2
    dev: true

  /get-package-type/0.1.0:
    resolution: {integrity: sha512-pjzuKtY64GYfWizNAJ0fr9VqttZkNiK2iS430LtIHzjBEr6bX8Am2zm4sW4Ro5wjWW5cAlRL1qAMTcXbjNAO2Q==}
    engines: {node: '>=8.0.0'}
    dev: true

  /get-pkg-repo/4.2.1:
    resolution: {integrity: sha512-2+QbHjFRfGB74v/pYWjd5OhU3TDIC2Gv/YKUTk/tCvAz0pkn/Mz6P3uByuBimLOcPvN2jYdScl3xGFSrx0jEcA==}
    engines: {node: '>=6.9.0'}
    hasBin: true
    dependencies:
      '@hutson/parse-repository-url': 3.0.2
      hosted-git-info: 4.0.2
      through2: 2.0.5
      yargs: 16.2.0
    dev: true

  /get-stream/3.0.0:
    resolution: {integrity: sha1-jpQ9E1jcN1VQVOy+LtsFqhdO3hQ=}
    engines: {node: '>=4'}
    dev: true

  /get-stream/5.2.0:
    resolution: {integrity: sha512-nBF+F1rAZVCu/p7rjzgA+Yb4lfYXrpl7a6VmJrU8wF9I1CKvP/QwPNZHnOlwbTkY6dvtFIzFMSyQXbLoTQPRpA==}
    engines: {node: '>=8'}
    dependencies:
      pump: 3.0.0
    dev: true

  /get-stream/6.0.1:
    resolution: {integrity: sha512-ts6Wi+2j3jQjqi70w5AlN8DFnkSwC+MqmxEzdEALB2qXZYV3X/b1CTfgPLGJNMeAWxdPfU8FO1ms3NUfaHCPYg==}
    engines: {node: '>=10'}
    dev: true

  /get-symbol-description/1.0.0:
    resolution: {integrity: sha512-2EmdH1YvIQiZpltCNgkuiUnyukzxM/R6NDJX31Ke3BG1Nq5b0S2PhX59UKi9vZpPDQVdqn+1IcaAwnzTT5vCjw==}
    engines: {node: '>= 0.4'}
    dependencies:
      call-bind: 1.0.2
      get-intrinsic: 1.1.1
    dev: true

  /git-raw-commits/2.0.10:
    resolution: {integrity: sha512-sHhX5lsbG9SOO6yXdlwgEMQ/ljIn7qMpAbJZCGfXX2fq5T8M5SrDnpYk9/4HswTildcIqatsWa91vty6VhWSaQ==}
    engines: {node: '>=10'}
    hasBin: true
    dependencies:
      dargs: 7.0.0
      lodash: 4.17.21
      meow: 8.1.2
      split2: 3.2.2
      through2: 4.0.2
    dev: true

  /git-remote-origin-url/2.0.0:
    resolution: {integrity: sha1-UoJlna4hBxRaERJhEq0yFuxfpl8=}
    engines: {node: '>=4'}
    dependencies:
      gitconfiglocal: 1.0.0
      pify: 2.3.0
    dev: true

  /git-semver-tags/4.1.1:
    resolution: {integrity: sha512-OWyMt5zBe7xFs8vglMmhM9lRQzCWL3WjHtxNNfJTMngGym7pC1kh8sP6jevfydJ6LP3ZvGxfb6ABYgPUM0mtsA==}
    engines: {node: '>=10'}
    hasBin: true
    dependencies:
      meow: 8.1.2
      semver: 6.3.0
    dev: true

  /gitconfiglocal/1.0.0:
    resolution: {integrity: sha1-QdBF84UaXqiPA/JMocYXgRRGS5s=}
    dependencies:
      ini: 1.3.8
    dev: true

  /glob-parent/5.1.2:
    resolution: {integrity: sha512-AOIgSQCepiJYwP3ARnGx+5VnTu2HBYdzbGP45eLw1vr3zB3vZLeyed1sC9hnbcOc9/SrMyM5RPQrkGz4aS9Zow==}
    engines: {node: '>= 6'}
    dependencies:
      is-glob: 4.0.3

  /glob-parent/6.0.2:
    resolution: {integrity: sha512-XxwI8EOhVQgWp6iDL+3b0r86f4d6AX6zSU55HfB4ydCEuXLXc5FcYeOu+nnGftS4TEju/11rt4KJPTMgbfmv4A==}
    engines: {node: '>=10.13.0'}
    dependencies:
      is-glob: 4.0.3

  /glob/7.2.0:
    resolution: {integrity: sha512-lmLf6gtyrPq8tTjSmrO94wBeQbFR3HbLHbuyD69wuyQkImp2hWqMGB47OX65FBkPffO641IP9jWa1z4ivqG26Q==}
    dependencies:
      fs.realpath: 1.0.0
      inflight: 1.0.6
      inherits: 2.0.4
      minimatch: 3.0.4
      once: 1.4.0
      path-is-absolute: 1.0.1

  /globals/11.12.0:
    resolution: {integrity: sha512-WOBp/EEGUiIsJSp7wcv/y6MO+lV9UoncWqxuFfm8eBwzWNgyfBd6Gz+IeKQ9jCmyhoH99g15M3T+QaVHFjizVA==}
    engines: {node: '>=4'}

  /globals/13.12.0:
    resolution: {integrity: sha512-uS8X6lSKN2JumVoXrbUz+uG4BYG+eiawqm3qFcT7ammfbUHeCBoJMlHcec/S3krSk73/AE/f0szYFmgAA3kYZg==}
    engines: {node: '>=8'}
    dependencies:
      type-fest: 0.20.2
    dev: true

  /globby/11.0.4:
    resolution: {integrity: sha512-9O4MVG9ioZJ08ffbcyVYyLOJLk5JQ688pJ4eMGLpdWLHq/Wr1D9BlriLQyL0E+jbkuePVZXYFj47QM/v093wHg==}
    engines: {node: '>=10'}
    dependencies:
      array-union: 2.1.0
      dir-glob: 3.0.1
      fast-glob: 3.2.7
      ignore: 5.1.9
      merge2: 1.4.1
      slash: 3.0.0
    dev: true

  /good-listener/1.2.2:
    resolution: {integrity: sha1-1TswzfkxPf+33JoNR3CWqm0UXFA=}
    dependencies:
      delegate: 3.2.0
    dev: false

  /graceful-fs/4.2.8:
    resolution: {integrity: sha512-qkIilPUYcNhJpd33n0GBXTB1MMPp14TxEsEs0pTrsSVucApsYzW5V+Q8Qxhik6KU3evy+qkAAowTByymK0avdg==}

  /handlebars/4.7.7:
    resolution: {integrity: sha512-aAcXm5OAfE/8IXkcZvCepKU3VzW1/39Fb5ZuqMtgI/hT8X2YgoMvBY5dLhq/cpOvw7Lk1nK/UF71aLG/ZnVYRA==}
    engines: {node: '>=0.4.7'}
    hasBin: true
    dependencies:
      minimist: 1.2.5
      neo-async: 2.6.2
      source-map: 0.6.1
      wordwrap: 1.0.0
    optionalDependencies:
      uglify-js: 3.14.3
    dev: true

  /hard-rejection/2.1.0:
    resolution: {integrity: sha512-VIZB+ibDhx7ObhAe7OVtoEbuP4h/MuOTHJ+J8h/eBXotJYl0fBgR72xDFCKgIh22OJZIOVNxBMWuhAr10r8HdA==}
    engines: {node: '>=6'}
    dev: true

  /has-bigints/1.0.1:
    resolution: {integrity: sha512-LSBS2LjbNBTf6287JEbEzvJgftkF5qFkmCo9hDRpAzKhUOlJ+hx8dd4USs00SgsUNwc4617J9ki5YtEClM2ffA==}
    dev: true

  /has-flag/3.0.0:
    resolution: {integrity: sha1-tdRU3CGZriJWmfNGfloH87lVuv0=}
    engines: {node: '>=4'}

  /has-flag/4.0.0:
    resolution: {integrity: sha512-EykJT/Q1KjTWctppgIAgfSO0tKVuZUjhgMr17kqTumMl6Afv3EISleU7qZUzoXDFTAHTDC4NOoG/ZxU3EvlMPQ==}
    engines: {node: '>=8'}

  /has-flag/5.0.1:
    resolution: {integrity: sha512-CsNUt5x9LUdx6hnk/E2SZLsDyvfqANZSUq4+D3D8RzDJ2M+HDTIkF60ibS1vHaK55vzgiZw1bEPFG9yH7l33wA==}
    engines: {node: '>=12'}
    dev: true

  /has-symbols/1.0.2:
    resolution: {integrity: sha512-chXa79rL/UC2KlX17jo3vRGz0azaWEx5tGqZg5pO3NUyEJVB17dMruQlzCCOfUvElghKcm5194+BCRvi2Rv/Gw==}
    engines: {node: '>= 0.4'}
    dev: true

  /has-tostringtag/1.0.0:
    resolution: {integrity: sha512-kFjcSNhnlGV1kyoGk7OXKSawH5JOb/LzUc5w9B02hOTO0dfFRjbHQKvg1d6cf3HbeUmtU9VbbV3qzZ2Teh97WQ==}
    engines: {node: '>= 0.4'}
    dependencies:
      has-symbols: 1.0.2
    dev: true

  /has-unicode/2.0.1:
    resolution: {integrity: sha1-4Ob+aijPUROIVeCG0Wkedx3iqLk=}
    dev: false

  /has/1.0.3:
    resolution: {integrity: sha512-f2dvO0VU6Oej7RkWJGrehjbzMAjFp5/VKPp5tTpWIV4JHHZK1/BxbFRtf/siA2SWTe09caDmVtYYzWEIbBS4zw==}
    engines: {node: '>= 0.4.0'}
    dependencies:
      function-bind: 1.1.1

  /hash-sum/2.0.0:
    resolution: {integrity: sha512-WdZTbAByD+pHfl/g9QSsBIIwy8IT+EsPiKDs0KNX+zSHhdDLFKdZu0BQHljvO+0QI/BasbMSUa8wYNCZTvhslg==}

  /helpertypes/0.0.2:
    resolution: {integrity: sha512-PKVtWnJ+dcvPeUJRiqtbraN/Hr2rNEnS14T/IxDBb0KgHkAL5w4YwVxMEPowA9vyoMP0DrwO0TxJ+KH3UF/6YA==}
    engines: {node: '>=10.0.0'}
    dev: true

  /hex-color-regex/1.1.0:
    resolution: {integrity: sha512-l9sfDFsuqtOqKDsQdqrMRk0U85RZc0RtOR9yPI7mRVOa4FsR/BVnZ0shmQRM96Ji99kYZP/7hn1cedc1+ApsTQ==}
    dev: false

  /history/4.10.1:
    resolution: {integrity: sha512-36nwAD620w12kuzPAsyINPWJqlNbij+hpK1k9XRloDtym8mxzGYl2c17LnV6IAGB2Dmg4tEa7G7DlawS0+qjew==}
    dependencies:
      '@babel/runtime': 7.16.0
      loose-envify: 1.4.0
      resolve-pathname: 3.0.0
      tiny-invariant: 1.2.0
      tiny-warning: 1.0.3
      value-equal: 1.0.1
    dev: false

  /hoist-non-react-statics/3.3.2:
    resolution: {integrity: sha512-/gGivxi8JPKWNm/W0jSmzcMPpfpPLc3dY/6GxhX2hQ9iGj3aDfklV4ET7NjKpSinLpJ5vafa9iiGIEZg10SfBw==}
    dependencies:
      react-is: 16.13.1
    dev: false

  /hosted-git-info/2.8.9:
    resolution: {integrity: sha512-mxIDAb9Lsm6DoOJ7xH+5+X4y1LU/4Hi50L9C5sIswK3JzULS4bwk1FvjdBgvYR4bzT4tuUQiC15FE2f5HbLvYw==}
    dev: true

  /hosted-git-info/4.0.2:
    resolution: {integrity: sha512-c9OGXbZ3guC/xOlCg1Ci/VgWlwsqDv1yMQL1CWqXDL0hDjXuNcq0zuR4xqPSuasI3kqFDhqSyTjREz5gzq0fXg==}
    engines: {node: '>=10'}
    dependencies:
      lru-cache: 6.0.0
    dev: true

  /hsl-regex/1.0.0:
    resolution: {integrity: sha1-1JMwx4ntgZ4nakwNJy3/owsY/m4=}
    dev: false

  /hsla-regex/1.0.0:
    resolution: {integrity: sha1-wc56MWjIxmFAM6S194d/OyJfnDg=}
    dev: false

  /html-encoding-sniffer/2.0.1:
    resolution: {integrity: sha512-D5JbOMBIR/TVZkubHT+OyT2705QvogUW4IBn6nHd756OwieSF9aDYFj4dv6HHEVGYbHaLETa3WggZYWWMyy3ZQ==}
    engines: {node: '>=10'}
    dependencies:
      whatwg-encoding: 1.0.5
    dev: true

  /html-escaper/2.0.2:
    resolution: {integrity: sha512-H2iMtd0I4Mt5eYiapRdIDjp+XzelXQ0tFE4JS7YFwFevXXMmOp9myNrUvCg0D6ws8iqkRPBfKHgbwig1SmlLfg==}
    dev: true

  /html-rewriter-wasm/0.3.2:
    resolution: {integrity: sha512-b+pOh+bs00uRVNIZoTgGBREjUKN47pchTNwkxKuP4ecQTFcOA6KJIW+jjvjjXrkSRURZsideLxFKqX7hnxdegQ==}
    dev: true

  /html-tags/3.1.0:
    resolution: {integrity: sha512-1qYz89hW3lFDEazhjW0yVAV87lw8lVkrJocr72XmBkMKsoSVJCQx3W8BXsC7hO2qAt8BoVjYjtAcZ9perqGnNg==}
    engines: {node: '>=8'}
    dev: false

  /http-cache-semantics/4.1.0:
    resolution: {integrity: sha512-carPklcUh7ROWRK7Cv27RPtdhYhUsela/ue5/jKzjegVvXDqM2ILE9Q2BGn9JZJh1g87cp56su/FgQSzcWS8cQ==}
    dev: true

  /http-errors/1.7.2:
    resolution: {integrity: sha512-uUQBt3H/cSIVfch6i1EuPNy/YsRSOUBXTVfZ+yR7Zjez3qjBz6i9+i4zjNaoqcoFVI4lQJ5plg63TvGfRSDCRg==}
    engines: {node: '>= 0.6'}
    dependencies:
      depd: 1.1.2
      inherits: 2.0.3
      setprototypeof: 1.1.1
      statuses: 1.5.0
      toidentifier: 1.0.0
    dev: true

  /http-errors/1.7.3:
    resolution: {integrity: sha512-ZTTX0MWrsQ2ZAhA1cejAwDLycFsd7I7nVtnkT3Ol0aqodaKW+0CTZDQ1uBv5whptCnc8e8HeRRJxRs0kmm/Qfw==}
    engines: {node: '>= 0.6'}
    dependencies:
      depd: 1.1.2
      inherits: 2.0.4
      setprototypeof: 1.1.1
      statuses: 1.5.0
      toidentifier: 1.0.0
    dev: true

  /http-proxy-agent/4.0.1:
    resolution: {integrity: sha512-k0zdNgqWTGA6aeIRVpvfVob4fL52dTfaehylg0Y4UvSySvOq/Y+BOyPrgpUrA7HylqvU8vIZGsRuXmspskV0Tg==}
    engines: {node: '>= 6'}
    dependencies:
      '@tootallnate/once': 1.1.2
      agent-base: 6.0.2
      debug: 4.3.2
    transitivePeerDependencies:
      - supports-color
    dev: true

  /http-proxy/1.18.1_debug@4.3.2:
    resolution: {integrity: sha512-7mz/721AbnJwIVbnaSv1Cz3Am0ZLT/UBwkC92VlxhXv/k/BBQfM2fXElQNC27BVGr0uwUpplYPQM9LnaBMR5NQ==}
    engines: {node: '>=8.0.0'}
    dependencies:
      eventemitter3: 4.0.7
      follow-redirects: 1.14.5
      requires-port: 1.0.0
    transitivePeerDependencies:
      - debug
    dev: true

  /https-proxy-agent/5.0.0:
    resolution: {integrity: sha512-EkYm5BcKUGiduxzSt3Eppko+PiNWNEpa4ySk9vTC6wDsQJW9rHSa+UhGNJoRYp7bz6Ht1eaRIa6QaJqO5rCFbA==}
    engines: {node: '>= 6'}
    dependencies:
      agent-base: 6.0.2
      debug: 4.3.2
    transitivePeerDependencies:
      - supports-color

  /human-signals/2.1.0:
    resolution: {integrity: sha512-B4FFZ6q/T2jhhksgkbEW3HBvWIfDW85snkQgawt07S7J5QXTk6BkNV+0yAeZrM5QpMAdYlocGoljn0sJ/WQkFw==}
    engines: {node: '>=10.17.0'}
    dev: true

  /iconv-lite/0.4.24:
    resolution: {integrity: sha512-v3MXnZAcvnywkTUEZomIActle7RXXeedOR31wwl7VlyoXO4Qi9arvSenNQWne1TcRwhCL1HwLI21bEqdpj8/rA==}
    engines: {node: '>=0.10.0'}
    dependencies:
      safer-buffer: 2.1.2
    dev: true

  /icss-replace-symbols/1.1.0:
    resolution: {integrity: sha1-Bupvg2ead0njhs/h/oEq5dsiPe0=}
    dev: true

  /icss-utils/5.1.0_postcss@8.3.11:
    resolution: {integrity: sha512-soFhflCVWLfRNOPU3iv5Z9VUdT44xFRbzjLsEzSr5AQmgqPMTHdU3PMT1Cf1ssx8fLNJDA1juftYl+PUcv3MqA==}
    engines: {node: ^10 || ^12 || >= 14}
    peerDependencies:
      postcss: ^8.1.0
    dependencies:
      postcss: 8.3.11
    dev: true

  /ignore/4.0.6:
    resolution: {integrity: sha512-cyFDKrqc/YdcWFniJhzI42+AzS+gNwmUzOSFcRCQYwySuBBBy/KjuxWLZ/FHEH6Moq1NizMOBWyTcv8O4OZIMg==}
    engines: {node: '>= 4'}
    dev: true

  /ignore/5.1.9:
    resolution: {integrity: sha512-2zeMQpbKz5dhZ9IwL0gbxSW5w0NK/MSAMtNuhgIHEPmaU3vPdKPL0UdvUCXs5SS4JAwsBxysK5sFMW8ocFiVjQ==}
    engines: {node: '>= 4'}
    dev: true

  /image-size/0.5.5:
    resolution: {integrity: sha1-Cd/Uq50g4p6xw+gLiZA3jfnjy5w=}
    engines: {node: '>=0.10.0'}
    hasBin: true
    requiresBuild: true
    dev: true
    optional: true

  /import-cwd/3.0.0:
    resolution: {integrity: sha512-4pnzH16plW+hgvRECbDWpQl3cqtvSofHWh44met7ESfZ8UZOWWddm8hEyDTqREJ9RbYHY8gi8DqmaelApoOGMg==}
    engines: {node: '>=8'}
    dependencies:
      import-from: 3.0.0

  /import-fresh/3.3.0:
    resolution: {integrity: sha512-veYYhQa+D1QBKznvhUHxb8faxlrwUnxseDAbAp457E0wLNio2bOSKnjYDhMj+YiAq61xrMGhQk9iXVk5FzgQMw==}
    engines: {node: '>=6'}
    dependencies:
      parent-module: 1.0.1
      resolve-from: 4.0.0

  /import-from/3.0.0:
    resolution: {integrity: sha512-CiuXOFFSzkU5x/CR0+z7T91Iht4CXgfCxVOFRhh2Zyhg5wOpWvvDLQUsWl+gcN+QscYBjez8hDCt85O7RLDttQ==}
    engines: {node: '>=8'}
    dependencies:
      resolve-from: 5.0.0

  /import-lazy/4.0.0:
    resolution: {integrity: sha512-rKtvo6a868b5Hu3heneU+L4yEQ4jYKLtjpnPeUdK7h0yzXGmyBTypknlkCvHFBqfX9YlorEiMM6Dnq/5atfHkw==}
    engines: {node: '>=8'}
    dev: true

  /import-local/3.0.3:
    resolution: {integrity: sha512-bE9iaUY3CXH8Cwfan/abDKAxe1KGT9kyGsBPqf6DMK/z0a2OzAsrukeYNgIH6cH5Xr452jb1TUL8rSfCLjZ9uA==}
    engines: {node: '>=8'}
    hasBin: true
    dependencies:
      pkg-dir: 4.2.0
      resolve-cwd: 3.0.0
    dev: true

  /imurmurhash/0.1.4:
    resolution: {integrity: sha1-khi5srkoojixPcT7a21XbyMUU+o=}
    engines: {node: '>=0.8.19'}
    dev: true

  /indent-string/4.0.0:
    resolution: {integrity: sha512-EdDDZu4A2OyIK7Lr/2zG+w5jmbuk1DVBnEwREQvBzspBJkCEbRa8GxU1lghYcaGJCnRWibjDXlq779X1/y5xwg==}
    engines: {node: '>=8'}
    dev: true

  /inflight/1.0.6:
    resolution: {integrity: sha1-Sb1jMdfQLQwJvJEKEHW6gWW1bfk=}
    dependencies:
      once: 1.4.0
      wrappy: 1.0.2

  /inherits/2.0.3:
    resolution: {integrity: sha1-Yzwsg+PaQqUC9SRmAiSA9CCCYd4=}
    dev: true

  /inherits/2.0.4:
    resolution: {integrity: sha512-k/vGaX4/Yla3WzyMCvTQOXYeIHvqOKtnqBduzTHpzpQZzAskKMhZ2K+EnBiSM9zGSoIFeMpXKxa4dYeZIQqewQ==}

  /ini/1.3.8:
    resolution: {integrity: sha512-JV/yugV2uzW5iMRSiZAyDtQd+nxtUnjeLt0acNdw98kKLrvuRVyB80tsREOE7yvGVgalhZ6RNXCmEHkUKBKxew==}
    dev: true

  /internal-slot/1.0.3:
    resolution: {integrity: sha512-O0DB1JC/sPyZl7cIo78n5dR7eUSwwpYPiXRhTzNxZVAMUuB8vlnRFyLxdrVToks6XPLVnFfbzaVd5WLjhgg+vA==}
    engines: {node: '>= 0.4'}
    dependencies:
      get-intrinsic: 1.1.1
      has: 1.0.3
      side-channel: 1.0.4
    dev: true

  /ioredis/4.28.0:
    resolution: {integrity: sha512-I+zkeeWp3XFgPT2CtJKxvaF5FjGBGt4yGYljRjQecdQKteThuAsKqffeF1lgHVlYnuNeozRbPOCDNZ7tDWPeig==}
    engines: {node: '>=6'}
    dependencies:
      cluster-key-slot: 1.1.0
      debug: 4.3.2
      denque: 1.5.1
      lodash.defaults: 4.2.0
      lodash.flatten: 4.4.0
      lodash.isarguments: 3.1.0
      p-map: 2.1.0
      redis-commands: 1.7.0
      redis-errors: 1.2.0
      redis-parser: 3.0.0
      standard-as-callback: 2.1.0
    transitivePeerDependencies:
      - supports-color
    dev: true

  /ip/1.1.5:
    resolution: {integrity: sha1-vd7XARQpCCjAoDnnLvJfWq7ENUo=}
    dev: true

  /ipaddr.js/1.9.1:
    resolution: {integrity: sha512-0KI/607xoxSToH7GjN1FfSbLoU0+btTicjsQSWQlh/hZykN8KpmMf7uYwPW3R+akZ6R/w18ZlXSHBYXiYUPO3g==}
    engines: {node: '>= 0.10'}
    dev: true

  /is-arrayish/0.2.1:
    resolution: {integrity: sha1-d8mYQFJ6qOyxqLppe4BkWnqSap0=}

  /is-arrayish/0.3.2:
    resolution: {integrity: sha512-eVRqCvVlZbuw3GrM63ovNSNAeA1K16kaR/LRY/92w0zxQ5/1YzwblUX652i4Xs9RwAGjW9d9y6X88t8OaAJfWQ==}
    dev: false

  /is-bigint/1.0.4:
    resolution: {integrity: sha512-zB9CruMamjym81i2JZ3UMn54PKGsQzsJeo6xvN3HJJ4CAsQNB6iRutp2To77OfCNuoxspsIhzaPoO1zyCEhFOg==}
    dependencies:
      has-bigints: 1.0.1
    dev: true

  /is-binary-path/2.1.0:
    resolution: {integrity: sha512-ZMERYes6pDydyuGidse7OsHxtbI7WVeUEozgR/g7rd0xUimYNlvZRE/K2MgZTjWy725IfelLeVcEM97mmtRGXw==}
    engines: {node: '>=8'}
    dependencies:
      binary-extensions: 2.2.0

  /is-boolean-object/1.1.2:
    resolution: {integrity: sha512-gDYaKHJmnj4aWxyj6YHyXVpdQawtVLHU5cb+eztPGczf6cjuTdwve5ZIEfgXqH4e57An1D1AKf8CZ3kYrQRqYA==}
    engines: {node: '>= 0.4'}
    dependencies:
      call-bind: 1.0.2
      has-tostringtag: 1.0.0
    dev: true

  /is-callable/1.2.4:
    resolution: {integrity: sha512-nsuwtxZfMX67Oryl9LCQ+upnC0Z0BgpwntpS89m1H/TLF0zNfzfLMV/9Wa/6MZsj0acpEjAO0KF1xT6ZdLl95w==}
    engines: {node: '>= 0.4'}
    dev: true

  /is-ci/1.2.1:
    resolution: {integrity: sha512-s6tfsaQaQi3JNciBH6shVqEDvhGut0SUXr31ag8Pd8BBbVVlcGfWhpPmEOoM6RJ5TFhbypvf5yyRw/VXW1IiWg==}
    hasBin: true
    dependencies:
      ci-info: 1.6.0
    dev: true

  /is-color-stop/1.1.0:
    resolution: {integrity: sha1-z/9HGu5N1cnhWFmPvhKWe1za00U=}
    dependencies:
      css-color-names: 0.0.4
      hex-color-regex: 1.1.0
      hsl-regex: 1.0.0
      hsla-regex: 1.0.0
      rgb-regex: 1.0.1
      rgba-regex: 1.0.0
    dev: false

  /is-core-module/2.8.0:
    resolution: {integrity: sha512-vd15qHsaqrRL7dtH6QNuy0ndJmRDrS9HAM1CAiSifNUFv4x1a0CCVsj18hJ1mShxIG6T2i1sO78MkP56r0nYRw==}
    dependencies:
      has: 1.0.3

  /is-date-object/1.0.5:
    resolution: {integrity: sha512-9YQaSxsAiSwcvS33MBk3wTCVnWK+HhF8VZR2jRxehM16QcVOdHqPn4VPHmRK4lSr38n9JriurInLcP90xsYNfQ==}
    engines: {node: '>= 0.4'}
    dependencies:
      has-tostringtag: 1.0.0
    dev: true

  /is-docker/2.2.1:
    resolution: {integrity: sha512-F+i2BKsFrH66iaUFc0woD8sLy8getkwTwtOBjvs56Cx4CgJDeKQeqfz8wAYiSb8JOprWhHH5p77PbmYCvvUuXQ==}
    engines: {node: '>=8'}
    hasBin: true
    dev: true

  /is-expression/4.0.0:
    resolution: {integrity: sha512-zMIXX63sxzG3XrkHkrAPvm/OVZVSCPNkwMHU8oTX7/U3AL78I0QXCEICXUM13BIa8TYGZ68PiTKfQz3yaTNr4A==}
    dependencies:
      acorn: 7.4.1
      object-assign: 4.1.1
    dev: true

  /is-extglob/2.1.1:
    resolution: {integrity: sha1-qIwCU1eR8C7TfHahueqXc8gz+MI=}
    engines: {node: '>=0.10.0'}

  /is-fullwidth-code-point/3.0.0:
    resolution: {integrity: sha512-zymm5+u+sCsSWyD9qNaejV3DFvhCKclKdizYaJUuHA83RLjb7nSuGnddCHGv0hk+KY7BMAlsWeK4Ueg6EV6XQg==}
    engines: {node: '>=8'}

  /is-fullwidth-code-point/4.0.0:
    resolution: {integrity: sha512-O4L094N2/dZ7xqVdrXhh9r1KODPJpFms8B5sGdJLPy664AgvXsreZUyCQQNItZRDlYug4xStLjNp/sz3HvBowQ==}
    engines: {node: '>=12'}
    dev: true

  /is-generator-fn/2.1.0:
    resolution: {integrity: sha512-cTIB4yPYL/Grw0EaSzASzg6bBy9gqCofvWN8okThAYIxKJZC+udlRAmGbM0XLeniEJSs8uEgHPGuHSe1XsOLSQ==}
    engines: {node: '>=6'}
    dev: true

  /is-glob/4.0.3:
    resolution: {integrity: sha512-xelSayHH36ZgE7ZWhli7pW34hNbNl8Ojv5KVmkJD4hBdD3th8Tfk9vYasLM+mXWOZhFkgZfxhLSnrwRr4elSSg==}
    engines: {node: '>=0.10.0'}
    dependencies:
      is-extglob: 2.1.1

  /is-module/1.0.0:
    resolution: {integrity: sha1-Mlj7afeMFNW4FdZkM2tM/7ZEFZE=}
    dev: true

  /is-negative-zero/2.0.1:
    resolution: {integrity: sha512-2z6JzQvZRa9A2Y7xC6dQQm4FSTSTNWjKIYYTt4246eMTJmIo0Q+ZyOsU66X8lxK1AbB92dFeglPLrhwpeRKO6w==}
    engines: {node: '>= 0.4'}
    dev: true

  /is-number-object/1.0.6:
    resolution: {integrity: sha512-bEVOqiRcvo3zO1+G2lVMy+gkkEm9Yh7cDMRusKKu5ZJKPUYSJwICTKZrNKHA2EbSP0Tu0+6B/emsYNHZyn6K8g==}
    engines: {node: '>= 0.4'}
    dependencies:
      has-tostringtag: 1.0.0
    dev: true

  /is-number/7.0.0:
    resolution: {integrity: sha512-41Cifkg6e8TylSpdtTpeLVMqvSBEVzTttHvERD741+pnZ8ANv0004MRL43QKPDlK9cGvNp6NZWZUBlbGXYxxng==}
    engines: {node: '>=0.12.0'}

  /is-obj/2.0.0:
    resolution: {integrity: sha512-drqDG3cbczxxEJRoOXcOjtdp1J/lyp1mNn0xaznRs8+muBhgQcrnbspox5X5fOw0HnMnbfDzvnEMEtqDEJEo8w==}
    engines: {node: '>=8'}
    dev: true

  /is-plain-obj/1.1.0:
    resolution: {integrity: sha1-caUMhCnfync8kqOQpKA7OfzVHT4=}
    engines: {node: '>=0.10.0'}
    dev: true

  /is-potential-custom-element-name/1.0.1:
    resolution: {integrity: sha512-bCYeRA2rVibKZd+s2625gGnGF/t7DSqDs4dP7CrLA1m7jKWz6pps0LpYLJN8Q64HtmPKJ1hrN3nzPNKFEKOUiQ==}
    dev: true

  /is-promise/2.2.2:
    resolution: {integrity: sha512-+lP4/6lKUBfQjZ2pdxThZvLUAafmZb8OAxFb8XXtiQmS35INgr85hdOGoEs124ez1FCnZJt6jau/T+alh58QFQ==}
    dev: true

  /is-reference/1.2.1:
    resolution: {integrity: sha512-U82MsXXiFIrjCK4otLT+o2NA2Cd2g5MLoOVXUZjIOhLurrRxpEXzI8O0KZHr3IjLvlAH1kTPYSuqer5T9ZVBKQ==}
    dependencies:
      '@types/estree': 0.0.50
    dev: true

  /is-regex/1.1.4:
    resolution: {integrity: sha512-kvRdxDsxZjhzUX07ZnLydzS1TU/TJlTUHHY4YLL87e37oUA49DfkLqgy+VjFocowy29cKvcSiu+kIv728jTTVg==}
    engines: {node: '>= 0.4'}
    dependencies:
      call-bind: 1.0.2
      has-tostringtag: 1.0.0
    dev: true

  /is-shared-array-buffer/1.0.1:
    resolution: {integrity: sha512-IU0NmyknYZN0rChcKhRO1X8LYz5Isj/Fsqh8NJOSf+N/hCOTwy29F32Ik7a+QszE63IdvmwdTPDd6cZ5pg4cwA==}
    dev: true

  /is-stream/1.1.0:
    resolution: {integrity: sha1-EtSj3U5o4Lec6428hBc66A2RykQ=}
    engines: {node: '>=0.10.0'}
    dev: true

  /is-stream/2.0.1:
    resolution: {integrity: sha512-hFoiJiTl63nn+kstHGBtewWSKnQLpyb155KHheA1l39uvtO9nWIop1p3udqPcUd/xbF1VLMO4n7OI6p7RbngDg==}
    engines: {node: '>=8'}
    dev: true

  /is-string/1.0.7:
    resolution: {integrity: sha512-tE2UXzivje6ofPW7l23cjDOMa09gb7xlAqG6jG5ej6uPV32TlWP3NKPigtaGeHNu9fohccRYvIiZMfOOnOYUtg==}
    engines: {node: '>= 0.4'}
    dependencies:
      has-tostringtag: 1.0.0
    dev: true

  /is-symbol/1.0.4:
    resolution: {integrity: sha512-C/CPBqKWnvdcxqIARxyOh4v1UUEOCHpgDa0WYgpKDFMszcrPcffg5uhwSgPCLD2WWxmq6isisz87tzT01tuGhg==}
    engines: {node: '>= 0.4'}
    dependencies:
      has-symbols: 1.0.2
    dev: true

  /is-text-path/1.0.1:
    resolution: {integrity: sha1-Thqg+1G/vLPpJogAE5cgLBd1tm4=}
    engines: {node: '>=0.10.0'}
    dependencies:
      text-extensions: 1.9.0
    dev: true

  /is-typedarray/1.0.0:
    resolution: {integrity: sha1-5HnICFjfDBsR3dppQPlgEfzaSpo=}
    dev: true

  /is-weakref/1.0.1:
    resolution: {integrity: sha512-b2jKc2pQZjaeFYWEf7ScFj+Be1I+PXmlu572Q8coTXZ+LD/QQZ7ShPMst8h16riVgyXTQwUsFEl74mDvc/3MHQ==}
    dependencies:
      call-bind: 1.0.2
    dev: true

  /is-what/3.14.1:
    resolution: {integrity: sha512-sNxgpk9793nzSs7bA6JQJGeIuRBQhAaNGG77kzYQgMkrID+lS6SlK07K5LaptscDlSaIgH+GPFzf+d75FVxozA==}
    dev: true

  /is-wsl/2.2.0:
    resolution: {integrity: sha512-fKzAra0rGJUUBwGBgNkHZuToZcn+TtXHpeCgmkMJMMYx1sQDYaCSyjJBSCa2nH1DGm7s3n1oBnohoVTBaN7Lww==}
    engines: {node: '>=8'}
    dependencies:
      is-docker: 2.2.1
    dev: true

  /isarray/0.0.1:
    resolution: {integrity: sha1-ihis/Kmo9Bd+Cav8YDiTmwXR7t8=}
    dev: false

  /isarray/1.0.0:
    resolution: {integrity: sha1-u5NdSFgsuhaMBoNJV6VKPgcSTxE=}
    dev: true

  /isexe/2.0.0:
    resolution: {integrity: sha1-6PvzdNxVb/iUehDcsFctYz8s+hA=}
    dev: true

  /istanbul-lib-coverage/3.2.0:
    resolution: {integrity: sha512-eOeJ5BHCmHYvQK7xt9GkdHuzuCGS1Y6g9Gvnx3Ym33fz/HpLRYxiS0wHNr+m/MBC8B647Xt608vCDEvhl9c6Mw==}
    engines: {node: '>=8'}
    dev: true

  /istanbul-lib-instrument/4.0.3:
    resolution: {integrity: sha512-BXgQl9kf4WTCPCCpmFGoJkz/+uhvm7h7PFKUYxh7qarQd3ER33vHG//qaE8eN25l07YqZPpHXU9I09l/RD5aGQ==}
    engines: {node: '>=8'}
    dependencies:
      '@babel/core': 7.16.0
      '@istanbuljs/schema': 0.1.3
      istanbul-lib-coverage: 3.2.0
      semver: 6.3.0
    transitivePeerDependencies:
      - supports-color
    dev: true

  /istanbul-lib-instrument/5.1.0:
    resolution: {integrity: sha512-czwUz525rkOFDJxfKK6mYfIs9zBKILyrZQxjz3ABhjQXhbhFsSbo1HW/BFcsDnfJYJWA6thRR5/TUY2qs5W99Q==}
    engines: {node: '>=8'}
    dependencies:
      '@babel/core': 7.16.0
      '@babel/parser': 7.16.2
      '@istanbuljs/schema': 0.1.3
      istanbul-lib-coverage: 3.2.0
      semver: 6.3.0
    transitivePeerDependencies:
      - supports-color
    dev: true

  /istanbul-lib-report/3.0.0:
    resolution: {integrity: sha512-wcdi+uAKzfiGT2abPpKZ0hSU1rGQjUQnLvtY5MpQ7QCTahD3VODhcu4wcfY1YtkGaDD5yuydOLINXsfbus9ROw==}
    engines: {node: '>=8'}
    dependencies:
      istanbul-lib-coverage: 3.2.0
      make-dir: 3.1.0
      supports-color: 7.2.0
    dev: true

  /istanbul-lib-source-maps/4.0.1:
    resolution: {integrity: sha512-n3s8EwkdFIJCG3BPKBYvskgXGoy88ARzvegkitk60NxRdwltLOTaH7CUiMRXvwYorl0Q712iEjcWB+fK/MrWVw==}
    engines: {node: '>=10'}
    dependencies:
      debug: 4.3.2
      istanbul-lib-coverage: 3.2.0
      source-map: 0.6.1
    transitivePeerDependencies:
      - supports-color
    dev: true

  /istanbul-reports/3.0.5:
    resolution: {integrity: sha512-5+19PlhnGabNWB7kOFnuxT8H3T/iIyQzIbQMxXsURmmvKg86P2sbkrGOT77VnHw0Qr0gc2XzRaRfMZYYbSQCJQ==}
    engines: {node: '>=8'}
    dependencies:
      html-escaper: 2.0.2
      istanbul-lib-report: 3.0.0
    dev: true

  /jest-changed-files/27.3.0:
    resolution: {integrity: sha512-9DJs9garMHv4RhylUMZgbdCJ3+jHSkpL9aaVKp13xtXAD80qLTLrqcDZL1PHA9dYA0bCI86Nv2BhkLpLhrBcPg==}
    engines: {node: ^10.13.0 || ^12.13.0 || ^14.15.0 || >=15.0.0}
    dependencies:
      '@jest/types': 27.2.5
      execa: 5.1.1
      throat: 6.0.1
    dev: true

  /jest-circus/27.3.1:
    resolution: {integrity: sha512-v1dsM9II6gvXokgqq6Yh2jHCpfg7ZqV4jWY66u7npz24JnhP3NHxI0sKT7+ZMQ7IrOWHYAaeEllOySbDbWsiXw==}
    engines: {node: ^10.13.0 || ^12.13.0 || ^14.15.0 || >=15.0.0}
    dependencies:
      '@jest/environment': 27.3.1
      '@jest/test-result': 27.3.1
      '@jest/types': 27.2.5
      '@types/node': 16.11.9
      chalk: 4.1.2
      co: 4.6.0
      dedent: 0.7.0
      expect: 27.3.1
      is-generator-fn: 2.1.0
      jest-each: 27.3.1
      jest-matcher-utils: 27.3.1
      jest-message-util: 27.3.1
      jest-runtime: 27.3.1
      jest-snapshot: 27.3.1
      jest-util: 27.3.1
      pretty-format: 27.3.1
      slash: 3.0.0
      stack-utils: 2.0.5
      throat: 6.0.1
    transitivePeerDependencies:
      - supports-color
    dev: true

  /jest-cli/27.3.1_ts-node@10.4.0:
    resolution: {integrity: sha512-WHnCqpfK+6EvT62me6WVs8NhtbjAS4/6vZJnk7/2+oOr50cwAzG4Wxt6RXX0hu6m1169ZGMlhYYUNeKBXCph/Q==}
    engines: {node: ^10.13.0 || ^12.13.0 || ^14.15.0 || >=15.0.0}
    hasBin: true
    peerDependencies:
      node-notifier: ^8.0.1 || ^9.0.0 || ^10.0.0
    peerDependenciesMeta:
      node-notifier:
        optional: true
    dependencies:
      '@jest/core': 27.3.1_ts-node@10.4.0
      '@jest/test-result': 27.3.1
      '@jest/types': 27.2.5
      chalk: 4.1.2
      exit: 0.1.2
      graceful-fs: 4.2.8
      import-local: 3.0.3
      jest-config: 27.3.1_ts-node@10.4.0
      jest-util: 27.3.1
      jest-validate: 27.3.1
      prompts: 2.4.2
      yargs: 16.2.0
    transitivePeerDependencies:
      - bufferutil
      - canvas
      - supports-color
      - ts-node
      - utf-8-validate
    dev: true

  /jest-config/27.3.1_ts-node@10.4.0:
    resolution: {integrity: sha512-KY8xOIbIACZ/vdYCKSopL44I0xboxC751IX+DXL2+Wx6DKNycyEfV3rryC3BPm5Uq/BBqDoMrKuqLEUNJmMKKg==}
    engines: {node: ^10.13.0 || ^12.13.0 || ^14.15.0 || >=15.0.0}
    peerDependencies:
      ts-node: '>=9.0.0'
    peerDependenciesMeta:
      ts-node:
        optional: true
    dependencies:
      '@babel/core': 7.16.0
      '@jest/test-sequencer': 27.3.1
      '@jest/types': 27.2.5
      babel-jest: 27.3.1_@babel+core@7.16.0
      chalk: 4.1.2
      ci-info: 3.2.0
      deepmerge: 4.2.2
      glob: 7.2.0
      graceful-fs: 4.2.8
      jest-circus: 27.3.1
      jest-environment-jsdom: 27.3.1
      jest-environment-node: 27.3.1
      jest-get-type: 27.3.1
      jest-jasmine2: 27.3.1
      jest-regex-util: 27.0.6
      jest-resolve: 27.3.1
      jest-runner: 27.3.1
      jest-util: 27.3.1
      jest-validate: 27.3.1
      micromatch: 4.0.4
      pretty-format: 27.3.1
      ts-node: 10.4.0_7dd5cf9af763e621261d5cc88a052be2
    transitivePeerDependencies:
      - bufferutil
      - canvas
      - supports-color
      - utf-8-validate
    dev: true

  /jest-diff/27.3.1:
    resolution: {integrity: sha512-PCeuAH4AWUo2O5+ksW4pL9v5xJAcIKPUPfIhZBcG1RKv/0+dvaWTQK1Nrau8d67dp65fOqbeMdoil+6PedyEPQ==}
    engines: {node: ^10.13.0 || ^12.13.0 || ^14.15.0 || >=15.0.0}
    dependencies:
      chalk: 4.1.2
      diff-sequences: 27.0.6
      jest-get-type: 27.3.1
      pretty-format: 27.3.1
    dev: true

  /jest-docblock/27.0.6:
    resolution: {integrity: sha512-Fid6dPcjwepTFraz0YxIMCi7dejjJ/KL9FBjPYhBp4Sv1Y9PdhImlKZqYU555BlN4TQKaTc+F2Av1z+anVyGkA==}
    engines: {node: ^10.13.0 || ^12.13.0 || ^14.15.0 || >=15.0.0}
    dependencies:
      detect-newline: 3.1.0
    dev: true

  /jest-each/27.3.1:
    resolution: {integrity: sha512-E4SwfzKJWYcvOYCjOxhZcxwL+AY0uFMvdCOwvzgutJiaiodFjkxQQDxHm8FQBeTqDnSmKsQWn7ldMRzTn2zJaQ==}
    engines: {node: ^10.13.0 || ^12.13.0 || ^14.15.0 || >=15.0.0}
    dependencies:
      '@jest/types': 27.2.5
      chalk: 4.1.2
      jest-get-type: 27.3.1
      jest-util: 27.3.1
      pretty-format: 27.3.1
    dev: true

  /jest-environment-jsdom/27.3.1:
    resolution: {integrity: sha512-3MOy8qMzIkQlfb3W1TfrD7uZHj+xx8Olix5vMENkj5djPmRqndMaXtpnaZkxmxM+Qc3lo+yVzJjzuXbCcZjAlg==}
    engines: {node: ^10.13.0 || ^12.13.0 || ^14.15.0 || >=15.0.0}
    dependencies:
      '@jest/environment': 27.3.1
      '@jest/fake-timers': 27.3.1
      '@jest/types': 27.2.5
      '@types/node': 16.11.9
      jest-mock: 27.3.0
      jest-util: 27.3.1
      jsdom: 16.7.0
    transitivePeerDependencies:
      - bufferutil
      - canvas
      - supports-color
      - utf-8-validate
    dev: true

  /jest-environment-node/27.3.1:
    resolution: {integrity: sha512-T89F/FgkE8waqrTSA7/ydMkcc52uYPgZZ6q8OaZgyiZkJb5QNNCF6oPZjH9IfPFfcc9uBWh1574N0kY0pSvTXw==}
    engines: {node: ^10.13.0 || ^12.13.0 || ^14.15.0 || >=15.0.0}
    dependencies:
      '@jest/environment': 27.3.1
      '@jest/fake-timers': 27.3.1
      '@jest/types': 27.2.5
      '@types/node': 16.11.9
      jest-mock: 27.3.0
      jest-util: 27.3.1
    dev: true

  /jest-get-type/27.3.1:
    resolution: {integrity: sha512-+Ilqi8hgHSAdhlQ3s12CAVNd8H96ZkQBfYoXmArzZnOfAtVAJEiPDBirjByEblvG/4LPJmkL+nBqPO3A1YJAEg==}
    engines: {node: ^10.13.0 || ^12.13.0 || ^14.15.0 || >=15.0.0}
    dev: true

  /jest-haste-map/27.3.1:
    resolution: {integrity: sha512-lYfNZIzwPccDJZIyk9Iz5iQMM/MH56NIIcGj7AFU1YyA4ewWFBl8z+YPJuSCRML/ee2cCt2y3W4K3VXPT6Nhzg==}
    engines: {node: ^10.13.0 || ^12.13.0 || ^14.15.0 || >=15.0.0}
    dependencies:
      '@jest/types': 27.2.5
      '@types/graceful-fs': 4.1.5
      '@types/node': 16.11.9
      anymatch: 3.1.2
      fb-watchman: 2.0.1
      graceful-fs: 4.2.8
      jest-regex-util: 27.0.6
      jest-serializer: 27.0.6
      jest-util: 27.3.1
      jest-worker: 27.3.1
      micromatch: 4.0.4
      walker: 1.0.8
    optionalDependencies:
      fsevents: 2.3.2
    dev: true

  /jest-jasmine2/27.3.1:
    resolution: {integrity: sha512-WK11ZUetDQaC09w4/j7o4FZDUIp+4iYWH/Lik34Pv7ukL+DuXFGdnmmi7dT58J2ZYKFB5r13GyE0z3NPeyJmsg==}
    engines: {node: ^10.13.0 || ^12.13.0 || ^14.15.0 || >=15.0.0}
    dependencies:
      '@babel/traverse': 7.16.0
      '@jest/environment': 27.3.1
      '@jest/source-map': 27.0.6
      '@jest/test-result': 27.3.1
      '@jest/types': 27.2.5
      '@types/node': 16.11.9
      chalk: 4.1.2
      co: 4.6.0
      expect: 27.3.1
      is-generator-fn: 2.1.0
      jest-each: 27.3.1
      jest-matcher-utils: 27.3.1
      jest-message-util: 27.3.1
      jest-runtime: 27.3.1
      jest-snapshot: 27.3.1
      jest-util: 27.3.1
      pretty-format: 27.3.1
      throat: 6.0.1
    transitivePeerDependencies:
      - supports-color
    dev: true

  /jest-leak-detector/27.3.1:
    resolution: {integrity: sha512-78QstU9tXbaHzwlRlKmTpjP9k4Pvre5l0r8Spo4SbFFVy/4Abg9I6ZjHwjg2QyKEAMg020XcjP+UgLZIY50yEg==}
    engines: {node: ^10.13.0 || ^12.13.0 || ^14.15.0 || >=15.0.0}
    dependencies:
      jest-get-type: 27.3.1
      pretty-format: 27.3.1
    dev: true

  /jest-matcher-utils/27.3.1:
    resolution: {integrity: sha512-hX8N7zXS4k+8bC1Aj0OWpGb7D3gIXxYvPNK1inP5xvE4ztbz3rc4AkI6jGVaerepBnfWB17FL5lWFJT3s7qo8w==}
    engines: {node: ^10.13.0 || ^12.13.0 || ^14.15.0 || >=15.0.0}
    dependencies:
      chalk: 4.1.2
      jest-diff: 27.3.1
      jest-get-type: 27.3.1
      pretty-format: 27.3.1
    dev: true

  /jest-message-util/27.3.1:
    resolution: {integrity: sha512-bh3JEmxsTZ/9rTm0jQrPElbY2+y48Rw2t47uMfByNyUVR+OfPh4anuyKsGqsNkXk/TI4JbLRZx+7p7Hdt6q1yg==}
    engines: {node: ^10.13.0 || ^12.13.0 || ^14.15.0 || >=15.0.0}
    dependencies:
      '@babel/code-frame': 7.16.0
      '@jest/types': 27.2.5
      '@types/stack-utils': 2.0.1
      chalk: 4.1.2
      graceful-fs: 4.2.8
      micromatch: 4.0.4
      pretty-format: 27.3.1
      slash: 3.0.0
      stack-utils: 2.0.5
    dev: true

  /jest-mock/27.3.0:
    resolution: {integrity: sha512-ziZiLk0elZOQjD08bLkegBzv5hCABu/c8Ytx45nJKkysQwGaonvmTxwjLqEA4qGdasq9o2I8/HtdGMNnVsMTGw==}
    engines: {node: ^10.13.0 || ^12.13.0 || ^14.15.0 || >=15.0.0}
    dependencies:
      '@jest/types': 27.2.5
      '@types/node': 16.11.9
    dev: true

  /jest-pnp-resolver/1.2.2_jest-resolve@27.3.1:
    resolution: {integrity: sha512-olV41bKSMm8BdnuMsewT4jqlZ8+3TCARAXjZGT9jcoSnrfUnRCqnMoF9XEeoWjbzObpqF9dRhHQj0Xb9QdF6/w==}
    engines: {node: '>=6'}
    peerDependencies:
      jest-resolve: '*'
    peerDependenciesMeta:
      jest-resolve:
        optional: true
    dependencies:
      jest-resolve: 27.3.1
    dev: true

  /jest-regex-util/27.0.6:
    resolution: {integrity: sha512-SUhPzBsGa1IKm8hx2F4NfTGGp+r7BXJ4CulsZ1k2kI+mGLG+lxGrs76veN2LF/aUdGosJBzKgXmNCw+BzFqBDQ==}
    engines: {node: ^10.13.0 || ^12.13.0 || ^14.15.0 || >=15.0.0}
    dev: true

  /jest-resolve-dependencies/27.3.1:
    resolution: {integrity: sha512-X7iLzY8pCiYOnvYo2YrK3P9oSE8/3N2f4pUZMJ8IUcZnT81vlSonya1KTO9ZfKGuC+svE6FHK/XOb8SsoRUV1A==}
    engines: {node: ^10.13.0 || ^12.13.0 || ^14.15.0 || >=15.0.0}
    dependencies:
      '@jest/types': 27.2.5
      jest-regex-util: 27.0.6
      jest-snapshot: 27.3.1
    transitivePeerDependencies:
      - supports-color
    dev: true

  /jest-resolve/27.3.1:
    resolution: {integrity: sha512-Dfzt25CFSPo3Y3GCbxynRBZzxq9AdyNN+x/v2IqYx6KVT5Z6me2Z/PsSGFSv3cOSUZqJ9pHxilao/I/m9FouLw==}
    engines: {node: ^10.13.0 || ^12.13.0 || ^14.15.0 || >=15.0.0}
    dependencies:
      '@jest/types': 27.2.5
      chalk: 4.1.2
      graceful-fs: 4.2.8
      jest-haste-map: 27.3.1
      jest-pnp-resolver: 1.2.2_jest-resolve@27.3.1
      jest-util: 27.3.1
      jest-validate: 27.3.1
      resolve: 1.20.0
      resolve.exports: 1.1.0
      slash: 3.0.0
    dev: true

  /jest-runner/27.3.1:
    resolution: {integrity: sha512-r4W6kBn6sPr3TBwQNmqE94mPlYVn7fLBseeJfo4E2uCTmAyDFm2O5DYAQAFP7Q3YfiA/bMwg8TVsciP7k0xOww==}
    engines: {node: ^10.13.0 || ^12.13.0 || ^14.15.0 || >=15.0.0}
    dependencies:
      '@jest/console': 27.3.1
      '@jest/environment': 27.3.1
      '@jest/test-result': 27.3.1
      '@jest/transform': 27.3.1
      '@jest/types': 27.2.5
      '@types/node': 16.11.9
      chalk: 4.1.2
      emittery: 0.8.1
      exit: 0.1.2
      graceful-fs: 4.2.8
      jest-docblock: 27.0.6
      jest-environment-jsdom: 27.3.1
      jest-environment-node: 27.3.1
      jest-haste-map: 27.3.1
      jest-leak-detector: 27.3.1
      jest-message-util: 27.3.1
      jest-resolve: 27.3.1
      jest-runtime: 27.3.1
      jest-util: 27.3.1
      jest-worker: 27.3.1
      source-map-support: 0.5.20
      throat: 6.0.1
    transitivePeerDependencies:
      - bufferutil
      - canvas
      - supports-color
      - utf-8-validate
    dev: true

  /jest-runtime/27.3.1:
    resolution: {integrity: sha512-qtO6VxPbS8umqhEDpjA4pqTkKQ1Hy4ZSi9mDVeE9Za7LKBo2LdW2jmT+Iod3XFaJqINikZQsn2wEi0j9wPRbLg==}
    engines: {node: ^10.13.0 || ^12.13.0 || ^14.15.0 || >=15.0.0}
    dependencies:
      '@jest/console': 27.3.1
      '@jest/environment': 27.3.1
      '@jest/globals': 27.3.1
      '@jest/source-map': 27.0.6
      '@jest/test-result': 27.3.1
      '@jest/transform': 27.3.1
      '@jest/types': 27.2.5
      '@types/yargs': 16.0.4
      chalk: 4.1.2
      cjs-module-lexer: 1.2.2
      collect-v8-coverage: 1.0.1
      execa: 5.1.1
      exit: 0.1.2
      glob: 7.2.0
      graceful-fs: 4.2.8
      jest-haste-map: 27.3.1
      jest-message-util: 27.3.1
      jest-mock: 27.3.0
      jest-regex-util: 27.0.6
      jest-resolve: 27.3.1
      jest-snapshot: 27.3.1
      jest-util: 27.3.1
      jest-validate: 27.3.1
      slash: 3.0.0
      strip-bom: 4.0.0
      yargs: 16.2.0
    transitivePeerDependencies:
      - supports-color
    dev: true

  /jest-serializer/27.0.6:
    resolution: {integrity: sha512-PtGdVK9EGC7dsaziskfqaAPib6wTViY3G8E5wz9tLVPhHyiDNTZn/xjZ4khAw+09QkoOVpn7vF5nPSN6dtBexA==}
    engines: {node: ^10.13.0 || ^12.13.0 || ^14.15.0 || >=15.0.0}
    dependencies:
      '@types/node': 16.11.9
      graceful-fs: 4.2.8
    dev: true

  /jest-snapshot/27.3.1:
    resolution: {integrity: sha512-APZyBvSgQgOT0XumwfFu7X3G5elj6TGhCBLbBdn3R1IzYustPGPE38F51dBWMQ8hRXa9je0vAdeVDtqHLvB6lg==}
    engines: {node: ^10.13.0 || ^12.13.0 || ^14.15.0 || >=15.0.0}
    dependencies:
      '@babel/core': 7.16.0
      '@babel/generator': 7.16.0
      '@babel/parser': 7.16.2
      '@babel/plugin-syntax-typescript': 7.16.0_@babel+core@7.16.0
      '@babel/traverse': 7.16.0
      '@babel/types': 7.16.0
      '@jest/transform': 27.3.1
      '@jest/types': 27.2.5
      '@types/babel__traverse': 7.14.2
      '@types/prettier': 2.4.1
      babel-preset-current-node-syntax: 1.0.1_@babel+core@7.16.0
      chalk: 4.1.2
      expect: 27.3.1
      graceful-fs: 4.2.8
      jest-diff: 27.3.1
      jest-get-type: 27.3.1
      jest-haste-map: 27.3.1
      jest-matcher-utils: 27.3.1
      jest-message-util: 27.3.1
      jest-resolve: 27.3.1
      jest-util: 27.3.1
      natural-compare: 1.4.0
      pretty-format: 27.3.1
      semver: 7.3.5
    transitivePeerDependencies:
      - supports-color
    dev: true

  /jest-util/27.3.1:
    resolution: {integrity: sha512-8fg+ifEH3GDryLQf/eKZck1DEs2YuVPBCMOaHQxVVLmQwl/CDhWzrvChTX4efLZxGrw+AA0mSXv78cyytBt/uw==}
    engines: {node: ^10.13.0 || ^12.13.0 || ^14.15.0 || >=15.0.0}
    dependencies:
      '@jest/types': 27.2.5
      '@types/node': 16.11.9
      chalk: 4.1.2
      ci-info: 3.2.0
      graceful-fs: 4.2.8
      picomatch: 2.3.0
    dev: true

  /jest-validate/27.3.1:
    resolution: {integrity: sha512-3H0XCHDFLA9uDII67Bwi1Vy7AqwA5HqEEjyy934lgVhtJ3eisw6ShOF1MDmRPspyikef5MyExvIm0/TuLzZ86Q==}
    engines: {node: ^10.13.0 || ^12.13.0 || ^14.15.0 || >=15.0.0}
    dependencies:
      '@jest/types': 27.2.5
      camelcase: 6.2.0
      chalk: 4.1.2
      jest-get-type: 27.3.1
      leven: 3.1.0
      pretty-format: 27.3.1
    dev: true

  /jest-watcher/27.3.1:
    resolution: {integrity: sha512-9/xbV6chABsGHWh9yPaAGYVVKurWoP3ZMCv6h+O1v9/+pkOroigs6WzZ0e9gLP/njokUwM7yQhr01LKJVMkaZA==}
    engines: {node: ^10.13.0 || ^12.13.0 || ^14.15.0 || >=15.0.0}
    dependencies:
      '@jest/test-result': 27.3.1
      '@jest/types': 27.2.5
      '@types/node': 16.11.9
      ansi-escapes: 4.3.2
      chalk: 4.1.2
      jest-util: 27.3.1
      string-length: 4.0.2
    dev: true

  /jest-worker/27.3.1:
    resolution: {integrity: sha512-ks3WCzsiZaOPJl/oMsDjaf0TRiSv7ctNgs0FqRr2nARsovz6AWWy4oLElwcquGSz692DzgZQrCLScPNs5YlC4g==}
    engines: {node: '>= 10.13.0'}
    dependencies:
      '@types/node': 16.11.9
      merge-stream: 2.0.0
      supports-color: 8.1.1
    dev: true

  /jest/27.3.1_ts-node@10.4.0:
    resolution: {integrity: sha512-U2AX0AgQGd5EzMsiZpYt8HyZ+nSVIh5ujQ9CPp9EQZJMjXIiSZpJNweZl0swatKRoqHWgGKM3zaSwm4Zaz87ng==}
    engines: {node: ^10.13.0 || ^12.13.0 || ^14.15.0 || >=15.0.0}
    hasBin: true
    peerDependencies:
      node-notifier: ^8.0.1 || ^9.0.0 || ^10.0.0
    peerDependenciesMeta:
      node-notifier:
        optional: true
    dependencies:
      '@jest/core': 27.3.1_ts-node@10.4.0
      import-local: 3.0.3
      jest-cli: 27.3.1_ts-node@10.4.0
    transitivePeerDependencies:
      - bufferutil
      - canvas
      - supports-color
      - ts-node
      - utf-8-validate
    dev: true

  /jju/1.4.0:
    resolution: {integrity: sha1-o6vicYryQaKykE+EpiWXDzia4yo=}
    dev: true

  /jpeg-js/0.4.3:
    resolution: {integrity: sha512-ru1HWKek8octvUHFHvE5ZzQ1yAsJmIvRdGWvSoKV52XKyuyYA437QWDttXT8eZXDSbuMpHlLzPDZUPd6idIz+Q==}
    dev: true

  /js-stringify/1.0.2:
    resolution: {integrity: sha1-Fzb939lyTyijaCrcYjCufk6Weds=}
    dev: true

  /js-tokens/4.0.0:
    resolution: {integrity: sha512-RdJUflcE3cUzKiMqQgsCu06FPu9UdIJO0beYbPhHN4k6apgJtifcoCtT9bcxOpYBtpD2kCM6Sbzg4CausW/PKQ==}

  /js-yaml/3.14.1:
    resolution: {integrity: sha512-okMH7OXXJ7YrN9Ok3/SXrnu4iX9yOk+25nqX4imS2npuvTYDmo/QEZoqwZkYaIDk3jVvBOTOIEgEhaLOynBS9g==}
    hasBin: true
    dependencies:
      argparse: 1.0.10
      esprima: 4.0.1
    dev: true

  /js-yaml/4.1.0:
    resolution: {integrity: sha512-wpxZs9NoxZaJESJGIZTyDEaYpl0FKSA+FB9aJiyemKhMwkxQg63h4T1KJgUGHpTqPDNRcmmYLugrRjJlBtWvRA==}
    hasBin: true
    dependencies:
      argparse: 2.0.1
    dev: true

  /jsdom/16.7.0:
    resolution: {integrity: sha512-u9Smc2G1USStM+s/x1ru5Sxrl6mPYCbByG1U/hUmqaVsm4tbNyS7CicOSRyuGQYZhTu0h84qkZZQ/I+dzizSVw==}
    engines: {node: '>=10'}
    peerDependencies:
      canvas: ^2.5.0
    peerDependenciesMeta:
      canvas:
        optional: true
    dependencies:
      abab: 2.0.5
      acorn: 8.6.0
      acorn-globals: 6.0.0
      cssom: 0.4.4
      cssstyle: 2.3.0
      data-urls: 2.0.0
      decimal.js: 10.3.1
      domexception: 2.0.1
      escodegen: 2.0.0
      form-data: 3.0.1
      html-encoding-sniffer: 2.0.1
      http-proxy-agent: 4.0.1
      https-proxy-agent: 5.0.0
      is-potential-custom-element-name: 1.0.1
      nwsapi: 2.2.0
      parse5: 6.0.1
      saxes: 5.0.1
      symbol-tree: 3.2.4
      tough-cookie: 4.0.0
      w3c-hr-time: 1.0.2
      w3c-xmlserializer: 2.0.0
      webidl-conversions: 6.1.0
      whatwg-encoding: 1.0.5
      whatwg-mimetype: 2.3.0
      whatwg-url: 8.7.0
      ws: 7.5.5
      xml-name-validator: 3.0.0
    transitivePeerDependencies:
      - bufferutil
      - supports-color
      - utf-8-validate
    dev: true

  /jsesc/2.5.2:
    resolution: {integrity: sha512-OYu7XEzjkCQ3C5Ps3QIZsQfNpqoJyZZA99wd9aWd05NCtC5pWOkShK2mkL6HXQR6/Cy2lbNdPlZBpuQHXE63gA==}
    engines: {node: '>=4'}
    hasBin: true

  /json-parse-better-errors/1.0.2:
    resolution: {integrity: sha512-mrqyZKfX5EhL7hvqcV6WG1yYjnjeuYDzDhhcAAUrq8Po85NBQBJP+ZDUT75qZQ98IkUoBqdkExkukOU7Ts2wrw==}
    dev: true

  /json-parse-even-better-errors/2.3.1:
    resolution: {integrity: sha512-xyFwyhro/JEof6Ghe2iz2NcXoj2sloNsWr/XsERDK/oiPCfaNhl5ONfp+jQdAZRQQ0IJWNzH9zIZF7li91kh2w==}

  /json-schema-traverse/0.4.1:
    resolution: {integrity: sha512-xbbCH5dCYU5T8LcEhhuh7HJ88HXuW3qsI3Y0zOZFKfZEHcpWiHU/Jxzk629Brsab/mMiHQti9wMP+845RPe3Vg==}
    dev: true

  /json-stable-stringify-without-jsonify/1.0.1:
    resolution: {integrity: sha1-nbe1lJatPzz+8wp1FC0tkwrXJlE=}
    dev: true

  /json-stringify-safe/5.0.1:
    resolution: {integrity: sha1-Epai1Y/UXxmg9s4B1lcB4sc1tus=}
    dev: true

  /json5/1.0.1:
    resolution: {integrity: sha512-aKS4WQjPenRxiQsC93MNfjx+nbF4PAdYzmd/1JIj8HYzqfbu86beTuNgXDzPknWk0n0uARlyewZo4s++ES36Ow==}
    hasBin: true
    dependencies:
      minimist: 1.2.5
    dev: true

  /json5/2.2.0:
    resolution: {integrity: sha512-f+8cldu7X/y7RAJurMEJmdoKXGB/X550w2Nr3tTbezL6RwEE/iMcm+tZnXeoZtKuOq6ft8+CqzEkrIgx1fPoQA==}
    engines: {node: '>=6'}
    hasBin: true
    dependencies:
      minimist: 1.2.5

  /jsonfile/4.0.0:
    resolution: {integrity: sha1-h3Gq4HmbZAdrdmQPygWPnBDjPss=}
    optionalDependencies:
      graceful-fs: 4.2.8
    dev: true

  /jsonfile/6.1.0:
    resolution: {integrity: sha512-5dgndWOriYSm5cnYaJNhalLNDKOqFwyDB/rr1E9ZsGciGvKPs8R2xYGCacuf3z6K1YKDz182fd+fY3cn3pMqXQ==}
    dependencies:
      universalify: 2.0.0
    optionalDependencies:
      graceful-fs: 4.2.8

  /jsonparse/1.3.1:
    resolution: {integrity: sha1-P02uSpH6wxX3EGL4UhzCOfE2YoA=}
    engines: {'0': node >= 0.2.0}
    dev: true

  /jstransformer/1.0.0:
    resolution: {integrity: sha1-7Yvwkh4vPx7U1cGkT2hwntJHIsM=}
    dependencies:
      is-promise: 2.2.2
      promise: 7.3.1
    dev: true

  /kind-of/6.0.3:
    resolution: {integrity: sha512-dcS1ul+9tmeD95T+x28/ehLgd9mENa3LsvDTtzm3vyBEO7RPptvAD+t44WVXaUjTBRcrpFeFlC8WCruUR456hw==}
    engines: {node: '>=0.10.0'}
    dev: true

  /kleur/3.0.3:
    resolution: {integrity: sha512-eTIzlVOSUR+JxdDFepEYcBMtZ9Qqdef+rnzWdRZuMbOywu5tO2w2N7rqjoANZ5k9vywhL6Br1VRjUIgTQx4E8w==}
    engines: {node: '>=6'}

  /kleur/4.1.4:
    resolution: {integrity: sha512-8QADVssbrFjivHWQU7KkMgptGTl6WAcSdlbBPY4uNF+mWr6DGcKrvY2w4FQJoXch7+fKMjj0dRrL75vk3k23OA==}
    engines: {node: '>=6'}
    dev: true

  /kolorist/1.5.0:
    resolution: {integrity: sha512-pPobydIHK884YBtkS/tWSZXpSAEpcMbilyun3KL37ot935qL2HNKm/tI45i/Rd+MxdIWEhm7/LmUQzWZYK+Qhg==}
    dev: false

  /launch-editor-middleware/2.2.1:
    resolution: {integrity: sha512-s0UO2/gEGiCgei3/2UN3SMuUj1phjQN8lcpnvgLSz26fAzNWPQ6Nf/kF5IFClnfU2ehp6LrmKdMU/beveO+2jg==}
    dependencies:
      launch-editor: 2.2.1
    dev: true

  /launch-editor/2.2.1:
    resolution: {integrity: sha512-On+V7K2uZK6wK7x691ycSUbLD/FyKKelArkbaAMSSJU8JmqmhwN2+mnJDNINuJWSrh2L0kDk+ZQtbC/gOWUwLw==}
    dependencies:
      chalk: 2.4.2
      shell-quote: 1.7.3
    dev: true

  /less/4.1.2:
    resolution: {integrity: sha512-EoQp/Et7OSOVu0aJknJOtlXZsnr8XE8KwuzTHOLeVSEx8pVWUICc8Q0VYRHgzyjX78nMEyC/oztWFbgyhtNfDA==}
    engines: {node: '>=6'}
    hasBin: true
    dependencies:
      copy-anything: 2.0.3
      parse-node-version: 1.0.1
      tslib: 2.3.1
    optionalDependencies:
      errno: 0.1.8
      graceful-fs: 4.2.8
      image-size: 0.5.5
      make-dir: 2.1.0
      mime: 1.6.0
      needle: 2.9.1
      source-map: 0.6.1
    dev: true

  /leven/3.1.0:
    resolution: {integrity: sha512-qsda+H8jTaUaN/x5vzW2rzc+8Rw4TAQ/4KjB46IwK5VH+IlVeeeje/EoZRpiXvIqjFgK84QffqPztGI3VBLG1A==}
    engines: {node: '>=6'}
    dev: true

  /levn/0.3.0:
    resolution: {integrity: sha1-OwmSTt+fCDwEkP3UwLxEIeBHZO4=}
    engines: {node: '>= 0.8.0'}
    dependencies:
      prelude-ls: 1.1.2
      type-check: 0.3.2
    dev: true

  /levn/0.4.1:
    resolution: {integrity: sha512-+bT2uH4E5LGE7h/n3evcS/sQlJXCpIp6ym8OWJ5eV6+67Dsql/LaaT7qJBAt2rzfoa/5QBGBhxDix1dMt2kQKQ==}
    engines: {node: '>= 0.8.0'}
    dependencies:
      prelude-ls: 1.2.1
      type-check: 0.4.0
    dev: true

  /lilconfig/2.0.4:
    resolution: {integrity: sha512-bfTIN7lEsiooCocSISTWXkiWJkRqtL9wYtYy+8EK3Y41qh3mpwPU0ycTOgjdY9ErwXCc8QyrQp82bdL0Xkm9yA==}
    engines: {node: '>=10'}

  /lines-and-columns/1.1.6:
    resolution: {integrity: sha1-HADHQ7QzzQpOgHWPe2SldEDZ/wA=}

  /lint-staged/12.1.1:
    resolution: {integrity: sha512-zOmteWgJwTfZXcj6vXSnjeDDI/fvkKI2KOqRdc84ZFc2ZMDKXEeiTITtaskE3HiNrHraFmYVBpnMSZHngLoogA==}
    engines: {node: ^12.20.0 || ^14.13.1 || >=16.0.0}
    hasBin: true
    dependencies:
      cli-truncate: 3.1.0
      colorette: 2.0.16
      commander: 8.3.0
      debug: 4.3.2_supports-color@9.0.2
      enquirer: 2.3.6
      execa: 5.1.1
      lilconfig: 2.0.4
      listr2: 3.13.3_enquirer@2.3.6
      micromatch: 4.0.4
      normalize-path: 3.0.0
      object-inspect: 1.11.0
      string-argv: 0.3.1
      supports-color: 9.0.2
      yaml: 1.10.2
    dev: true

  /listr2/3.13.3_enquirer@2.3.6:
    resolution: {integrity: sha512-VqAgN+XVfyaEjSaFewGPcDs5/3hBbWVaX1VgWv2f52MF7US45JuARlArULctiB44IIcEk3JF7GtoFCLqEdeuPA==}
    engines: {node: '>=10.0.0'}
    peerDependencies:
      enquirer: '>= 2.3.0 < 3'
    dependencies:
      cli-truncate: 2.1.0
      clone: 2.1.2
      colorette: 2.0.16
      enquirer: 2.3.6
      log-update: 4.0.0
      p-map: 4.0.0
      rxjs: 7.4.0
      through: 2.3.8
      wrap-ansi: 7.0.0
    dev: true

  /load-json-file/4.0.0:
    resolution: {integrity: sha1-L19Fq5HjMhYjT9U62rZo607AmTs=}
    engines: {node: '>=4'}
    dependencies:
      graceful-fs: 4.2.8
      parse-json: 4.0.0
      pify: 3.0.0
      strip-bom: 3.0.0
    dev: true

  /loader-utils/1.4.0:
    resolution: {integrity: sha512-qH0WSMBtn/oHuwjy/NucEgbx5dbxxnxup9s4PVXJUDHZBQY+s0NWA9rJf53RBnQZxfch7euUui7hpoAPvALZdA==}
    engines: {node: '>=4.0.0'}
    dependencies:
      big.js: 5.2.2
      emojis-list: 3.0.0
      json5: 1.0.1
    dev: true

  /locate-path/2.0.0:
    resolution: {integrity: sha1-K1aLJl7slExtnA3pw9u7ygNUzY4=}
    engines: {node: '>=4'}
    dependencies:
      p-locate: 2.0.0
      path-exists: 3.0.0
    dev: true

  /locate-path/5.0.0:
    resolution: {integrity: sha512-t7hw9pI+WvuwNJXwk5zVHpyhIqzg2qTlklJOf0mVxGSbe3Fp2VieZcduNYjaLDoy6p9uGpQEGWG87WpMKlNq8g==}
    engines: {node: '>=8'}
    dependencies:
      p-locate: 4.1.0
    dev: true

  /lodash-es/4.17.21:
    resolution: {integrity: sha512-mKnC+QJ9pWVzv+C4/U3rRsHapFfHvQFoFB92e52xeyGMcX6/OlIl78je1u8vePzYZSkkogMPJ2yjxxsb89cxyw==}
    dev: false

  /lodash.camelcase/4.3.0:
    resolution: {integrity: sha1-soqmKIorn8ZRA1x3EfZathkDMaY=}
    dev: true

  /lodash.defaults/4.2.0:
    resolution: {integrity: sha1-0JF4cW/+pN3p5ft7N/bwgCJ0WAw=}
    dev: true

  /lodash.flatten/4.4.0:
    resolution: {integrity: sha1-8xwiIlqWMtK7+OSt2+8kCqdlph8=}
    dev: true

  /lodash.get/4.4.2:
    resolution: {integrity: sha1-LRd/ZS+jHpObRDjVNBSZ36OCXpk=}
    dev: true

  /lodash.isarguments/3.1.0:
    resolution: {integrity: sha1-L1c9hcaiQon/AGY7SRwdM4/zRYo=}
    dev: true

  /lodash.isequal/4.5.0:
    resolution: {integrity: sha1-QVxEePK8wwEgwizhDtMib30+GOA=}
    dev: true

  /lodash.ismatch/4.4.0:
    resolution: {integrity: sha1-dWy1FQyjum8RCFp4hJZF8Yj4Xzc=}
    dev: true

  /lodash.memoize/4.1.2:
    resolution: {integrity: sha1-vMbEmkKihA7Zl/Mj6tpezRguC/4=}
    dev: true

  /lodash.merge/4.6.2:
    resolution: {integrity: sha512-0KpjqXRVvrYyCsX1swR/XTK0va6VQkQM6MNo7PqW77ByjAhoARA8EfrP1N4+KlKj8YS0ZUCtRT/YUuhyYDujIQ==}
    dev: true

  /lodash.topath/4.5.2:
    resolution: {integrity: sha1-NhY1Hzu6YZlKCTGYlmC9AyVP0Ak=}
    dev: false

  /lodash/4.17.21:
    resolution: {integrity: sha512-v2kDEe57lecTulaDIuNTPy3Ry4gLGJ6Z1O3vE1krgXZNrsQ+LFTGHVxVjcXPs17LhbZVGedAJv8XZ1tvj5FvSg==}

  /log-update/4.0.0:
    resolution: {integrity: sha512-9fkkDevMefjg0mmzWFBW8YkFP91OrizzkW3diF7CpG+S2EYdy4+TVfGwz1zeF8x7hCx1ovSPTOE9Ngib74qqUg==}
    engines: {node: '>=10'}
    dependencies:
      ansi-escapes: 4.3.2
      cli-cursor: 3.1.0
      slice-ansi: 4.0.0
      wrap-ansi: 6.2.0
    dev: true

  /loose-envify/1.4.0:
    resolution: {integrity: sha512-lyuxPGr/Wfhrlem2CL/UcnUc1zcqKAImBDzukY7Y5F/yQiNdko6+fRLevlw1HgMySw7f611UIY408EtxRSoK3Q==}
    hasBin: true
    dependencies:
      js-tokens: 4.0.0
    dev: false

  /lru-cache/4.1.5:
    resolution: {integrity: sha512-sWZlbEP2OsHNkXrMl5GYk/jKk70MBng6UU4YI/qGDYbgf6YbP4EvmqISbXCoJiRKs+1bSpFHVgQxvJ17F2li5g==}
    dependencies:
      pseudomap: 1.0.2
      yallist: 2.1.2
    dev: true

  /lru-cache/6.0.0:
    resolution: {integrity: sha512-Jo6dJ04CmSjuznwJSS3pUeWmd/H0ffTlkXXgwZi+eq1UCmqQwCh+eLsYOYCwY991i2Fah4h1BEMCx4qThGbsiA==}
    engines: {node: '>=10'}
    dependencies:
      yallist: 4.0.0

  /magic-string/0.25.7:
    resolution: {integrity: sha512-4CrMT5DOHTDk4HYDlzmwu4FVCcIYI8gauveasrdCu2IKIFOJ3f0v/8MDGJCDL9oD2ppz/Av1b0Nj345H9M+XIA==}
    dependencies:
      sourcemap-codec: 1.4.8

  /make-dir/2.1.0:
    resolution: {integrity: sha512-LS9X+dc8KLxXCb8dni79fLIIUA5VyZoyjSMCwTluaXA0o27cCK0bhXkpgw+sTXVpPy/lSO57ilRixqk0vDmtRA==}
    engines: {node: '>=6'}
    requiresBuild: true
    dependencies:
      pify: 4.0.1
      semver: 5.7.1
    dev: true
    optional: true

  /make-dir/3.1.0:
    resolution: {integrity: sha512-g3FeP20LNwhALb/6Cz6Dd4F2ngze0jz7tbzrD2wAV+o9FeNHe4rL+yK2md0J/fiSf1sa1ADhXqi5+oVwOM/eGw==}
    engines: {node: '>=8'}
    dependencies:
      semver: 6.3.0

  /make-error/1.3.6:
    resolution: {integrity: sha512-s8UhlNe7vPKomQhC1qFelMokr/Sc3AgNbso3n74mVPA5LTZwkB9NlXf4XPamLxJE8h0gh73rM94xvwRT2CVInw==}
    dev: true

  /makeerror/1.0.12:
    resolution: {integrity: sha512-JmqCvUhmt43madlpFzG4BQzG2Z3m6tvQDNKdClZnO3VbIudJYmxsT0FNJMeiB2+JTSlTQTSbU8QdesVmwJcmLg==}
    dependencies:
      tmpl: 1.0.5
    dev: true

  /map-obj/1.0.1:
    resolution: {integrity: sha1-2TPOuSBdgr3PSIb2dCvcK03qFG0=}
    engines: {node: '>=0.10.0'}
    dev: true

  /map-obj/4.3.0:
    resolution: {integrity: sha512-hdN1wVrZbb29eBGiGjJbeP8JbKjq1urkHJ/LIP/NY48MZ1QVXUsQBV1G1zvYFHn1XE06cwjBsOI2K3Ulnj1YXQ==}
    engines: {node: '>=8'}
    dev: true

  /media-typer/0.3.0:
    resolution: {integrity: sha1-hxDXrwqmJvj/+hzgAWhUUmMlV0g=}
    engines: {node: '>= 0.6'}
    dev: true

  /memorystream/0.3.1:
    resolution: {integrity: sha1-htcJCzDORV1j+64S3aUaR93K+bI=}
    engines: {node: '>= 0.10.0'}
    dev: true

  /meow/8.1.2:
    resolution: {integrity: sha512-r85E3NdZ+mpYk1C6RjPFEMSE+s1iZMuHtsHAqY0DT3jZczl0diWUZ8g6oU7h0M9cD2EL+PzaYghhCLzR0ZNn5Q==}
    engines: {node: '>=10'}
    dependencies:
      '@types/minimist': 1.2.2
      camelcase-keys: 6.2.2
      decamelize-keys: 1.1.0
      hard-rejection: 2.1.0
      minimist-options: 4.1.0
      normalize-package-data: 3.0.3
      read-pkg-up: 7.0.1
      redent: 3.0.0
      trim-newlines: 3.0.1
      type-fest: 0.18.1
      yargs-parser: 20.2.9
    dev: true

  /merge-descriptors/1.0.1:
    resolution: {integrity: sha1-sAqqVW3YtEVoFQ7J0blT8/kMu2E=}
    dev: true

  /merge-stream/2.0.0:
    resolution: {integrity: sha512-abv/qOcuPfk3URPfDzmZU1LKmuw8kT+0nIHvKrKgFrwifol/doWcdA4ZqsWQ8ENrFKkd67Mfpo/LovbIUsbt3w==}
    dev: true

  /merge2/1.4.1:
    resolution: {integrity: sha512-8q7VEgMJW4J8tcfVPy8g09NcQwZdbwFEqhe/WZkoIzjn/3TGDwtOCYtXGxA3O8tPzpczCCDgv+P2P5y00ZJOOg==}
    engines: {node: '>= 8'}

  /methods/1.1.2:
    resolution: {integrity: sha1-VSmk1nZUE07cxSZmVoNbD4Ua/O4=}
    engines: {node: '>= 0.6'}
    dev: true

  /micromatch/4.0.4:
    resolution: {integrity: sha512-pRmzw/XUcwXGpD9aI9q/0XOwLNygjETJ8y0ao0wdqprrzDa4YnxLcz7fQRZr8voh8V10kGhABbNcHVk5wHgWwg==}
    engines: {node: '>=8.6'}
    dependencies:
      braces: 3.0.2
      picomatch: 2.3.0

  /mime-db/1.46.0:
    resolution: {integrity: sha512-svXaP8UQRZ5K7or+ZmfNhg2xX3yKDMUzqadsSqi4NCH/KomcH75MAMYAGVlvXn4+b/xOPhS3I2uHKRUzvjY7BQ==}
    engines: {node: '>= 0.6'}
    dev: true

  /mime-db/1.50.0:
    resolution: {integrity: sha512-9tMZCDlYHqeERXEHO9f/hKfNXhre5dK2eE/krIvUjZbS2KPcqGDfNShIWS1uW9XOTKQKqK6qbeOci18rbfW77A==}
    engines: {node: '>= 0.6'}
    dev: true

  /mime-types/2.1.29:
    resolution: {integrity: sha512-Y/jMt/S5sR9OaqteJtslsFZKWOIIqMACsJSiHghlCAyhf7jfVYjKBmLiX8OgpWeW+fjJ2b+Az69aPFPkUOY6xQ==}
    engines: {node: '>= 0.6'}
    dependencies:
      mime-db: 1.46.0
    dev: true

  /mime-types/2.1.33:
    resolution: {integrity: sha512-plLElXp7pRDd0bNZHw+nMd52vRYjLwQjygaNg7ddJ2uJtTlmnTCjWuPKxVu6//AdaRuME84SvLW91sIkBqGT0g==}
    engines: {node: '>= 0.6'}
    dependencies:
      mime-db: 1.50.0
    dev: true

  /mime/1.6.0:
    resolution: {integrity: sha512-x0Vn8spI+wuJ1O6S7gnbaQg8Pxh4NNHb7KSINmEWKiPE4RKOplvijn+NkmYmmRgP68mc70j2EbeTFRsrswaQeg==}
    engines: {node: '>=4'}
    hasBin: true
    dev: true

  /mime/2.6.0:
    resolution: {integrity: sha512-USPkMeET31rOMiarsBNIHZKLGgvKc/LrjofAnBlOttf5ajRvqiRA8QsenbcooctK6d6Ts6aqZXBA+XbkKthiQg==}
    engines: {node: '>=4.0.0'}
    hasBin: true
    dev: true

  /mime/3.0.0:
    resolution: {integrity: sha512-jSCU7/VB1loIWBZe14aEYHU/+1UMEHoaO7qxCOVJOw9GgH72VAWppxNcjU+x9a2k3GSIBXNKxXQFqRvvZ7vr3A==}
    engines: {node: '>=10.0.0'}
    hasBin: true
    dev: true

  /mimic-fn/2.1.0:
    resolution: {integrity: sha512-OqbOk5oEQeAZ8WXWydlu9HJjz9WVdEIvamMCcXmuqUYjTknH/sqsWvhQ3vgwKFRR1HpjvNBKQ37nbJgYzGqGcg==}
    engines: {node: '>=6'}
    dev: true

  /min-indent/1.0.1:
    resolution: {integrity: sha512-I9jwMn07Sy/IwOj3zVkVik2JTvgpaykDZEigL6Rx6N9LbMywwUSMtxET+7lVoDLLd3O3IXwJwvuuns8UB/HeAg==}
    engines: {node: '>=4'}
    dev: true

  /mini-create-react-context/0.4.1_prop-types@15.7.2+react@17.0.2:
    resolution: {integrity: sha512-YWCYEmd5CQeHGSAKrYvXgmzzkrvssZcuuQDDeqkT+PziKGMgE+0MCCtcKbROzocGBG1meBLl2FotlRwf4gAzbQ==}
    peerDependencies:
      prop-types: ^15.0.0
      react: ^0.14.0 || ^15.0.0 || ^16.0.0 || ^17.0.0
    dependencies:
      '@babel/runtime': 7.16.0
      prop-types: 15.7.2
      react: 17.0.2
      tiny-warning: 1.0.3
    dev: false

  /miniflare/1.4.1:
    resolution: {integrity: sha512-hJkMbTEM+sSiAo2yuPOucrdFYINLU7vvl9uVkRzAQ/h0CjmkYOCoyBn4jYzWtDZeQ0XrkyS6PGUCO277B5TsXA==}
    engines: {node: '>=10.12.0'}
    hasBin: true
    dependencies:
      '@iarna/toml': 2.2.5
      '@mrbbot/node-fetch': 4.6.0
      '@peculiar/webcrypto': 1.2.0
      chokidar: 3.5.2
      cjstoesm: 1.1.4_typescript@4.4.4
      dotenv: 8.6.0
      env-paths: 2.2.1
      event-target-shim: 6.0.2
      formdata-node: 2.5.0
      html-rewriter-wasm: 0.3.2
      http-cache-semantics: 4.1.0
      ioredis: 4.28.0
      kleur: 4.1.4
      node-cron: 2.0.3
      picomatch: 2.3.0
      sanitize-filename: 1.6.3
      selfsigned: 1.10.11
      semiver: 1.1.0
      source-map-support: 0.5.20
      tslib: 2.3.1
      typescript: 4.4.4
      typeson: 6.1.0
      typeson-registry: 1.0.0-alpha.39
      web-streams-polyfill: 3.2.0
      ws: 7.5.5
      yargs: 16.2.0
      youch: 2.2.2
    transitivePeerDependencies:
      - bufferutil
      - supports-color
      - utf-8-validate
    dev: true

  /minimatch/3.0.4:
    resolution: {integrity: sha512-yJHVQEhyqPLUTgt9B83PXu6W3rx4MvvHvSUvToogpwoGDOUQ+yDrR0HRot+yOCdCO7u4hX3pWft6kWBBcqh0UA==}
    dependencies:
      brace-expansion: 1.1.11

  /minimist-options/4.1.0:
    resolution: {integrity: sha512-Q4r8ghd80yhO/0j1O3B2BjweX3fiHg9cdOwjJd2J76Q135c+NDxGCqdYKQ1SKBuFfgWbAUzBfvYjPUEeNgqN1A==}
    engines: {node: '>= 6'}
    dependencies:
      arrify: 1.0.1
      is-plain-obj: 1.1.0
      kind-of: 6.0.3
    dev: true

  /minimist/1.2.5:
    resolution: {integrity: sha512-FM9nNUYrRBAELZQT3xeZQ7fmMOBg6nWNmJKTcgsJeaLstP/UODVpGsr5OhXhhXg6f+qtJ8uiZ+PUxkDWcgIXLw==}

  /minipass/3.1.5:
    resolution: {integrity: sha512-+8NzxD82XQoNKNrl1d/FSi+X8wAEWR+sbYAfIvub4Nz0d22plFG72CEVVaufV8PNf4qSslFTD8VMOxNVhHCjTw==}
    engines: {node: '>=8'}
    dependencies:
      yallist: 4.0.0
    dev: false

  /minizlib/2.1.2:
    resolution: {integrity: sha512-bAxsR8BVfj60DWXHE3u30oHzfl4G7khkSuPW+qvpd7jFRHm7dLxOjUk1EHACJ/hxLY8phGJ0YhYHZo7jil7Qdg==}
    engines: {node: '>= 8'}
    dependencies:
      minipass: 3.1.5
      yallist: 4.0.0
    dev: false

  /mkdirp/1.0.4:
    resolution: {integrity: sha512-vVqVZQyf3WLx2Shd0qJ9xuvqgAyKPLAiqITEtqW0oIUjzo3PePDd6fW9iFz30ef7Ysp/oiWqbhszeGWW2T6Gzw==}
    engines: {node: '>=10'}
    hasBin: true

  /modern-normalize/1.1.0:
    resolution: {integrity: sha512-2lMlY1Yc1+CUy0gw4H95uNN7vjbpoED7NNRSBHE25nWfLBdmMzFCsPshlzbxHz+gYMcBEUN8V4pU16prcdPSgA==}
    engines: {node: '>=6'}
    dev: false

  /modify-values/1.0.1:
    resolution: {integrity: sha512-xV2bxeN6F7oYjZWTe/YPAy6MN2M+sL4u/Rlm2AHCIVGfo2p1yGmBHQ6vHehl4bRTZBdHu3TSkWdYgkwpYzAGSw==}
    engines: {node: '>=0.10.0'}
    dev: true

  /moment/2.29.1:
    resolution: {integrity: sha512-kHmoybcPV8Sqy59DwNDY3Jefr64lK/by/da0ViFcuA4DH0vQg5Q6Ze5VimxkfQNSC+Mls/Kx53s7TjP1RhFEDQ==}
    dev: true

  /ms/2.0.0:
    resolution: {integrity: sha1-VgiurfwAvmwpAd9fmGF4jeDVl8g=}
    dev: true

  /ms/2.1.1:
    resolution: {integrity: sha512-tgp+dl5cGk28utYktBsrFqA7HKgrhgPsg6Z/EfhWI4gl1Hwq8B/GmY/0oXZ6nF8hDVesS/FpnYaD/kOWhYQvyg==}
    dev: true

  /ms/2.1.2:
    resolution: {integrity: sha512-sGkPx+VjMtmA6MX27oA4FBFELFCZZ4S4XqeGOXCv68tT+jb3vk/RyaKWP0PTKyWtmLSM0b+adUTEvbs1PEaH2w==}

  /ms/2.1.3:
    resolution: {integrity: sha512-6FlzubTLZG3J2a/NVCAleEhjzq5oxgHyaCU9yYXvcLsvoVaHJq/s5xXI6/XXP6tz7R9xAOtHnSO/tXtF3WRTlA==}
    dev: true
    optional: true

  /mustache/4.2.0:
    resolution: {integrity: sha512-71ippSywq5Yb7/tVYyGbkBggbU8H3u5Rz56fH60jGFgr8uHwxs+aSKeqmluIVzM0m0kB7xQjKS6qPfd0b2ZoqQ==}
    hasBin: true
    dev: true

  /nanoid/3.1.30:
    resolution: {integrity: sha512-zJpuPDwOv8D2zq2WRoMe1HsfZthVewpel9CAvTfc/2mBD1uUT/agc5f7GHGWXlYkFvi1mVxe4IjvP2HNrop7nQ==}
    engines: {node: ^10 || ^12 || ^13.7 || ^14 || >=15.0.1}
    hasBin: true

  /natural-compare/1.4.0:
    resolution: {integrity: sha1-Sr6/7tdUHywnrPspvbvRXI1bpPc=}
    dev: true

  /needle/2.9.1:
    resolution: {integrity: sha512-6R9fqJ5Zcmf+uYaFgdIHmLwNldn5HbK8L5ybn7Uz+ylX/rnOsSp1AHcvQSrCaFN+qNM1wpymHqD7mVasEOlHGQ==}
    engines: {node: '>= 4.4.x'}
    hasBin: true
    requiresBuild: true
    dependencies:
      debug: 3.2.7
      iconv-lite: 0.4.24
      sax: 1.2.4
    dev: true
    optional: true

  /negotiator/0.6.2:
    resolution: {integrity: sha512-hZXc7K2e+PgeI1eDBe/10Ard4ekbfrrqG8Ep+8Jmf4JID2bNg7NvCPOZN+kfF574pFQI7mum2AUqDidoKqcTOw==}
    engines: {node: '>= 0.6'}
    dev: true

  /neo-async/2.6.2:
    resolution: {integrity: sha512-Yd3UES5mWCSqR+qNT93S3UoYUkqAZ9lLg8a7g9rimsWmYGK8cVToA4/sF3RrshdyV3sAGMXVUmpMYOw+dLpOuw==}
    dev: true

  /next-tick/1.0.0:
    resolution: {integrity: sha1-yobR/ogoFpsBICCOPchCS524NCw=}
    dev: false

  /nice-try/1.0.5:
    resolution: {integrity: sha512-1nh45deeb5olNY7eX82BkPO7SSxR5SSYJiPTrTdFUVYwAl8CKMA5N9PjTYkHiRjisVcxcQ1HXdLhx2qxxJzLNQ==}
    dev: true

  /node-addon-api/3.2.1:
    resolution: {integrity: sha512-mmcei9JghVNDYydghQmeDX8KoAm0FAiYyIcUt/N4nhyAipB17pllZQDOJD2fotxABnt4Mdz+dKTO7eftLg4d0A==}
    dev: false

  /node-cron/2.0.3:
    resolution: {integrity: sha512-eJI+QitXlwcgiZwNNSRbqsjeZMp5shyajMR81RZCqeW0ZDEj4zU9tpd4nTh/1JsBiKbF8d08FCewiipDmVIYjg==}
    engines: {node: '>=6.0.0'}
    requiresBuild: true
    dependencies:
      opencollective-postinstall: 2.0.3
      tz-offset: 0.0.1
    dev: true

  /node-emoji/1.11.0:
    resolution: {integrity: sha512-wo2DpQkQp7Sjm2A0cq+sN7EHKO6Sl0ctXeBdFZrL9T9+UywORbufTcTZxom8YqpLQt/FqNMUkOpkZrJVYSKD3A==}
    dependencies:
      lodash: 4.17.21
    dev: false

  /node-fetch/2.6.6:
    resolution: {integrity: sha512-Z8/6vRlTUChSdIgMa51jxQ4lrw/Jy5SOW10ObaA47/RElsAN2c5Pn8bTgFGWn/ibwzXTE8qwr1Yzx28vsecXEA==}
    engines: {node: 4.x || >=6.0.0}
    dependencies:
      whatwg-url: 5.0.0

  /node-forge/0.10.0:
    resolution: {integrity: sha512-PPmu8eEeG9saEUvI97fm4OYxXVB6bFvyNTyiUOBichBpFG8A1Ljw3bY62+5oOjDEMHRnd0Y7HQ+x7uzxOzC6JA==}
    engines: {node: '>= 6.0.0'}
    dev: true

  /node-int64/0.4.0:
    resolution: {integrity: sha1-h6kGXNs1XTGC2PlM4RGIuCXGijs=}
    dev: true

  /node-modules-regexp/1.0.0:
    resolution: {integrity: sha1-jZ2+KJZKSsVxLpExZCEHxx6Q7EA=}
    engines: {node: '>=0.10.0'}
    dev: true

  /node-releases/2.0.1:
    resolution: {integrity: sha512-CqyzN6z7Q6aMeF/ktcMVTzhAHCEpf8SOarwpzpf8pNBY2k5/oM34UHldUwp8VKI7uxct2HxSRdJjBaZeESzcxA==}

  /nopt/5.0.0:
    resolution: {integrity: sha512-Tbj67rffqceeLpcRXrT7vKAN8CwfPeIBgM7E6iBkmKLV7bEMwpGgYLGv0jACUsECaa/vuxP0IjEont6umdMgtQ==}
    engines: {node: '>=6'}
    hasBin: true
    dependencies:
      abbrev: 1.1.1
    dev: false

  /normalize-package-data/2.5.0:
    resolution: {integrity: sha512-/5CMN3T0R4XTj4DcGaexo+roZSdSFW/0AOOTROrjxzCG1wrWXEsGbRKevjlIL+ZDE4sZlJr5ED4YW0yqmkK+eA==}
    dependencies:
      hosted-git-info: 2.8.9
      resolve: 1.20.0
      semver: 5.7.1
      validate-npm-package-license: 3.0.4
    dev: true

  /normalize-package-data/3.0.3:
    resolution: {integrity: sha512-p2W1sgqij3zMMyRC067Dg16bfzVH+w7hyegmpIvZ4JNjqtGOVAIvLmjBx3yP7YTe9vKJgkoNOPjwQGogDoMXFA==}
    engines: {node: '>=10'}
    dependencies:
      hosted-git-info: 4.0.2
      is-core-module: 2.8.0
      semver: 7.3.5
      validate-npm-package-license: 3.0.4
    dev: true

  /normalize-path/1.0.0:
    resolution: {integrity: sha1-MtDkcvkf80VwHBWoMRAY07CpA3k=}
    engines: {node: '>=0.10.0'}
    dev: true

  /normalize-path/3.0.0:
    resolution: {integrity: sha512-6eZs5Ls3WtCisHWp9S2GUy8dqkpGi4BVSz3GaqiE6ezub0512ESztXUwUB6C6IKbQkY2Pnb/mD4WYojCRwcwLA==}
    engines: {node: '>=0.10.0'}

  /normalize-range/0.1.2:
    resolution: {integrity: sha1-LRDAa9/TEuqXd2laTShDlFa3WUI=}
    engines: {node: '>=0.10.0'}
    dev: false

  /normalize.css/8.0.1:
    resolution: {integrity: sha512-qizSNPO93t1YUuUhP22btGOo3chcvDFqFaj2TRybP0DMxkHOCTYwp3n34fel4a31ORXy4m1Xq0Gyqpb5m33qIg==}
    dev: false

  /npm-run-all/4.1.5:
    resolution: {integrity: sha512-Oo82gJDAVcaMdi3nuoKFavkIHBRVqQ1qvMb+9LHk/cF4P6B2m8aP04hGf7oL6wZ9BuGwX1onlLhpuoofSyoQDQ==}
    engines: {node: '>= 4'}
    hasBin: true
    dependencies:
      ansi-styles: 3.2.1
      chalk: 2.4.2
      cross-spawn: 6.0.5
      memorystream: 0.3.1
      minimatch: 3.0.4
      pidtree: 0.3.1
      read-pkg: 3.0.0
      shell-quote: 1.7.3
      string.prototype.padend: 3.1.3
    dev: true

  /npm-run-path/2.0.2:
    resolution: {integrity: sha1-NakjLfo11wZ7TLLd8jV7GHFTbF8=}
    engines: {node: '>=4'}
    dependencies:
      path-key: 2.0.1
    dev: true

  /npm-run-path/4.0.1:
    resolution: {integrity: sha512-S48WzZW777zhNIrn7gxOlISNAqi9ZC/uQFnRdbeIHhZhCA6UqpkOT8T1G7BvfdgP4Er8gF4sUbaS0i7QvIfCWw==}
    engines: {node: '>=8'}
    dependencies:
      path-key: 3.1.1
    dev: true

  /npmlog/6.0.0:
    resolution: {integrity: sha512-03ppFRGlsyUaQFbGC2C8QWJN/C/K7PsfyD9aQdhVKAQIH4sQBc8WASqFBP7O+Ut4d2oo5LoeoboB3cGdBZSp6Q==}
    engines: {node: ^12.13.0 || ^14.15.0 || >=16}
    dependencies:
      are-we-there-yet: 2.0.0
      console-control-strings: 1.1.0
      gauge: 4.0.0
      set-blocking: 2.0.0
    dev: false

  /nwsapi/2.2.0:
    resolution: {integrity: sha512-h2AatdwYH+JHiZpv7pt/gSX1XoRGb7L/qSIeuqA6GwYoF9w1vP1cw42TO0aI2pNyshRK5893hNSl+1//vHK7hQ==}
    dev: true

  /object-assign/4.1.1:
    resolution: {integrity: sha1-IQmtx5ZYh8/AXLvUQsrIv7s2CGM=}
    engines: {node: '>=0.10.0'}

  /object-hash/2.2.0:
    resolution: {integrity: sha512-gScRMn0bS5fH+IuwyIFgnh9zBdo4DV+6GhygmWM9HyNJSgS0hScp1f5vjtm7oIIOiT9trXrShAkLFSc2IqKNgw==}
    engines: {node: '>= 6'}
    dev: false

  /object-inspect/1.11.0:
    resolution: {integrity: sha512-jp7ikS6Sd3GxQfZJPyH3cjcbJF6GZPClgdV+EFygjFLQ5FmW/dRUnTd9PQ9k0JhoNDabWFbpF1yCdSWCC6gexg==}
    dev: true

  /object-keys/1.1.1:
    resolution: {integrity: sha512-NuAESUOUMrlIXOfHKzD6bpPu3tYt3xvjNdRIQ+FeT0lNb4K8WR70CaDxhuNguS2XG+GjkyMwOzsN5ZktImfhLA==}
    engines: {node: '>= 0.4'}
    dev: true

  /object.assign/4.1.2:
    resolution: {integrity: sha512-ixT2L5THXsApyiUPYKmW+2EHpXXe5Ii3M+f4e+aJFAHao5amFRW6J0OO6c/LU8Be47utCx2GL89hxGB6XSmKuQ==}
    engines: {node: '>= 0.4'}
    dependencies:
      call-bind: 1.0.2
      define-properties: 1.1.3
      has-symbols: 1.0.2
      object-keys: 1.1.1
    dev: true

  /okie/1.0.1:
    resolution: {integrity: sha512-JQh5TdSYhzXSuKN3zzX8Rw9Q/Tec1fm0jwP/k9+cBDk6tyLjlARVu936MLY//2NZp76UGHH+5gXPzRejU1bTjQ==}
    engines: {node: '>=12.0.0'}
    dev: true

  /on-finished/2.3.0:
    resolution: {integrity: sha1-IPEzZIGwg811M3mSoWlxqi2QaUc=}
    engines: {node: '>= 0.8'}
    dependencies:
      ee-first: 1.1.1
    dev: true

  /on-headers/1.0.2:
    resolution: {integrity: sha512-pZAE+FJLoyITytdqK0U5s+FIpjN0JP3OzFi/u8Rx+EV5/W+JTWGXG8xFzevE7AjBfDqHv/8vL8qQsIhHnqRkrA==}
    engines: {node: '>= 0.8'}
    dev: true

  /once/1.4.0:
    resolution: {integrity: sha1-WDsap3WWHUsROsF9nFC6753Xa9E=}
    dependencies:
      wrappy: 1.0.2

  /onetime/5.1.2:
    resolution: {integrity: sha512-kbpaSSGJTWdAY5KPVeMOKXSrPtr8C8C7wodJbcsd51jRnmD+GZu8Y0VoU6Dm5Z4vWr0Ig/1NKuWRKf7j5aaYSg==}
    engines: {node: '>=6'}
    dependencies:
      mimic-fn: 2.1.0
    dev: true

  /open/8.4.0:
    resolution: {integrity: sha512-XgFPPM+B28FtCCgSb9I+s9szOC1vZRSwgWsRUA5ylIxRTgKozqjOCrVOqGsYABPYK5qnfqClxZTFBa8PKt2v6Q==}
    engines: {node: '>=12'}
    dependencies:
      define-lazy-prop: 2.0.0
      is-docker: 2.2.1
      is-wsl: 2.2.0
    dev: true

  /opencollective-postinstall/2.0.3:
    resolution: {integrity: sha512-8AV/sCtuzUeTo8gQK5qDZzARrulB3egtLzFgteqB2tcT4Mw7B8Kt7JcDHmltjz6FOAHsvTevk70gZEbhM4ZS9Q==}
    hasBin: true
    dev: true

  /optionator/0.8.3:
    resolution: {integrity: sha512-+IW9pACdk3XWmmTXG8m3upGUJst5XRGzxMRjXzAuJ1XnIFNvfhjjIuYkDvysnPQ7qzqVzLt78BCruntqRhWQbA==}
    engines: {node: '>= 0.8.0'}
    dependencies:
      deep-is: 0.1.4
      fast-levenshtein: 2.0.6
      levn: 0.3.0
      prelude-ls: 1.1.2
      type-check: 0.3.2
      word-wrap: 1.2.3
    dev: true

  /optionator/0.9.1:
    resolution: {integrity: sha512-74RlY5FCnhq4jRxVUPKDaRwrVNXMqsGsiW6AJw4XK8hmtm10wC0ypZBLw5IIp85NZMr91+qd1RvvENwg7jjRFw==}
    engines: {node: '>= 0.8.0'}
    dependencies:
      deep-is: 0.1.4
      fast-levenshtein: 2.0.6
      levn: 0.4.1
      prelude-ls: 1.2.1
      type-check: 0.4.0
      word-wrap: 1.2.3
    dev: true

  /p-finally/1.0.0:
    resolution: {integrity: sha1-P7z7FbiZpEEjs0ttzBi3JDNqLK4=}
    engines: {node: '>=4'}
    dev: true

  /p-limit/1.3.0:
    resolution: {integrity: sha512-vvcXsLAJ9Dr5rQOPk7toZQZJApBl2K4J6dANSsEuh6QI41JYcsS/qhTGa9ErIUUgK3WNQoJYvylxvjqmiqEA9Q==}
    engines: {node: '>=4'}
    dependencies:
      p-try: 1.0.0
    dev: true

  /p-limit/2.3.0:
    resolution: {integrity: sha512-//88mFWSJx8lxCzwdAABTJL2MyWB12+eIY7MDL2SqLmAkeKU9qxRvWuSyTjm3FUmpBEMuFfckAIqEaVGUDxb6w==}
    engines: {node: '>=6'}
    dependencies:
      p-try: 2.2.0
    dev: true

  /p-locate/2.0.0:
    resolution: {integrity: sha1-IKAQOyIqcMj9OcwuWAaA893l7EM=}
    engines: {node: '>=4'}
    dependencies:
      p-limit: 1.3.0
    dev: true

  /p-locate/4.1.0:
    resolution: {integrity: sha512-R79ZZ/0wAxKGu3oYMlz8jy/kbhsNrS7SKZ7PxEHBgJ5+F2mtFW2fK2cOtBh1cHYkQsbzFV7I+EoRKe6Yt0oK7A==}
    engines: {node: '>=8'}
    dependencies:
      p-limit: 2.3.0
    dev: true

  /p-map/2.1.0:
    resolution: {integrity: sha512-y3b8Kpd8OAN444hxfBbFfj1FY/RjtTd8tzYwhUqNYXx0fXx2iX4maP4Qr6qhIKbQXI02wTLAda4fYUbDagTUFw==}
    engines: {node: '>=6'}
    dev: true

  /p-map/4.0.0:
    resolution: {integrity: sha512-/bjOqmgETBYB5BoEeGVea8dmvHb2m9GLy1E9W43yeyfP6QQCZGFNa+XRceJEuDB6zqr+gKpIAmlLebMpykw/MQ==}
    engines: {node: '>=10'}
    dependencies:
      aggregate-error: 3.1.0
    dev: true

  /p-try/1.0.0:
    resolution: {integrity: sha1-y8ec26+P1CKOE/Yh8rGiN8GyB7M=}
    engines: {node: '>=4'}
    dev: true

  /p-try/2.2.0:
    resolution: {integrity: sha512-R4nPAVTAU0B9D35/Gk3uJf/7XYbQcyohSKdvAxIRSNghFl4e71hVoGnBNQz9cWaXxO2I10KTC+3jMdvvoKw6dQ==}
    engines: {node: '>=6'}
    dev: true

  /package-name-regex/2.0.4:
    resolution: {integrity: sha512-p+ixFAmbQ9DE9TG3ptbjLc7/gwgdKEMCwdGpZwxzgD02D1q/SRRT/j32MyjGjJQ36CSTeVsvKt9Zp3PUHYWBnw==}
    engines: {node: '>=12'}
    dev: true

  /parent-module/1.0.1:
    resolution: {integrity: sha512-GQ2EWRpQV8/o+Aw8YqtfZZPfNRWZYkbidE9k5rpl/hC3vtHHBfGm2Ifi6qWV+coDGkrUKZAxE3Lot5kcsRlh+g==}
    engines: {node: '>=6'}
    dependencies:
      callsites: 3.1.0

  /parse-json/4.0.0:
    resolution: {integrity: sha1-vjX1Qlvh9/bHRxhPmKeIy5lHfuA=}
    engines: {node: '>=4'}
    dependencies:
      error-ex: 1.3.2
      json-parse-better-errors: 1.0.2
    dev: true

  /parse-json/5.2.0:
    resolution: {integrity: sha512-ayCKvm/phCGxOkYRSCM82iDwct8/EonSEgCSxWxD7ve6jHggsFl4fZVQBPRNgQoKiuV/odhFrGzQXZwbifC8Rg==}
    engines: {node: '>=8'}
    dependencies:
      '@babel/code-frame': 7.16.0
      error-ex: 1.3.2
      json-parse-even-better-errors: 2.3.1
      lines-and-columns: 1.1.6

  /parse-node-version/1.0.1:
    resolution: {integrity: sha512-3YHlOa/JgH6Mnpr05jP9eDG254US9ek25LyIxZlDItp2iJtwyaXQb57lBYLdT3MowkUFYEV2XXNAYIPlESvJlA==}
    engines: {node: '>= 0.10'}
    dev: true

  /parse5/6.0.1:
    resolution: {integrity: sha512-Ofn/CTFzRGTTxwpNEs9PP93gXShHcTq255nzRYSKe8AkVpZY7e1fpmTfOyoIvjP5HG7Z2ZM7VS9PPhQGW2pOpw==}
    dev: true

  /parseurl/1.3.3:
    resolution: {integrity: sha512-CiyeOxFT/JZyN5m0z9PfXw4SCBJ6Sygz1Dpl0wqjlhDEGGBP1GnsUVEL0p63hoG1fcj3fHynXi9NYO4nWOL+qQ==}
    engines: {node: '>= 0.8'}
    dev: true

  /path-exists/3.0.0:
    resolution: {integrity: sha1-zg6+ql94yxiSXqfYENe1mwEP1RU=}
    engines: {node: '>=4'}
    dev: true

  /path-exists/4.0.0:
    resolution: {integrity: sha512-ak9Qy5Q7jYb2Wwcey5Fpvg2KoAc/ZIhLSLOSBmRmygPsGwkVVt0fZa0qrtMz+m6tJTAHfZQ8FnmB4MG4LWy7/w==}
    engines: {node: '>=8'}
    dev: true

  /path-is-absolute/1.0.1:
    resolution: {integrity: sha1-F0uSaHNVNP+8es5r9TpanhtcX18=}
    engines: {node: '>=0.10.0'}

  /path-key/2.0.1:
    resolution: {integrity: sha1-QRyttXTFoUDTpLGRDUDYDMn0C0A=}
    engines: {node: '>=4'}
    dev: true

  /path-key/3.1.1:
    resolution: {integrity: sha512-ojmeN0qd+y0jszEtoY48r0Peq5dwMEkIlCOu6Q5f41lfkswXuKtYrhgoTpLnyIcHm24Uhqx+5Tqm2InSwLhE6Q==}
    engines: {node: '>=8'}
    dev: true

  /path-parse/1.0.7:
    resolution: {integrity: sha512-LDJzPVEEEPR+y48z93A0Ed0yXb8pAByGWo/k5YYdYgpY2/2EsOsksJrq7lOHxryrVOn1ejG6oAp8ahvOIQD8sw==}

  /path-to-regexp/0.1.7:
    resolution: {integrity: sha1-32BBeABfUi8V60SQ5yR6G/qmf4w=}
    dev: true

  /path-to-regexp/1.8.0:
    resolution: {integrity: sha512-n43JRhlUKUAlibEJhPeir1ncUID16QnEjNpwzNdO3Lm4ywrBpBZ5oLD0I6br9evr1Y9JTqwRtAh7JLoOzAQdVA==}
    dependencies:
      isarray: 0.0.1
    dev: false

  /path-type/3.0.0:
    resolution: {integrity: sha512-T2ZUsdZFHgA3u4e5PfPbjd7HDDpxPnQb5jN0SrDsjNSuVXHJqtwTnWqG0B1jZrgmJ/7lj1EmVIByWt1gxGkWvg==}
    engines: {node: '>=4'}
    dependencies:
      pify: 3.0.0
    dev: true

  /path-type/4.0.0:
    resolution: {integrity: sha512-gDKb8aZMDeD/tZWs9P6+q0J9Mwkdl6xMV8TjnGP3qJVJ06bdMgkbBlLU8IdfOsIsFz2BW1rNVT3XuNEl8zPAvw==}
    engines: {node: '>=8'}

  /pend/1.2.0:
    resolution: {integrity: sha1-elfrVQpng/kRUzH89GY9XI4AelA=}
    dev: true

  /periscopic/2.0.3:
    resolution: {integrity: sha512-FuCZe61mWxQOJAQFEfmt9FjzebRlcpFz8sFPbyaCKtdusPkMEbA9ey0eARnRav5zAhmXznhaQkKGFAPn7X9NUw==}
    dependencies:
      estree-walker: 2.0.2
      is-reference: 1.2.1
    dev: true

  /phoenix/1.6.2:
    resolution: {integrity: sha512-VjR27NETvrLSj8rI6DlpVAfo7pCYth/9+1OCoTof4LKEbq0141ze/tdxFHHZzVQSok3gqJUo2h/tqbxR3r8eyw==}
    dev: false

  /picocolors/1.0.0:
    resolution: {integrity: sha512-1fygroTLlHu66zi26VoTDv8yRgm0Fccecssto+MhsZ0D/DGW2sm8E8AjW7NU5VVTRt5GxbeZ5qBuJr+HyLYkjQ==}

  /picomatch/2.3.0:
    resolution: {integrity: sha512-lY1Q/PiJGC2zOv/z391WOTD+Z02bCgsFfvxoXXf6h7kv9o+WmsmzYqrAwY63sNgOxE4xEdq0WyUnXfKeBrSvYw==}
    engines: {node: '>=8.6'}

  /pidtree/0.3.1:
    resolution: {integrity: sha512-qQbW94hLHEqCg7nhby4yRC7G2+jYHY4Rguc2bjw7Uug4GIJuu1tvf2uHaZv5Q8zdt+WKJ6qK1FOI6amaWUo5FA==}
    engines: {node: '>=0.10'}
    hasBin: true
    dev: true

  /pify/2.3.0:
    resolution: {integrity: sha1-7RQaasBDqEnqWISY59yosVMw6Qw=}
    engines: {node: '>=0.10.0'}
    dev: true

  /pify/3.0.0:
    resolution: {integrity: sha1-5aSs0sEB/fPZpNB/DbxNtJ3SgXY=}
    engines: {node: '>=4'}
    dev: true

  /pify/4.0.1:
    resolution: {integrity: sha512-uB80kBFb/tfd68bVleG9T5GGsGPjJrLAUpR5PZIrhBnIaRTQRjqdJSsIKkOP6OAIFbj7GOrcudc5pNjZ+geV2g==}
    engines: {node: '>=6'}
    dev: true
    optional: true

  /pirates/4.0.1:
    resolution: {integrity: sha512-WuNqLTbMI3tmfef2TKxlQmAiLHKtFhlsCZnPIpuv2Ow0RDVO8lfy1Opf4NUzlMXLjPl+Men7AuVdX6TA+s+uGA==}
    engines: {node: '>= 6'}
    dependencies:
      node-modules-regexp: 1.0.0
    dev: true

  /pkg-dir/4.2.0:
    resolution: {integrity: sha512-HRDzbaKjC+AOWVXxAU/x54COGeIv9eb+6CkDSQoNTt4XyWoIJvuPsXizxu/Fr23EiekbtZwmh1IcIG/l/a10GQ==}
    engines: {node: '>=8'}
    dependencies:
      find-up: 4.1.0
    dev: true

  /playwright-chromium/1.16.3:
    resolution: {integrity: sha512-wXKjf9UYB2WtzC3C+3CCn9bNO6svRGY+F1vjm2UMxW/9wjyclLFkbcV3P6EztGQ0Ngrov9BQwvtmpjIZuKk8dQ==}
    engines: {node: '>=12'}
    hasBin: true
    requiresBuild: true
    dependencies:
      playwright-core: 1.16.3
    transitivePeerDependencies:
      - bufferutil
      - supports-color
      - utf-8-validate
    dev: true

  /playwright-core/1.16.3:
    resolution: {integrity: sha512-16hF27IvQheJee+DbhC941AUZLjbJgfZFWi9YPS4LKEk/lKFhZI+9TiFD0sboYqb9eaEWvul47uR5xxTVbE4iw==}
    engines: {node: '>=12'}
    hasBin: true
    dependencies:
      commander: 8.3.0
      debug: 4.3.2
      extract-zip: 2.0.1
      https-proxy-agent: 5.0.0
      jpeg-js: 0.4.3
      mime: 2.6.0
      pngjs: 5.0.0
      progress: 2.0.3
      proper-lockfile: 4.1.2
      proxy-from-env: 1.1.0
      rimraf: 3.0.2
      socks-proxy-agent: 6.1.0
      stack-utils: 2.0.5
      ws: 7.5.5
      yauzl: 2.10.0
      yazl: 2.5.1
    transitivePeerDependencies:
      - bufferutil
      - supports-color
      - utf-8-validate
    dev: true

  /pngjs/5.0.0:
    resolution: {integrity: sha512-40QW5YalBNfQo5yRYmiw7Yz6TKKVr3h6970B2YE+3fQpsWcrbj1PzJgxeJ19DRQjhMbKPIuMY8rFaXc8moolVw==}
    engines: {node: '>=10.13.0'}
    dev: true

  /postcss-import/14.0.2_postcss@8.3.11:
    resolution: {integrity: sha512-BJ2pVK4KhUyMcqjuKs9RijV5tatNzNa73e/32aBVE/ejYPe37iH+6vAu9WvqUkB5OAYgLHzbSvzHnorybJCm9g==}
    engines: {node: '>=10.0.0'}
    peerDependencies:
      postcss: ^8.0.0
    dependencies:
      postcss: 8.3.11
      postcss-value-parser: 4.1.0
      read-cache: 1.0.0
      resolve: 1.20.0
    dev: true

  /postcss-js/3.0.3:
    resolution: {integrity: sha512-gWnoWQXKFw65Hk/mi2+WTQTHdPD5UJdDXZmX073EY/B3BWnYjO4F4t0VneTCnCGQ5E5GsCdMkzPaTXwl3r5dJw==}
    engines: {node: '>=10.0'}
    dependencies:
      camelcase-css: 2.0.1
      postcss: 8.3.11
    dev: false

  /postcss-load-config/3.1.0_ts-node@10.4.0:
    resolution: {integrity: sha512-ipM8Ds01ZUophjDTQYSVP70slFSYg3T0/zyfII5vzhN6V57YSxMgG5syXuwi5VtS8wSf3iL30v0uBdoIVx4Q0g==}
    engines: {node: '>= 10'}
    peerDependencies:
      ts-node: '>=9.0.0'
    peerDependenciesMeta:
      ts-node:
        optional: true
    dependencies:
      import-cwd: 3.0.0
      lilconfig: 2.0.4
      ts-node: 10.4.0_7dd5cf9af763e621261d5cc88a052be2
      yaml: 1.10.2

  /postcss-modules-extract-imports/3.0.0_postcss@8.3.11:
    resolution: {integrity: sha512-bdHleFnP3kZ4NYDhuGlVK+CMrQ/pqUm8bx/oGL93K6gVwiclvX5x0n76fYMKuIGKzlABOy13zsvqjb0f92TEXw==}
    engines: {node: ^10 || ^12 || >= 14}
    peerDependencies:
      postcss: ^8.1.0
    dependencies:
      postcss: 8.3.11
    dev: true

  /postcss-modules-local-by-default/4.0.0_postcss@8.3.11:
    resolution: {integrity: sha512-sT7ihtmGSF9yhm6ggikHdV0hlziDTX7oFoXtuVWeDd3hHObNkcHRo9V3yg7vCAY7cONyxJC/XXCmmiHHcvX7bQ==}
    engines: {node: ^10 || ^12 || >= 14}
    peerDependencies:
      postcss: ^8.1.0
    dependencies:
      icss-utils: 5.1.0_postcss@8.3.11
      postcss: 8.3.11
      postcss-selector-parser: 6.0.6
      postcss-value-parser: 4.1.0
    dev: true

  /postcss-modules-scope/3.0.0_postcss@8.3.11:
    resolution: {integrity: sha512-hncihwFA2yPath8oZ15PZqvWGkWf+XUfQgUGamS4LqoP1anQLOsOJw0vr7J7IwLpoY9fatA2qiGUGmuZL0Iqlg==}
    engines: {node: ^10 || ^12 || >= 14}
    peerDependencies:
      postcss: ^8.1.0
    dependencies:
      postcss: 8.3.11
      postcss-selector-parser: 6.0.6
    dev: true

  /postcss-modules-values/4.0.0_postcss@8.3.11:
    resolution: {integrity: sha512-RDxHkAiEGI78gS2ofyvCsu7iycRv7oqw5xMWn9iMoR0N/7mf9D50ecQqUo5BZ9Zh2vH4bCUR/ktCqbB9m8vJjQ==}
    engines: {node: ^10 || ^12 || >= 14}
    peerDependencies:
      postcss: ^8.1.0
    dependencies:
      icss-utils: 5.1.0_postcss@8.3.11
      postcss: 8.3.11
    dev: true

  /postcss-modules/4.2.2_postcss@8.3.11:
    resolution: {integrity: sha512-/H08MGEmaalv/OU8j6bUKi/kZr2kqGF6huAW8m9UAgOLWtpFdhA14+gPBoymtqyv+D4MLsmqaF2zvIegdCxJXg==}
    peerDependencies:
      postcss: ^8.0.0
    dependencies:
      generic-names: 2.0.1
      icss-replace-symbols: 1.1.0
      lodash.camelcase: 4.3.0
      postcss: 8.3.11
      postcss-modules-extract-imports: 3.0.0_postcss@8.3.11
      postcss-modules-local-by-default: 4.0.0_postcss@8.3.11
      postcss-modules-scope: 3.0.0_postcss@8.3.11
      postcss-modules-values: 4.0.0_postcss@8.3.11
      string-hash: 1.1.3
    dev: true

  /postcss-nested/5.0.6:
    resolution: {integrity: sha512-rKqm2Fk0KbA8Vt3AdGN0FB9OBOMDVajMG6ZCf/GoHgdxUJ4sBFp0A/uMIRm+MJUdo33YXEtjqIz8u7DAp8B7DA==}
    engines: {node: '>=12.0'}
    peerDependencies:
      postcss: ^8.2.14
    dependencies:
      postcss-selector-parser: 6.0.6

  /postcss-selector-parser/6.0.6:
    resolution: {integrity: sha512-9LXrvaaX3+mcv5xkg5kFwqSzSH1JIObIx51PrndZwlmznwXRfxMddDvo9gve3gVR8ZTKgoFDdWkbRFmEhT4PMg==}
    engines: {node: '>=4'}
    dependencies:
      cssesc: 3.0.0
      util-deprecate: 1.0.2

  /postcss-value-parser/3.3.1:
    resolution: {integrity: sha512-pISE66AbVkp4fDQ7VHBwRNXzAAKJjw4Vw7nWI/+Q3vuly7SNfgYXvm6i5IgFylHGK5sP/xHAbB7N49OS4gWNyQ==}
    dev: false

  /postcss-value-parser/4.1.0:
    resolution: {integrity: sha512-97DXOFbQJhk71ne5/Mt6cOu6yxsSfM0QGQyl0L25Gca4yGWEGJaig7l7gbCX623VqTBNGLRLaVUCnNkcedlRSQ==}

  /postcss/8.3.11:
    resolution: {integrity: sha512-hCmlUAIlUiav8Xdqw3Io4LcpA1DOt7h3LSTAC4G6JGHFFaWzI6qvFt9oilvl8BmkbBRX1IhM90ZAmpk68zccQA==}
    engines: {node: ^10 || ^12 || >=14}
    dependencies:
      nanoid: 3.1.30
      picocolors: 1.0.0
      source-map-js: 0.6.2

  /preact/10.5.15:
    resolution: {integrity: sha512-5chK29n6QcJc3m1lVrKQSQ+V7K1Gb8HeQY6FViQ5AxCAEGu3DaHffWNDkC9+miZgsLvbvU9rxbV1qinGHMHzqA==}
    dev: true

  /prelude-ls/1.1.2:
    resolution: {integrity: sha1-IZMqVJ9eUv/ZqCf1cOBL5iqX2lQ=}
    engines: {node: '>= 0.8.0'}
    dev: true

  /prelude-ls/1.2.1:
    resolution: {integrity: sha512-vkcDPrRZo1QZLbn5RLGPpg/WmIQ65qoWWhcGKf/b5eplkkarX0m9z8ppCat4mlOqUsWpyNuYgO3VRyrYHSzX5g==}
    engines: {node: '>= 0.8.0'}
    dev: true

  /prettier/2.4.1:
    resolution: {integrity: sha512-9fbDAXSBcc6Bs1mZrDYb3XKzDLm4EXXL9sC1LqKP5rZkT6KRr/rf9amVUcODVXgguK/isJz0d0hP72WeaKWsvA==}
    engines: {node: '>=10.13.0'}
    hasBin: true
    dev: true

  /pretty-format/27.3.1:
    resolution: {integrity: sha512-DR/c+pvFc52nLimLROYjnXPtolawm+uWDxr4FjuLDLUn+ktWnSN851KoHwHzzqq6rfCOjkzN8FLgDrSub6UDuA==}
    engines: {node: ^10.13.0 || ^12.13.0 || ^14.15.0 || >=15.0.0}
    dependencies:
      '@jest/types': 27.2.5
      ansi-regex: 5.0.1
      ansi-styles: 5.2.0
      react-is: 17.0.2
    dev: true

  /pretty-hrtime/1.0.3:
    resolution: {integrity: sha1-t+PqQkNaTJsnWdmeDyAesZWALuE=}
    engines: {node: '>= 0.8'}
    dev: false

  /prismjs/1.25.0:
    resolution: {integrity: sha512-WCjJHl1KEWbnkQom1+SzftbtXMKQoezOCYs5rECqMN+jP+apI7ftoflyqigqzopSO3hMhTEb0mFClA8lkolgEg==}
    dev: true

  /process-nextick-args/2.0.1:
    resolution: {integrity: sha512-3ouUOpQhtgrbOa17J7+uxOTpITYWaGP7/AhoR3+A+/1e9skrzelGi/dXzEYyvbxubEF6Wn2ypscTKiKJFFn1ag==}
    dev: true

  /progress/2.0.3:
    resolution: {integrity: sha512-7PiHtLll5LdnKIMw100I+8xJXR5gW2QwWYkT6iJva0bXitZKa/XMrSbdmg3r2Xnaidz9Qumd0VPaMrZlF9V9sA==}
    engines: {node: '>=0.4.0'}
    dev: true

  /promise/7.3.1:
    resolution: {integrity: sha512-nolQXZ/4L+bP/UGlkfaIujX9BKxGwmQ9OT4mOt5yvy8iK1h3wqTEJCijzGANTCCl9nWjY41juyAn2K3Q1hLLTg==}
    dependencies:
      asap: 2.0.6
    dev: true

  /prompts/2.4.2:
    resolution: {integrity: sha512-NxNv/kLguCA7p3jE8oL2aEBsrJWgAakBpgmgK6lpPWV+WuOmY6r2/zbAVnP+T8bQlA0nzHXSJSJW0Hq7ylaD2Q==}
    engines: {node: '>= 6'}
    dependencies:
      kleur: 3.0.3
      sisteransi: 1.0.5

  /prop-types/15.7.2:
    resolution: {integrity: sha512-8QQikdH7//R2vurIJSutZ1smHYTcLpRWEOlHnzcWHmBYrOGUysKwSsrC89BCiFj3CbrfJ/nXFdJepOVrY1GCHQ==}
    dependencies:
      loose-envify: 1.4.0
      object-assign: 4.1.1
      react-is: 16.13.1
    dev: false

  /proper-lockfile/4.1.2:
    resolution: {integrity: sha512-TjNPblN4BwAWMXU8s9AEz4JmQxnD1NNL7bNOY/AKUzyamc379FWASUhc/K1pL2noVb+XmZKLL68cjzLsiOAMaA==}
    dependencies:
      graceful-fs: 4.2.8
      retry: 0.12.0
      signal-exit: 3.0.5
    dev: true

  /proxy-addr/2.0.7:
    resolution: {integrity: sha512-llQsMLSUDUPT44jdrU/O37qlnifitDP+ZwrmmZcoSKyLKvtZxpyV0n2/bD/N4tBAAZ/gJEdZU7KMraoK1+XYAg==}
    engines: {node: '>= 0.10'}
    dependencies:
      forwarded: 0.2.0
      ipaddr.js: 1.9.1
    dev: true

  /proxy-from-env/1.1.0:
    resolution: {integrity: sha512-D+zkORCbA9f1tdWRK0RaCR3GPv50cMxcrz4X8k5LTSUD1Dkw47mKJEZQNunItRTkWwgtaUSo1RVFRIG9ZXiFYg==}
    dev: true

  /prr/1.0.1:
    resolution: {integrity: sha1-0/wRS6BplaRexok/SEzrHXj19HY=}
    dev: true
    optional: true

  /pseudomap/1.0.2:
    resolution: {integrity: sha1-8FKijacOYYkX7wqKw0wa5aaChrM=}
    dev: true

  /psl/1.8.0:
    resolution: {integrity: sha512-RIdOzyoavK+hA18OGGWDqUTsCLhtA7IcZ/6NCs4fFJaHBDab+pDDmDIByWFRQJq2Cd7r1OoQxBGKOaztq+hjIQ==}
    dev: true

  /pug-attrs/3.0.0:
    resolution: {integrity: sha512-azINV9dUtzPMFQktvTXciNAfAuVh/L/JCl0vtPCwvOA21uZrC08K/UnmrL+SXGEVc1FwzjW62+xw5S/uaLj6cA==}
    dependencies:
      constantinople: 4.0.1
      js-stringify: 1.0.2
      pug-runtime: 3.0.1
    dev: true

  /pug-code-gen/3.0.2:
    resolution: {integrity: sha512-nJMhW16MbiGRiyR4miDTQMRWDgKplnHyeLvioEJYbk1RsPI3FuA3saEP8uwnTb2nTJEKBU90NFVWJBk4OU5qyg==}
    dependencies:
      constantinople: 4.0.1
      doctypes: 1.1.0
      js-stringify: 1.0.2
      pug-attrs: 3.0.0
      pug-error: 2.0.0
      pug-runtime: 3.0.1
      void-elements: 3.1.0
      with: 7.0.2
    dev: true

  /pug-error/2.0.0:
    resolution: {integrity: sha512-sjiUsi9M4RAGHktC1drQfCr5C5eriu24Lfbt4s+7SykztEOwVZtbFk1RRq0tzLxcMxMYTBR+zMQaG07J/btayQ==}
    dev: true

  /pug-filters/4.0.0:
    resolution: {integrity: sha512-yeNFtq5Yxmfz0f9z2rMXGw/8/4i1cCFecw/Q7+D0V2DdtII5UvqE12VaZ2AY7ri6o5RNXiweGH79OCq+2RQU4A==}
    dependencies:
      constantinople: 4.0.1
      jstransformer: 1.0.0
      pug-error: 2.0.0
      pug-walk: 2.0.0
      resolve: 1.20.0
    dev: true

  /pug-lexer/5.0.1:
    resolution: {integrity: sha512-0I6C62+keXlZPZkOJeVam9aBLVP2EnbeDw3An+k0/QlqdwH6rv8284nko14Na7c0TtqtogfWXcRoFE4O4Ff20w==}
    dependencies:
      character-parser: 2.2.0
      is-expression: 4.0.0
      pug-error: 2.0.0
    dev: true

  /pug-linker/4.0.0:
    resolution: {integrity: sha512-gjD1yzp0yxbQqnzBAdlhbgoJL5qIFJw78juN1NpTLt/mfPJ5VgC4BvkoD3G23qKzJtIIXBbcCt6FioLSFLOHdw==}
    dependencies:
      pug-error: 2.0.0
      pug-walk: 2.0.0
    dev: true

  /pug-load/3.0.0:
    resolution: {integrity: sha512-OCjTEnhLWZBvS4zni/WUMjH2YSUosnsmjGBB1An7CsKQarYSWQ0GCVyd4eQPMFJqZ8w9xgs01QdiZXKVjk92EQ==}
    dependencies:
      object-assign: 4.1.1
      pug-walk: 2.0.0
    dev: true

  /pug-parser/6.0.0:
    resolution: {integrity: sha512-ukiYM/9cH6Cml+AOl5kETtM9NR3WulyVP2y4HOU45DyMim1IeP/OOiyEWRr6qk5I5klpsBnbuHpwKmTx6WURnw==}
    dependencies:
      pug-error: 2.0.0
      token-stream: 1.0.0
    dev: true

  /pug-runtime/3.0.1:
    resolution: {integrity: sha512-L50zbvrQ35TkpHwv0G6aLSuueDRwc/97XdY8kL3tOT0FmhgG7UypU3VztfV/LATAvmUfYi4wNxSajhSAeNN+Kg==}
    dev: true

  /pug-strip-comments/2.0.0:
    resolution: {integrity: sha512-zo8DsDpH7eTkPHCXFeAk1xZXJbyoTfdPlNR0bK7rpOMuhBYb0f5qUVCO1xlsitYd3w5FQTK7zpNVKb3rZoUrrQ==}
    dependencies:
      pug-error: 2.0.0
    dev: true

  /pug-walk/2.0.0:
    resolution: {integrity: sha512-yYELe9Q5q9IQhuvqsZNwA5hfPkMJ8u92bQLIMcsMxf/VADjNtEYptU+inlufAFYcWdHlwNfZOEnOOQrZrcyJCQ==}
    dev: true

  /pug/3.0.2:
    resolution: {integrity: sha512-bp0I/hiK1D1vChHh6EfDxtndHji55XP/ZJKwsRqrz6lRia6ZC2OZbdAymlxdVFwd1L70ebrVJw4/eZ79skrIaw==}
    dependencies:
      pug-code-gen: 3.0.2
      pug-filters: 4.0.0
      pug-lexer: 5.0.1
      pug-linker: 4.0.0
      pug-load: 3.0.0
      pug-parser: 6.0.0
      pug-runtime: 3.0.1
      pug-strip-comments: 2.0.0
    dev: true

  /pump/3.0.0:
    resolution: {integrity: sha512-LwZy+p3SFs1Pytd/jYct4wpv49HiYCqd9Rlc5ZVdk0V+8Yzv6jR5Blk3TRmPL1ft69TxP0IMZGJ+WPFU2BFhww==}
    dependencies:
      end-of-stream: 1.4.4
      once: 1.4.0
    dev: true

  /punycode/2.1.1:
    resolution: {integrity: sha512-XRsRjdf+j5ml+y/6GKHPZbrF/8p2Yga0JPtdqTIY2Xe5ohJPD9saDJJLPvp9+NSBprVvevdXZybnj2cv8OEd0A==}
    engines: {node: '>=6'}
    dev: true

  /purgecss/4.0.3:
    resolution: {integrity: sha512-PYOIn5ibRIP34PBU9zohUcCI09c7drPJJtTDAc0Q6QlRz2/CHQ8ywGLdE7ZhxU2VTqB7p5wkvj5Qcm05Rz3Jmw==}
    hasBin: true
    dependencies:
      commander: 6.2.1
      glob: 7.2.0
      postcss: 8.3.11
      postcss-selector-parser: 6.0.6
    dev: false

  /pvtsutils/1.2.1:
    resolution: {integrity: sha512-Q867jEr30lBR2YSFFLZ0/XsEvpweqH6Kj096wmlRAFXrdRGPCNq2iz9B5Tk085EZ+OBZyYAVA5UhPkjSHGrUzQ==}
    dependencies:
      tslib: 2.3.1
    dev: true

  /pvutils/1.0.17:
    resolution: {integrity: sha512-wLHYUQxWaXVQvKnwIDWFVKDJku9XDCvyhhxoq8dc5MFdIlRenyPI9eSfEtcvgHgD7FlvCyGAlWgOzRnZD99GZQ==}
    engines: {node: '>=6.0.0'}
    dev: true

  /q/1.5.1:
    resolution: {integrity: sha1-fjL3W0E4EpHQRhHxvxQQmsAGUdc=}
    engines: {node: '>=0.6.0', teleport: '>=0.2.0'}
    dev: true

  /qs/6.7.0:
    resolution: {integrity: sha512-VCdBRNFTX1fyE7Nb6FYoURo/SPe62QCaAyzJvUjwRaIsc+NePBEniHlvxFmmX56+HZphIGtV0XeCirBtpDrTyQ==}
    engines: {node: '>=0.6'}
    dev: true

  /queue-microtask/1.2.3:
    resolution: {integrity: sha512-NuaNSa6flKT5JaSYQzJok04JzTL1CA6aGhv5rfLW3PgqA+M2ChpZQnAC8h8i4ZFkBS8X5RqkDBHA7r4hej3K9A==}

  /quick-lru/4.0.1:
    resolution: {integrity: sha512-ARhCpm70fzdcvNQfPoy49IaanKkTlRWF2JMzqhcJbhSFRZv7nPTvZJdcY7301IPmvW+/p0RgIWnQDLJxifsQ7g==}
    engines: {node: '>=8'}
    dev: true

  /quick-lru/5.1.1:
    resolution: {integrity: sha512-WuyALRjWPDGtt/wzJiadO5AXY+8hZ80hVpe6MyivgraREW751X3SbhRvG3eLKOYN+8VEvqLcf3wdnt44Z4S4SA==}
    engines: {node: '>=10'}
    dev: false

  /range-parser/1.2.1:
    resolution: {integrity: sha512-Hrgsx+orqoygnmhFbKaHE6c296J+HTAQXoxEF6gNupROmmGJRoyzfG3ccAveqCBrwr/2yxQ5BVd/GTl5agOwSg==}
    engines: {node: '>= 0.6'}
    dev: true

  /raw-body/2.4.0:
    resolution: {integrity: sha512-4Oz8DUIwdvoa5qMJelxipzi/iJIi40O5cGV1wNYp5hvZP8ZN0T+jiNkL0QepXs+EsQ9XJ8ipEDoiH70ySUJP3Q==}
    engines: {node: '>= 0.8'}
    dependencies:
      bytes: 3.1.0
      http-errors: 1.7.2
      iconv-lite: 0.4.24
      unpipe: 1.0.0
    dev: true

  /react-dom/17.0.2_react@17.0.2:
    resolution: {integrity: sha512-s4h96KtLDUQlsENhMn1ar8t2bEa+q/YAtj8pPPdIjPDGBDIVNsrD9aXNWqspUe6AzKCIG0C1HZZLqLV7qpOBGA==}
    peerDependencies:
      react: 17.0.2
    dependencies:
      loose-envify: 1.4.0
      object-assign: 4.1.1
      react: 17.0.2
      scheduler: 0.20.2
    dev: false

  /react-is/16.13.1:
    resolution: {integrity: sha512-24e6ynE2H+OKt4kqsOvNd8kBpV65zoxbA4BVsEOB3ARVWQki/DHzaUoC5KuON/BiccDaCCTZBuOcfZs70kR8bQ==}
    dev: false

  /react-is/17.0.2:
    resolution: {integrity: sha512-w2GsyukL62IJnlaff/nRegPQR94C/XXamvMWmSHRJ4y7Ts/4ocGRmTHvOs8PSE6pB3dWOrD/nueuU5sduBsQ4w==}
    dev: true

  /react-refresh/0.11.0:
    resolution: {integrity: sha512-F27qZr8uUqwhWZboondsPx8tnC3Ct3SxZA3V5WyEvujRyyNv0VYPhoBg1gZ8/MV5tubQp76Trw8lTv9hzRBa+A==}
    engines: {node: '>=0.10.0'}
    dev: false

  /react-router-dom/5.3.0_react@17.0.2:
    resolution: {integrity: sha512-ObVBLjUZsphUUMVycibxgMdh5jJ1e3o+KpAZBVeHcNQZ4W+uUGGWsokurzlF4YOldQYRQL4y6yFRWM4m3svmuQ==}
    peerDependencies:
      react: '>=15'
    dependencies:
      '@babel/runtime': 7.16.0
      history: 4.10.1
      loose-envify: 1.4.0
      prop-types: 15.7.2
      react: 17.0.2
      react-router: 5.2.1_react@17.0.2
      tiny-invariant: 1.2.0
      tiny-warning: 1.0.3
    dev: false

  /react-router/5.2.1_react@17.0.2:
    resolution: {integrity: sha512-lIboRiOtDLFdg1VTemMwud9vRVuOCZmUIT/7lUoZiSpPODiiH1UQlfXy+vPLC/7IWdFYnhRwAyNqA/+I7wnvKQ==}
    peerDependencies:
      react: '>=15'
    dependencies:
      '@babel/runtime': 7.16.0
      history: 4.10.1
      hoist-non-react-statics: 3.3.2
      loose-envify: 1.4.0
      mini-create-react-context: 0.4.1_prop-types@15.7.2+react@17.0.2
      path-to-regexp: 1.8.0
      prop-types: 15.7.2
      react: 17.0.2
      react-is: 16.13.1
      tiny-invariant: 1.2.0
      tiny-warning: 1.0.3
    dev: false

  /react-switch/6.0.0_react-dom@17.0.2+react@17.0.2:
    resolution: {integrity: sha512-QV3/6eRK5/5epdQzIqvDAHRoGLbCv/wDpHUi6yBMXY1Xco5XGuIZxvB49PHoV1v/SpEgOCJLD/Zo43iic+aEIw==}
    peerDependencies:
      react: ^15.3.0 || ^16.0.0 || ^17.0.0
      react-dom: ^15.3.0 || ^16.0.0 || ^17.0.0
    dependencies:
      prop-types: 15.7.2
      react: 17.0.2
      react-dom: 17.0.2_react@17.0.2
    dev: false

  /react/17.0.2:
    resolution: {integrity: sha512-gnhPt75i/dq/z3/6q/0asP78D0u592D5L1pd7M8P+dck6Fu/jJeL6iVVK23fptSUZj8Vjf++7wXA8UNclGQcbA==}
    engines: {node: '>=0.10.0'}
    dependencies:
      loose-envify: 1.4.0
      object-assign: 4.1.1
    dev: false

  /read-cache/1.0.0:
    resolution: {integrity: sha1-5mTvMRYRZsl1HNvo28+GtftY93Q=}
    dependencies:
      pify: 2.3.0
    dev: true

  /read-pkg-up/3.0.0:
    resolution: {integrity: sha1-PtSWaF26D4/hGNBpHcUfSh/5bwc=}
    engines: {node: '>=4'}
    dependencies:
      find-up: 2.1.0
      read-pkg: 3.0.0
    dev: true

  /read-pkg-up/7.0.1:
    resolution: {integrity: sha512-zK0TB7Xd6JpCLmlLmufqykGE+/TlOePD6qKClNW7hHDKFh/J7/7gCWGR7joEQEW1bKq3a3yUZSObOoWLFQ4ohg==}
    engines: {node: '>=8'}
    dependencies:
      find-up: 4.1.0
      read-pkg: 5.2.0
      type-fest: 0.8.1
    dev: true

  /read-pkg/3.0.0:
    resolution: {integrity: sha1-nLxoaXj+5l0WwA4rGcI3/Pbjg4k=}
    engines: {node: '>=4'}
    dependencies:
      load-json-file: 4.0.0
      normalize-package-data: 2.5.0
      path-type: 3.0.0
    dev: true

  /read-pkg/5.2.0:
    resolution: {integrity: sha512-Ug69mNOpfvKDAc2Q8DRpMjjzdtrnv9HcSMX+4VsZxD1aZ6ZzrIE7rlzXBtWTyhULSMKg076AW6WR5iZpD0JiOg==}
    engines: {node: '>=8'}
    dependencies:
      '@types/normalize-package-data': 2.4.1
      normalize-package-data: 2.5.0
      parse-json: 5.2.0
      type-fest: 0.6.0
    dev: true

  /readable-stream/2.3.7:
    resolution: {integrity: sha512-Ebho8K4jIbHAxnuxi7o42OrZgF/ZTNcsZj6nRKyUmkhLFq8CHItp/fy6hQZuZmP/n3yZ9VBUbp4zz/mX8hmYPw==}
    dependencies:
      core-util-is: 1.0.3
      inherits: 2.0.4
      isarray: 1.0.0
      process-nextick-args: 2.0.1
      safe-buffer: 5.1.2
      string_decoder: 1.1.1
      util-deprecate: 1.0.2
    dev: true

  /readable-stream/3.6.0:
    resolution: {integrity: sha512-BViHy7LKeTz4oNnkcLJ+lVSL6vpiFeX6/d3oSH8zCW7UxP2onchk+vTGB143xuFjHS3deTgkKoXXymXqymiIdA==}
    engines: {node: '>= 6'}
    dependencies:
      inherits: 2.0.4
      string_decoder: 1.3.0
      util-deprecate: 1.0.2

  /readdirp/3.6.0:
    resolution: {integrity: sha512-hOS089on8RduqdbhvQ5Z37A0ESjsqz6qnRcffsMU3495FuTdqSm+7bhJ29JvIOsBDEEnan5DPu9t3To9VRlMzA==}
    engines: {node: '>=8.10.0'}
    dependencies:
      picomatch: 2.3.0

  /redent/3.0.0:
    resolution: {integrity: sha512-6tDA8g98We0zd0GvVeMT9arEOnTw9qM03L9cJXaCjrip1OO764RDBLBfrB4cwzNGDj5OA5ioymC9GkizgWJDUg==}
    engines: {node: '>=8'}
    dependencies:
      indent-string: 4.0.0
      strip-indent: 3.0.0
    dev: true

  /redis-commands/1.7.0:
    resolution: {integrity: sha512-nJWqw3bTFy21hX/CPKHth6sfhZbdiHP6bTawSgQBlKOVRG7EZkfHbbHwQJnrE4vsQf0CMNE+3gJ4Fmm16vdVlQ==}
    dev: true

  /redis-errors/1.2.0:
    resolution: {integrity: sha1-62LSrbFeTq9GEMBK/hUpOEJQq60=}
    engines: {node: '>=4'}
    dev: true

  /redis-parser/3.0.0:
    resolution: {integrity: sha1-tm2CjNyv5rS4pCin3vTGvKwxyLQ=}
    engines: {node: '>=4'}
    dependencies:
      redis-errors: 1.2.0
    dev: true

  /reduce-css-calc/2.1.8:
    resolution: {integrity: sha512-8liAVezDmUcH+tdzoEGrhfbGcP7nOV4NkGE3a74+qqvE7nt9i4sKLGBuZNOnpI4WiGksiNPklZxva80061QiPg==}
    dependencies:
      css-unit-converter: 1.1.2
      postcss-value-parser: 3.3.1
    dev: false

  /regenerator-runtime/0.13.9:
    resolution: {integrity: sha512-p3VT+cOEgxFsRRA9X4lkI1E+k2/CtnKtU4gcxyaCUreilL/vqI6CdZ3wxVUx3UOUg+gnUOQQcRI7BmSI656MYA==}

  /regexpp/3.2.0:
    resolution: {integrity: sha512-pq2bWo9mVD43nbts2wGv17XLiNLya+GklZ8kaDLV2Z08gDCsGpnKn9BFMepvWuHCbyVvY7J5o5+BVvoQbmlJLg==}
    engines: {node: '>=8'}
    dev: true

  /require-directory/2.1.1:
    resolution: {integrity: sha1-jGStX9MNqxyXbiNE/+f3kqam30I=}
    engines: {node: '>=0.10.0'}
    dev: true

  /requires-port/1.0.0:
    resolution: {integrity: sha1-kl0mAdOaxIXgkc8NpcbmlNw9yv8=}
    dev: true

  /reserved-words/0.1.2:
    resolution: {integrity: sha1-AKCUD5jNUBrqqsMWQR2a3FKzGrE=}
    dev: true

  /resolve-cwd/3.0.0:
    resolution: {integrity: sha512-OrZaX2Mb+rJCpH/6CpSqt9xFVpN++x01XnN2ie9g6P5/3xelLAkXWVADpdz1IHD/KFfEXyE6V0U01OQ3UO2rEg==}
    engines: {node: '>=8'}
    dependencies:
      resolve-from: 5.0.0
    dev: true

  /resolve-from/4.0.0:
    resolution: {integrity: sha512-pb/MYmXstAkysRFx8piNI1tGFNQIFA3vkE3Gq4EuA1dF6gHp/+vgZqsCGJapvy8N3Q+4o7FwvquPJcnZ7RYy4g==}
    engines: {node: '>=4'}

  /resolve-from/5.0.0:
    resolution: {integrity: sha512-qYg9KP24dD5qka9J47d0aVky0N+b4fTU89LN9iDnjB5waksiC49rvMB0PrUJQGoTmH50XPiqOvAjDfaijGxYZw==}
    engines: {node: '>=8'}

  /resolve-pathname/3.0.0:
    resolution: {integrity: sha512-C7rARubxI8bXFNB/hqcp/4iUeIXJhJZvFPFPiSPRnhU5UPxzMFIl+2E6yY6c4k9giDJAhtV+enfA+G89N6Csng==}
    dev: false

  /resolve.exports/1.1.0:
    resolution: {integrity: sha512-J1l+Zxxp4XK3LUDZ9m60LRJF/mAe4z6a4xyabPHk7pvK5t35dACV32iIjJDFeWZFfZlO29w6SZ67knR0tHzJtQ==}
    engines: {node: '>=10'}
    dev: true

  /resolve/1.17.0:
    resolution: {integrity: sha512-ic+7JYiV8Vi2yzQGFWOkiZD5Z9z7O2Zhm9XMaTxdJExKasieFCr+yXZ/WmXsckHiKl12ar0y6XiXDx3m4RHn1w==}
    dependencies:
      path-parse: 1.0.7
    dev: true

  /resolve/1.19.0:
    resolution: {integrity: sha512-rArEXAgsBG4UgRGcynxWIWKFvh/XZCcS8UJdHhwy91zwAvCZIbcs+vAbflgBnNjYMs/i/i+/Ux6IZhML1yPvxg==}
    dependencies:
      is-core-module: 2.8.0
      path-parse: 1.0.7
    dev: true

  /resolve/1.20.0:
    resolution: {integrity: sha512-wENBPt4ySzg4ybFQW2TT1zMQucPK95HSh/nq2CFTZVOGut2+pQvSsgtda4d26YrYcr067wjbmzOG8byDPBX63A==}
    dependencies:
      is-core-module: 2.8.0
      path-parse: 1.0.7

  /restore-cursor/3.1.0:
    resolution: {integrity: sha512-l+sSefzHpj5qimhFSE5a8nufZYAM3sBSVMAPtYkmC+4EH2anSGaEMXSD0izRQbu9nfyQ9y5JrVmp7E8oZrUjvA==}
    engines: {node: '>=8'}
    dependencies:
      onetime: 5.1.2
      signal-exit: 3.0.5
    dev: true

  /retry/0.12.0:
    resolution: {integrity: sha1-G0KmJmoh8HQh0bC1S33BZ7AcATs=}
    engines: {node: '>= 4'}
    dev: true

  /reusify/1.0.4:
    resolution: {integrity: sha512-U9nH88a3fc/ekCF1l0/UP1IosiuIjyTh7hBvXVMHYgVcfGvt897Xguj2UOLDeI5BG2m7/uwyaLVT6fbtCwTyzw==}
    engines: {iojs: '>=1.0.0', node: '>=0.10.0'}

  /rgb-regex/1.0.1:
    resolution: {integrity: sha1-wODWiC3w4jviVKR16O3UGRX+rrE=}
    dev: false

  /rgba-regex/1.0.0:
    resolution: {integrity: sha1-QzdOLiyglosO8VI0YLfXMP8i7rM=}
    dev: false

  /rimraf/3.0.2:
    resolution: {integrity: sha512-JZkJMZkAGFFPP2YqXZXPbMlMBgsxzE8ILs4lMIX/2o0L9UBw9O/Y3o6wFw/i9YLapcUJWwqbi3kdxIPdC62TIA==}
    hasBin: true
    dependencies:
      glob: 7.2.0

  /rollup-plugin-license/2.6.0_rollup@2.59.0:
    resolution: {integrity: sha512-ilM+sb9xCvP+23tmzsCqJSm33877nIFeO6lMDGbckxc1jq2nW6WtU1nFD4cfOrKYl0cw1dkz4rC3VMAe8dA8cQ==}
    engines: {node: '>=10.0.0'}
    peerDependencies:
      rollup: ^1.0.0 || ^2.0.0
    dependencies:
      commenting: 1.1.0
      glob: 7.2.0
      lodash: 4.17.21
      magic-string: 0.25.7
      mkdirp: 1.0.4
      moment: 2.29.1
      package-name-regex: 2.0.4
      rollup: 2.59.0
      spdx-expression-validate: 2.0.0
      spdx-satisfies: 5.0.1
    dev: true

  /rollup/2.59.0:
    resolution: {integrity: sha512-l7s90JQhCQ6JyZjKgo7Lq1dKh2RxatOM+Jr6a9F7WbS9WgKbocyUSeLmZl8evAse7y96Ae98L2k1cBOwWD8nHw==}
    engines: {node: '>=10.0.0'}
    hasBin: true
    optionalDependencies:
      fsevents: 2.3.2

  /run-parallel/1.2.0:
    resolution: {integrity: sha512-5l4VyZR86LZ/lDxZTR6jqL8AFE2S0IFLMP26AbjsLVADxHdhB/c0GUsH+y39UfCi3dzz8OlQuPmnaJOMoDHQBA==}
    dependencies:
      queue-microtask: 1.2.3

  /rxjs/7.4.0:
    resolution: {integrity: sha512-7SQDi7xeTMCJpqViXh8gL/lebcwlp3d831F05+9B44A4B0WfsEwUQHR64gsH1kvJ+Ep/J9K2+n1hVl1CsGN23w==}
    dependencies:
      tslib: 2.1.0
    dev: true

  /safe-buffer/5.1.2:
    resolution: {integrity: sha512-Gd2UZBJDkXlY7GbJxfsE8/nvKkUEU1G38c1siN6QP6a9PT9MmHB8GnpscSmMJSoF8LOIrt8ud/wPtojys4G6+g==}

  /safe-buffer/5.2.1:
    resolution: {integrity: sha512-rp3So07KcdmmKbGvgaNxQSJr7bGVSVk5S9Eq1F+ppbRo70+YeaDxkw5Dd8NPN+GD6bjnYm2VuPuCXmpuYvmCXQ==}

  /safer-buffer/2.1.2:
    resolution: {integrity: sha512-YZo3K82SD7Riyi0E1EQPojLz7kpepnSQI9IyPbHHg1XXXevb5dJI7tpyN2ADxGcQbHG7vcyRHk0cbwqcQriUtg==}
    dev: true

  /sanitize-filename/1.6.3:
    resolution: {integrity: sha512-y/52Mcy7aw3gRm7IrcGDFx/bCk4AhRh2eI9luHOQM86nZsqwiRkkq2GekHXBBD+SmPidc8i2PqtYZl+pWJ8Oeg==}
    dependencies:
      truncate-utf8-bytes: 1.0.2
    dev: true

  /sass/1.43.4:
    resolution: {integrity: sha512-/ptG7KE9lxpGSYiXn7Ar+lKOv37xfWsZRtFYal2QHNigyVQDx685VFT/h7ejVr+R8w7H4tmUgtulsKl5YpveOg==}
    engines: {node: '>=8.9.0'}
    hasBin: true
    dependencies:
      chokidar: 3.5.2
    dev: true

  /sax/1.2.4:
    resolution: {integrity: sha512-NqVDv9TpANUjFm0N8uM5GxL36UgKi9/atZw+x7YFnQ8ckwFGKrl4xX4yWtrey3UJm5nP1kUbnYgLopqWNSRhWw==}
    dev: true

  /saxes/5.0.1:
    resolution: {integrity: sha512-5LBh1Tls8c9xgGjw3QrMwETmTMVk0oFgvrFSvWx62llR2hcEInrKNZ2GZCCuuy2lvWrdl5jhbpeqc5hRYKFOcw==}
    engines: {node: '>=10'}
    dependencies:
      xmlchars: 2.2.0
    dev: true

  /scheduler/0.20.2:
    resolution: {integrity: sha512-2eWfGgAqqWFGqtdMmcL5zCMK1U8KlXv8SQFGglL3CEtd0aDVDWgeF/YoCmvln55m5zSk3J/20hTaSBeSObsQDQ==}
    dependencies:
      loose-envify: 1.4.0
      object-assign: 4.1.1
    dev: false

  /select/1.1.2:
    resolution: {integrity: sha1-DnNQrN7ICxEIUoeG7B1EGNEbOW0=}
    dev: false

  /selfsigned/1.10.11:
    resolution: {integrity: sha512-aVmbPOfViZqOZPgRBT0+3u4yZFHpmnIghLMlAcb5/xhp5ZtB/RVnKhz5vl2M32CLXAqR4kha9zfhNg0Lf/sxKA==}
    dependencies:
      node-forge: 0.10.0
    dev: true

  /semiver/1.1.0:
    resolution: {integrity: sha512-QNI2ChmuioGC1/xjyYwyZYADILWyW6AmS1UH6gDj/SFUUUS4MBAWs/7mxnkRPc/F4iHezDP+O8t0dO8WHiEOdg==}
    engines: {node: '>=6'}
    dev: true

  /semver/5.7.1:
    resolution: {integrity: sha512-sauaDf/PZdVgrLTNYHRtpXa1iRiKcaebiKQ1BJdpQlWH2lCvexQdX55snPFyK7QzpudqbCI0qXFfOasHdyNDGQ==}
    hasBin: true
    dev: true

  /semver/6.3.0:
    resolution: {integrity: sha512-b39TBaTSfV6yBrapU89p5fKekE2m/NwnDocOVruQFS1/veMgdzuPcnOM34M6CwxW8jH/lxEa5rBoDeUwu5HHTw==}
    hasBin: true

  /semver/7.3.5:
    resolution: {integrity: sha512-PoeGJYh8HK4BTO/a9Tf6ZG3veo/A7ZVsYrSA6J8ny9nb3B1VrpkuN+z9OE5wfE5p6H4LchYZsegiQgbJD94ZFQ==}
    engines: {node: '>=10'}
    hasBin: true
    dependencies:
      lru-cache: 6.0.0

  /send/0.17.1:
    resolution: {integrity: sha512-BsVKsiGcQMFwT8UxypobUKyv7irCNRHk1T0G680vk88yf6LBByGcZJOTJCrTP2xVN6yI+XjPJcNuE3V4fT9sAg==}
    engines: {node: '>= 0.8.0'}
    dependencies:
      debug: 2.6.9
      depd: 1.1.2
      destroy: 1.0.4
      encodeurl: 1.0.2
      escape-html: 1.0.3
      etag: 1.8.1
      fresh: 0.5.2
      http-errors: 1.7.3
      mime: 1.6.0
      ms: 2.1.1
      on-finished: 2.3.0
      range-parser: 1.2.1
      statuses: 1.5.0
    dev: true

  /serve-static/1.14.1:
    resolution: {integrity: sha512-JMrvUwE54emCYWlTI+hGrGv5I8dEwmco/00EvkzIIsR7MqrHonbD9pO2MOfFnpFntl7ecpZs+3mW+XbQZu9QCg==}
    engines: {node: '>= 0.8.0'}
    dependencies:
      encodeurl: 1.0.2
      escape-html: 1.0.3
      parseurl: 1.3.3
      send: 0.17.1
    dev: true

  /set-blocking/2.0.0:
    resolution: {integrity: sha1-BF+XgtARrppoA93TgrJDkrPYkPc=}
    dev: false

  /setprototypeof/1.1.1:
    resolution: {integrity: sha512-JvdAWfbXeIGaZ9cILp38HntZSFSo3mWg6xGcJJsd+d4aRMOqauag1C63dJfDw7OaMYwEbHMOxEZ1lqVRYP2OAw==}
    dev: true

  /shebang-command/1.2.0:
    resolution: {integrity: sha1-RKrGW2lbAzmJaMOfNj/uXer98eo=}
    engines: {node: '>=0.10.0'}
    dependencies:
      shebang-regex: 1.0.0
    dev: true

  /shebang-command/2.0.0:
    resolution: {integrity: sha512-kHxr2zZpYtdmrN1qDjrrX/Z1rR1kG8Dx+gkpK1G4eXmvXswmcE1hTWBWYUzlraYw1/yZp6YuDY77YtvbN0dmDA==}
    engines: {node: '>=8'}
    dependencies:
      shebang-regex: 3.0.0
    dev: true

  /shebang-regex/1.0.0:
    resolution: {integrity: sha1-2kL0l0DAtC2yypcoVxyxkMmO/qM=}
    engines: {node: '>=0.10.0'}
    dev: true

  /shebang-regex/3.0.0:
    resolution: {integrity: sha512-7++dFhtcx3353uBaq8DDR4NuxBetBzC7ZQOhmTQInHEd6bSrXdiEyzCvG07Z44UYdLShWUyXt5M/yhz8ekcb1A==}
    engines: {node: '>=8'}
    dev: true

  /shell-quote/1.7.3:
    resolution: {integrity: sha512-Vpfqwm4EnqGdlsBFNmHhxhElJYrdfcxPThu+ryKS5J8L/fhAwLazFZtq+S+TWZ9ANj2piSQLGj6NQg+lKPmxrw==}
    dev: true

  /side-channel/1.0.4:
    resolution: {integrity: sha512-q5XPytqFEIKHkGdiMIrY10mvLRvnQh42/+GoBlFW3b2LXLE2xxJpZFdm94we0BaoV3RwJyGqg5wS7epxTv0Zvw==}
    dependencies:
      call-bind: 1.0.2
      get-intrinsic: 1.1.1
      object-inspect: 1.11.0
    dev: true

  /signal-exit/3.0.5:
    resolution: {integrity: sha512-KWcOiKeQj6ZyXx7zq4YxSMgHRlod4czeBQZrPb8OKcohcqAXShm7E20kEMle9WBt26hFcAf0qLOcp5zmY7kOqQ==}

  /simple-swizzle/0.2.2:
    resolution: {integrity: sha1-pNprY1/8zMoz9w0Xy5JZLeleVXo=}
    dependencies:
      is-arrayish: 0.3.2
    dev: false

  /sirv/1.0.18:
    resolution: {integrity: sha512-f2AOPogZmXgJ9Ma2M22ZEhc1dNtRIzcEkiflMFeVTRq+OViOZMvH1IPMVOwrKaxpSaHioBJiDR0SluRqGa7atA==}
    engines: {node: '>= 10'}
    dependencies:
      '@polka/url': 1.0.0-next.21
      mime: 2.6.0
      totalist: 1.1.0
    dev: true

  /sisteransi/1.0.5:
    resolution: {integrity: sha512-bLGGlR1QxBcynn2d5YmDX4MGjlZvy2MRBDRNHLJ8VI6l6+9FUiyTFNJ0IveOSP0bcXgVDPRcfGqA0pjaqUpfVg==}

  /slash/3.0.0:
    resolution: {integrity: sha512-g9Q1haeby36OSStwb4ntCGGGaKsaVSjQ68fBxoQcutl5fS1vuY18H3wSt3jFyFtrkx+Kz0V1G85A4MyAdDMi2Q==}
    engines: {node: '>=8'}
    dev: true

  /slash/4.0.0:
    resolution: {integrity: sha512-3dOsAHXXUkQTpOYcoAxLIorMTp4gIQr5IW3iVb7A7lFIp0VHhnynm9izx6TssdrIcVIESAlVjtnO2K8bg+Coew==}
    engines: {node: '>=12'}
    dev: true

  /slice-ansi/3.0.0:
    resolution: {integrity: sha512-pSyv7bSTC7ig9Dcgbw9AuRNUb5k5V6oDudjZoMBSr13qpLBG7tB+zgCkARjq7xIUgdz5P1Qe8u+rSGdouOOIyQ==}
    engines: {node: '>=8'}
    dependencies:
      ansi-styles: 4.3.0
      astral-regex: 2.0.0
      is-fullwidth-code-point: 3.0.0
    dev: true

  /slice-ansi/4.0.0:
    resolution: {integrity: sha512-qMCMfhY040cVHT43K9BFygqYbUPFZKHOg7K73mtTWJRb8pyP3fzf4Ixd5SzdEJQ6MRUg/WBnOLxghZtKKurENQ==}
    engines: {node: '>=10'}
    dependencies:
      ansi-styles: 4.3.0
      astral-regex: 2.0.0
      is-fullwidth-code-point: 3.0.0
    dev: true

  /slice-ansi/5.0.0:
    resolution: {integrity: sha512-FC+lgizVPfie0kkhqUScwRu1O/lF6NOgJmlCgK+/LYxDCTk8sGelYaHDhFcDN+Sn3Cv+3VSa4Byeo+IMCzpMgQ==}
    engines: {node: '>=12'}
    dependencies:
      ansi-styles: 6.1.0
      is-fullwidth-code-point: 4.0.0
    dev: true

  /smart-buffer/4.2.0:
    resolution: {integrity: sha512-94hK0Hh8rPqQl2xXc3HsaBoOXKV20MToPkcXvwbISWLEs+64sBq5kFgn2kJDHb1Pry9yrP0dxrCI9RRci7RXKg==}
    engines: {node: '>= 6.0.0', npm: '>= 3.0.0'}
    dev: true

  /socks-proxy-agent/6.1.0:
    resolution: {integrity: sha512-57e7lwCN4Tzt3mXz25VxOErJKXlPfXmkMLnk310v/jwW20jWRVcgsOit+xNkN3eIEdB47GwnfAEBLacZ/wVIKg==}
    engines: {node: '>= 10'}
    dependencies:
      agent-base: 6.0.2
      debug: 4.3.2
      socks: 2.6.1
    transitivePeerDependencies:
      - supports-color
    dev: true

  /socks/2.6.1:
    resolution: {integrity: sha512-kLQ9N5ucj8uIcxrDwjm0Jsqk06xdpBjGNQtpXy4Q8/QY2k+fY7nZH8CARy+hkbG+SGAovmzzuauCpBlb8FrnBA==}
    engines: {node: '>= 10.13.0', npm: '>= 3.0.0'}
    dependencies:
      ip: 1.1.5
      smart-buffer: 4.2.0
    dev: true

  /source-map-js/0.6.2:
    resolution: {integrity: sha512-/3GptzWzu0+0MBQFrDKzw/DvvMTUORvgY6k6jd/VS6iCR4RDTKWH6v6WPwQoUO8667uQEf9Oe38DxAYWY5F/Ug==}
    engines: {node: '>=0.10.0'}

  /source-map-resolve/0.6.0:
    resolution: {integrity: sha512-KXBr9d/fO/bWo97NXsPIAW1bFSBOuCnjbNTBMO7N59hsv5i9yzRDfcYwwt0l04+VqnKC+EwzvJZIP/qkuMgR/w==}
    dependencies:
      atob: 2.1.2
      decode-uri-component: 0.2.0
    dev: true

  /source-map-support/0.5.20:
    resolution: {integrity: sha512-n1lZZ8Ve4ksRqizaBQgxXDgKwttHDhyfQjA6YZZn8+AroHbsIz+JjwxQDxbp+7y5OYCI8t1Yk7etjD9CRd2hIw==}
    dependencies:
      buffer-from: 1.1.2
      source-map: 0.6.1
    dev: true

  /source-map-support/0.5.21:
    resolution: {integrity: sha512-uBHU3L3czsIyYXKX88fdrGovxdSCoTGDRZ6SYXtSRxLZUzHg5P/66Ht6uoUlHu9EZod+inXhKo3qQgwXUT/y1w==}
    dependencies:
      buffer-from: 1.1.2
      source-map: 0.6.1
    dev: true

  /source-map/0.5.7:
    resolution: {integrity: sha1-igOdLRAh0i0eoUyA2OpGi6LvP8w=}
    engines: {node: '>=0.10.0'}

  /source-map/0.6.1:
    resolution: {integrity: sha512-UjgapumWlbMhkBgzT7Ykc5YXUT46F0iKu8SGXq0bcwP5dz/h0Plj6enJqjz1Zbq2l5WaqYnrVbwWOWMyF3F47g==}
    engines: {node: '>=0.10.0'}

  /source-map/0.7.3:
    resolution: {integrity: sha512-CkCj6giN3S+n9qrYiBTX5gystlENnRW5jZeNLHpe6aue+SrHcG5VYwujhW9s4dY31mEGsxBDrHR6oI69fTXsaQ==}
    engines: {node: '>= 8'}
    dev: true

  /sourcemap-codec/1.4.8:
    resolution: {integrity: sha512-9NykojV5Uih4lgo5So5dtw+f0JgJX30KCNI8gwhz2J9A15wD0Ml6tjHKwf6fTSa6fAdVBdZeNOs9eJ71qCk8vA==}

  /spdx-compare/1.0.0:
    resolution: {integrity: sha512-C1mDZOX0hnu0ep9dfmuoi03+eOdDoz2yvK79RxbcrVEG1NO1Ph35yW102DHWKN4pk80nwCgeMmSY5L25VE4D9A==}
    dependencies:
      array-find-index: 1.0.2
      spdx-expression-parse: 3.0.1
      spdx-ranges: 2.1.1
    dev: true

  /spdx-correct/3.1.1:
    resolution: {integrity: sha512-cOYcUWwhCuHCXi49RhFRCyJEK3iPj1Ziz9DpViV3tbZOwXD49QzIN3MpOLJNxh2qwq2lJJZaKMVw9qNi4jTC0w==}
    dependencies:
      spdx-expression-parse: 3.0.1
      spdx-license-ids: 3.0.10
    dev: true

  /spdx-exceptions/2.3.0:
    resolution: {integrity: sha512-/tTrYOC7PPI1nUAgx34hUpqXuyJG+DTHJTnIULG4rDygi4xu/tfgmq1e1cIRwRzwZgo4NLySi+ricLkZkw4i5A==}
    dev: true

  /spdx-expression-parse/3.0.1:
    resolution: {integrity: sha512-cbqHunsQWnJNE6KhVSMsMeH5H/L9EpymbzqTQ3uLwNCLZ1Q481oWaofqH7nO6V07xlXwY6PhQdQ2IedWx/ZK4Q==}
    dependencies:
      spdx-exceptions: 2.3.0
      spdx-license-ids: 3.0.10
    dev: true

  /spdx-expression-validate/2.0.0:
    resolution: {integrity: sha512-b3wydZLM+Tc6CFvaRDBOF9d76oGIHNCLYFeHbftFXUWjnfZWganmDmvtM5sm1cRwJc/VDBMLyGGrsLFd1vOxbg==}
    dependencies:
      spdx-expression-parse: 3.0.1
    dev: true

  /spdx-license-ids/3.0.10:
    resolution: {integrity: sha512-oie3/+gKf7QtpitB0LYLETe+k8SifzsX4KixvpOsbI6S0kRiRQ5MKOio8eMSAKQ17N06+wdEOXRiId+zOxo0hA==}
    dev: true

  /spdx-ranges/2.1.1:
    resolution: {integrity: sha512-mcdpQFV7UDAgLpXEE/jOMqvK4LBoO0uTQg0uvXUewmEFhpiZx5yJSZITHB8w1ZahKdhfZqP5GPEOKLyEq5p8XA==}
    dev: true

  /spdx-satisfies/5.0.1:
    resolution: {integrity: sha512-Nwor6W6gzFp8XX4neaKQ7ChV4wmpSh2sSDemMFSzHxpTw460jxFYeOn+jq4ybnSSw/5sc3pjka9MQPouksQNpw==}
    dependencies:
      spdx-compare: 1.0.0
      spdx-expression-parse: 3.0.1
      spdx-ranges: 2.1.1
    dev: true

  /split/1.0.1:
    resolution: {integrity: sha512-mTyOoPbrivtXnwnIxZRFYRrPNtEFKlpB2fvjSnCQUiAA6qAZzqwna5envK4uk6OIeP17CsdF3rSBGYVBsU0Tkg==}
    dependencies:
      through: 2.3.8
    dev: true

  /split2/3.2.2:
    resolution: {integrity: sha512-9NThjpgZnifTkJpzTZ7Eue85S49QwpNhZTq6GRJwObb6jnLFNGB7Qm73V5HewTROPyxD0C29xqmaI68bQtV+hg==}
    dependencies:
      readable-stream: 3.6.0
    dev: true

  /sprintf-js/1.0.3:
    resolution: {integrity: sha1-BOaSb2YolTVPPdAVIDYzuFcpfiw=}
    dev: true

  /stack-trace/0.0.10:
    resolution: {integrity: sha1-VHxws0fo0ytOEI6hoqFZ5f3eGcA=}
    dev: true

  /stack-utils/2.0.5:
    resolution: {integrity: sha512-xrQcmYhOsn/1kX+Vraq+7j4oE2j/6BFscZ0etmYg81xuM8Gq0022Pxb8+IqgOFUIaxHs0KaSb7T1+OegiNrNFA==}
    engines: {node: '>=10'}
    dependencies:
      escape-string-regexp: 2.0.0
    dev: true

  /standard-as-callback/2.1.0:
    resolution: {integrity: sha512-qoRRSyROncaz1z0mvYqIE4lCd9p2R90i6GxW3uZv5ucSu8tU7B5HXUP1gG8pVZsYNVaXjk8ClXHPttLyxAL48A==}
    dev: true

  /statuses/1.5.0:
    resolution: {integrity: sha1-Fhx9rBd2Wf2YEfQ3cfqZOBR4Yow=}
    engines: {node: '>= 0.6'}
    dev: true

  /streamsearch/0.1.2:
    resolution: {integrity: sha1-gIudDlb8Jz2Am6VzOOkpkZoanxo=}
    engines: {node: '>=0.8.0'}
    dev: true

  /string-argv/0.3.1:
    resolution: {integrity: sha512-a1uQGz7IyVy9YwhqjZIZu1c8JO8dNIe20xBmSS6qu9kv++k3JGzCVmprbNN5Kn+BgzD5E7YYwg1CcjuJMRNsvg==}
    engines: {node: '>=0.6.19'}
    dev: true

  /string-hash/1.1.3:
    resolution: {integrity: sha1-6Kr8CsGFW0Zmkp7X3RJ1311sgRs=}
    dev: true

  /string-length/4.0.2:
    resolution: {integrity: sha512-+l6rNN5fYHNhZZy41RXsYptCjA2Igmq4EG7kZAYFQI1E1VTXarr6ZPXBg6eq7Y6eK4FEhY6AJlyuFIb/v/S0VQ==}
    engines: {node: '>=10'}
    dependencies:
      char-regex: 1.0.2
      strip-ansi: 6.0.1
    dev: true

  /string-width/4.2.3:
    resolution: {integrity: sha512-wKyQRQpjJ0sIp62ErSZdGsjMJWsap5oRNihHhu6G7JVO/9jIB6UyevL+tXuOqrng8j/cxKTWyWUwvSTriiZz/g==}
    engines: {node: '>=8'}
    dependencies:
      emoji-regex: 8.0.0
      is-fullwidth-code-point: 3.0.0
      strip-ansi: 6.0.1

  /string-width/5.0.1:
    resolution: {integrity: sha512-5ohWO/M4//8lErlUUtrFy3b11GtNOuMOU0ysKCDXFcfXuuvUXu95akgj/i8ofmaGdN0hCqyl6uu9i8dS/mQp5g==}
    engines: {node: '>=12'}
    dependencies:
      emoji-regex: 9.2.2
      is-fullwidth-code-point: 4.0.0
      strip-ansi: 7.0.1
    dev: true

  /string.prototype.padend/3.1.3:
    resolution: {integrity: sha512-jNIIeokznm8SD/TZISQsZKYu7RJyheFNt84DUPrh482GC8RVp2MKqm2O5oBRdGxbDQoXrhhWtPIWQOiy20svUg==}
    engines: {node: '>= 0.4'}
    dependencies:
      call-bind: 1.0.2
      define-properties: 1.1.3
      es-abstract: 1.19.1
    dev: true

  /string.prototype.trimend/1.0.4:
    resolution: {integrity: sha512-y9xCjw1P23Awk8EvTpcyL2NIr1j7wJ39f+k6lvRnSMz+mz9CGz9NYPelDk42kOz6+ql8xjfK8oYzy3jAP5QU5A==}
    dependencies:
      call-bind: 1.0.2
      define-properties: 1.1.3
    dev: true

  /string.prototype.trimstart/1.0.4:
    resolution: {integrity: sha512-jh6e984OBfvxS50tdY2nRZnoC5/mLFKOREQfw8t5yytkoUsJRNxvI/E39qu1sD0OtWI3OC0XgKSmcWwziwYuZw==}
    dependencies:
      call-bind: 1.0.2
      define-properties: 1.1.3
    dev: true

  /string_decoder/1.1.1:
    resolution: {integrity: sha512-n/ShnvDi6FHbbVfviro+WojiFzv+s8MPMHBczVePfUpDJLwoLT0ht1l4YwBCbi8pJAveEEdnkHyPyTP/mzRfwg==}
    dependencies:
      safe-buffer: 5.1.2
    dev: true

  /string_decoder/1.3.0:
    resolution: {integrity: sha512-hkRX8U1WjJFd8LsDJ2yQ/wWWxaopEsABU1XfkM8A+j0+85JAGppt16cr1Whg6KIbb4okU6Mql6BOj+uup/wKeA==}
    dependencies:
      safe-buffer: 5.2.1

  /strip-ansi/6.0.1:
    resolution: {integrity: sha512-Y38VPSHcqkFrCpFnQ9vuSXmquuv5oXOKpGeT6aGrr3o3Gc9AlVa6JBfUSOCnbxGGZF+/0ooI7KrPuUSztUdU5A==}
    engines: {node: '>=8'}
    dependencies:
      ansi-regex: 5.0.1

  /strip-ansi/7.0.1:
    resolution: {integrity: sha512-cXNxvT8dFNRVfhVME3JAe98mkXDYN2O1l7jmcwMnOslDeESg1rF/OZMtK0nRAhiari1unG5cD4jG3rapUAkLbw==}
    engines: {node: '>=12'}
    dependencies:
      ansi-regex: 6.0.1
    dev: true

  /strip-bom/3.0.0:
    resolution: {integrity: sha1-IzTBjpx1n3vdVv3vfprj1YjmjtM=}
    engines: {node: '>=4'}
    dev: true

  /strip-bom/4.0.0:
    resolution: {integrity: sha512-3xurFv5tEgii33Zi8Jtp55wEIILR9eh34FAW00PZf+JnSsTmV/ioewSgQl97JHvgjoRGwPShsWm+IdrxB35d0w==}
    engines: {node: '>=8'}
    dev: true

  /strip-eof/1.0.0:
    resolution: {integrity: sha1-u0P/VZim6wXYm1n80SnJgzE2Br8=}
    engines: {node: '>=0.10.0'}
    dev: true

  /strip-final-newline/2.0.0:
    resolution: {integrity: sha512-BrpvfNAE3dcvq7ll3xVumzjKjZQ5tI1sEUIKr3Uoks0XUl45St3FlatVqef9prk4jRDzhW6WZg+3bk93y6pLjA==}
    engines: {node: '>=6'}
    dev: true

  /strip-indent/2.0.0:
    resolution: {integrity: sha1-XvjbKV0B5u1sv3qrlpmNeCJSe2g=}
    engines: {node: '>=4'}
    dev: true

  /strip-indent/3.0.0:
    resolution: {integrity: sha512-laJTa3Jb+VQpaC6DseHhF7dXVqHTfJPCRDaEbid/drOhgitgYku/letMUqOXFoWV0zIIUbjpdH2t+tYj4bQMRQ==}
    engines: {node: '>=8'}
    dependencies:
      min-indent: 1.0.1
    dev: true

  /strip-json-comments/3.1.1:
    resolution: {integrity: sha512-6fPc+R4ihwqP6N/aIv2f1gMH8lOVtWQHoqC4yK6oSDVVocumAsfCqjkXnqiYMhmMwS/mEHLp7Vehlt3ql6lEig==}
    engines: {node: '>=8'}
    dev: true

  /stylis/4.0.10:
    resolution: {integrity: sha512-m3k+dk7QeJw660eIKRRn3xPF6uuvHs/FFzjX3HQ5ove0qYsiygoAhwn5a3IYKaZPo5LrYD0rfVmtv1gNY1uYwg==}

  /stylus/0.55.0:
    resolution: {integrity: sha512-MuzIIVRSbc8XxHH7FjkvWqkIcr1BvoMZoR/oFuAJDlh7VSaNJzrB4uJ38GRQa+mWjLXODAMzeDe0xi9GYbGwnw==}
    hasBin: true
    dependencies:
      css: 3.0.0
      debug: 3.1.0
      glob: 7.2.0
      mkdirp: 1.0.4
      safer-buffer: 2.1.2
      sax: 1.2.4
      semver: 6.3.0
      source-map: 0.7.3
    dev: true

  /supports-color/5.5.0:
    resolution: {integrity: sha512-QjVjwdXIt408MIiAqCX4oUKsgU2EqAGzs2Ppkm4aQYbjm+ZEWEcW4SfFNTr4uMNZma0ey4f5lgLrkB0aX0QMow==}
    engines: {node: '>=4'}
    dependencies:
      has-flag: 3.0.0

  /supports-color/7.2.0:
    resolution: {integrity: sha512-qpCAvRl9stuOHveKsn7HncJRvv501qIacKzQlO/+Lwxc9+0q2wLyv4Dfvt80/DPn2pqOBsJdDiogXGR9+OvwRw==}
    engines: {node: '>=8'}
    dependencies:
      has-flag: 4.0.0

  /supports-color/8.1.1:
    resolution: {integrity: sha512-MpUEN2OodtUzxvKQl72cUF7RQ5EiHsGvSsVG0ia9c5RbWGL2CI4C7EpPS8UTBIplnlzZiNuV56w+FuNxy3ty2Q==}
    engines: {node: '>=10'}
    dependencies:
      has-flag: 4.0.0
    dev: true

  /supports-color/9.0.2:
    resolution: {integrity: sha512-ii6tc8ImGFrgMPYq7RVAMKkhPo9vk8uA+D3oKbJq/3Pk2YSMv1+9dUAesa9UxMbxBTvxwKTQffBahNVNxEvM8Q==}
    engines: {node: '>=12'}
    dependencies:
      has-flag: 5.0.1
    dev: true

  /supports-hyperlinks/2.2.0:
    resolution: {integrity: sha512-6sXEzV5+I5j8Bmq9/vUphGRM/RJNT9SCURJLjwfOg51heRtguGWDzcaBlgAzKhQa0EVNpPEKzQuBwZ8S8WaCeQ==}
    engines: {node: '>=8'}
    dependencies:
      has-flag: 4.0.0
      supports-color: 7.2.0
    dev: true

  /svg-tags/1.0.0:
    resolution: {integrity: sha1-WPcc7jvVGbWdSyqEO2x95krAR2Q=}
    dev: false

  /symbol-tree/3.2.4:
    resolution: {integrity: sha512-9QNk5KwDF+Bvz+PyObkmSYjI5ksVUYtjW7AU22r2NKcfLJcXp96hkDWU3+XndOsUb+AQ9QhfzfCT2O+CNWT5Tw==}
    dev: true

  /systemjs/6.11.0:
    resolution: {integrity: sha512-7YPIY44j+BoY+E6cGBSw0oCU8SNTTIHKZgftcBdwWkDzs/M86Fdlr21FrzAyph7Zo8r3CFGscyFe4rrBtixrBg==}
    dev: false

  /tailwindcss/2.2.19_6d1fa3babc9cc84b994ff99ef39d1aff:
    resolution: {integrity: sha512-6Ui7JSVtXadtTUo2NtkBBacobzWiQYVjYW0ZnKaP9S1ZCKQ0w7KVNz+YSDI/j7O7KCMHbOkz94ZMQhbT9pOqjw==}
    engines: {node: '>=12.13.0'}
    hasBin: true
    peerDependencies:
      autoprefixer: ^10.0.2
      postcss: ^8.0.9
    dependencies:
      arg: 5.0.1
      autoprefixer: 10.4.0
      bytes: 3.1.0
      chalk: 4.1.2
      chokidar: 3.5.2
      color: 4.0.1
      cosmiconfig: 7.0.1
      detective: 5.2.0
      didyoumean: 1.2.2
      dlv: 1.1.3
      fast-glob: 3.2.7
      fs-extra: 10.0.0
      glob-parent: 6.0.2
      html-tags: 3.1.0
      is-color-stop: 1.1.0
      is-glob: 4.0.3
      lodash: 4.17.21
      lodash.topath: 4.5.2
      modern-normalize: 1.1.0
      node-emoji: 1.11.0
      normalize-path: 3.0.0
      object-hash: 2.2.0
      postcss-js: 3.0.3
      postcss-load-config: 3.1.0_ts-node@10.4.0
      postcss-nested: 5.0.6
      postcss-selector-parser: 6.0.6
      postcss-value-parser: 4.1.0
      pretty-hrtime: 1.0.3
      purgecss: 4.0.3
      quick-lru: 5.1.1
      reduce-css-calc: 2.1.8
      resolve: 1.20.0
      tmp: 0.2.1
    transitivePeerDependencies:
      - ts-node
    dev: false

  /tailwindcss/2.2.19_ts-node@10.4.0:
    resolution: {integrity: sha512-6Ui7JSVtXadtTUo2NtkBBacobzWiQYVjYW0ZnKaP9S1ZCKQ0w7KVNz+YSDI/j7O7KCMHbOkz94ZMQhbT9pOqjw==}
    engines: {node: '>=12.13.0'}
    hasBin: true
    peerDependencies:
      autoprefixer: ^10.0.2
      postcss: ^8.0.9
    dependencies:
      arg: 5.0.1
      bytes: 3.1.0
      chalk: 4.1.2
      chokidar: 3.5.2
      color: 4.0.1
      cosmiconfig: 7.0.1
      detective: 5.2.0
      didyoumean: 1.2.2
      dlv: 1.1.3
      fast-glob: 3.2.7
      fs-extra: 10.0.0
      glob-parent: 6.0.2
      html-tags: 3.1.0
      is-color-stop: 1.1.0
      is-glob: 4.0.3
      lodash: 4.17.21
      lodash.topath: 4.5.2
      modern-normalize: 1.1.0
      node-emoji: 1.11.0
      normalize-path: 3.0.0
      object-hash: 2.2.0
      postcss-js: 3.0.3
      postcss-load-config: 3.1.0_ts-node@10.4.0
      postcss-nested: 5.0.6
      postcss-selector-parser: 6.0.6
      postcss-value-parser: 4.1.0
      pretty-hrtime: 1.0.3
      purgecss: 4.0.3
      quick-lru: 5.1.1
      reduce-css-calc: 2.1.8
      resolve: 1.20.0
      tmp: 0.2.1
    transitivePeerDependencies:
      - ts-node
    dev: false

  /tar/6.1.11:
    resolution: {integrity: sha512-an/KZQzQUkZCkuoAA64hM92X0Urb6VpRhAFllDzz44U2mcD5scmT3zBc4VgVpkugF580+DQn8eAFSyoQt0tznA==}
    engines: {node: '>= 10'}
    dependencies:
      chownr: 2.0.0
      fs-minipass: 2.1.0
      minipass: 3.1.5
      minizlib: 2.1.2
      mkdirp: 1.0.4
      yallist: 4.0.0
    dev: false

  /temp-dir/2.0.0:
    resolution: {integrity: sha512-aoBAniQmmwtcKp/7BzsH8Cxzv8OL736p7v1ihGb5e9DJ9kTwGWHrQrVB5+lfVDzfGrdRzXch+ig7LHaY1JTOrg==}
    engines: {node: '>=8'}
    dev: true

  /tempfile/3.0.0:
    resolution: {integrity: sha512-uNFCg478XovRi85iD42egu+eSFUmmka750Jy7L5tfHI5hQKKtbPnxaSaXAbBqCDYrw3wx4tXjKwci4/QmsZJxw==}
    engines: {node: '>=8'}
    dependencies:
      temp-dir: 2.0.0
      uuid: 3.4.0
    dev: true

  /terminal-link/2.1.1:
    resolution: {integrity: sha512-un0FmiRUQNr5PJqy9kP7c40F5BOfpGlYTrxonDChEZB7pzZxRNp/bt+ymiy9/npwXya9KH99nJ/GXFIiUkYGFQ==}
    engines: {node: '>=8'}
    dependencies:
      ansi-escapes: 4.3.2
      supports-hyperlinks: 2.2.0
    dev: true

  /terser/5.10.0_acorn@8.6.0:
    resolution: {integrity: sha512-AMmF99DMfEDiRJfxfY5jj5wNH/bYO09cniSqhfoyxc8sFoYIgkJy86G04UoZU5VjlpnplVu0K6Tx6E9b5+DlHA==}
    engines: {node: '>=10'}
    hasBin: true
    peerDependencies:
      acorn: ^8.5.0
    peerDependenciesMeta:
      acorn:
        optional: true
    dependencies:
      acorn: 8.6.0
      commander: 2.20.3
      source-map: 0.7.3
      source-map-support: 0.5.21
    dev: true

  /test-exclude/6.0.0:
    resolution: {integrity: sha512-cAGWPIyOHU6zlmg88jwm7VRyXnMN7iV68OGAbYDk/Mh/xC/pzVPlQtY6ngoIH/5/tciuhGfvESU8GrHrcxD56w==}
    engines: {node: '>=8'}
    dependencies:
      '@istanbuljs/schema': 0.1.3
      glob: 7.2.0
      minimatch: 3.0.4
    dev: true

  /text-extensions/1.9.0:
    resolution: {integrity: sha512-wiBrwC1EhBelW12Zy26JeOUkQ5mRu+5o8rpsJk5+2t+Y5vE7e842qtZDQ2g1NpX/29HdyFeJ4nSIhI47ENSxlQ==}
    engines: {node: '>=0.10'}
    dev: true

  /text-table/0.2.0:
    resolution: {integrity: sha1-f17oI66AUgfACvLfSoTsP8+lcLQ=}
    dev: true

  /throat/6.0.1:
    resolution: {integrity: sha512-8hmiGIJMDlwjg7dlJ4yKGLK8EsYqKgPWbG3b4wjJddKNwc7N7Dpn08Df4szr/sZdMVeOstrdYSsqzX6BYbcB+w==}
    dev: true

  /through/2.3.8:
    resolution: {integrity: sha1-DdTJ/6q8NXlgsbckEV1+Doai4fU=}
    dev: true

  /through2/2.0.5:
    resolution: {integrity: sha512-/mrRod8xqpA+IHSLyGCQ2s8SPHiCDEeQJSep1jqLYeEUClOFG2Qsh+4FU6G9VeqpZnGW/Su8LQGc4YKni5rYSQ==}
    dependencies:
      readable-stream: 2.3.7
      xtend: 4.0.2
    dev: true

  /through2/4.0.2:
    resolution: {integrity: sha512-iOqSav00cVxEEICeD7TjLB1sueEL+81Wpzp2bY17uZjZN0pWZPuo4suZ/61VujxmqSGFfgOcNuTZ85QJwNZQpw==}
    dependencies:
      readable-stream: 3.6.0
    dev: true

  /timsort/0.3.0:
    resolution: {integrity: sha1-QFQRqOfmM5/mTbmiNN4R3DHgK9Q=}
    dev: true

  /tiny-emitter/2.1.0:
    resolution: {integrity: sha512-NB6Dk1A9xgQPMoGqC5CVXn123gWyte215ONT5Pp5a0yt4nlEoO1ZWeCwpncaekPHXO60i47ihFnZPiRPjRMq4Q==}
    dev: false

  /tiny-invariant/1.2.0:
    resolution: {integrity: sha512-1Uhn/aqw5C6RI4KejVeTg6mIS7IqxnLJ8Mv2tV5rTc0qWobay7pDUz6Wi392Cnc8ak1H0F2cjoRzb2/AW4+Fvg==}
    dev: false

  /tiny-warning/1.0.3:
    resolution: {integrity: sha512-lBN9zLN/oAf68o3zNXYrdCt1kP8WsiGW8Oo2ka41b2IM5JL/S1CTyX1rW0mb/zSuJun0ZUrDxx4sqvYS2FWzPA==}
    dev: false

  /tmp/0.2.1:
    resolution: {integrity: sha512-76SUhtfqR2Ijn+xllcI5P1oyannHNHByD80W1q447gU3mp9G9PSpGdWmjUOHRDPiHYacIk66W7ubDTuPF3BEtQ==}
    engines: {node: '>=8.17.0'}
    dependencies:
      rimraf: 3.0.2
    dev: false

  /tmpl/1.0.5:
    resolution: {integrity: sha512-3f0uOEAQwIqGuWW2MVzYg8fV/QNnc/IpuJNG837rLuczAaLVHslWHZQj4IGiEl5Hs3kkbhwL9Ab7Hrsmuj+Smw==}
    dev: true

  /to-fast-properties/2.0.0:
    resolution: {integrity: sha1-3F5pjL0HkmW8c+A3doGk5Og/YW4=}
    engines: {node: '>=4'}

  /to-regex-range/5.0.1:
    resolution: {integrity: sha512-65P7iz6X5yEr1cwcgvQxbbIw7Uk3gOy5dIdtZ4rDveLqhrdJP+Li/Hx6tyK0NEb+2GCyneCMJiGqrADCSNk8sQ==}
    engines: {node: '>=8.0'}
    dependencies:
      is-number: 7.0.0

  /toidentifier/1.0.0:
    resolution: {integrity: sha512-yaOH/Pk/VEhBWWTlhI+qXxDFXlejDGcQipMlyxda9nthulaxLZUNcUqFxokp0vcYnvteJln5FNQDRrxj3YcbVw==}
    engines: {node: '>=0.6'}
    dev: true

  /token-stream/1.0.0:
    resolution: {integrity: sha1-zCAOqyYT9BZtJ/+a/HylbUnfbrQ=}
    dev: true

  /totalist/1.1.0:
    resolution: {integrity: sha512-gduQwd1rOdDMGxFG1gEvhV88Oirdo2p+KjoYFU7k2g+i7n6AFFbDQ5kMPUsW0pNbfQsB/cwXvT1i4Bue0s9g5g==}
    engines: {node: '>=6'}
    dev: true

  /tough-cookie/4.0.0:
    resolution: {integrity: sha512-tHdtEpQCMrc1YLrMaqXXcj6AxhYi/xgit6mZu1+EDWUn+qhUf8wMQoFIy9NXuq23zAwtcB0t/MjACGR18pcRbg==}
    engines: {node: '>=6'}
    dependencies:
      psl: 1.8.0
      punycode: 2.1.1
      universalify: 0.1.2
    dev: true

  /tr46/0.0.3:
    resolution: {integrity: sha1-gYT9NH2snNwYWZLzpmIuFLnZq2o=}

  /tr46/2.1.0:
    resolution: {integrity: sha512-15Ih7phfcdP5YxqiB+iDtLoaTz4Nd35+IiAv0kQ5FNKHzXgdWqPoTIqEDDJmXceQt4JZk6lVPT8lnDlPpGDppw==}
    engines: {node: '>=8'}
    dependencies:
      punycode: 2.1.1
    dev: true

  /trim-newlines/3.0.1:
    resolution: {integrity: sha512-c1PTsA3tYrIsLGkJkzHF+w9F2EyxfXGo4UyJc4pFL++FMjnq0HJS69T3M7d//gKrFKwy429bouPescbjecU+Zw==}
    engines: {node: '>=8'}
    dev: true

  /truncate-utf8-bytes/1.0.2:
    resolution: {integrity: sha1-QFkjkJWS1W94pYGENLC3hInKXys=}
    dependencies:
      utf8-byte-length: 1.0.4
    dev: true

  /ts-jest/27.0.7_b626c82449d36ccae0aa7169b15092e6:
    resolution: {integrity: sha512-O41shibMqzdafpuP+CkrOL7ykbmLh+FqQrXEmV9CydQ5JBk0Sj0uAEF5TNNe94fZWKm3yYvWa/IbyV4Yg1zK2Q==}
    engines: {node: ^10.13.0 || ^12.13.0 || ^14.15.0 || >=15.0.0}
    hasBin: true
    peerDependencies:
      '@babel/core': '>=7.0.0-beta.0 <8'
      '@types/jest': ^27.0.0
      babel-jest: '>=27.0.0 <28'
      jest: ^27.0.0
      typescript: '>=3.8 <5.0'
    peerDependenciesMeta:
      '@babel/core':
        optional: true
      '@types/jest':
        optional: true
      babel-jest:
        optional: true
    dependencies:
      '@types/jest': 27.0.3
      bs-logger: 0.2.6
      fast-json-stable-stringify: 2.1.0
      jest: 27.3.1_ts-node@10.4.0
      jest-util: 27.3.1
      json5: 2.2.0
      lodash.memoize: 4.1.2
      make-error: 1.3.6
      semver: 7.3.5
      typescript: 4.4.4
      yargs-parser: 20.2.9
    dev: true

  /ts-node/10.4.0_7dd5cf9af763e621261d5cc88a052be2:
    resolution: {integrity: sha512-g0FlPvvCXSIO1JDF6S232P5jPYqBkRL9qly81ZgAOSU7rwI0stphCgd2kLiCrU9DjQCrJMWEqcNSjQL02s6d8A==}
    hasBin: true
    peerDependencies:
      '@swc/core': '>=1.2.50'
      '@swc/wasm': '>=1.2.50'
      '@types/node': '*'
      typescript: '>=2.7'
    peerDependenciesMeta:
      '@swc/core':
        optional: true
      '@swc/wasm':
        optional: true
    dependencies:
      '@cspotcode/source-map-support': 0.7.0
      '@tsconfig/node10': 1.0.8
      '@tsconfig/node12': 1.0.9
      '@tsconfig/node14': 1.0.1
      '@tsconfig/node16': 1.0.2
      '@types/node': 16.11.9
      acorn: 8.5.0
      acorn-walk: 8.2.0
      arg: 4.1.3
      create-require: 1.1.1
      diff: 4.0.2
      make-error: 1.3.6
      typescript: 4.4.4
      yn: 3.1.1
    dev: true

  /tsconfck/1.1.1_typescript@4.4.4:
    resolution: {integrity: sha512-uEsCWef+3lA9/YqpGt/mdr+nDovhlr+f0zoycYiOyVDDOUb3BjYFA71+Ee3LB/GiZBRDyTfKBK1kGN2iuPPuEA==}
    engines: {node: ^12.20 || ^14.13.1 || >= 16, pnpm: '>=6.7.0'}
    hasBin: true
    peerDependencies:
      typescript: ^4.3.5
    peerDependenciesMeta:
      typescript:
        optional: true
    dependencies:
      typescript: 4.4.4
    dev: true

  /tslib/1.14.1:
    resolution: {integrity: sha512-Xni35NKzjgMrwevysHTCArtLDpPvye8zV/0E4EyYn43P7/7qvQwPh9BGkHewbMulVntbigmcT7rdX3BNo9wRJg==}
    dev: true

  /tslib/2.1.0:
    resolution: {integrity: sha512-hcVC3wYEziELGGmEEXue7D75zbwIIVUMWAVbHItGPx0ziyXxrOMQx4rQEVEV45Ut/1IotuEvwqPopzIOkDMf0A==}
    dev: true

  /tslib/2.3.1:
    resolution: {integrity: sha512-77EbyPPpMz+FRFRuAFlWMtmgUWGe9UOG2Z25NqCwiIjRhOf5iKGuzSe5P2w1laq+FkRy4p+PCuVkJSGkzTEKVw==}
    dev: true

  /tsutils/3.21.0_typescript@4.4.4:
    resolution: {integrity: sha512-mHKK3iUXL+3UF6xL5k0PEhKRUBKPBCv/+RkEOpjRWxxx27KKRBmmA60A9pgOUvMi8GKhRMPEmjBRPzs2W7O1OA==}
    engines: {node: '>= 6'}
    peerDependencies:
      typescript: '>=2.8.0 || >= 3.2.0-dev || >= 3.3.0-dev || >= 3.4.0-dev || >= 3.5.0-dev || >= 3.6.0-dev || >= 3.6.0-beta || >= 3.7.0-dev || >= 3.7.0-beta'
    dependencies:
      tslib: 1.14.1
      typescript: 4.4.4
    dev: true

  /type-check/0.3.2:
    resolution: {integrity: sha1-WITKtRLPHTVeP7eE8wgEsrUg23I=}
    engines: {node: '>= 0.8.0'}
    dependencies:
      prelude-ls: 1.1.2
    dev: true

  /type-check/0.4.0:
    resolution: {integrity: sha512-XleUoc9uwGXqjWwXaUTZAmzMcFZ5858QA2vvx1Ur5xIcixXIP+8LnFDgRplU30us6teqdlskFfu+ae4K79Ooew==}
    engines: {node: '>= 0.8.0'}
    dependencies:
      prelude-ls: 1.2.1
    dev: true

  /type-detect/4.0.8:
    resolution: {integrity: sha512-0fr/mIH1dlO+x7TlcMy+bIDqKPsw/70tVyeHW787goQjhmqaZe10uwLujubK9q9Lg6Fiho1KUKDYz0Z7k7g5/g==}
    engines: {node: '>=4'}
    dev: true

  /type-fest/0.18.1:
    resolution: {integrity: sha512-OIAYXk8+ISY+qTOwkHtKqzAuxchoMiD9Udx+FSGQDuiRR+PJKJHc2NJAXlbhkGwTt/4/nKZxELY1w3ReWOL8mw==}
    engines: {node: '>=10'}
    dev: true

  /type-fest/0.20.2:
    resolution: {integrity: sha512-Ne+eE4r0/iWnpAxD852z3A+N0Bt5RN//NjJwRd2VFHEmrywxf5vsZlh4R6lixl6B+wz/8d+maTSAkN1FIkI3LQ==}
    engines: {node: '>=10'}
    dev: true

  /type-fest/0.21.3:
    resolution: {integrity: sha512-t0rzBq87m3fVcduHDUFhKmyyX+9eo6WQjZvf51Ea/M0Q7+T374Jp1aUiyUl0GKxp8M/OETVHSDvmkyPgvX+X2w==}
    engines: {node: '>=10'}
    dev: true

  /type-fest/0.6.0:
    resolution: {integrity: sha512-q+MB8nYR1KDLrgr4G5yemftpMC7/QLqVndBmEEdqzmNj5dcFOO4Oo8qlwZE3ULT3+Zim1F8Kq4cBnikNhlCMlg==}
    engines: {node: '>=8'}
    dev: true

  /type-fest/0.8.1:
    resolution: {integrity: sha512-4dbzIzqvjtgiM5rw1k5rEHtBANKmdudhGyBEajN01fEyhaAIhsoKNy6y7+IN93IfpFtwY9iqi7kD+xwKhQsNJA==}
    engines: {node: '>=8'}
    dev: true

  /type-is/1.6.18:
    resolution: {integrity: sha512-TkRKr9sUTxEH8MdfuCSP7VizJyzRNMjj2J2do2Jr3Kym598JVdEksuzPQCnlFPW4ky9Q+iA+ma9BGm06XQBy8g==}
    engines: {node: '>= 0.6'}
    dependencies:
      media-typer: 0.3.0
      mime-types: 2.1.33
    dev: true

  /type/1.2.0:
    resolution: {integrity: sha512-+5nt5AAniqsCnu2cEQQdpzCAh33kVx8n0VoFidKpB1dVVLAN/F+bgVOqOJqOnEnrhp222clB5p3vUlD+1QAnfg==}
    dev: false

  /type/2.5.0:
    resolution: {integrity: sha512-180WMDQaIMm3+7hGXWf12GtdniDEy7nYcyFMKJn/eZz/6tSLXrUN9V0wKSbMjej0I1WHWbpREDEKHtqPQa9NNw==}
    dev: false

  /typedarray-to-buffer/3.1.5:
    resolution: {integrity: sha512-zdu8XMNEDepKKR+XYOXAVPtWui0ly0NtohUscw+UmaHiAWT8hrV1rr//H6V+0DvJ3OQ19S979M0laLfX8rm82Q==}
    dependencies:
      is-typedarray: 1.0.0
    dev: true

  /typescript/4.4.4:
    resolution: {integrity: sha512-DqGhF5IKoBl8WNf8C1gu8q0xZSInh9j1kJJMqT3a94w1JzVaBU4EXOSMrz9yDqMT0xt3selp83fuFMQ0uzv6qA==}
    engines: {node: '>=4.2.0'}
    hasBin: true
    dev: true

  /typeson-registry/1.0.0-alpha.39:
    resolution: {integrity: sha512-NeGDEquhw+yfwNhguLPcZ9Oj0fzbADiX4R0WxvoY8nGhy98IbzQy1sezjoEFWOywOboj/DWehI+/aUlRVrJnnw==}
    engines: {node: '>=10.0.0'}
    dependencies:
      base64-arraybuffer-es6: 0.7.0
      typeson: 6.1.0
      whatwg-url: 8.7.0
    dev: true

  /typeson/6.1.0:
    resolution: {integrity: sha512-6FTtyGr8ldU0pfbvW/eOZrEtEkczHRUtduBnA90Jh9kMPCiFNnXIon3vF41N0S4tV1HHQt4Hk1j4srpESziCaA==}
    engines: {node: '>=0.1.14'}
    dev: true

  /tz-offset/0.0.1:
    resolution: {integrity: sha512-kMBmblijHJXyOpKzgDhKx9INYU4u4E1RPMB0HqmKSgWG8vEcf3exEfLh4FFfzd3xdQOw9EuIy/cP0akY6rHopQ==}
    dev: true

  /uglify-js/3.14.3:
    resolution: {integrity: sha512-mic3aOdiq01DuSVx0TseaEzMIVqebMZ0Z3vaeDhFEh9bsc24hV1TFvN74reA2vs08D0ZWfNjAcJ3UbVLaBss+g==}
    engines: {node: '>=0.8.0'}
    hasBin: true
    requiresBuild: true
    dev: true
    optional: true

  /unbox-primitive/1.0.1:
    resolution: {integrity: sha512-tZU/3NqK3dA5gpE1KtyiJUrEB0lxnGkMFHptJ7q6ewdZ8s12QrODwNbhIJStmJkd1QDXa1NRA8aF2A1zk/Ypyw==}
    dependencies:
      function-bind: 1.1.1
      has-bigints: 1.0.1
      has-symbols: 1.0.2
      which-boxed-primitive: 1.0.2
    dev: true

  /universalify/0.1.2:
    resolution: {integrity: sha512-rBJeI5CXAlmy1pV+617WB9J63U6XcazHHF2f2dbJix4XzpUF0RS3Zbj0FGIOCAva5P/d/GBOYaACQ1w+0azUkg==}
    engines: {node: '>= 4.0.0'}
    dev: true

  /universalify/2.0.0:
    resolution: {integrity: sha512-hAZsKq7Yy11Zu1DE0OzWjw7nnLZmJZYTDZZyEFHZdUhV8FkH5MCfoU1XMaxXovpyW5nq5scPqq0ZDP9Zyl04oQ==}
    engines: {node: '>= 10.0.0'}

  /unpipe/1.0.0:
    resolution: {integrity: sha1-sr9O6FFKrmFltIF4KdIbLvSZBOw=}
    engines: {node: '>= 0.8'}
    dev: true

  /uri-js/4.4.1:
    resolution: {integrity: sha512-7rKUyy33Q1yc98pQ1DAmLtwX109F7TIfWlW1Ydo8Wl1ii1SeHieeh0HHfPeL2fMXK6z0s8ecKs9frCuLJvndBg==}
    dependencies:
      punycode: 2.1.1
    dev: true

  /utf8-byte-length/1.0.4:
    resolution: {integrity: sha1-9F8VDExm7uloGGUFq5P8u4rWv2E=}
    dev: true

  /util-deprecate/1.0.2:
    resolution: {integrity: sha1-RQ1Nyfpw3nMnYvvS1KKJgUGaDM8=}

  /utils-merge/1.0.1:
    resolution: {integrity: sha1-n5VxD1CiZ5R7LMwSR0HBAoQn5xM=}
    engines: {node: '>= 0.4.0'}
    dev: true

  /uuid/3.4.0:
    resolution: {integrity: sha512-HjSDRw6gZE5JMggctHBcjVak08+KEVhSIiDzFnT9S9aegmp85S/bReBVTb4QTFaRNptJ9kuYaNhnbNEOkbKb/A==}
    deprecated: Please upgrade  to version 7 or higher.  Older versions may use Math.random() in certain circumstances, which is known to be problematic.  See https://v8.dev/blog/math-random for details.
    hasBin: true
    dev: true

  /v8-compile-cache/2.3.0:
    resolution: {integrity: sha512-l8lCEmLcLYZh4nbunNZvQCJc5pv7+RCwa8q/LdUx8u7lsWvPDKmpodJAJNwkAhJC//dFY48KuIEmjtd4RViDrA==}
    dev: true

  /v8-to-istanbul/8.1.0:
    resolution: {integrity: sha512-/PRhfd8aTNp9Ggr62HPzXg2XasNFGy5PBt0Rp04du7/8GNNSgxFL6WBTkgMKSL9bFjH+8kKEG3f37FmxiTqUUA==}
    engines: {node: '>=10.12.0'}
    dependencies:
      '@types/istanbul-lib-coverage': 2.0.3
      convert-source-map: 1.8.0
      source-map: 0.7.3
    dev: true

  /validate-npm-package-license/3.0.4:
    resolution: {integrity: sha512-DpKm2Ui/xN7/HQKCtpZxoRWBhZ9Z0kqtygG8XCgNQ8ZlDnxuQmWhj566j8fN4Cu3/JmbhsDo7fcAJq4s9h27Ew==}
    dependencies:
      spdx-correct: 3.1.1
      spdx-expression-parse: 3.0.1
    dev: true

  /validator/8.2.0:
    resolution: {integrity: sha512-Yw5wW34fSv5spzTXNkokD6S6/Oq92d8q/t14TqsS3fAiA1RYnxSFSIZ+CY3n6PGGRCq5HhJTSepQvFUS2QUDxA==}
    engines: {node: '>= 0.10'}
    dev: true

  /value-equal/1.0.1:
    resolution: {integrity: sha512-NOJ6JZCAWr0zlxZt+xqCHNTEKOsrks2HQd4MqhP1qy4z1SkbEP467eNx6TgDKXMvUOb+OENfJCZwM+16n7fRfw==}
    dev: false

  /vant/3.2.8_vue@3.2.21:
    resolution: {integrity: sha512-Nwdi+isviRoMjQlmSOC7eqZiWNZReSrrEv1eQzs8mbmW+gvhCr6H7DpRdLzIqLq9+uONfTIRofErMgfLKlXfSg==}
    peerDependencies:
      vue: ^3.0.0
    dependencies:
      '@vant/icons': 1.7.1
      '@vant/lazyload': 1.4.0
      '@vant/popperjs': 1.1.0
      '@vant/use': 1.3.3
      vue: 3.2.21
    dev: false

  /vary/1.1.2:
    resolution: {integrity: sha1-IpnwLG3tMNSllhsLn3RSShj2NPw=}
    engines: {node: '>= 0.8'}
    dev: true

  /vitepress/0.20.1:
    resolution: {integrity: sha512-2SOlvRv0bvPrQ3RPtp7Fh/G1MKidrsgAgYz18OvV+nIJb9iiYo0GUVHKN3OYswMh+vH78NyTeA1Q5v4YJ/H9LQ==}
    engines: {node: '>=12.0.0'}
    hasBin: true
    dependencies:
      '@docsearch/css': 1.0.0-alpha.28
      '@docsearch/js': 1.0.0-alpha.28
      '@vitejs/plugin-vue': link:packages/plugin-vue
      prismjs: 1.25.0
      vite: link:packages/vite
      vue: 3.2.21
    transitivePeerDependencies:
      - react
      - react-dom
    dev: true

  /void-elements/3.1.0:
    resolution: {integrity: sha1-YU9/v42AHwu18GYfWy9XhXUOTwk=}
    engines: {node: '>=0.10.0'}
    dev: true

  /vue-router/4.0.12_vue@3.2.23:
    resolution: {integrity: sha512-CPXvfqe+mZLB1kBWssssTiWg4EQERyqJZes7USiqfW9B5N2x+nHlnsM1D3b5CaJ6qgCvMmYJnz+G0iWjNCvXrg==}
    peerDependencies:
      vue: ^3.0.0
    dependencies:
      '@vue/devtools-api': 6.0.0-beta.20
      vue: 3.2.23
    dev: false

  /vue/3.2.21:
    resolution: {integrity: sha512-jpy7ckXdyclfRzqLjL4mtq81AkzQleE54KjZsJg/9OorNVurAxdlU5XpD49GpjKdnftuffKUvx2C5jDOrgc/zg==}
    dependencies:
      '@vue/compiler-dom': 3.2.21
      '@vue/compiler-sfc': 3.2.21
      '@vue/runtime-dom': 3.2.21
      '@vue/server-renderer': 3.2.21_vue@3.2.21
      '@vue/shared': 3.2.21
    dev: true

  /vue/3.2.23:
    resolution: {integrity: sha512-MGp9JZC37lzGhwSu6c1tQxrQbXbw7XKFqtYh7SFwNrNK899FPxGAHwSHMZijMChTSC3uZrD2BGO/3EHOgMJ0cw==}
    dependencies:
      '@vue/compiler-dom': 3.2.23
      '@vue/compiler-sfc': 3.2.23
      '@vue/runtime-dom': 3.2.23
      '@vue/server-renderer': 3.2.23_vue@3.2.23
      '@vue/shared': 3.2.23

  /vuex/4.0.2_vue@3.2.23:
    resolution: {integrity: sha512-M6r8uxELjZIK8kTKDGgZTYX/ahzblnzC4isU1tpmEuOIIKmV+TRdc+H4s8ds2NuZ7wpUTdGRzJRtoj+lI+pc0Q==}
    peerDependencies:
      vue: ^3.0.2
    dependencies:
      '@vue/devtools-api': 6.0.0-beta.20
      vue: 3.2.23
    dev: false

  /w3c-hr-time/1.0.2:
    resolution: {integrity: sha512-z8P5DvDNjKDoFIHK7q8r8lackT6l+jo/Ye3HOle7l9nICP9lf1Ci25fy9vHd0JOWewkIFzXIEig3TdKT7JQ5fQ==}
    dependencies:
      browser-process-hrtime: 1.0.0
    dev: true

  /w3c-xmlserializer/2.0.0:
    resolution: {integrity: sha512-4tzD0mF8iSiMiNs30BiLO3EpfGLZUT2MSX/G+o7ZywDzliWQ3OPtTZ0PTC3B3ca1UAf4cJMHB+2Bf56EriJuRA==}
    engines: {node: '>=10'}
    dependencies:
      xml-name-validator: 3.0.0
    dev: true

  /walker/1.0.8:
    resolution: {integrity: sha512-ts/8E8l5b7kY0vlWLewOkDXMmPdLcVV4GmOQLyxuSswIJsweeFZtAsMF7k1Nszz+TYBQrlYRmzOnr398y1JemQ==}
    dependencies:
      makeerror: 1.0.12
    dev: true

  /web-streams-polyfill/3.2.0:
    resolution: {integrity: sha512-EqPmREeOzttaLRm5HS7io98goBgZ7IVz79aDvqjD0kYXLtFZTc0T/U6wHTPKyIjb+MdN7DFIIX6hgdBEpWmfPA==}
    engines: {node: '>= 8'}
    dev: true

  /webcrypto-core/1.3.0:
    resolution: {integrity: sha512-/+Hz+uNM6T8FtizWRYMNdGTXxWaljLFzQ5GKU4WqCTZKpaki94YqDA39h/SpWxEZfgkVMZzrqqtPlfy2+BloQw==}
    dependencies:
      '@peculiar/asn1-schema': 2.0.38
      '@peculiar/json-schema': 1.1.12
      asn1js: 2.1.1
      pvtsutils: 1.2.1
      tslib: 2.3.1
    dev: true

  /webidl-conversions/3.0.1:
    resolution: {integrity: sha1-JFNCdeKnvGvnvIZhHMFq4KVlSHE=}

  /webidl-conversions/5.0.0:
    resolution: {integrity: sha512-VlZwKPCkYKxQgeSbH5EyngOmRp7Ww7I9rQLERETtf5ofd9pGeswWiOtogpEO850jziPRarreGxn5QIiTqpb2wA==}
    engines: {node: '>=8'}
    dev: true

  /webidl-conversions/6.1.0:
    resolution: {integrity: sha512-qBIvFLGiBpLjfwmYAaHPXsn+ho5xZnGvyGvsarywGNc8VyQJUMHJ8OBKGGrPER0okBeMDaan4mNBlgBROxuI8w==}
    engines: {node: '>=10.4'}
    dev: true

  /whatwg-encoding/1.0.5:
    resolution: {integrity: sha512-b5lim54JOPN9HtzvK9HFXvBma/rnfFeqsic0hSpjtDbVxR3dJKLc+KB4V6GgiGOvl7CY/KNh8rxSo9DKQrnUEw==}
    dependencies:
      iconv-lite: 0.4.24
    dev: true

  /whatwg-mimetype/2.3.0:
    resolution: {integrity: sha512-M4yMwr6mAnQz76TbJm914+gPpB/nCwvZbJU28cUD6dR004SAxDLOOSUaB1JDRqLtaOV/vi0IC5lEAGFgrjGv/g==}
    dev: true

  /whatwg-url/5.0.0:
    resolution: {integrity: sha1-lmRU6HZUYuN2RNNib2dCzotwll0=}
    dependencies:
      tr46: 0.0.3
      webidl-conversions: 3.0.1

  /whatwg-url/8.7.0:
    resolution: {integrity: sha512-gAojqb/m9Q8a5IV96E3fHJM70AzCkgt4uXYX2O7EmuyOnLrViCQlsEBmF9UQIu3/aeAIp2U17rtbpZWNntQqdg==}
    engines: {node: '>=10'}
    dependencies:
      lodash: 4.17.21
      tr46: 2.1.0
      webidl-conversions: 6.1.0
    dev: true

  /which-boxed-primitive/1.0.2:
    resolution: {integrity: sha512-bwZdv0AKLpplFY2KZRX6TvyuN7ojjr7lwkg6ml0roIy9YeuSr7JS372qlNW18UQYzgYK9ziGcerWqZOmEn9VNg==}
    dependencies:
      is-bigint: 1.0.4
      is-boolean-object: 1.1.2
      is-number-object: 1.0.6
      is-string: 1.0.7
      is-symbol: 1.0.4
    dev: true

  /which/1.3.1:
    resolution: {integrity: sha512-HxJdYWq1MTIQbJ3nw0cqssHoTNU267KlrDuGZ1WYlxDStUtKUhOaJmh112/TZmHxxUfuJqPXSOm7tDyas0OSIQ==}
    hasBin: true
    dependencies:
      isexe: 2.0.0
    dev: true

  /which/2.0.2:
    resolution: {integrity: sha512-BLI3Tl1TW3Pvl70l3yq3Y64i+awpwXqsGBYWkkqMtnbXgrMD+yj7rhW0kuEDxzJaYXGjEW5ogapKNMEKNMjibA==}
    engines: {node: '>= 8'}
    hasBin: true
    dependencies:
      isexe: 2.0.0
    dev: true

  /wide-align/1.1.5:
    resolution: {integrity: sha512-eDMORYaPNZ4sQIuuYPDHdQvf4gyCF9rEEV/yPxGfwPkRodwEgiMUUXTx/dex+Me0wxx53S+NgUHaP7y3MGlDmg==}
    dependencies:
      string-width: 4.2.3
    dev: false

  /with/7.0.2:
    resolution: {integrity: sha512-RNGKj82nUPg3g5ygxkQl0R937xLyho1J24ItRCBTr/m1YnZkzJy1hUiHUJrc/VlsDQzsCnInEGSg3bci0Lmd4w==}
    engines: {node: '>= 10.0.0'}
    dependencies:
      '@babel/parser': 7.16.2
      '@babel/types': 7.16.0
      assert-never: 1.2.1
      babel-walk: 3.0.0-canary-5
    dev: true

  /word-wrap/1.2.3:
    resolution: {integrity: sha512-Hz/mrNwitNRh/HUAtM/VT/5VH+ygD6DV7mYKZAtHOrbs8U7lvPS6xf7EJKMF0uW1KJCl0H701g3ZGus+muE5vQ==}
    engines: {node: '>=0.10.0'}
    dev: true

  /wordwrap/1.0.0:
    resolution: {integrity: sha1-J1hIEIkUVqQXHI0CJkQa3pDLyus=}
    dev: true

  /wrap-ansi/6.2.0:
    resolution: {integrity: sha512-r6lPcBGxZXlIcymEu7InxDMhdW0KDxpLgoFLcguasxCaJ/SOIZwINatK9KY/tf+ZrlywOKU0UDj3ATXUBfxJXA==}
    engines: {node: '>=8'}
    dependencies:
      ansi-styles: 4.3.0
      string-width: 4.2.3
      strip-ansi: 6.0.1
    dev: true

  /wrap-ansi/7.0.0:
    resolution: {integrity: sha512-YVGIj2kamLSTxw6NsZjoBxfSwsn0ycdesmc4p+Q21c5zPuZ1pl+NfxVdxPtdHvmNVOQ6XSYG4AUtyt/Fi7D16Q==}
    engines: {node: '>=10'}
    dependencies:
      ansi-styles: 4.3.0
      string-width: 4.2.3
      strip-ansi: 6.0.1
    dev: true

  /wrappy/1.0.2:
    resolution: {integrity: sha1-tSQ9jz7BqjXxNkYFvA0QNuMKtp8=}

  /write-file-atomic/3.0.3:
    resolution: {integrity: sha512-AvHcyZ5JnSfq3ioSyjrBkH9yW4m7Ayk8/9My/DD9onKeu/94fwrMocemO2QAJFAlnnDN+ZDS+ZjAR5ua1/PV/Q==}
    dependencies:
      imurmurhash: 0.1.4
      is-typedarray: 1.0.0
      signal-exit: 3.0.5
      typedarray-to-buffer: 3.1.5
    dev: true

  /ws/7.5.5:
    resolution: {integrity: sha512-BAkMFcAzl8as1G/hArkxOxq3G7pjUqQ3gzYbLL0/5zNkph70e+lCoxBGnm6AW1+/aiNeV4fnKqZ8m4GZewmH2w==}
    engines: {node: '>=8.3.0'}
    peerDependencies:
      bufferutil: ^4.0.1
      utf-8-validate: ^5.0.2
    peerDependenciesMeta:
      bufferutil:
        optional: true
      utf-8-validate:
        optional: true
    dev: true

  /ws/8.2.3:
    resolution: {integrity: sha512-wBuoj1BDpC6ZQ1B7DWQBYVLphPWkm8i9Y0/3YdHjHKHiohOJ1ws+3OccDWtH+PoC9DZD5WOTrJvNbWvjS6JWaA==}
    engines: {node: '>=10.0.0'}
    peerDependencies:
      bufferutil: ^4.0.1
      utf-8-validate: ^5.0.2
    peerDependenciesMeta:
      bufferutil:
        optional: true
      utf-8-validate:
        optional: true
    dev: true

  /xml-name-validator/3.0.0:
    resolution: {integrity: sha512-A5CUptxDsvxKJEU3yO6DuWBSJz/qizqzJKOMIfUJHETbBw/sFaDxgd6fxm1ewUaM0jZ444Fc5vC5ROYurg/4Pw==}
    dev: true

  /xmlchars/2.2.0:
    resolution: {integrity: sha512-JZnDKK8B0RCDw84FNdDAIpZK+JuJw+s7Lz8nksI7SIuU3UXJJslUthsi+uWBUYOwPFwW7W7PRLRfUKpxjtjFCw==}
    dev: true

  /xtend/4.0.2:
    resolution: {integrity: sha512-LKYU1iAXJXUgAXn9URjiu+MWhyUXHsvfp7mcuYm9dSUKK0/CjtrUwFAxD82/mCWbtLsGjFIad0wIsod4zrTAEQ==}
    engines: {node: '>=0.4'}

  /y18n/5.0.8:
    resolution: {integrity: sha512-0pfFzegeDWJHJIAmTLRP2DwHjdF5s7jo9tuztdQxAhINCdvS+3nGINqPd00AphqJR/0LhANUS6/+7SCb98YOfA==}
    engines: {node: '>=10'}
    dev: true

  /yallist/2.1.2:
    resolution: {integrity: sha1-HBH5IY8HYImkfdUS+TxmmaaoHVI=}
    dev: true

  /yallist/4.0.0:
    resolution: {integrity: sha512-3wdGidZyq5PB084XLES5TpOSRA3wjXAlIWMhum2kRcv/41Sn2emQ0dycQW4uZXLejwKvg6EsvbdlVL+FYEct7A==}

  /yaml/1.10.2:
    resolution: {integrity: sha512-r3vXyErRCYJ7wg28yvBY5VSoAF8ZvlcW9/BwUzEtUsjvX/DKs24dIkuwjtuprwJJHsbyUbLApepYTR1BN4uHrg==}
    engines: {node: '>= 6'}

  /yargs-parser/20.2.9:
    resolution: {integrity: sha512-y11nGElTIV+CT3Zv9t7VKl+Q3hTQoT9a1Qzezhhl6Rp21gJ/IVTW7Z3y9EWXhuUBC2Shnf+DX0antecpAwSP8w==}
    engines: {node: '>=10'}
    dev: true

  /yargs/16.2.0:
    resolution: {integrity: sha512-D1mvvtDG0L5ft/jGWkLpG1+m0eQxOfaBvTNELraWj22wSVUMWxZUvYgJYcKh6jGGIkJFhH4IZPQhR4TKpc8mBw==}
    engines: {node: '>=10'}
    dependencies:
      cliui: 7.0.4
      escalade: 3.1.1
      get-caller-file: 2.0.5
      require-directory: 2.1.1
      string-width: 4.2.3
      y18n: 5.0.8
      yargs-parser: 20.2.9
    dev: true

  /yauzl/2.10.0:
    resolution: {integrity: sha1-x+sXyT4RLLEIb6bY5R+wZnt5pfk=}
    dependencies:
      buffer-crc32: 0.2.13
      fd-slicer: 1.1.0
    dev: true

  /yazl/2.5.1:
    resolution: {integrity: sha512-phENi2PLiHnHb6QBVot+dJnaAZ0xosj7p3fWl+znIjBDlnMI2PsZCJZ306BPTFOaHf5qdDEI8x5qFrSOBN5vrw==}
    dependencies:
      buffer-crc32: 0.2.13
    dev: true

  /yn/3.1.1:
    resolution: {integrity: sha512-Ux4ygGWsu2c7isFWe8Yu1YluJmqVhxqK2cLXNQA5AcC3QfbGNpM7fu0Y8b/z16pXLnFxZYvWhd3fhBY9DLmC6Q==}
    engines: {node: '>=6'}
    dev: true

  /yorkie/2.0.0:
    resolution: {integrity: sha512-jcKpkthap6x63MB4TxwCyuIGkV0oYP/YRyuQU5UO0Yz/E/ZAu+653/uov+phdmO54n6BcvFRyyt0RRrWdN2mpw==}
    engines: {node: '>=4'}
    requiresBuild: true
    dependencies:
      execa: 0.8.0
      is-ci: 1.2.1
      normalize-path: 1.0.0
      strip-indent: 2.0.0
    dev: true

  /youch/2.2.2:
    resolution: {integrity: sha512-/FaCeG3GkuJwaMR34GHVg0l8jCbafZLHiFowSjqLlqhC6OMyf2tPJBu8UirF7/NI9X/R5ai4QfEKUCOxMAGxZQ==}
    dependencies:
      '@types/stack-trace': 0.0.29
      cookie: 0.4.1
      mustache: 4.2.0
      stack-trace: 0.0.10
    dev: true

  /z-schema/3.18.4:
    resolution: {integrity: sha512-DUOKC/IhbkdLKKiV89gw9DUauTV8U/8yJl1sjf6MtDmzevLKOF2duNJ495S3MFVjqZarr+qNGCPbkg4mu4PpLw==}
    hasBin: true
    dependencies:
      lodash.get: 4.4.2
      lodash.isequal: 4.5.0
      validator: 8.2.0
    optionalDependencies:
      commander: 2.20.3
    dev: true<|MERGE_RESOLUTION|>--- conflicted
+++ resolved
@@ -506,27 +506,19 @@
       example-external-component: file:example-external-component
       express: ^4.17.1
       serve-static: ^1.14.1
-<<<<<<< HEAD
       vant: ^3.2.8
       vue: ^3.2.21
-=======
+      vant: ^3.2.8
       vue: ^3.2.23
->>>>>>> 709e4b04
       vue-router: ^4.0.0
       vuex: ^4.0.2
     dependencies:
       bcrypt: 5.0.1
       example-external-component: link:example-external-component
-<<<<<<< HEAD
       vant: 3.2.8_vue@3.2.21
-      vue: 3.2.21
-      vue-router: 4.0.12_vue@3.2.21
-      vuex: 4.0.2_vue@3.2.21
-=======
       vue: 3.2.23
       vue-router: 4.0.12_vue@3.2.23
       vuex: 4.0.2_vue@3.2.23
->>>>>>> 709e4b04
     devDependencies:
       '@vitejs/plugin-vue': link:../../plugin-vue
       '@vitejs/plugin-vue-jsx': link:../../plugin-vue-jsx
