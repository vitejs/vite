--- conflicted
+++ resolved
@@ -11,7 +11,7 @@
 
 patchedDependencies:
   '@clack/core@0.4.1':
-    hash: azmxd25h4jbz5cp74olnoeo6fe
+    hash: d9afe857cbb480ac3615ab67142c1299fe94bb25ef574fba0b932b5f1739bca2
     path: patches/@clack__core@0.4.1.patch
   chokidar@3.6.0:
     hash: 8a4f9e2b397e6034b91a0508faae3cecb97f222313faa129d7cb0eb71e9d0e84
@@ -2277,19 +2277,14 @@
   '@bufbuild/protobuf@2.2.3':
     resolution: {integrity: sha512-tFQoXHJdkEOSwj5tRIZSPNUuXK3RaR7T1nUrPgbYX1pUbvqqaaZAsfo+NXBPsz5rZMSKVFrgK1WL8Q/MSLvprg==}
 
-<<<<<<< HEAD
   '@clack/core@0.4.1':
     resolution: {integrity: sha512-Pxhij4UXg8KSr7rPek6Zowm+5M22rbd2g1nfojHJkxp5YkFqiZ2+YLEM/XGVIzvGOcM0nqjIFxrpDwWRZYWYjA==}
 
   '@clack/prompts@0.10.0':
     resolution: {integrity: sha512-H3rCl6CwW1NdQt9rE3n373t7o5cthPv7yUoxF2ytZvyvlJv89C5RYMJu83Hed8ODgys5vpBU0GKxIRG83jd8NQ==}
 
-  '@cloudflare/workerd-darwin-64@1.20250204.0':
-    resolution: {integrity: sha512-HpsgbWEfvdcwuZ8WAZhi1TlSCyyHC3tbghpKsOqGDaQNltyAFAWqa278TPNfcitYf/FmV4961v3eqUE+RFdHNQ==}
-=======
   '@cloudflare/workerd-darwin-64@1.20250214.0':
     resolution: {integrity: sha512-cDvvedWDc5zrgDnuXe2qYcz/TwBvzmweO55C7XpPuAWJ9Oqxv81PkdekYxD8mH989aQ/GI5YD0Fe6fDYlM+T3Q==}
->>>>>>> 3dd12f47
     engines: {node: '>=16'}
     cpu: [x64]
     os: [darwin]
@@ -3251,22 +3246,11 @@
   '@types/mime@1.3.5':
     resolution: {integrity: sha512-/pyBZWSLD2n0dcHE3hq8s8ZvcETHtEuF+3E7XVt0Ig2nvsVQXdghHVcEkIWjy9A0wKfTn97a/PSDYohKIlnP/w==}
 
-<<<<<<< HEAD
-  '@types/ms@0.7.34':
-    resolution: {integrity: sha512-nG96G3Wp6acyAgJqGasjODb+acrI7KltPiRxzHPXnP3NgI28bpQDRv53olbqGXbfcgF5aiiHmO3xpwEpS5Ld9g==}
-
-  '@types/node@22.13.4':
-    resolution: {integrity: sha512-ywP2X0DYtX3y08eFVx5fNIw7/uIv8hYUKgXoK8oayJlLnKcRfEYCxWMVE1XagUdVtCJlZT1AU4LXEABW+L1Peg==}
-=======
-  '@types/minimist@1.2.5':
-    resolution: {integrity: sha512-hov8bUuiLiyFPGyFPE1lwWhmzYbirOXQNNo40+y3zow8aFVTeyn3VWL0VFFfdNddA8S4Vf0Tc062rzyNr7Paag==}
-
   '@types/ms@2.1.0':
     resolution: {integrity: sha512-GsCCIZDE/p3i96vtEqx+7dBUGXrc7zeSK3wwPHIaRThS+9OhWIXRqzs4d6k1SVU8g91DrNRWxWUGhp5KXQb2VA==}
 
   '@types/node@22.13.5':
     resolution: {integrity: sha512-+lTU0PxZXn0Dr1NBtC7Y8cR21AJr87dLLU953CWA6pMxxv/UDc7jYAY90upcrie1nRcD6XNG5HOYEDtgW5TxAg==}
->>>>>>> 3dd12f47
 
   '@types/normalize-package-data@2.4.4':
     resolution: {integrity: sha512-37i+OaWTh9qeK4LSHPsyRC7NahnGotNuZvjLSgcPzblpHB3rrCJxAOgI5gCdKm7coonsaX1Of0ILiTcnZjbfxA==}
@@ -3277,16 +3261,8 @@
   '@types/pnpapi@0.0.5':
     resolution: {integrity: sha512-tjymquatF9seZGE3GcN1barqNqpmyEpqIN0rBKTcoZWwgDC0SgBp5LFqCRJE6YhzXA7TjpXbpTdcL5A8cwyryw==}
 
-<<<<<<< HEAD
-  '@types/qs@6.9.17':
-    resolution: {integrity: sha512-rX4/bPcfmvxHDv0XjfJELTTr+iB+tn032nPILqHm5wbthUUUuVtNGGqzhya9XUxjTP8Fpr0qYgSZZKxGY++svQ==}
-=======
-  '@types/prompts@2.4.9':
-    resolution: {integrity: sha512-qTxFi6Buiu8+50/+3DGIWLHM6QuWsEKugJnnP6iv2Mc4ncxE4A/OJkjuVOA+5X0X1S/nq5VJRa8Lu+nwcvbrKA==}
-
   '@types/qs@6.9.18':
     resolution: {integrity: sha512-kK7dgTYDyGqS+e2Q4aK9X3D7q234CIZ1Bv0q/7Z5IwRDoADNU81xXJK/YVyLbLTZCoIwUoDoffFeF+p/eIklAA==}
->>>>>>> 3dd12f47
 
   '@types/range-parser@1.2.7':
     resolution: {integrity: sha512-hKormJbkJqzQGhziax5PItDUTMAM9uE2XXQmM37dyd4hVM+5aVl7oVxMVUiVQn2oCQFN/LKCZdvSM0pFRqbSmQ==}
@@ -8107,29 +8083,18 @@
 
   '@bufbuild/protobuf@2.2.3': {}
 
-<<<<<<< HEAD
-  '@babel/types@7.26.8':
-    dependencies:
-      '@babel/helper-string-parser': 7.25.9
-      '@babel/helper-validator-identifier': 7.25.9
-
-  '@bufbuild/protobuf@2.2.2': {}
-
-  '@clack/core@0.4.1(patch_hash=azmxd25h4jbz5cp74olnoeo6fe)':
+  '@clack/core@0.4.1(patch_hash=d9afe857cbb480ac3615ab67142c1299fe94bb25ef574fba0b932b5f1739bca2)':
     dependencies:
       picocolors: 1.1.1
       sisteransi: 1.0.5
 
   '@clack/prompts@0.10.0':
     dependencies:
-      '@clack/core': 0.4.1(patch_hash=azmxd25h4jbz5cp74olnoeo6fe)
+      '@clack/core': 0.4.1(patch_hash=d9afe857cbb480ac3615ab67142c1299fe94bb25ef574fba0b932b5f1739bca2)
       picocolors: 1.1.1
       sisteransi: 1.0.5
 
-  '@cloudflare/workerd-darwin-64@1.20250204.0':
-=======
   '@cloudflare/workerd-darwin-64@1.20250214.0':
->>>>>>> 3dd12f47
     optional: true
 
   '@cloudflare/workerd-darwin-arm64@1.20250214.0':
@@ -8919,17 +8884,9 @@
 
   '@types/mime@1.3.5': {}
 
-<<<<<<< HEAD
-  '@types/ms@0.7.34': {}
-
-  '@types/node@22.13.4':
-=======
-  '@types/minimist@1.2.5': {}
-
   '@types/ms@2.1.0': {}
 
   '@types/node@22.13.5':
->>>>>>> 3dd12f47
     dependencies:
       undici-types: 6.20.0
 
@@ -8939,16 +8896,7 @@
 
   '@types/pnpapi@0.0.5': {}
 
-<<<<<<< HEAD
-  '@types/qs@6.9.17': {}
-=======
-  '@types/prompts@2.4.9':
-    dependencies:
-      '@types/node': 22.13.5
-      kleur: 3.0.3
-
   '@types/qs@6.9.18': {}
->>>>>>> 3dd12f47
 
   '@types/range-parser@1.2.7': {}
 
