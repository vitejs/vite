lockfileVersion: 5.4

overrides:
  vite: workspace:*

packageExtensionsChecksum: 2a87e01b470616d3b7def19cc0830231

patchedDependencies:
  chokidar@3.5.3:
    hash: dzxbf3kgof5pdmbsyih2x43sq4
    path: patches/chokidar@3.5.3.patch
  sirv@2.0.2:
    hash: hmoqtj4vy3i7wnpchga2a2mu3y
    path: patches/sirv@2.0.2.patch
  dotenv-expand@9.0.0:
    hash: dccccn23nvejzy75sgiosdt2au
    path: patches/dotenv-expand@9.0.0.patch

importers:

  .:
    specifiers:
      '@babel/types': ^7.21.3
      '@microsoft/api-extractor': ^7.34.4
      '@rollup/plugin-typescript': ^11.0.0
      '@types/babel__core': ^7.20.0
      '@types/babel__standalone': ^7.1.4
      '@types/convert-source-map': ^2.0.0
      '@types/cross-spawn': ^6.0.2
      '@types/debug': ^4.1.7
      '@types/estree': ^1.0.0
      '@types/etag': ^1.8.1
      '@types/fs-extra': ^11.0.1
      '@types/json-stable-stringify': ^1.0.34
      '@types/less': ^3.0.3
      '@types/micromatch': ^4.0.2
      '@types/minimist': ^1.2.2
      '@types/node': ^18.15.5
      '@types/picomatch': ^2.3.0
      '@types/prompts': 2.4.2
      '@types/resolve': ^1.20.2
      '@types/sass': ~1.43.1
      '@types/semver': ^7.3.13
      '@types/stylus': ^0.48.38
      '@types/ws': ^8.5.4
      '@typescript-eslint/eslint-plugin': ^5.56.0
      '@typescript-eslint/parser': ^5.56.0
      conventional-changelog-cli: ^2.2.2
      eslint: ^8.36.0
      eslint-define-config: ^1.17.0
      eslint-plugin-import: ^2.27.5
      eslint-plugin-node: ^11.1.0
      eslint-plugin-regexp: ^1.13.0
      execa: ^7.1.1
      fast-glob: ^3.2.12
      fs-extra: ^11.1.1
      lint-staged: ^13.2.0
      minimist: ^1.2.8
      npm-run-all: ^4.1.5
      picocolors: ^1.0.0
      playwright-chromium: ^1.31.2
      prettier: 2.8.5
      prompts: ^2.4.2
      resolve: ^1.22.1
      rimraf: ^4.4.0
      rollup: ^3.20.1
      semver: ^7.3.8
      simple-git-hooks: ^2.8.1
      tslib: ^2.5.0
      tsx: ^3.12.6
      typescript: ^5.0.2
      unbuild: ^1.1.2
      vite: workspace:*
      vitepress: ^1.0.0-alpha.61
      vitest: ^0.29.7
      vue: ^3.2.47
    devDependencies:
      '@babel/types': 7.21.3
      '@microsoft/api-extractor': 7.34.4_@types+node@18.15.5
<<<<<<< HEAD
      '@rollup/plugin-typescript': 11.0.0_nq7tmx6k5udhfqoe4bwkrsqtd4
=======
      '@rollup/plugin-typescript': 11.0.0_7sniqkrn5rmxrmax2dmiqcv3qu
>>>>>>> 5d07d7c9
      '@types/babel__core': 7.20.0
      '@types/babel__standalone': 7.1.4
      '@types/convert-source-map': 2.0.0
      '@types/cross-spawn': 6.0.2
      '@types/debug': 4.1.7
      '@types/estree': 1.0.0
      '@types/etag': 1.8.1
      '@types/fs-extra': 11.0.1
      '@types/json-stable-stringify': 1.0.34
      '@types/less': 3.0.3
      '@types/micromatch': 4.0.2
      '@types/minimist': 1.2.2
      '@types/node': 18.15.5
      '@types/picomatch': 2.3.0
      '@types/prompts': 2.4.2
      '@types/resolve': 1.20.2
      '@types/sass': 1.43.1
      '@types/semver': 7.3.13
      '@types/stylus': 0.48.38
      '@types/ws': 8.5.4
      '@typescript-eslint/eslint-plugin': 5.56.0_2hcjazgfnbtq42tcc73br2vup4
      '@typescript-eslint/parser': 5.56.0_j4766f7ecgqbon3u7zlxn5zszu
      conventional-changelog-cli: 2.2.2
      eslint: 8.36.0
      eslint-define-config: 1.17.0
      eslint-plugin-import: 2.27.5_cnkxirszkzb4o6ts7gbclno24e
      eslint-plugin-node: 11.1.0_eslint@8.36.0
      eslint-plugin-regexp: 1.13.0_eslint@8.36.0
      execa: 7.1.1
      fast-glob: 3.2.12
      fs-extra: 11.1.1
      lint-staged: 13.2.0
      minimist: 1.2.8
      npm-run-all: 4.1.5
      picocolors: 1.0.0
      playwright-chromium: 1.31.2
      prettier: 2.8.5
      prompts: 2.4.2
      resolve: 1.22.1
      rimraf: 4.4.0
      rollup: 3.20.1
      semver: 7.3.8
      simple-git-hooks: 2.8.1
      tslib: 2.5.0
      tsx: 3.12.6
      typescript: 5.0.2
      unbuild: 1.1.2
      vite: link:packages/vite
      vitepress: 1.0.0-alpha.61
      vitest: 0.29.7
      vue: 3.2.47

  packages/create-vite:
    specifiers:
      cross-spawn: ^7.0.3
      kolorist: ^1.7.0
      minimist: ^1.2.8
      prompts: ^2.4.2
    devDependencies:
      cross-spawn: 7.0.3
      kolorist: 1.7.0
      minimist: 1.2.8
      prompts: 2.4.2

  packages/plugin-legacy:
    specifiers:
      '@babel/core': ^7.21.3
      '@babel/preset-env': ^7.20.2
      acorn: ^8.8.2
      browserslist: ^4.21.5
      core-js: ^3.29.1
      magic-string: ^0.30.0
      picocolors: ^1.0.0
      regenerator-runtime: ^0.13.11
      systemjs: ^6.14.0
      vite: workspace:*
    dependencies:
      '@babel/core': 7.21.3
      '@babel/preset-env': 7.20.2_@babel+core@7.21.3
      browserslist: 4.21.5
      core-js: 3.29.1
      magic-string: 0.30.0
      regenerator-runtime: 0.13.11
      systemjs: 6.14.0
    devDependencies:
      acorn: 8.8.2
      picocolors: 1.0.0
      vite: link:../vite

  packages/vite:
    specifiers:
      '@ampproject/remapping': ^2.2.0
      '@babel/parser': ^7.21.3
      '@babel/types': ^7.21.3
      '@jridgewell/trace-mapping': ^0.3.17
      '@rollup/plugin-alias': ^4.0.3
      '@rollup/plugin-commonjs': ^24.0.1
      '@rollup/plugin-dynamic-import-vars': ^2.0.3
      '@rollup/plugin-json': ^6.0.0
      '@rollup/plugin-node-resolve': 15.0.1
      '@rollup/plugin-typescript': ^11.0.0
      '@rollup/pluginutils': ^5.0.2
      '@types/pnpapi': ^0.0.2
      acorn: ^8.8.2
      acorn-walk: ^8.2.0
      cac: ^6.7.14
      chokidar: ^3.5.3
      connect: ^3.7.0
      connect-history-api-fallback: ^2.0.0
      convert-source-map: ^2.0.0
      cors: ^2.8.5
      cross-spawn: ^7.0.3
      debug: ^4.3.4
      dep-types: link:./src/types
      dotenv: ^16.0.3
      dotenv-expand: ^9.0.0
      es-module-lexer: ^1.2.0
      esbuild: ^0.17.5
      estree-walker: ^3.0.3
      etag: ^1.8.1
      fast-glob: ^3.2.12
      fsevents: ~2.3.2
      http-proxy: ^1.18.1
      json-stable-stringify: ^1.0.2
      launch-editor-middleware: ^2.6.0
      magic-string: ^0.30.0
      micromatch: ^4.0.5
      mlly: ^1.2.0
      mrmime: ^1.0.1
      okie: ^1.0.1
      open: ^8.4.2
      parse5: ^7.1.2
      periscopic: ^3.1.0
      picocolors: ^1.0.0
      picomatch: ^2.3.1
      postcss: ^8.4.21
      postcss-import: ^15.1.0
      postcss-load-config: ^4.0.1
      postcss-modules: ^6.0.0
      resolve: ^1.22.1
      resolve.exports: ^2.0.1
      rollup: ^3.20.1
      rollup-plugin-license: ^3.0.1
      sirv: ^2.0.2
      source-map-js: ^1.0.2
      source-map-support: ^0.5.21
      strip-ansi: ^7.0.1
      strip-literal: ^1.0.1
      tsconfck: ^2.1.1
      tslib: ^2.5.0
      types: link:./types
      ufo: ^1.1.1
      ws: ^8.13.0
    dependencies:
      esbuild: 0.17.5
      postcss: 8.4.21
      resolve: 1.22.1
      rollup: 3.20.1
    optionalDependencies:
      fsevents: 2.3.2
    devDependencies:
      '@ampproject/remapping': 2.2.0
      '@babel/parser': 7.21.3
      '@babel/types': 7.21.3
      '@jridgewell/trace-mapping': 0.3.17
      '@rollup/plugin-alias': 4.0.3_rollup@3.20.1
      '@rollup/plugin-commonjs': 24.0.1_rollup@3.20.1
      '@rollup/plugin-dynamic-import-vars': 2.0.3_rollup@3.20.1
      '@rollup/plugin-json': 6.0.0_rollup@3.20.1
      '@rollup/plugin-node-resolve': 15.0.1_rollup@3.20.1
      '@rollup/plugin-typescript': 11.0.0_rollup@3.20.1+tslib@2.5.0
      '@rollup/pluginutils': 5.0.2_rollup@3.20.1
      '@types/pnpapi': 0.0.2
      acorn: 8.8.2
      acorn-walk: 8.2.0_acorn@8.8.2
      cac: 6.7.14
      chokidar: 3.5.3_dzxbf3kgof5pdmbsyih2x43sq4
      connect: 3.7.0
      connect-history-api-fallback: 2.0.0
      convert-source-map: 2.0.0
      cors: 2.8.5
      cross-spawn: 7.0.3
      debug: 4.3.4
      dep-types: link:src/types
      dotenv: 16.0.3
      dotenv-expand: 9.0.0_dccccn23nvejzy75sgiosdt2au
      es-module-lexer: 1.2.0
      estree-walker: 3.0.3
      etag: 1.8.1
      fast-glob: 3.2.12
      http-proxy: 1.18.1_debug@4.3.4
      json-stable-stringify: 1.0.2
      launch-editor-middleware: 2.6.0
      magic-string: 0.30.0
      micromatch: 4.0.5
      mlly: 1.2.0
      mrmime: 1.0.1
      okie: 1.0.1
      open: 8.4.2
      parse5: 7.1.2
      periscopic: 3.1.0
      picocolors: 1.0.0
      picomatch: 2.3.1
      postcss-import: 15.1.0_postcss@8.4.21
      postcss-load-config: 4.0.1_postcss@8.4.21
      postcss-modules: 6.0.0_postcss@8.4.21
      resolve.exports: 2.0.1
      rollup-plugin-license: 3.0.1_rollup@3.20.1
      sirv: 2.0.2_hmoqtj4vy3i7wnpchga2a2mu3y
      source-map-js: 1.0.2
      source-map-support: 0.5.21
      strip-ansi: 7.0.1
      strip-literal: 1.0.1
      tsconfck: 2.1.1
      tslib: 2.5.0
      types: link:types
      ufo: 1.1.1
      ws: 8.13.0

  playground:
    specifiers:
      convert-source-map: ^2.0.0
      css-color-names: ^1.0.1
      kill-port: ^1.6.1
      node-fetch: ^3.3.1
      sirv: ^2.0.2
    devDependencies:
      convert-source-map: 2.0.0
      css-color-names: 1.0.1
      kill-port: 1.6.1
      node-fetch: 3.3.1
      sirv: 2.0.2_hmoqtj4vy3i7wnpchga2a2mu3y

  playground/alias:
    specifiers:
      '@vitejs/test-resolve-linked': workspace:*
      '@vue/shared': ^3.2.47
      aliased-module: file:./dir/module
      vue: ^3.2.47
    dependencies:
      '@vue/shared': 3.2.47
      aliased-module: file:playground/alias/dir/module
      vue: 3.2.47
    devDependencies:
      '@vitejs/test-resolve-linked': link:../resolve-linked

  playground/alias/dir/module:
    specifiers: {}

  playground/assets:
    specifiers: {}

  playground/assets-sanitize:
    specifiers: {}

  playground/backend-integration:
    specifiers:
      fast-glob: ^3.2.12
      sass: ^1.59.3
      tailwindcss: ^3.2.7
    devDependencies:
      fast-glob: 3.2.12
      sass: 1.59.3
      tailwindcss: 3.2.7

  playground/build-old:
    specifiers: {}

  playground/cli:
    specifiers: {}

  playground/cli-module:
    specifiers:
      url: ^0.11.0
    devDependencies:
      url: 0.11.0

  playground/config/packages/entry:
    specifiers:
      '@vite/test-config-plugin-module-condition': link:../plugin-module-condition
    dependencies:
      '@vite/test-config-plugin-module-condition': link:../plugin-module-condition

  playground/config/packages/plugin-module-condition:
    specifiers: {}

  playground/config/packages/siblings:
    specifiers:
      '@types/lodash': ^4.14.191
      lodash: ^4.17.21
    devDependencies:
      '@types/lodash': 4.14.191
      lodash: 4.17.21

  playground/css:
    specifiers:
      '@vitejs/test-css-dep': link:./css-dep
      '@vitejs/test-css-dep-exports': link:./css-dep-exports
      '@vitejs/test-css-js-dep': file:./css-js-dep
      fast-glob: ^3.2.12
      less: ^4.1.3
      postcss-nested: ^6.0.1
      sass: ^1.59.3
      stylus: ^0.59.0
      sugarss: ^4.0.1
    devDependencies:
      '@vitejs/test-css-dep': link:css-dep
      '@vitejs/test-css-dep-exports': link:css-dep-exports
      '@vitejs/test-css-js-dep': file:playground/css/css-js-dep
      fast-glob: 3.2.12
      less: 4.1.3
      postcss-nested: 6.0.1
      sass: 1.59.3
      stylus: 0.59.0
      sugarss: 4.0.1

  playground/css-codesplit:
    specifiers: {}

  playground/css-codesplit-cjs:
    specifiers: {}

  playground/css-dynamic-import:
    specifiers: {}

  playground/css-sourcemap:
    specifiers:
      less: ^4.1.3
      magic-string: ^0.30.0
      sass: ^1.59.3
      stylus: ^0.59.0
      sugarss: ^4.0.1
    devDependencies:
      less: 4.1.3
      magic-string: 0.30.0
      sass: 1.59.3
      stylus: 0.59.0
      sugarss: 4.0.1

  playground/css/css-dep:
    specifiers: {}

  playground/css/css-dep-exports:
    specifiers: {}

  playground/css/css-js-dep:
    specifiers: {}

  playground/css/pkg-dep:
    specifiers: {}

  playground/css/postcss-caching/blue-app:
    specifiers: {}

  playground/css/postcss-caching/green-app:
    specifiers: {}

  playground/data-uri:
    specifiers: {}

  playground/define:
    specifiers:
      '@vitejs/test-commonjs-dep': file:./commonjs-dep
    dependencies:
      '@vitejs/test-commonjs-dep': file:playground/define/commonjs-dep

  playground/define/commonjs-dep:
    specifiers: {}

  playground/dynamic-import:
    specifiers:
      '@vitejs/test-pkg': file:./pkg
    dependencies:
      '@vitejs/test-pkg': file:playground/dynamic-import/pkg

  playground/dynamic-import/pkg:
    specifiers: {}

  playground/env:
    specifiers: {}

  playground/env-nested:
    specifiers: {}

  playground/extensions:
    specifiers:
      vue: ^3.2.47
    dependencies:
      vue: 3.2.47

  playground/external:
    specifiers:
      '@vitejs/test-dep-that-imports': file:./dep-that-imports
      '@vitejs/test-dep-that-requires': file:./dep-that-requires
      slash3: npm:slash@^3.0.0
      slash5: npm:slash@^5.0.0
      vite: workspace:*
      vue: ^3.2.47
    dependencies:
      '@vitejs/test-dep-that-imports': file:playground/external/dep-that-imports
      '@vitejs/test-dep-that-requires': file:playground/external/dep-that-requires
    devDependencies:
      slash3: /slash/3.0.0
      slash5: /slash/5.0.0
      vite: link:../../packages/vite
      vue: 3.2.47

  playground/external/dep-that-imports:
    specifiers:
      slash3: npm:slash@^3.0.0
      slash5: npm:slash@^5.0.0
      vue: ^3.2.47
    dependencies:
      slash3: /slash/3.0.0
      slash5: /slash/5.0.0
      vue: 3.2.47

  playground/external/dep-that-requires:
    specifiers:
      slash3: npm:slash@^3.0.0
      slash5: npm:slash@^5.0.0
      vue: ^3.2.47
    dependencies:
      slash3: /slash/3.0.0
      slash5: /slash/5.0.0
      vue: 3.2.47

  playground/fs-serve:
    specifiers: {}

  playground/glob-import:
    specifiers: {}

  playground/hmr:
    specifiers: {}

  playground/html:
    specifiers: {}

  playground/import-assertion:
    specifiers:
      '@vitejs/test-import-assertion-dep': file:./import-assertion-dep
    dependencies:
      '@vitejs/test-import-assertion-dep': file:playground/import-assertion/import-assertion-dep

  playground/import-assertion/import-assertion-dep:
    specifiers: {}

  playground/js-sourcemap:
    specifiers: {}

  playground/json:
    specifiers:
      '@vitejs/test-json-module': file:./json-module
      express: ^4.18.2
      vue: ^3.2.47
    devDependencies:
      '@vitejs/test-json-module': file:playground/json/json-module
      express: 4.18.2
      vue: 3.2.47

  playground/json/json-module:
    specifiers: {}

  playground/legacy:
    specifiers:
      '@vitejs/plugin-legacy': workspace:*
      express: ^4.18.2
      terser: ^5.16.6
    devDependencies:
      '@vitejs/plugin-legacy': link:../../packages/plugin-legacy
      express: 4.18.2
      terser: 5.16.6

  playground/lib:
    specifiers: {}

  playground/minify:
    specifiers: {}

  playground/multiple-entrypoints:
    specifiers:
      fast-glob: ^3.2.12
      sass: ^1.59.3
    devDependencies:
      fast-glob: 3.2.12
      sass: 1.59.3

  playground/nested-deps:
    specifiers:
      '@vitejs/test-package-a': link:./test-package-a
      '@vitejs/test-package-b': link:./test-package-b
      '@vitejs/test-package-c': link:./test-package-c
      '@vitejs/test-package-d': link:./test-package-d
      '@vitejs/test-package-e': link:./test-package-e
    dependencies:
      '@vitejs/test-package-a': link:test-package-a
      '@vitejs/test-package-b': link:test-package-b
      '@vitejs/test-package-c': link:test-package-c
      '@vitejs/test-package-d': link:test-package-d
      '@vitejs/test-package-e': link:test-package-e

  playground/nested-deps/test-package-a:
    specifiers: {}

  playground/nested-deps/test-package-b:
    specifiers: {}

  playground/nested-deps/test-package-c:
    specifiers: {}

  playground/nested-deps/test-package-d:
    specifiers:
      '@vitejs/test-package-d-nested': link:./test-package-d-nested
    dependencies:
      '@vitejs/test-package-d-nested': link:test-package-d-nested

  playground/nested-deps/test-package-d/test-package-d-nested:
    specifiers: {}

  playground/nested-deps/test-package-e:
    specifiers:
      '@vitejs/test-package-e-excluded': link:./test-package-e-excluded
      '@vitejs/test-package-e-included': link:./test-package-e-included
    dependencies:
      '@vitejs/test-package-e-excluded': link:test-package-e-excluded
      '@vitejs/test-package-e-included': link:test-package-e-included

  playground/nested-deps/test-package-e/test-package-e-excluded:
    specifiers: {}

  playground/nested-deps/test-package-e/test-package-e-included:
    specifiers:
      test-package-e-excluded: link:../test-package-e-excluded
    dependencies:
      test-package-e-excluded: link:../test-package-e-excluded

  playground/object-hooks:
    specifiers:
      vue: ^3.2.47
    dependencies:
      vue: 3.2.47

  playground/optimize-deps:
    specifiers:
      '@vitejs/test-added-in-entries': file:./added-in-entries
      '@vitejs/test-dep-alias-using-absolute-path': file:./dep-alias-using-absolute-path
      '@vitejs/test-dep-cjs-browser-field-bare': file:./dep-cjs-browser-field-bare
      '@vitejs/test-dep-cjs-compiled-from-cjs': file:./dep-cjs-compiled-from-cjs
      '@vitejs/test-dep-cjs-compiled-from-esm': file:./dep-cjs-compiled-from-esm
      '@vitejs/test-dep-cjs-with-assets': file:./dep-cjs-with-assets
      '@vitejs/test-dep-css-require': file:./dep-css-require
      '@vitejs/test-dep-esbuild-plugin-transform': file:./dep-esbuild-plugin-transform
      '@vitejs/test-dep-linked': link:./dep-linked
      '@vitejs/test-dep-linked-include': link:./dep-linked-include
      '@vitejs/test-dep-node-env': file:./dep-node-env
      '@vitejs/test-dep-non-optimized': file:./dep-non-optimized
      '@vitejs/test-dep-not-js': file:./dep-not-js
      '@vitejs/test-dep-relative-to-main': file:./dep-relative-to-main
      '@vitejs/test-dep-with-builtin-module-cjs': file:./dep-with-builtin-module-cjs
      '@vitejs/test-dep-with-builtin-module-esm': file:./dep-with-builtin-module-esm
      '@vitejs/test-dep-with-dynamic-import': file:./dep-with-dynamic-import
      '@vitejs/test-dep-with-optional-peer-dep': file:./dep-with-optional-peer-dep
      '@vitejs/test-nested-exclude': file:./nested-exclude
      '@vitejs/test-resolve-linked': workspace:0.0.0
      axios: ^1.3.4
      clipboard: ^2.0.11
      lodash: ^4.17.21
      lodash-es: ^4.17.21
      lodash.clonedeep: ^4.5.0
      phoenix: ^1.7.2
      react: ^18.2.0
      react-dom: ^18.2.0
      url: ^0.11.0
      vue: ^3.2.47
      vuex: ^4.1.0
    dependencies:
      '@vitejs/test-added-in-entries': file:playground/optimize-deps/added-in-entries
      '@vitejs/test-dep-alias-using-absolute-path': file:playground/optimize-deps/dep-alias-using-absolute-path
      '@vitejs/test-dep-cjs-browser-field-bare': file:playground/optimize-deps/dep-cjs-browser-field-bare
      '@vitejs/test-dep-cjs-compiled-from-cjs': file:playground/optimize-deps/dep-cjs-compiled-from-cjs
      '@vitejs/test-dep-cjs-compiled-from-esm': file:playground/optimize-deps/dep-cjs-compiled-from-esm
      '@vitejs/test-dep-cjs-with-assets': file:playground/optimize-deps/dep-cjs-with-assets
      '@vitejs/test-dep-css-require': file:playground/optimize-deps/dep-css-require
      '@vitejs/test-dep-esbuild-plugin-transform': file:playground/optimize-deps/dep-esbuild-plugin-transform
      '@vitejs/test-dep-linked': link:dep-linked
      '@vitejs/test-dep-linked-include': link:dep-linked-include
      '@vitejs/test-dep-node-env': file:playground/optimize-deps/dep-node-env
      '@vitejs/test-dep-non-optimized': file:playground/optimize-deps/dep-non-optimized
      '@vitejs/test-dep-not-js': file:playground/optimize-deps/dep-not-js
      '@vitejs/test-dep-relative-to-main': file:playground/optimize-deps/dep-relative-to-main
      '@vitejs/test-dep-with-builtin-module-cjs': file:playground/optimize-deps/dep-with-builtin-module-cjs
      '@vitejs/test-dep-with-builtin-module-esm': file:playground/optimize-deps/dep-with-builtin-module-esm
      '@vitejs/test-dep-with-dynamic-import': file:playground/optimize-deps/dep-with-dynamic-import
      '@vitejs/test-dep-with-optional-peer-dep': file:playground/optimize-deps/dep-with-optional-peer-dep
      '@vitejs/test-nested-exclude': file:playground/optimize-deps/nested-exclude
      '@vitejs/test-resolve-linked': link:../resolve-linked
      axios: 1.3.4
      clipboard: 2.0.11
      lodash: 4.17.21
      lodash-es: 4.17.21
      lodash.clonedeep: 4.5.0
      phoenix: 1.7.2
      react: 18.2.0
      react-dom: 18.2.0_react@18.2.0
      url: 0.11.0
      vue: 3.2.47
      vuex: 4.1.0_vue@3.2.47

  playground/optimize-deps/added-in-entries:
    specifiers: {}

  playground/optimize-deps/dep-alias-using-absolute-path:
    specifiers:
      lodash: ^4.17.21
    dependencies:
      lodash: 4.17.21

  playground/optimize-deps/dep-cjs-browser-field-bare:
    specifiers: {}

  playground/optimize-deps/dep-cjs-compiled-from-cjs:
    specifiers: {}

  playground/optimize-deps/dep-cjs-compiled-from-esm:
    specifiers: {}

  playground/optimize-deps/dep-cjs-with-assets:
    specifiers: {}

  playground/optimize-deps/dep-css-require:
    specifiers: {}

  playground/optimize-deps/dep-esbuild-plugin-transform:
    specifiers: {}

  playground/optimize-deps/dep-linked:
    specifiers:
      lodash-es: ^4.17.21
    dependencies:
      lodash-es: 4.17.21

  playground/optimize-deps/dep-linked-include:
    specifiers:
      react: 18.2.0
    dependencies:
      react: 18.2.0

  playground/optimize-deps/dep-node-env:
    specifiers: {}

  playground/optimize-deps/dep-non-optimized:
    specifiers: {}

  playground/optimize-deps/dep-not-js:
    specifiers: {}

  playground/optimize-deps/dep-relative-to-main:
    specifiers: {}

  playground/optimize-deps/dep-with-builtin-module-cjs:
    specifiers: {}

  playground/optimize-deps/dep-with-builtin-module-esm:
    specifiers: {}

  playground/optimize-deps/dep-with-dynamic-import:
    specifiers: {}

  playground/optimize-deps/dep-with-optional-peer-dep:
    specifiers: {}

  playground/optimize-deps/nested-exclude:
    specifiers:
      '@vitejs/test-nested-include': file:../nested-include
    dependencies:
      '@vitejs/test-nested-include': file:playground/optimize-deps/nested-include

  playground/optimize-deps/nested-include:
    specifiers: {}

  playground/optimize-deps/non-optimizable-include:
    specifiers: {}

  playground/optimize-missing-deps:
    specifiers:
      '@vitejs/test-missing-dep': file:./missing-dep
      express: ^4.18.2
    dependencies:
      '@vitejs/test-missing-dep': file:playground/optimize-missing-deps/missing-dep
    devDependencies:
      express: 4.18.2

  playground/optimize-missing-deps/missing-dep:
    specifiers:
      '@vitejs/test-multi-entry-dep': file:../multi-entry-dep
    dependencies:
      '@vitejs/test-multi-entry-dep': file:playground/optimize-missing-deps/multi-entry-dep

  playground/optimize-missing-deps/multi-entry-dep:
    specifiers: {}

  playground/preload:
    specifiers:
      '@vitejs/test-dep-a': file:./dep-a
      '@vitejs/test-dep-including-a': file:./dep-including-a
      terser: ^5.16.6
    devDependencies:
      '@vitejs/test-dep-a': file:playground/preload/dep-a
      '@vitejs/test-dep-including-a': file:playground/preload/dep-including-a
      terser: 5.16.6

  playground/preload/dep-a:
    specifiers: {}

  playground/preload/dep-including-a:
    specifiers:
      '@vitejs/test-dep-a': file:../dep-a
    dependencies:
      '@vitejs/test-dep-a': file:playground/preload/dep-a

  playground/preserve-symlinks:
    specifiers:
      '@vitejs/test-module-a': link:./module-a
    dependencies:
      '@vitejs/test-module-a': link:module-a

  playground/preserve-symlinks/module-a:
    specifiers: {}

  playground/resolve:
    specifiers:
      '@babel/runtime': ^7.21.0
      '@vitejs/test-require-pkg-with-module-field': link:./require-pkg-with-module-field
      '@vitejs/test-resolve-browser-field': link:./browser-field
      '@vitejs/test-resolve-browser-module-field1': link:./browser-module-field1
      '@vitejs/test-resolve-browser-module-field2': link:./browser-module-field2
      '@vitejs/test-resolve-browser-module-field3': link:./browser-module-field3
      '@vitejs/test-resolve-custom-condition': link:./custom-condition
      '@vitejs/test-resolve-custom-main-field': link:./custom-main-field
      '@vitejs/test-resolve-exports-and-nested-scope': link:./exports-and-nested-scope
      '@vitejs/test-resolve-exports-env': link:./exports-env
      '@vitejs/test-resolve-exports-from-root': link:./exports-from-root
      '@vitejs/test-resolve-exports-legacy-fallback': link:./exports-legacy-fallback
      '@vitejs/test-resolve-exports-path': link:./exports-path
      '@vitejs/test-resolve-exports-with-module': link:./exports-with-module
      '@vitejs/test-resolve-imports-pkg': link:./imports-path/other-pkg
      '@vitejs/test-resolve-linked': workspace:*
      '@vitejs/test-resolve-sharp-dir': link:./sharp-dir
      es5-ext: 0.10.62
      normalize.css: ^8.0.1
    dependencies:
      '@babel/runtime': 7.21.0
      '@vitejs/test-require-pkg-with-module-field': link:require-pkg-with-module-field
      '@vitejs/test-resolve-browser-field': link:browser-field
      '@vitejs/test-resolve-browser-module-field1': link:browser-module-field1
      '@vitejs/test-resolve-browser-module-field2': link:browser-module-field2
      '@vitejs/test-resolve-browser-module-field3': link:browser-module-field3
      '@vitejs/test-resolve-custom-condition': link:custom-condition
      '@vitejs/test-resolve-custom-main-field': link:custom-main-field
      '@vitejs/test-resolve-exports-and-nested-scope': link:exports-and-nested-scope
      '@vitejs/test-resolve-exports-env': link:exports-env
      '@vitejs/test-resolve-exports-from-root': link:exports-from-root
      '@vitejs/test-resolve-exports-legacy-fallback': link:exports-legacy-fallback
      '@vitejs/test-resolve-exports-path': link:exports-path
      '@vitejs/test-resolve-exports-with-module': link:exports-with-module
      '@vitejs/test-resolve-imports-pkg': link:imports-path/other-pkg
      '@vitejs/test-resolve-linked': link:../resolve-linked
      '@vitejs/test-resolve-sharp-dir': link:sharp-dir
      es5-ext: 0.10.62
      normalize.css: 8.0.1

  playground/resolve-config:
    specifiers: {}

  playground/resolve-linked:
    specifiers: {}

  playground/resolve/browser-field:
    specifiers:
      '@vitejs/test-resolve-browser-field-bare-import-fail': link:../browser-field-bare-import-fail
      '@vitejs/test-resolve-browser-field-bare-import-success': link:../browser-field-bare-import-success
    dependencies:
      '@vitejs/test-resolve-browser-field-bare-import-fail': link:../browser-field-bare-import-fail
      '@vitejs/test-resolve-browser-field-bare-import-success': link:../browser-field-bare-import-success

  playground/resolve/browser-field-bare-import-fail:
    specifiers: {}

  playground/resolve/browser-field-bare-import-success:
    specifiers: {}

  playground/resolve/browser-module-field1:
    specifiers: {}

  playground/resolve/browser-module-field2:
    specifiers: {}

  playground/resolve/browser-module-field3:
    specifiers: {}

  playground/resolve/custom-condition:
    specifiers: {}

  playground/resolve/custom-main-field:
    specifiers: {}

  playground/resolve/exports-and-nested-scope:
    specifiers: {}

  playground/resolve/exports-and-nested-scope/nested-scope:
    specifiers: {}

  playground/resolve/exports-env:
    specifiers: {}

  playground/resolve/exports-from-root:
    specifiers: {}

  playground/resolve/exports-from-root/nested:
    specifiers: {}

  playground/resolve/exports-legacy-fallback:
    specifiers: {}

  playground/resolve/exports-legacy-fallback/dir:
    specifiers: {}

  playground/resolve/exports-path:
    specifiers: {}

  playground/resolve/exports-with-module:
    specifiers: {}

  playground/resolve/imports-path/other-pkg:
    specifiers: {}

  playground/resolve/inline-package:
    specifiers: {}

  playground/resolve/require-pkg-with-module-field:
    specifiers:
      bignumber.js: 9.1.1
    dependencies:
      bignumber.js: 9.1.1

  playground/resolve/sharp-dir:
    specifiers:
      es5-ext: 0.10.62
    dependencies:
      es5-ext: 0.10.62

  playground/ssr:
    specifiers:
      express: ^4.18.2
    devDependencies:
      express: 4.18.2

  playground/ssr-deps:
    specifiers:
      '@vitejs/test-css-lib': file:./css-lib
      '@vitejs/test-define-properties-exports': file:./define-properties-exports
      '@vitejs/test-define-property-exports': file:./define-property-exports
      '@vitejs/test-external-entry': file:./external-entry
      '@vitejs/test-external-using-external-entry': file:./external-using-external-entry
      '@vitejs/test-forwarded-export': file:./forwarded-export
      '@vitejs/test-import-builtin-cjs': file:./import-builtin-cjs
      '@vitejs/test-linked-no-external': link:./linked-no-external
      '@vitejs/test-module-condition': file:./module-condition
      '@vitejs/test-no-external-cjs': file:./no-external-cjs
      '@vitejs/test-no-external-css': file:./no-external-css
      '@vitejs/test-non-optimized-with-nested-external': file:./non-optimized-with-nested-external
      '@vitejs/test-object-assigned-exports': file:./object-assigned-exports
      '@vitejs/test-only-object-assigned-exports': file:./only-object-assigned-exports
      '@vitejs/test-optimized-cjs-with-nested-external': file:./optimized-with-nested-external
      '@vitejs/test-optimized-with-nested-external': file:./optimized-with-nested-external
      '@vitejs/test-pkg-exports': file:./pkg-exports
      '@vitejs/test-primitive-export': file:./primitive-export
      '@vitejs/test-read-file-content': file:./read-file-content
      '@vitejs/test-require-absolute': file:./require-absolute
      '@vitejs/test-ts-transpiled-exports': file:./ts-transpiled-exports
      bcrypt: ^5.1.0
      express: ^4.18.2
    dependencies:
      '@vitejs/test-css-lib': file:playground/ssr-deps/css-lib
      '@vitejs/test-define-properties-exports': file:playground/ssr-deps/define-properties-exports
      '@vitejs/test-define-property-exports': file:playground/ssr-deps/define-property-exports
      '@vitejs/test-external-entry': file:playground/ssr-deps/external-entry
      '@vitejs/test-external-using-external-entry': file:playground/ssr-deps/external-using-external-entry
      '@vitejs/test-forwarded-export': file:playground/ssr-deps/forwarded-export
      '@vitejs/test-import-builtin-cjs': file:playground/ssr-deps/import-builtin-cjs
      '@vitejs/test-linked-no-external': link:linked-no-external
      '@vitejs/test-module-condition': file:playground/ssr-deps/module-condition
      '@vitejs/test-no-external-cjs': file:playground/ssr-deps/no-external-cjs
      '@vitejs/test-no-external-css': file:playground/ssr-deps/no-external-css
      '@vitejs/test-non-optimized-with-nested-external': file:playground/ssr-deps/non-optimized-with-nested-external
      '@vitejs/test-object-assigned-exports': file:playground/ssr-deps/object-assigned-exports
      '@vitejs/test-only-object-assigned-exports': file:playground/ssr-deps/only-object-assigned-exports
      '@vitejs/test-optimized-cjs-with-nested-external': file:playground/ssr-deps/optimized-with-nested-external
      '@vitejs/test-optimized-with-nested-external': file:playground/ssr-deps/optimized-with-nested-external
      '@vitejs/test-pkg-exports': file:playground/ssr-deps/pkg-exports
      '@vitejs/test-primitive-export': file:playground/ssr-deps/primitive-export
      '@vitejs/test-read-file-content': file:playground/ssr-deps/read-file-content
      '@vitejs/test-require-absolute': file:playground/ssr-deps/require-absolute
      '@vitejs/test-ts-transpiled-exports': file:playground/ssr-deps/ts-transpiled-exports
      bcrypt: 5.1.0
    devDependencies:
      express: 4.18.2

  playground/ssr-deps/css-lib:
    specifiers: {}

  playground/ssr-deps/define-properties-exports:
    specifiers: {}

  playground/ssr-deps/define-property-exports:
    specifiers: {}

  playground/ssr-deps/external-entry:
    specifiers: {}

  playground/ssr-deps/external-using-external-entry:
    specifiers:
      external-entry: file:../external-entry
    dependencies:
      external-entry: file:playground/ssr-deps/external-entry

  playground/ssr-deps/forwarded-export:
    specifiers:
      object-assigned-exports: file:../object-assigned-exports
    dependencies:
      object-assigned-exports: file:playground/ssr-deps/object-assigned-exports

  playground/ssr-deps/import-builtin-cjs:
    specifiers: {}

  playground/ssr-deps/linked-no-external:
    specifiers: {}

  playground/ssr-deps/module-condition:
    specifiers: {}

  playground/ssr-deps/nested-external:
    specifiers: {}

  playground/ssr-deps/no-external-cjs:
    specifiers: {}

  playground/ssr-deps/no-external-css:
    specifiers: {}

  playground/ssr-deps/non-optimized-with-nested-external:
    specifiers:
      nested-external: file:../nested-external
    dependencies:
      nested-external: file:playground/ssr-deps/nested-external

  playground/ssr-deps/object-assigned-exports:
    specifiers: {}

  playground/ssr-deps/only-object-assigned-exports:
    specifiers: {}

  playground/ssr-deps/optimized-cjs-with-nested-external:
    specifiers:
      nested-external: file:../nested-external
    dependencies:
      nested-external: file:playground/ssr-deps/nested-external

  playground/ssr-deps/optimized-with-nested-external:
    specifiers:
      nested-external: file:../nested-external
    dependencies:
      nested-external: file:playground/ssr-deps/nested-external

  playground/ssr-deps/pkg-exports:
    specifiers: {}

  playground/ssr-deps/primitive-export:
    specifiers: {}

  playground/ssr-deps/read-file-content:
    specifiers: {}

  playground/ssr-deps/require-absolute:
    specifiers: {}

  playground/ssr-deps/ts-transpiled-exports:
    specifiers: {}

  playground/ssr-html:
    specifiers:
      express: ^4.18.2
    devDependencies:
      express: 4.18.2

  playground/ssr-noexternal:
    specifiers:
      '@vitejs/test-external-cjs': file:./external-cjs
      '@vitejs/test-require-external-cjs': file:./require-external-cjs
      express: ^4.18.2
    dependencies:
      '@vitejs/test-external-cjs': file:playground/ssr-noexternal/external-cjs
      '@vitejs/test-require-external-cjs': file:playground/ssr-noexternal/require-external-cjs
      express: 4.18.2

  playground/ssr-noexternal/external-cjs:
    specifiers: {}

  playground/ssr-noexternal/require-external-cjs:
    specifiers:
      '@vitejs/test-external-cjs': file:../external-cjs
    dependencies:
      '@vitejs/test-external-cjs': file:playground/ssr-noexternal/external-cjs

  playground/ssr-pug:
    specifiers:
      express: ^4.18.2
      pug: ^3.0.2
    devDependencies:
      express: 4.18.2
      pug: 3.0.2

  playground/ssr-resolve:
    specifiers:
      '@vitejs/test-entries': file:./entries
      '@vitejs/test-resolve-pkg-exports': file:./pkg-exports
    dependencies:
      '@vitejs/test-entries': file:playground/ssr-resolve/entries
      '@vitejs/test-resolve-pkg-exports': file:playground/ssr-resolve/pkg-exports

  playground/ssr-resolve/entries:
    specifiers: {}

  playground/ssr-resolve/pkg-exports:
    specifiers: {}

  playground/ssr-webworker:
    specifiers:
      '@vitejs/test-resolve-linked': workspace:*
      miniflare: ^1.4.1
      react: ^18.2.0
    dependencies:
      react: 18.2.0
    devDependencies:
      '@vitejs/test-resolve-linked': link:../resolve-linked
      miniflare: 1.4.1

  playground/tailwind:
    specifiers:
      '@vitejs/plugin-vue': ^4.1.0
      autoprefixer: ^10.4.14
      tailwindcss: ^3.2.7
      ts-node: ^10.9.1
      vue: ^3.2.47
      vue-router: ^4.1.6
    dependencies:
      autoprefixer: 10.4.14
      tailwindcss: 3.2.7_ts-node@10.9.1
      vue: 3.2.47
      vue-router: 4.1.6_vue@3.2.47
    devDependencies:
      '@vitejs/plugin-vue': 4.1.0_vue@3.2.47
      ts-node: 10.9.1

  playground/tailwind-sourcemap:
    specifiers:
      tailwindcss: ^3.2.7
    dependencies:
      tailwindcss: 3.2.7

  playground/transform-plugin:
    specifiers: {}

  playground/tsconfig-json:
    specifiers: {}

  playground/tsconfig-json-load-error:
    specifiers: {}

  playground/wasm:
    specifiers: {}

  playground/worker:
    specifiers:
      '@vitejs/test-dep-to-optimize': file:./dep-to-optimize
    dependencies:
      '@vitejs/test-dep-to-optimize': file:playground/worker/dep-to-optimize

  playground/worker/dep-to-optimize:
    specifiers: {}

packages:

  /@adobe/css-tools/4.0.1:
    resolution: {integrity: sha512-+u76oB43nOHrF4DDWRLWDCtci7f3QJoEBigemIdIeTi1ODqjx6Tad9NCVnPRwewWlKkVab5PlK8DCtPTyX7S8g==}
    dev: true

  /@algolia/autocomplete-core/1.7.4:
    resolution: {integrity: sha512-daoLpQ3ps/VTMRZDEBfU8ixXd+amZcNJ4QSP3IERGyzqnL5Ch8uSRFt/4G8pUvW9c3o6GA4vtVv4I4lmnkdXyg==}
    dependencies:
      '@algolia/autocomplete-shared': 1.7.4
    dev: true

  /@algolia/autocomplete-preset-algolia/1.7.4_algoliasearch@4.13.1:
    resolution: {integrity: sha512-s37hrvLEIfcmKY8VU9LsAXgm2yfmkdHT3DnA3SgHaY93yjZ2qL57wzb5QweVkYuEBZkT2PIREvRoLXC2sxTbpQ==}
    peerDependencies:
      '@algolia/client-search': '>= 4.9.1 < 6'
      algoliasearch: '>= 4.9.1 < 6'
    dependencies:
      '@algolia/autocomplete-shared': 1.7.4
      algoliasearch: 4.13.1
    dev: true

  /@algolia/autocomplete-shared/1.7.4:
    resolution: {integrity: sha512-2VGCk7I9tA9Ge73Km99+Qg87w0wzW4tgUruvWAn/gfey1ZXgmxZtyIRBebk35R1O8TbK77wujVtCnpsGpRy1kg==}
    dev: true

  /@algolia/cache-browser-local-storage/4.13.1:
    resolution: {integrity: sha512-UAUVG2PEfwd/FfudsZtYnidJ9eSCpS+LW9cQiesePQLz41NAcddKxBak6eP2GErqyFagSlnVXe/w2E9h2m2ttg==}
    dependencies:
      '@algolia/cache-common': 4.13.1
    dev: true

  /@algolia/cache-common/4.13.1:
    resolution: {integrity: sha512-7Vaf6IM4L0Jkl3sYXbwK+2beQOgVJ0mKFbz/4qSxKd1iy2Sp77uTAazcX+Dlexekg1fqGUOSO7HS4Sx47ZJmjA==}
    dev: true

  /@algolia/cache-in-memory/4.13.1:
    resolution: {integrity: sha512-pZzybCDGApfA/nutsFK1P0Sbsq6fYJU3DwIvyKg4pURerlJM4qZbB9bfLRef0FkzfQu7W11E4cVLCIOWmyZeuQ==}
    dependencies:
      '@algolia/cache-common': 4.13.1
    dev: true

  /@algolia/client-account/4.13.1:
    resolution: {integrity: sha512-TFLiZ1KqMiir3FNHU+h3b0MArmyaHG+eT8Iojio6TdpeFcAQ1Aiy+2gb3SZk3+pgRJa/BxGmDkRUwE5E/lv3QQ==}
    dependencies:
      '@algolia/client-common': 4.13.1
      '@algolia/client-search': 4.13.1
      '@algolia/transporter': 4.13.1
    dev: true

  /@algolia/client-analytics/4.13.1:
    resolution: {integrity: sha512-iOS1JBqh7xaL5x00M5zyluZ9+9Uy9GqtYHv/2SMuzNW1qP7/0doz1lbcsP3S7KBbZANJTFHUOfuqyRLPk91iFA==}
    dependencies:
      '@algolia/client-common': 4.13.1
      '@algolia/client-search': 4.13.1
      '@algolia/requester-common': 4.13.1
      '@algolia/transporter': 4.13.1
    dev: true

  /@algolia/client-common/4.13.1:
    resolution: {integrity: sha512-LcDoUE0Zz3YwfXJL6lJ2OMY2soClbjrrAKB6auYVMNJcoKZZ2cbhQoFR24AYoxnGUYBER/8B+9sTBj5bj/Gqbg==}
    dependencies:
      '@algolia/requester-common': 4.13.1
      '@algolia/transporter': 4.13.1
    dev: true

  /@algolia/client-personalization/4.13.1:
    resolution: {integrity: sha512-1CqrOW1ypVrB4Lssh02hP//YxluoIYXAQCpg03L+/RiXJlCs+uIqlzC0ctpQPmxSlTK6h07kr50JQoYH/TIM9w==}
    dependencies:
      '@algolia/client-common': 4.13.1
      '@algolia/requester-common': 4.13.1
      '@algolia/transporter': 4.13.1
    dev: true

  /@algolia/client-search/4.13.1:
    resolution: {integrity: sha512-YQKYA83MNRz3FgTNM+4eRYbSmHi0WWpo019s5SeYcL3HUan/i5R09VO9dk3evELDFJYciiydSjbsmhBzbpPP2A==}
    dependencies:
      '@algolia/client-common': 4.13.1
      '@algolia/requester-common': 4.13.1
      '@algolia/transporter': 4.13.1
    dev: true

  /@algolia/logger-common/4.13.1:
    resolution: {integrity: sha512-L6slbL/OyZaAXNtS/1A8SAbOJeEXD5JcZeDCPYDqSTYScfHu+2ePRTDMgUTY4gQ7HsYZ39N1LujOd8WBTmM2Aw==}
    dev: true

  /@algolia/logger-console/4.13.1:
    resolution: {integrity: sha512-7jQOTftfeeLlnb3YqF8bNgA2GZht7rdKkJ31OCeSH2/61haO0tWPoNRjZq9XLlgMQZH276pPo0NdiArcYPHjCA==}
    dependencies:
      '@algolia/logger-common': 4.13.1
    dev: true

  /@algolia/requester-browser-xhr/4.13.1:
    resolution: {integrity: sha512-oa0CKr1iH6Nc7CmU6RE7TnXMjHnlyp7S80pP/LvZVABeJHX3p/BcSCKovNYWWltgTxUg0U1o+2uuy8BpMKljwA==}
    dependencies:
      '@algolia/requester-common': 4.13.1
    dev: true

  /@algolia/requester-common/4.13.1:
    resolution: {integrity: sha512-eGVf0ID84apfFEuXsaoSgIxbU3oFsIbz4XiotU3VS8qGCJAaLVUC5BUJEkiFENZIhon7hIB4d0RI13HY4RSA+w==}
    dev: true

  /@algolia/requester-node-http/4.13.1:
    resolution: {integrity: sha512-7C0skwtLdCz5heKTVe/vjvrqgL/eJxmiEjHqXdtypcE5GCQCYI15cb+wC4ytYioZDMiuDGeVYmCYImPoEgUGPw==}
    dependencies:
      '@algolia/requester-common': 4.13.1
    dev: true

  /@algolia/transporter/4.13.1:
    resolution: {integrity: sha512-pICnNQN7TtrcYJqqPEXByV8rJ8ZRU2hCiIKLTLRyNpghtQG3VAFk6fVtdzlNfdUGZcehSKGarPIZEHlQXnKjgw==}
    dependencies:
      '@algolia/cache-common': 4.13.1
      '@algolia/logger-common': 4.13.1
      '@algolia/requester-common': 4.13.1
    dev: true

  /@ampproject/remapping/2.2.0:
    resolution: {integrity: sha512-qRmjj8nj9qmLTQXXmaR1cck3UXSRMPrbsLJAasZpF+t3riI71BXed5ebIOYwQntykeZuhjsdweEc9BxH5Jc26w==}
    engines: {node: '>=6.0.0'}
    dependencies:
      '@jridgewell/gen-mapping': 0.1.1
      '@jridgewell/trace-mapping': 0.3.17

  /@babel/code-frame/7.18.6:
    resolution: {integrity: sha512-TDCmlK5eOvH+eH7cdAFlNXeVJqWIQ7gW9tY1GJIpUtFb6CmjVyq2VM3u71bOyR8CRihcCgMUYoDNyLXao3+70Q==}
    engines: {node: '>=6.9.0'}
    dependencies:
      '@babel/highlight': 7.18.6

  /@babel/compat-data/7.20.10:
    resolution: {integrity: sha512-sEnuDPpOJR/fcafHMjpcpGN5M2jbUGUHwmuWKM/YdPzeEDJg8bgmbcWQFUfE32MQjti1koACvoPVsDe8Uq+idg==}
    engines: {node: '>=6.9.0'}

  /@babel/core/7.21.3:
    resolution: {integrity: sha512-qIJONzoa/qiHghnm0l1n4i/6IIziDpzqc36FBs4pzMhDUraHqponwJLiAKm1hGLP3OSB/TVNz6rMwVGpwxxySw==}
    engines: {node: '>=6.9.0'}
    dependencies:
      '@ampproject/remapping': 2.2.0
      '@babel/code-frame': 7.18.6
      '@babel/generator': 7.21.3
      '@babel/helper-compilation-targets': 7.20.7_@babel+core@7.21.3
      '@babel/helper-module-transforms': 7.21.2
      '@babel/helpers': 7.21.0
      '@babel/parser': 7.21.3
      '@babel/template': 7.20.7
      '@babel/traverse': 7.21.3
      '@babel/types': 7.21.3
      convert-source-map: 1.9.0
      debug: 4.3.4
      gensync: 1.0.0-beta.2
      json5: 2.2.3
      semver: 6.3.0
    transitivePeerDependencies:
      - supports-color

  /@babel/generator/7.21.3:
    resolution: {integrity: sha512-QS3iR1GYC/YGUnW7IdggFeN5c1poPUurnGttOV/bZgPGV+izC/D8HnD6DLwod0fsatNyVn1G3EVWMYIF0nHbeA==}
    engines: {node: '>=6.9.0'}
    dependencies:
      '@babel/types': 7.21.3
      '@jridgewell/gen-mapping': 0.3.2
      '@jridgewell/trace-mapping': 0.3.17
      jsesc: 2.5.2

  /@babel/helper-annotate-as-pure/7.18.6:
    resolution: {integrity: sha512-duORpUiYrEpzKIop6iNbjnwKLAKnJ47csTyRACyEmWj0QdUrm5aqNJGHSSEQSUAvNW0ojX0dOmK9dZduvkfeXA==}
    engines: {node: '>=6.9.0'}
    dependencies:
      '@babel/types': 7.21.3
    dev: false

  /@babel/helper-builder-binary-assignment-operator-visitor/7.18.9:
    resolution: {integrity: sha512-yFQ0YCHoIqarl8BCRwBL8ulYUaZpz3bNsA7oFepAzee+8/+ImtADXNOmO5vJvsPff3qi+hvpkY/NYBTrBQgdNw==}
    engines: {node: '>=6.9.0'}
    dependencies:
      '@babel/helper-explode-assignable-expression': 7.18.6
      '@babel/types': 7.21.3
    dev: false

  /@babel/helper-compilation-targets/7.20.7_@babel+core@7.21.3:
    resolution: {integrity: sha512-4tGORmfQcrc+bvrjb5y3dG9Mx1IOZjsHqQVUz7XCNHO+iTmqxWnVg3KRygjGmpRLJGdQSKuvFinbIb0CnZwHAQ==}
    engines: {node: '>=6.9.0'}
    peerDependencies:
      '@babel/core': ^7.0.0
    dependencies:
      '@babel/compat-data': 7.20.10
      '@babel/core': 7.21.3
      '@babel/helper-validator-option': 7.18.6
      browserslist: 4.21.5
      lru-cache: 5.1.1
      semver: 6.3.0

  /@babel/helper-create-class-features-plugin/7.20.12_@babel+core@7.21.3:
    resolution: {integrity: sha512-9OunRkbT0JQcednL0UFvbfXpAsUXiGjUk0a7sN8fUXX7Mue79cUSMjHGDRRi/Vz9vYlpIhLV5fMD5dKoMhhsNQ==}
    engines: {node: '>=6.9.0'}
    peerDependencies:
      '@babel/core': ^7.0.0
    dependencies:
      '@babel/core': 7.21.3
      '@babel/helper-annotate-as-pure': 7.18.6
      '@babel/helper-environment-visitor': 7.18.9
      '@babel/helper-function-name': 7.21.0
      '@babel/helper-member-expression-to-functions': 7.20.7
      '@babel/helper-optimise-call-expression': 7.18.6
      '@babel/helper-replace-supers': 7.20.7
      '@babel/helper-skip-transparent-expression-wrappers': 7.20.0
      '@babel/helper-split-export-declaration': 7.18.6
    transitivePeerDependencies:
      - supports-color
    dev: false

  /@babel/helper-create-class-features-plugin/7.20.5_@babel+core@7.21.3:
    resolution: {integrity: sha512-3RCdA/EmEaikrhayahwToF0fpweU/8o2p8vhc1c/1kftHOdTKuC65kik/TLc+qfbS8JKw4qqJbne4ovICDhmww==}
    engines: {node: '>=6.9.0'}
    peerDependencies:
      '@babel/core': ^7.0.0
    dependencies:
      '@babel/core': 7.21.3
      '@babel/helper-annotate-as-pure': 7.18.6
      '@babel/helper-environment-visitor': 7.18.9
      '@babel/helper-function-name': 7.21.0
      '@babel/helper-member-expression-to-functions': 7.20.7
      '@babel/helper-optimise-call-expression': 7.18.6
      '@babel/helper-replace-supers': 7.20.7
      '@babel/helper-split-export-declaration': 7.18.6
    transitivePeerDependencies:
      - supports-color
    dev: false

  /@babel/helper-create-regexp-features-plugin/7.20.5_@babel+core@7.21.3:
    resolution: {integrity: sha512-m68B1lkg3XDGX5yCvGO0kPx3v9WIYLnzjKfPcQiwntEQa5ZeRkPmo2X/ISJc8qxWGfwUr+kvZAeEzAwLec2r2w==}
    engines: {node: '>=6.9.0'}
    peerDependencies:
      '@babel/core': ^7.0.0
    dependencies:
      '@babel/core': 7.21.3
      '@babel/helper-annotate-as-pure': 7.18.6
      regexpu-core: 5.2.2
    dev: false

  /@babel/helper-define-polyfill-provider/0.3.3_@babel+core@7.21.3:
    resolution: {integrity: sha512-z5aQKU4IzbqCC1XH0nAqfsFLMVSo22SBKUc0BxGrLkolTdPTructy0ToNnlO2zA4j9Q/7pjMZf0DSY+DSTYzww==}
    peerDependencies:
      '@babel/core': ^7.4.0-0
    dependencies:
      '@babel/core': 7.21.3
      '@babel/helper-compilation-targets': 7.20.7_@babel+core@7.21.3
      '@babel/helper-plugin-utils': 7.20.2
      debug: 4.3.4
      lodash.debounce: 4.0.8
      resolve: 1.22.1
      semver: 6.3.0
    transitivePeerDependencies:
      - supports-color
    dev: false

  /@babel/helper-environment-visitor/7.18.9:
    resolution: {integrity: sha512-3r/aACDJ3fhQ/EVgFy0hpj8oHyHpQc+LPtJoY9SzTThAsStm4Ptegq92vqKoE3vD706ZVFWITnMnxucw+S9Ipg==}
    engines: {node: '>=6.9.0'}

  /@babel/helper-explode-assignable-expression/7.18.6:
    resolution: {integrity: sha512-eyAYAsQmB80jNfg4baAtLeWAQHfHFiR483rzFK+BhETlGZaQC9bsfrugfXDCbRHLQbIA7U5NxhhOxN7p/dWIcg==}
    engines: {node: '>=6.9.0'}
    dependencies:
      '@babel/types': 7.21.3
    dev: false

  /@babel/helper-function-name/7.21.0:
    resolution: {integrity: sha512-HfK1aMRanKHpxemaY2gqBmL04iAPOPRj7DxtNbiDOrJK+gdwkiNRVpCpUJYbUT+aZyemKN8brqTOxzCaG6ExRg==}
    engines: {node: '>=6.9.0'}
    dependencies:
      '@babel/template': 7.20.7
      '@babel/types': 7.21.3

  /@babel/helper-hoist-variables/7.18.6:
    resolution: {integrity: sha512-UlJQPkFqFULIcyW5sbzgbkxn2FKRgwWiRexcuaR8RNJRy8+LLveqPjwZV/bwrLZCN0eUHD/x8D0heK1ozuoo6Q==}
    engines: {node: '>=6.9.0'}
    dependencies:
      '@babel/types': 7.21.3

  /@babel/helper-member-expression-to-functions/7.20.7:
    resolution: {integrity: sha512-9J0CxJLq315fEdi4s7xK5TQaNYjZw+nDVpVqr1axNGKzdrdwYBD5b4uKv3n75aABG0rCCTK8Im8Ww7eYfMrZgw==}
    engines: {node: '>=6.9.0'}
    dependencies:
      '@babel/types': 7.21.3
    dev: false

  /@babel/helper-module-imports/7.18.6:
    resolution: {integrity: sha512-0NFvs3VkuSYbFi1x2Vd6tKrywq+z/cLeYC/RJNFrIX/30Bf5aiGYbtvGXolEktzJH8o5E5KJ3tT+nkxuuZFVlA==}
    engines: {node: '>=6.9.0'}
    dependencies:
      '@babel/types': 7.21.3

  /@babel/helper-module-transforms/7.21.2:
    resolution: {integrity: sha512-79yj2AR4U/Oqq/WOV7Lx6hUjau1Zfo4cI+JLAVYeMV5XIlbOhmjEk5ulbTc9fMpmlojzZHkUUxAiK+UKn+hNQQ==}
    engines: {node: '>=6.9.0'}
    dependencies:
      '@babel/helper-environment-visitor': 7.18.9
      '@babel/helper-module-imports': 7.18.6
      '@babel/helper-simple-access': 7.20.2
      '@babel/helper-split-export-declaration': 7.18.6
      '@babel/helper-validator-identifier': 7.19.1
      '@babel/template': 7.20.7
      '@babel/traverse': 7.21.3
      '@babel/types': 7.21.3
    transitivePeerDependencies:
      - supports-color

  /@babel/helper-optimise-call-expression/7.18.6:
    resolution: {integrity: sha512-HP59oD9/fEHQkdcbgFCnbmgH5vIQTJbxh2yf+CdM89/glUNnuzr87Q8GIjGEnOktTROemO0Pe0iPAYbqZuOUiA==}
    engines: {node: '>=6.9.0'}
    dependencies:
      '@babel/types': 7.21.3
    dev: false

  /@babel/helper-plugin-utils/7.20.2:
    resolution: {integrity: sha512-8RvlJG2mj4huQ4pZ+rU9lqKi9ZKiRmuvGuM2HlWmkmgOhbs6zEAw6IEiJ5cQqGbDzGZOhwuOQNtZMi/ENLjZoQ==}
    engines: {node: '>=6.9.0'}
    dev: false

  /@babel/helper-remap-async-to-generator/7.18.9_@babel+core@7.21.3:
    resolution: {integrity: sha512-dI7q50YKd8BAv3VEfgg7PS7yD3Rtbi2J1XMXaalXO0W0164hYLnh8zpjRS0mte9MfVp/tltvr/cfdXPvJr1opA==}
    engines: {node: '>=6.9.0'}
    peerDependencies:
      '@babel/core': ^7.0.0
    dependencies:
      '@babel/core': 7.21.3
      '@babel/helper-annotate-as-pure': 7.18.6
      '@babel/helper-environment-visitor': 7.18.9
      '@babel/helper-wrap-function': 7.20.5
      '@babel/types': 7.21.3
    transitivePeerDependencies:
      - supports-color
    dev: false

  /@babel/helper-replace-supers/7.19.1:
    resolution: {integrity: sha512-T7ahH7wV0Hfs46SFh5Jz3s0B6+o8g3c+7TMxu7xKfmHikg7EAZ3I2Qk9LFhjxXq8sL7UkP5JflezNwoZa8WvWw==}
    engines: {node: '>=6.9.0'}
    dependencies:
      '@babel/helper-environment-visitor': 7.18.9
      '@babel/helper-member-expression-to-functions': 7.20.7
      '@babel/helper-optimise-call-expression': 7.18.6
      '@babel/traverse': 7.21.3
      '@babel/types': 7.21.3
    transitivePeerDependencies:
      - supports-color
    dev: false

  /@babel/helper-replace-supers/7.20.7:
    resolution: {integrity: sha512-vujDMtB6LVfNW13jhlCrp48QNslK6JXi7lQG736HVbHz/mbf4Dc7tIRh1Xf5C0rF7BP8iiSxGMCmY6Ci1ven3A==}
    engines: {node: '>=6.9.0'}
    dependencies:
      '@babel/helper-environment-visitor': 7.18.9
      '@babel/helper-member-expression-to-functions': 7.20.7
      '@babel/helper-optimise-call-expression': 7.18.6
      '@babel/template': 7.20.7
      '@babel/traverse': 7.21.3
      '@babel/types': 7.21.3
    transitivePeerDependencies:
      - supports-color
    dev: false

  /@babel/helper-simple-access/7.20.2:
    resolution: {integrity: sha512-+0woI/WPq59IrqDYbVGfshjT5Dmk/nnbdpcF8SnMhhXObpTq2KNBdLFRFrkVdbDOyUmHBCxzm5FHV1rACIkIbA==}
    engines: {node: '>=6.9.0'}
    dependencies:
      '@babel/types': 7.21.3

  /@babel/helper-skip-transparent-expression-wrappers/7.20.0:
    resolution: {integrity: sha512-5y1JYeNKfvnT8sZcK9DVRtpTbGiomYIHviSP3OQWmDPU3DeH4a1ZlT/N2lyQ5P8egjcRaT/Y9aNqUxK0WsnIIg==}
    engines: {node: '>=6.9.0'}
    dependencies:
      '@babel/types': 7.21.3
    dev: false

  /@babel/helper-split-export-declaration/7.18.6:
    resolution: {integrity: sha512-bde1etTx6ZyTmobl9LLMMQsaizFVZrquTEHOqKeQESMKo4PlObf+8+JA25ZsIpZhT/WEd39+vOdLXAFG/nELpA==}
    engines: {node: '>=6.9.0'}
    dependencies:
      '@babel/types': 7.21.3

  /@babel/helper-string-parser/7.19.4:
    resolution: {integrity: sha512-nHtDoQcuqFmwYNYPz3Rah5ph2p8PFeFCsZk9A/48dPc/rGocJ5J3hAAZ7pb76VWX3fZKu+uEr/FhH5jLx7umrw==}
    engines: {node: '>=6.9.0'}

  /@babel/helper-validator-identifier/7.19.1:
    resolution: {integrity: sha512-awrNfaMtnHUr653GgGEs++LlAvW6w+DcPrOliSMXWCKo597CwL5Acf/wWdNkf/tfEQE3mjkeD1YOVZOUV/od1w==}
    engines: {node: '>=6.9.0'}

  /@babel/helper-validator-option/7.18.6:
    resolution: {integrity: sha512-XO7gESt5ouv/LRJdrVjkShckw6STTaB7l9BrpBaAHDeF5YZT+01PCwmR0SJHnkW6i8OwW/EVWRShfi4j2x+KQw==}
    engines: {node: '>=6.9.0'}

  /@babel/helper-wrap-function/7.20.5:
    resolution: {integrity: sha512-bYMxIWK5mh+TgXGVqAtnu5Yn1un+v8DDZtqyzKRLUzrh70Eal2O3aZ7aPYiMADO4uKlkzOiRiZ6GX5q3qxvW9Q==}
    engines: {node: '>=6.9.0'}
    dependencies:
      '@babel/helper-function-name': 7.21.0
      '@babel/template': 7.20.7
      '@babel/traverse': 7.21.3
      '@babel/types': 7.21.3
    transitivePeerDependencies:
      - supports-color
    dev: false

  /@babel/helpers/7.21.0:
    resolution: {integrity: sha512-XXve0CBtOW0pd7MRzzmoyuSj0e3SEzj8pgyFxnTT1NJZL38BD1MK7yYrm8yefRPIDvNNe14xR4FdbHwpInD4rA==}
    engines: {node: '>=6.9.0'}
    dependencies:
      '@babel/template': 7.20.7
      '@babel/traverse': 7.21.3
      '@babel/types': 7.21.3
    transitivePeerDependencies:
      - supports-color

  /@babel/highlight/7.18.6:
    resolution: {integrity: sha512-u7stbOuYjaPezCuLj29hNW1v64M2Md2qupEKP1fHc7WdOA3DgLh37suiSrZYY7haUB7iBeQZ9P1uiRF359do3g==}
    engines: {node: '>=6.9.0'}
    dependencies:
      '@babel/helper-validator-identifier': 7.19.1
      chalk: 2.4.2
      js-tokens: 4.0.0

  /@babel/parser/7.21.3:
    resolution: {integrity: sha512-lobG0d7aOfQRXh8AyklEAgZGvA4FShxo6xQbUrrT/cNBPUdIDojlokwJsQyCC/eKia7ifqM0yP+2DRZ4WKw2RQ==}
    engines: {node: '>=6.0.0'}
    hasBin: true
    dependencies:
      '@babel/types': 7.21.3

  /@babel/plugin-bugfix-safari-id-destructuring-collision-in-function-expression/7.18.6_@babel+core@7.21.3:
    resolution: {integrity: sha512-Dgxsyg54Fx1d4Nge8UnvTrED63vrwOdPmyvPzlNN/boaliRP54pm3pGzZD1SJUwrBA+Cs/xdG8kXX6Mn/RfISQ==}
    engines: {node: '>=6.9.0'}
    peerDependencies:
      '@babel/core': ^7.0.0
    dependencies:
      '@babel/core': 7.21.3
      '@babel/helper-plugin-utils': 7.20.2
    dev: false

  /@babel/plugin-bugfix-v8-spread-parameters-in-optional-chaining/7.20.7_@babel+core@7.21.3:
    resolution: {integrity: sha512-sbr9+wNE5aXMBBFBICk01tt7sBf2Oc9ikRFEcem/ZORup9IMUdNhW7/wVLEbbtlWOsEubJet46mHAL2C8+2jKQ==}
    engines: {node: '>=6.9.0'}
    peerDependencies:
      '@babel/core': ^7.13.0
    dependencies:
      '@babel/core': 7.21.3
      '@babel/helper-plugin-utils': 7.20.2
      '@babel/helper-skip-transparent-expression-wrappers': 7.20.0
      '@babel/plugin-proposal-optional-chaining': 7.20.7_@babel+core@7.21.3
    dev: false

  /@babel/plugin-proposal-async-generator-functions/7.20.7_@babel+core@7.21.3:
    resolution: {integrity: sha512-xMbiLsn/8RK7Wq7VeVytytS2L6qE69bXPB10YCmMdDZbKF4okCqY74pI/jJQ/8U0b/F6NrT2+14b8/P9/3AMGA==}
    engines: {node: '>=6.9.0'}
    peerDependencies:
      '@babel/core': ^7.0.0-0
    dependencies:
      '@babel/core': 7.21.3
      '@babel/helper-environment-visitor': 7.18.9
      '@babel/helper-plugin-utils': 7.20.2
      '@babel/helper-remap-async-to-generator': 7.18.9_@babel+core@7.21.3
      '@babel/plugin-syntax-async-generators': 7.8.4_@babel+core@7.21.3
    transitivePeerDependencies:
      - supports-color
    dev: false

  /@babel/plugin-proposal-class-properties/7.18.6_@babel+core@7.21.3:
    resolution: {integrity: sha512-cumfXOF0+nzZrrN8Rf0t7M+tF6sZc7vhQwYQck9q1/5w2OExlD+b4v4RpMJFaV1Z7WcDRgO6FqvxqxGlwo+RHQ==}
    engines: {node: '>=6.9.0'}
    peerDependencies:
      '@babel/core': ^7.0.0-0
    dependencies:
      '@babel/core': 7.21.3
      '@babel/helper-create-class-features-plugin': 7.20.5_@babel+core@7.21.3
      '@babel/helper-plugin-utils': 7.20.2
    transitivePeerDependencies:
      - supports-color
    dev: false

  /@babel/plugin-proposal-class-static-block/7.20.7_@babel+core@7.21.3:
    resolution: {integrity: sha512-AveGOoi9DAjUYYuUAG//Ig69GlazLnoyzMw68VCDux+c1tsnnH/OkYcpz/5xzMkEFC6UxjR5Gw1c+iY2wOGVeQ==}
    engines: {node: '>=6.9.0'}
    peerDependencies:
      '@babel/core': ^7.12.0
    dependencies:
      '@babel/core': 7.21.3
      '@babel/helper-create-class-features-plugin': 7.20.12_@babel+core@7.21.3
      '@babel/helper-plugin-utils': 7.20.2
      '@babel/plugin-syntax-class-static-block': 7.14.5_@babel+core@7.21.3
    transitivePeerDependencies:
      - supports-color
    dev: false

  /@babel/plugin-proposal-dynamic-import/7.18.6_@babel+core@7.21.3:
    resolution: {integrity: sha512-1auuwmK+Rz13SJj36R+jqFPMJWyKEDd7lLSdOj4oJK0UTgGueSAtkrCvz9ewmgyU/P941Rv2fQwZJN8s6QruXw==}
    engines: {node: '>=6.9.0'}
    peerDependencies:
      '@babel/core': ^7.0.0-0
    dependencies:
      '@babel/core': 7.21.3
      '@babel/helper-plugin-utils': 7.20.2
      '@babel/plugin-syntax-dynamic-import': 7.8.3_@babel+core@7.21.3
    dev: false

  /@babel/plugin-proposal-export-namespace-from/7.18.9_@babel+core@7.21.3:
    resolution: {integrity: sha512-k1NtHyOMvlDDFeb9G5PhUXuGj8m/wiwojgQVEhJ/fsVsMCpLyOP4h0uGEjYJKrRI+EVPlb5Jk+Gt9P97lOGwtA==}
    engines: {node: '>=6.9.0'}
    peerDependencies:
      '@babel/core': ^7.0.0-0
    dependencies:
      '@babel/core': 7.21.3
      '@babel/helper-plugin-utils': 7.20.2
      '@babel/plugin-syntax-export-namespace-from': 7.8.3_@babel+core@7.21.3
    dev: false

  /@babel/plugin-proposal-json-strings/7.18.6_@babel+core@7.21.3:
    resolution: {integrity: sha512-lr1peyn9kOdbYc0xr0OdHTZ5FMqS6Di+H0Fz2I/JwMzGmzJETNeOFq2pBySw6X/KFL5EWDjlJuMsUGRFb8fQgQ==}
    engines: {node: '>=6.9.0'}
    peerDependencies:
      '@babel/core': ^7.0.0-0
    dependencies:
      '@babel/core': 7.21.3
      '@babel/helper-plugin-utils': 7.20.2
      '@babel/plugin-syntax-json-strings': 7.8.3_@babel+core@7.21.3
    dev: false

  /@babel/plugin-proposal-logical-assignment-operators/7.20.7_@babel+core@7.21.3:
    resolution: {integrity: sha512-y7C7cZgpMIjWlKE5T7eJwp+tnRYM89HmRvWM5EQuB5BoHEONjmQ8lSNmBUwOyy/GFRsohJED51YBF79hE1djug==}
    engines: {node: '>=6.9.0'}
    peerDependencies:
      '@babel/core': ^7.0.0-0
    dependencies:
      '@babel/core': 7.21.3
      '@babel/helper-plugin-utils': 7.20.2
      '@babel/plugin-syntax-logical-assignment-operators': 7.10.4_@babel+core@7.21.3
    dev: false

  /@babel/plugin-proposal-nullish-coalescing-operator/7.18.6_@babel+core@7.21.3:
    resolution: {integrity: sha512-wQxQzxYeJqHcfppzBDnm1yAY0jSRkUXR2z8RePZYrKwMKgMlE8+Z6LUno+bd6LvbGh8Gltvy74+9pIYkr+XkKA==}
    engines: {node: '>=6.9.0'}
    peerDependencies:
      '@babel/core': ^7.0.0-0
    dependencies:
      '@babel/core': 7.21.3
      '@babel/helper-plugin-utils': 7.20.2
      '@babel/plugin-syntax-nullish-coalescing-operator': 7.8.3_@babel+core@7.21.3
    dev: false

  /@babel/plugin-proposal-numeric-separator/7.18.6_@babel+core@7.21.3:
    resolution: {integrity: sha512-ozlZFogPqoLm8WBr5Z8UckIoE4YQ5KESVcNudyXOR8uqIkliTEgJ3RoketfG6pmzLdeZF0H/wjE9/cCEitBl7Q==}
    engines: {node: '>=6.9.0'}
    peerDependencies:
      '@babel/core': ^7.0.0-0
    dependencies:
      '@babel/core': 7.21.3
      '@babel/helper-plugin-utils': 7.20.2
      '@babel/plugin-syntax-numeric-separator': 7.10.4_@babel+core@7.21.3
    dev: false

  /@babel/plugin-proposal-object-rest-spread/7.20.7_@babel+core@7.21.3:
    resolution: {integrity: sha512-d2S98yCiLxDVmBmE8UjGcfPvNEUbA1U5q5WxaWFUGRzJSVAZqm5W6MbPct0jxnegUZ0niLeNX+IOzEs7wYg9Dg==}
    engines: {node: '>=6.9.0'}
    peerDependencies:
      '@babel/core': ^7.0.0-0
    dependencies:
      '@babel/compat-data': 7.20.10
      '@babel/core': 7.21.3
      '@babel/helper-compilation-targets': 7.20.7_@babel+core@7.21.3
      '@babel/helper-plugin-utils': 7.20.2
      '@babel/plugin-syntax-object-rest-spread': 7.8.3_@babel+core@7.21.3
      '@babel/plugin-transform-parameters': 7.20.7_@babel+core@7.21.3
    dev: false

  /@babel/plugin-proposal-optional-catch-binding/7.18.6_@babel+core@7.21.3:
    resolution: {integrity: sha512-Q40HEhs9DJQyaZfUjjn6vE8Cv4GmMHCYuMGIWUnlxH6400VGxOuwWsPt4FxXxJkC/5eOzgn0z21M9gMT4MOhbw==}
    engines: {node: '>=6.9.0'}
    peerDependencies:
      '@babel/core': ^7.0.0-0
    dependencies:
      '@babel/core': 7.21.3
      '@babel/helper-plugin-utils': 7.20.2
      '@babel/plugin-syntax-optional-catch-binding': 7.8.3_@babel+core@7.21.3
    dev: false

  /@babel/plugin-proposal-optional-chaining/7.20.7_@babel+core@7.21.3:
    resolution: {integrity: sha512-T+A7b1kfjtRM51ssoOfS1+wbyCVqorfyZhT99TvxxLMirPShD8CzKMRepMlCBGM5RpHMbn8s+5MMHnPstJH6mQ==}
    engines: {node: '>=6.9.0'}
    peerDependencies:
      '@babel/core': ^7.0.0-0
    dependencies:
      '@babel/core': 7.21.3
      '@babel/helper-plugin-utils': 7.20.2
      '@babel/helper-skip-transparent-expression-wrappers': 7.20.0
      '@babel/plugin-syntax-optional-chaining': 7.8.3_@babel+core@7.21.3
    dev: false

  /@babel/plugin-proposal-private-methods/7.18.6_@babel+core@7.21.3:
    resolution: {integrity: sha512-nutsvktDItsNn4rpGItSNV2sz1XwS+nfU0Rg8aCx3W3NOKVzdMjJRu0O5OkgDp3ZGICSTbgRpxZoWsxoKRvbeA==}
    engines: {node: '>=6.9.0'}
    peerDependencies:
      '@babel/core': ^7.0.0-0
    dependencies:
      '@babel/core': 7.21.3
      '@babel/helper-create-class-features-plugin': 7.20.5_@babel+core@7.21.3
      '@babel/helper-plugin-utils': 7.20.2
    transitivePeerDependencies:
      - supports-color
    dev: false

  /@babel/plugin-proposal-private-property-in-object/7.20.5_@babel+core@7.21.3:
    resolution: {integrity: sha512-Vq7b9dUA12ByzB4EjQTPo25sFhY+08pQDBSZRtUAkj7lb7jahaHR5igera16QZ+3my1nYR4dKsNdYj5IjPHilQ==}
    engines: {node: '>=6.9.0'}
    peerDependencies:
      '@babel/core': ^7.0.0-0
    dependencies:
      '@babel/core': 7.21.3
      '@babel/helper-annotate-as-pure': 7.18.6
      '@babel/helper-create-class-features-plugin': 7.20.5_@babel+core@7.21.3
      '@babel/helper-plugin-utils': 7.20.2
      '@babel/plugin-syntax-private-property-in-object': 7.14.5_@babel+core@7.21.3
    transitivePeerDependencies:
      - supports-color
    dev: false

  /@babel/plugin-proposal-unicode-property-regex/7.18.6_@babel+core@7.21.3:
    resolution: {integrity: sha512-2BShG/d5yoZyXZfVePH91urL5wTG6ASZU9M4o03lKK8u8UW1y08OMttBSOADTcJrnPMpvDXRG3G8fyLh4ovs8w==}
    engines: {node: '>=4'}
    peerDependencies:
      '@babel/core': ^7.0.0-0
    dependencies:
      '@babel/core': 7.21.3
      '@babel/helper-create-regexp-features-plugin': 7.20.5_@babel+core@7.21.3
      '@babel/helper-plugin-utils': 7.20.2
    dev: false

  /@babel/plugin-syntax-async-generators/7.8.4_@babel+core@7.21.3:
    resolution: {integrity: sha512-tycmZxkGfZaxhMRbXlPXuVFpdWlXpir2W4AMhSJgRKzk/eDlIXOhb2LHWoLpDF7TEHylV5zNhykX6KAgHJmTNw==}
    peerDependencies:
      '@babel/core': ^7.0.0-0
    dependencies:
      '@babel/core': 7.21.3
      '@babel/helper-plugin-utils': 7.20.2
    dev: false

  /@babel/plugin-syntax-class-properties/7.12.13_@babel+core@7.21.3:
    resolution: {integrity: sha512-fm4idjKla0YahUNgFNLCB0qySdsoPiZP3iQE3rky0mBUtMZ23yDJ9SJdg6dXTSDnulOVqiF3Hgr9nbXvXTQZYA==}
    peerDependencies:
      '@babel/core': ^7.0.0-0
    dependencies:
      '@babel/core': 7.21.3
      '@babel/helper-plugin-utils': 7.20.2
    dev: false

  /@babel/plugin-syntax-class-static-block/7.14.5_@babel+core@7.21.3:
    resolution: {integrity: sha512-b+YyPmr6ldyNnM6sqYeMWE+bgJcJpO6yS4QD7ymxgH34GBPNDM/THBh8iunyvKIZztiwLH4CJZ0RxTk9emgpjw==}
    engines: {node: '>=6.9.0'}
    peerDependencies:
      '@babel/core': ^7.0.0-0
    dependencies:
      '@babel/core': 7.21.3
      '@babel/helper-plugin-utils': 7.20.2
    dev: false

  /@babel/plugin-syntax-dynamic-import/7.8.3_@babel+core@7.21.3:
    resolution: {integrity: sha512-5gdGbFon+PszYzqs83S3E5mpi7/y/8M9eC90MRTZfduQOYW76ig6SOSPNe41IG5LoP3FGBn2N0RjVDSQiS94kQ==}
    peerDependencies:
      '@babel/core': ^7.0.0-0
    dependencies:
      '@babel/core': 7.21.3
      '@babel/helper-plugin-utils': 7.20.2
    dev: false

  /@babel/plugin-syntax-export-namespace-from/7.8.3_@babel+core@7.21.3:
    resolution: {integrity: sha512-MXf5laXo6c1IbEbegDmzGPwGNTsHZmEy6QGznu5Sh2UCWvueywb2ee+CCE4zQiZstxU9BMoQO9i6zUFSY0Kj0Q==}
    peerDependencies:
      '@babel/core': ^7.0.0-0
    dependencies:
      '@babel/core': 7.21.3
      '@babel/helper-plugin-utils': 7.20.2
    dev: false

  /@babel/plugin-syntax-import-assertions/7.20.0_@babel+core@7.21.3:
    resolution: {integrity: sha512-IUh1vakzNoWalR8ch/areW7qFopR2AEw03JlG7BbrDqmQ4X3q9uuipQwSGrUn7oGiemKjtSLDhNtQHzMHr1JdQ==}
    engines: {node: '>=6.9.0'}
    peerDependencies:
      '@babel/core': ^7.0.0-0
    dependencies:
      '@babel/core': 7.21.3
      '@babel/helper-plugin-utils': 7.20.2
    dev: false

  /@babel/plugin-syntax-json-strings/7.8.3_@babel+core@7.21.3:
    resolution: {integrity: sha512-lY6kdGpWHvjoe2vk4WrAapEuBR69EMxZl+RoGRhrFGNYVK8mOPAW8VfbT/ZgrFbXlDNiiaxQnAtgVCZ6jv30EA==}
    peerDependencies:
      '@babel/core': ^7.0.0-0
    dependencies:
      '@babel/core': 7.21.3
      '@babel/helper-plugin-utils': 7.20.2
    dev: false

  /@babel/plugin-syntax-logical-assignment-operators/7.10.4_@babel+core@7.21.3:
    resolution: {integrity: sha512-d8waShlpFDinQ5MtvGU9xDAOzKH47+FFoney2baFIoMr952hKOLp1HR7VszoZvOsV/4+RRszNY7D17ba0te0ig==}
    peerDependencies:
      '@babel/core': ^7.0.0-0
    dependencies:
      '@babel/core': 7.21.3
      '@babel/helper-plugin-utils': 7.20.2
    dev: false

  /@babel/plugin-syntax-nullish-coalescing-operator/7.8.3_@babel+core@7.21.3:
    resolution: {integrity: sha512-aSff4zPII1u2QD7y+F8oDsz19ew4IGEJg9SVW+bqwpwtfFleiQDMdzA/R+UlWDzfnHFCxxleFT0PMIrR36XLNQ==}
    peerDependencies:
      '@babel/core': ^7.0.0-0
    dependencies:
      '@babel/core': 7.21.3
      '@babel/helper-plugin-utils': 7.20.2
    dev: false

  /@babel/plugin-syntax-numeric-separator/7.10.4_@babel+core@7.21.3:
    resolution: {integrity: sha512-9H6YdfkcK/uOnY/K7/aA2xpzaAgkQn37yzWUMRK7OaPOqOpGS1+n0H5hxT9AUw9EsSjPW8SVyMJwYRtWs3X3ug==}
    peerDependencies:
      '@babel/core': ^7.0.0-0
    dependencies:
      '@babel/core': 7.21.3
      '@babel/helper-plugin-utils': 7.20.2
    dev: false

  /@babel/plugin-syntax-object-rest-spread/7.8.3_@babel+core@7.21.3:
    resolution: {integrity: sha512-XoqMijGZb9y3y2XskN+P1wUGiVwWZ5JmoDRwx5+3GmEplNyVM2s2Dg8ILFQm8rWM48orGy5YpI5Bl8U1y7ydlA==}
    peerDependencies:
      '@babel/core': ^7.0.0-0
    dependencies:
      '@babel/core': 7.21.3
      '@babel/helper-plugin-utils': 7.20.2
    dev: false

  /@babel/plugin-syntax-optional-catch-binding/7.8.3_@babel+core@7.21.3:
    resolution: {integrity: sha512-6VPD0Pc1lpTqw0aKoeRTMiB+kWhAoT24PA+ksWSBrFtl5SIRVpZlwN3NNPQjehA2E/91FV3RjLWoVTglWcSV3Q==}
    peerDependencies:
      '@babel/core': ^7.0.0-0
    dependencies:
      '@babel/core': 7.21.3
      '@babel/helper-plugin-utils': 7.20.2
    dev: false

  /@babel/plugin-syntax-optional-chaining/7.8.3_@babel+core@7.21.3:
    resolution: {integrity: sha512-KoK9ErH1MBlCPxV0VANkXW2/dw4vlbGDrFgz8bmUsBGYkFRcbRwMh6cIJubdPrkxRwuGdtCk0v/wPTKbQgBjkg==}
    peerDependencies:
      '@babel/core': ^7.0.0-0
    dependencies:
      '@babel/core': 7.21.3
      '@babel/helper-plugin-utils': 7.20.2
    dev: false

  /@babel/plugin-syntax-private-property-in-object/7.14.5_@babel+core@7.21.3:
    resolution: {integrity: sha512-0wVnp9dxJ72ZUJDV27ZfbSj6iHLoytYZmh3rFcxNnvsJF3ktkzLDZPy/mA17HGsaQT3/DQsWYX1f1QGWkCoVUg==}
    engines: {node: '>=6.9.0'}
    peerDependencies:
      '@babel/core': ^7.0.0-0
    dependencies:
      '@babel/core': 7.21.3
      '@babel/helper-plugin-utils': 7.20.2
    dev: false

  /@babel/plugin-syntax-top-level-await/7.14.5_@babel+core@7.21.3:
    resolution: {integrity: sha512-hx++upLv5U1rgYfwe1xBQUhRmU41NEvpUvrp8jkrSCdvGSnM5/qdRMtylJ6PG5OFkBaHkbTAKTnd3/YyESRHFw==}
    engines: {node: '>=6.9.0'}
    peerDependencies:
      '@babel/core': ^7.0.0-0
    dependencies:
      '@babel/core': 7.21.3
      '@babel/helper-plugin-utils': 7.20.2
    dev: false

  /@babel/plugin-transform-arrow-functions/7.20.7_@babel+core@7.21.3:
    resolution: {integrity: sha512-3poA5E7dzDomxj9WXWwuD6A5F3kc7VXwIJO+E+J8qtDtS+pXPAhrgEyh+9GBwBgPq1Z+bB+/JD60lp5jsN7JPQ==}
    engines: {node: '>=6.9.0'}
    peerDependencies:
      '@babel/core': ^7.0.0-0
    dependencies:
      '@babel/core': 7.21.3
      '@babel/helper-plugin-utils': 7.20.2
    dev: false

  /@babel/plugin-transform-async-to-generator/7.20.7_@babel+core@7.21.3:
    resolution: {integrity: sha512-Uo5gwHPT9vgnSXQxqGtpdufUiWp96gk7yiP4Mp5bm1QMkEmLXBO7PAGYbKoJ6DhAwiNkcHFBol/x5zZZkL/t0Q==}
    engines: {node: '>=6.9.0'}
    peerDependencies:
      '@babel/core': ^7.0.0-0
    dependencies:
      '@babel/core': 7.21.3
      '@babel/helper-module-imports': 7.18.6
      '@babel/helper-plugin-utils': 7.20.2
      '@babel/helper-remap-async-to-generator': 7.18.9_@babel+core@7.21.3
    transitivePeerDependencies:
      - supports-color
    dev: false

  /@babel/plugin-transform-block-scoped-functions/7.18.6_@babel+core@7.21.3:
    resolution: {integrity: sha512-ExUcOqpPWnliRcPqves5HJcJOvHvIIWfuS4sroBUenPuMdmW+SMHDakmtS7qOo13sVppmUijqeTv7qqGsvURpQ==}
    engines: {node: '>=6.9.0'}
    peerDependencies:
      '@babel/core': ^7.0.0-0
    dependencies:
      '@babel/core': 7.21.3
      '@babel/helper-plugin-utils': 7.20.2
    dev: false

  /@babel/plugin-transform-block-scoping/7.20.14_@babel+core@7.21.3:
    resolution: {integrity: sha512-sMPepQtsOs5fM1bwNvuJJHvaCfOEQfmc01FGw0ELlTpTJj5Ql/zuNRRldYhAPys4ghXdBIQJbRVYi44/7QflQQ==}
    engines: {node: '>=6.9.0'}
    peerDependencies:
      '@babel/core': ^7.0.0-0
    dependencies:
      '@babel/core': 7.21.3
      '@babel/helper-plugin-utils': 7.20.2
    dev: false

  /@babel/plugin-transform-classes/7.20.7_@babel+core@7.21.3:
    resolution: {integrity: sha512-LWYbsiXTPKl+oBlXUGlwNlJZetXD5Am+CyBdqhPsDVjM9Jc8jwBJFrKhHf900Kfk2eZG1y9MAG3UNajol7A4VQ==}
    engines: {node: '>=6.9.0'}
    peerDependencies:
      '@babel/core': ^7.0.0-0
    dependencies:
      '@babel/core': 7.21.3
      '@babel/helper-annotate-as-pure': 7.18.6
      '@babel/helper-compilation-targets': 7.20.7_@babel+core@7.21.3
      '@babel/helper-environment-visitor': 7.18.9
      '@babel/helper-function-name': 7.21.0
      '@babel/helper-optimise-call-expression': 7.18.6
      '@babel/helper-plugin-utils': 7.20.2
      '@babel/helper-replace-supers': 7.20.7
      '@babel/helper-split-export-declaration': 7.18.6
      globals: 11.12.0
    transitivePeerDependencies:
      - supports-color
    dev: false

  /@babel/plugin-transform-computed-properties/7.20.7_@babel+core@7.21.3:
    resolution: {integrity: sha512-Lz7MvBK6DTjElHAmfu6bfANzKcxpyNPeYBGEafyA6E5HtRpjpZwU+u7Qrgz/2OR0z+5TvKYbPdphfSaAcZBrYQ==}
    engines: {node: '>=6.9.0'}
    peerDependencies:
      '@babel/core': ^7.0.0-0
    dependencies:
      '@babel/core': 7.21.3
      '@babel/helper-plugin-utils': 7.20.2
      '@babel/template': 7.20.7
    dev: false

  /@babel/plugin-transform-destructuring/7.20.7_@babel+core@7.21.3:
    resolution: {integrity: sha512-Xwg403sRrZb81IVB79ZPqNQME23yhugYVqgTxAhT99h485F4f+GMELFhhOsscDUB7HCswepKeCKLn/GZvUKoBA==}
    engines: {node: '>=6.9.0'}
    peerDependencies:
      '@babel/core': ^7.0.0-0
    dependencies:
      '@babel/core': 7.21.3
      '@babel/helper-plugin-utils': 7.20.2
    dev: false

  /@babel/plugin-transform-dotall-regex/7.18.6_@babel+core@7.21.3:
    resolution: {integrity: sha512-6S3jpun1eEbAxq7TdjLotAsl4WpQI9DxfkycRcKrjhQYzU87qpXdknpBg/e+TdcMehqGnLFi7tnFUBR02Vq6wg==}
    engines: {node: '>=6.9.0'}
    peerDependencies:
      '@babel/core': ^7.0.0-0
    dependencies:
      '@babel/core': 7.21.3
      '@babel/helper-create-regexp-features-plugin': 7.20.5_@babel+core@7.21.3
      '@babel/helper-plugin-utils': 7.20.2
    dev: false

  /@babel/plugin-transform-duplicate-keys/7.18.9_@babel+core@7.21.3:
    resolution: {integrity: sha512-d2bmXCtZXYc59/0SanQKbiWINadaJXqtvIQIzd4+hNwkWBgyCd5F/2t1kXoUdvPMrxzPvhK6EMQRROxsue+mfw==}
    engines: {node: '>=6.9.0'}
    peerDependencies:
      '@babel/core': ^7.0.0-0
    dependencies:
      '@babel/core': 7.21.3
      '@babel/helper-plugin-utils': 7.20.2
    dev: false

  /@babel/plugin-transform-exponentiation-operator/7.18.6_@babel+core@7.21.3:
    resolution: {integrity: sha512-wzEtc0+2c88FVR34aQmiz56dxEkxr2g8DQb/KfaFa1JYXOFVsbhvAonFN6PwVWj++fKmku8NP80plJ5Et4wqHw==}
    engines: {node: '>=6.9.0'}
    peerDependencies:
      '@babel/core': ^7.0.0-0
    dependencies:
      '@babel/core': 7.21.3
      '@babel/helper-builder-binary-assignment-operator-visitor': 7.18.9
      '@babel/helper-plugin-utils': 7.20.2
    dev: false

  /@babel/plugin-transform-for-of/7.18.8_@babel+core@7.21.3:
    resolution: {integrity: sha512-yEfTRnjuskWYo0k1mHUqrVWaZwrdq8AYbfrpqULOJOaucGSp4mNMVps+YtA8byoevxS/urwU75vyhQIxcCgiBQ==}
    engines: {node: '>=6.9.0'}
    peerDependencies:
      '@babel/core': ^7.0.0-0
    dependencies:
      '@babel/core': 7.21.3
      '@babel/helper-plugin-utils': 7.20.2
    dev: false

  /@babel/plugin-transform-function-name/7.18.9_@babel+core@7.21.3:
    resolution: {integrity: sha512-WvIBoRPaJQ5yVHzcnJFor7oS5Ls0PYixlTYE63lCj2RtdQEl15M68FXQlxnG6wdraJIXRdR7KI+hQ7q/9QjrCQ==}
    engines: {node: '>=6.9.0'}
    peerDependencies:
      '@babel/core': ^7.0.0-0
    dependencies:
      '@babel/core': 7.21.3
      '@babel/helper-compilation-targets': 7.20.7_@babel+core@7.21.3
      '@babel/helper-function-name': 7.21.0
      '@babel/helper-plugin-utils': 7.20.2
    dev: false

  /@babel/plugin-transform-literals/7.18.9_@babel+core@7.21.3:
    resolution: {integrity: sha512-IFQDSRoTPnrAIrI5zoZv73IFeZu2dhu6irxQjY9rNjTT53VmKg9fenjvoiOWOkJ6mm4jKVPtdMzBY98Fp4Z4cg==}
    engines: {node: '>=6.9.0'}
    peerDependencies:
      '@babel/core': ^7.0.0-0
    dependencies:
      '@babel/core': 7.21.3
      '@babel/helper-plugin-utils': 7.20.2
    dev: false

  /@babel/plugin-transform-member-expression-literals/7.18.6_@babel+core@7.21.3:
    resolution: {integrity: sha512-qSF1ihLGO3q+/g48k85tUjD033C29TNTVB2paCwZPVmOsjn9pClvYYrM2VeJpBY2bcNkuny0YUyTNRyRxJ54KA==}
    engines: {node: '>=6.9.0'}
    peerDependencies:
      '@babel/core': ^7.0.0-0
    dependencies:
      '@babel/core': 7.21.3
      '@babel/helper-plugin-utils': 7.20.2
    dev: false

  /@babel/plugin-transform-modules-amd/7.20.11_@babel+core@7.21.3:
    resolution: {integrity: sha512-NuzCt5IIYOW0O30UvqktzHYR2ud5bOWbY0yaxWZ6G+aFzOMJvrs5YHNikrbdaT15+KNO31nPOy5Fim3ku6Zb5g==}
    engines: {node: '>=6.9.0'}
    peerDependencies:
      '@babel/core': ^7.0.0-0
    dependencies:
      '@babel/core': 7.21.3
      '@babel/helper-module-transforms': 7.21.2
      '@babel/helper-plugin-utils': 7.20.2
    transitivePeerDependencies:
      - supports-color
    dev: false

  /@babel/plugin-transform-modules-commonjs/7.20.11_@babel+core@7.21.3:
    resolution: {integrity: sha512-S8e1f7WQ7cimJQ51JkAaDrEtohVEitXjgCGAS2N8S31Y42E+kWwfSz83LYz57QdBm7q9diARVqanIaH2oVgQnw==}
    engines: {node: '>=6.9.0'}
    peerDependencies:
      '@babel/core': ^7.0.0-0
    dependencies:
      '@babel/core': 7.21.3
      '@babel/helper-module-transforms': 7.21.2
      '@babel/helper-plugin-utils': 7.20.2
      '@babel/helper-simple-access': 7.20.2
    transitivePeerDependencies:
      - supports-color
    dev: false

  /@babel/plugin-transform-modules-systemjs/7.20.11_@babel+core@7.21.3:
    resolution: {integrity: sha512-vVu5g9BPQKSFEmvt2TA4Da5N+QVS66EX21d8uoOihC+OCpUoGvzVsXeqFdtAEfVa5BILAeFt+U7yVmLbQnAJmw==}
    engines: {node: '>=6.9.0'}
    peerDependencies:
      '@babel/core': ^7.0.0-0
    dependencies:
      '@babel/core': 7.21.3
      '@babel/helper-hoist-variables': 7.18.6
      '@babel/helper-module-transforms': 7.21.2
      '@babel/helper-plugin-utils': 7.20.2
      '@babel/helper-validator-identifier': 7.19.1
    transitivePeerDependencies:
      - supports-color
    dev: false

  /@babel/plugin-transform-modules-umd/7.18.6_@babel+core@7.21.3:
    resolution: {integrity: sha512-dcegErExVeXcRqNtkRU/z8WlBLnvD4MRnHgNs3MytRO1Mn1sHRyhbcpYbVMGclAqOjdW+9cfkdZno9dFdfKLfQ==}
    engines: {node: '>=6.9.0'}
    peerDependencies:
      '@babel/core': ^7.0.0-0
    dependencies:
      '@babel/core': 7.21.3
      '@babel/helper-module-transforms': 7.21.2
      '@babel/helper-plugin-utils': 7.20.2
    transitivePeerDependencies:
      - supports-color
    dev: false

  /@babel/plugin-transform-named-capturing-groups-regex/7.20.5_@babel+core@7.21.3:
    resolution: {integrity: sha512-mOW4tTzi5iTLnw+78iEq3gr8Aoq4WNRGpmSlrogqaiCBoR1HFhpU4JkpQFOHfeYx3ReVIFWOQJS4aZBRvuZ6mA==}
    engines: {node: '>=6.9.0'}
    peerDependencies:
      '@babel/core': ^7.0.0
    dependencies:
      '@babel/core': 7.21.3
      '@babel/helper-create-regexp-features-plugin': 7.20.5_@babel+core@7.21.3
      '@babel/helper-plugin-utils': 7.20.2
    dev: false

  /@babel/plugin-transform-new-target/7.18.6_@babel+core@7.21.3:
    resolution: {integrity: sha512-DjwFA/9Iu3Z+vrAn+8pBUGcjhxKguSMlsFqeCKbhb9BAV756v0krzVK04CRDi/4aqmk8BsHb4a/gFcaA5joXRw==}
    engines: {node: '>=6.9.0'}
    peerDependencies:
      '@babel/core': ^7.0.0-0
    dependencies:
      '@babel/core': 7.21.3
      '@babel/helper-plugin-utils': 7.20.2
    dev: false

  /@babel/plugin-transform-object-super/7.18.6_@babel+core@7.21.3:
    resolution: {integrity: sha512-uvGz6zk+pZoS1aTZrOvrbj6Pp/kK2mp45t2B+bTDre2UgsZZ8EZLSJtUg7m/no0zOJUWgFONpB7Zv9W2tSaFlA==}
    engines: {node: '>=6.9.0'}
    peerDependencies:
      '@babel/core': ^7.0.0-0
    dependencies:
      '@babel/core': 7.21.3
      '@babel/helper-plugin-utils': 7.20.2
      '@babel/helper-replace-supers': 7.19.1
    transitivePeerDependencies:
      - supports-color
    dev: false

  /@babel/plugin-transform-parameters/7.20.7_@babel+core@7.21.3:
    resolution: {integrity: sha512-WiWBIkeHKVOSYPO0pWkxGPfKeWrCJyD3NJ53+Lrp/QMSZbsVPovrVl2aWZ19D/LTVnaDv5Ap7GJ/B2CTOZdrfA==}
    engines: {node: '>=6.9.0'}
    peerDependencies:
      '@babel/core': ^7.0.0-0
    dependencies:
      '@babel/core': 7.21.3
      '@babel/helper-plugin-utils': 7.20.2
    dev: false

  /@babel/plugin-transform-property-literals/7.18.6_@babel+core@7.21.3:
    resolution: {integrity: sha512-cYcs6qlgafTud3PAzrrRNbQtfpQ8+y/+M5tKmksS9+M1ckbH6kzY8MrexEM9mcA6JDsukE19iIRvAyYl463sMg==}
    engines: {node: '>=6.9.0'}
    peerDependencies:
      '@babel/core': ^7.0.0-0
    dependencies:
      '@babel/core': 7.21.3
      '@babel/helper-plugin-utils': 7.20.2
    dev: false

  /@babel/plugin-transform-regenerator/7.20.5_@babel+core@7.21.3:
    resolution: {integrity: sha512-kW/oO7HPBtntbsahzQ0qSE3tFvkFwnbozz3NWFhLGqH75vLEg+sCGngLlhVkePlCs3Jv0dBBHDzCHxNiFAQKCQ==}
    engines: {node: '>=6.9.0'}
    peerDependencies:
      '@babel/core': ^7.0.0-0
    dependencies:
      '@babel/core': 7.21.3
      '@babel/helper-plugin-utils': 7.20.2
      regenerator-transform: 0.15.1
    dev: false

  /@babel/plugin-transform-reserved-words/7.18.6_@babel+core@7.21.3:
    resolution: {integrity: sha512-oX/4MyMoypzHjFrT1CdivfKZ+XvIPMFXwwxHp/r0Ddy2Vuomt4HDFGmft1TAY2yiTKiNSsh3kjBAzcM8kSdsjA==}
    engines: {node: '>=6.9.0'}
    peerDependencies:
      '@babel/core': ^7.0.0-0
    dependencies:
      '@babel/core': 7.21.3
      '@babel/helper-plugin-utils': 7.20.2
    dev: false

  /@babel/plugin-transform-shorthand-properties/7.18.6_@babel+core@7.21.3:
    resolution: {integrity: sha512-eCLXXJqv8okzg86ywZJbRn19YJHU4XUa55oz2wbHhaQVn/MM+XhukiT7SYqp/7o00dg52Rj51Ny+Ecw4oyoygw==}
    engines: {node: '>=6.9.0'}
    peerDependencies:
      '@babel/core': ^7.0.0-0
    dependencies:
      '@babel/core': 7.21.3
      '@babel/helper-plugin-utils': 7.20.2
    dev: false

  /@babel/plugin-transform-spread/7.20.7_@babel+core@7.21.3:
    resolution: {integrity: sha512-ewBbHQ+1U/VnH1fxltbJqDeWBU1oNLG8Dj11uIv3xVf7nrQu0bPGe5Rf716r7K5Qz+SqtAOVswoVunoiBtGhxw==}
    engines: {node: '>=6.9.0'}
    peerDependencies:
      '@babel/core': ^7.0.0-0
    dependencies:
      '@babel/core': 7.21.3
      '@babel/helper-plugin-utils': 7.20.2
      '@babel/helper-skip-transparent-expression-wrappers': 7.20.0
    dev: false

  /@babel/plugin-transform-sticky-regex/7.18.6_@babel+core@7.21.3:
    resolution: {integrity: sha512-kfiDrDQ+PBsQDO85yj1icueWMfGfJFKN1KCkndygtu/C9+XUfydLC8Iv5UYJqRwy4zk8EcplRxEOeLyjq1gm6Q==}
    engines: {node: '>=6.9.0'}
    peerDependencies:
      '@babel/core': ^7.0.0-0
    dependencies:
      '@babel/core': 7.21.3
      '@babel/helper-plugin-utils': 7.20.2
    dev: false

  /@babel/plugin-transform-template-literals/7.18.9_@babel+core@7.21.3:
    resolution: {integrity: sha512-S8cOWfT82gTezpYOiVaGHrCbhlHgKhQt8XH5ES46P2XWmX92yisoZywf5km75wv5sYcXDUCLMmMxOLCtthDgMA==}
    engines: {node: '>=6.9.0'}
    peerDependencies:
      '@babel/core': ^7.0.0-0
    dependencies:
      '@babel/core': 7.21.3
      '@babel/helper-plugin-utils': 7.20.2
    dev: false

  /@babel/plugin-transform-typeof-symbol/7.18.9_@babel+core@7.21.3:
    resolution: {integrity: sha512-SRfwTtF11G2aemAZWivL7PD+C9z52v9EvMqH9BuYbabyPuKUvSWks3oCg6041pT925L4zVFqaVBeECwsmlguEw==}
    engines: {node: '>=6.9.0'}
    peerDependencies:
      '@babel/core': ^7.0.0-0
    dependencies:
      '@babel/core': 7.21.3
      '@babel/helper-plugin-utils': 7.20.2
    dev: false

  /@babel/plugin-transform-unicode-escapes/7.18.10_@babel+core@7.21.3:
    resolution: {integrity: sha512-kKAdAI+YzPgGY/ftStBFXTI1LZFju38rYThnfMykS+IXy8BVx+res7s2fxf1l8I35DV2T97ezo6+SGrXz6B3iQ==}
    engines: {node: '>=6.9.0'}
    peerDependencies:
      '@babel/core': ^7.0.0-0
    dependencies:
      '@babel/core': 7.21.3
      '@babel/helper-plugin-utils': 7.20.2
    dev: false

  /@babel/plugin-transform-unicode-regex/7.18.6_@babel+core@7.21.3:
    resolution: {integrity: sha512-gE7A6Lt7YLnNOL3Pb9BNeZvi+d8l7tcRrG4+pwJjK9hD2xX4mEvjlQW60G9EEmfXVYRPv9VRQcyegIVHCql/AA==}
    engines: {node: '>=6.9.0'}
    peerDependencies:
      '@babel/core': ^7.0.0-0
    dependencies:
      '@babel/core': 7.21.3
      '@babel/helper-create-regexp-features-plugin': 7.20.5_@babel+core@7.21.3
      '@babel/helper-plugin-utils': 7.20.2
    dev: false

  /@babel/preset-env/7.20.2_@babel+core@7.21.3:
    resolution: {integrity: sha512-1G0efQEWR1EHkKvKHqbG+IN/QdgwfByUpM5V5QroDzGV2t3S/WXNQd693cHiHTlCFMpr9B6FkPFXDA2lQcKoDg==}
    engines: {node: '>=6.9.0'}
    peerDependencies:
      '@babel/core': ^7.0.0-0
    dependencies:
      '@babel/compat-data': 7.20.10
      '@babel/core': 7.21.3
      '@babel/helper-compilation-targets': 7.20.7_@babel+core@7.21.3
      '@babel/helper-plugin-utils': 7.20.2
      '@babel/helper-validator-option': 7.18.6
      '@babel/plugin-bugfix-safari-id-destructuring-collision-in-function-expression': 7.18.6_@babel+core@7.21.3
      '@babel/plugin-bugfix-v8-spread-parameters-in-optional-chaining': 7.20.7_@babel+core@7.21.3
      '@babel/plugin-proposal-async-generator-functions': 7.20.7_@babel+core@7.21.3
      '@babel/plugin-proposal-class-properties': 7.18.6_@babel+core@7.21.3
      '@babel/plugin-proposal-class-static-block': 7.20.7_@babel+core@7.21.3
      '@babel/plugin-proposal-dynamic-import': 7.18.6_@babel+core@7.21.3
      '@babel/plugin-proposal-export-namespace-from': 7.18.9_@babel+core@7.21.3
      '@babel/plugin-proposal-json-strings': 7.18.6_@babel+core@7.21.3
      '@babel/plugin-proposal-logical-assignment-operators': 7.20.7_@babel+core@7.21.3
      '@babel/plugin-proposal-nullish-coalescing-operator': 7.18.6_@babel+core@7.21.3
      '@babel/plugin-proposal-numeric-separator': 7.18.6_@babel+core@7.21.3
      '@babel/plugin-proposal-object-rest-spread': 7.20.7_@babel+core@7.21.3
      '@babel/plugin-proposal-optional-catch-binding': 7.18.6_@babel+core@7.21.3
      '@babel/plugin-proposal-optional-chaining': 7.20.7_@babel+core@7.21.3
      '@babel/plugin-proposal-private-methods': 7.18.6_@babel+core@7.21.3
      '@babel/plugin-proposal-private-property-in-object': 7.20.5_@babel+core@7.21.3
      '@babel/plugin-proposal-unicode-property-regex': 7.18.6_@babel+core@7.21.3
      '@babel/plugin-syntax-async-generators': 7.8.4_@babel+core@7.21.3
      '@babel/plugin-syntax-class-properties': 7.12.13_@babel+core@7.21.3
      '@babel/plugin-syntax-class-static-block': 7.14.5_@babel+core@7.21.3
      '@babel/plugin-syntax-dynamic-import': 7.8.3_@babel+core@7.21.3
      '@babel/plugin-syntax-export-namespace-from': 7.8.3_@babel+core@7.21.3
      '@babel/plugin-syntax-import-assertions': 7.20.0_@babel+core@7.21.3
      '@babel/plugin-syntax-json-strings': 7.8.3_@babel+core@7.21.3
      '@babel/plugin-syntax-logical-assignment-operators': 7.10.4_@babel+core@7.21.3
      '@babel/plugin-syntax-nullish-coalescing-operator': 7.8.3_@babel+core@7.21.3
      '@babel/plugin-syntax-numeric-separator': 7.10.4_@babel+core@7.21.3
      '@babel/plugin-syntax-object-rest-spread': 7.8.3_@babel+core@7.21.3
      '@babel/plugin-syntax-optional-catch-binding': 7.8.3_@babel+core@7.21.3
      '@babel/plugin-syntax-optional-chaining': 7.8.3_@babel+core@7.21.3
      '@babel/plugin-syntax-private-property-in-object': 7.14.5_@babel+core@7.21.3
      '@babel/plugin-syntax-top-level-await': 7.14.5_@babel+core@7.21.3
      '@babel/plugin-transform-arrow-functions': 7.20.7_@babel+core@7.21.3
      '@babel/plugin-transform-async-to-generator': 7.20.7_@babel+core@7.21.3
      '@babel/plugin-transform-block-scoped-functions': 7.18.6_@babel+core@7.21.3
      '@babel/plugin-transform-block-scoping': 7.20.14_@babel+core@7.21.3
      '@babel/plugin-transform-classes': 7.20.7_@babel+core@7.21.3
      '@babel/plugin-transform-computed-properties': 7.20.7_@babel+core@7.21.3
      '@babel/plugin-transform-destructuring': 7.20.7_@babel+core@7.21.3
      '@babel/plugin-transform-dotall-regex': 7.18.6_@babel+core@7.21.3
      '@babel/plugin-transform-duplicate-keys': 7.18.9_@babel+core@7.21.3
      '@babel/plugin-transform-exponentiation-operator': 7.18.6_@babel+core@7.21.3
      '@babel/plugin-transform-for-of': 7.18.8_@babel+core@7.21.3
      '@babel/plugin-transform-function-name': 7.18.9_@babel+core@7.21.3
      '@babel/plugin-transform-literals': 7.18.9_@babel+core@7.21.3
      '@babel/plugin-transform-member-expression-literals': 7.18.6_@babel+core@7.21.3
      '@babel/plugin-transform-modules-amd': 7.20.11_@babel+core@7.21.3
      '@babel/plugin-transform-modules-commonjs': 7.20.11_@babel+core@7.21.3
      '@babel/plugin-transform-modules-systemjs': 7.20.11_@babel+core@7.21.3
      '@babel/plugin-transform-modules-umd': 7.18.6_@babel+core@7.21.3
      '@babel/plugin-transform-named-capturing-groups-regex': 7.20.5_@babel+core@7.21.3
      '@babel/plugin-transform-new-target': 7.18.6_@babel+core@7.21.3
      '@babel/plugin-transform-object-super': 7.18.6_@babel+core@7.21.3
      '@babel/plugin-transform-parameters': 7.20.7_@babel+core@7.21.3
      '@babel/plugin-transform-property-literals': 7.18.6_@babel+core@7.21.3
      '@babel/plugin-transform-regenerator': 7.20.5_@babel+core@7.21.3
      '@babel/plugin-transform-reserved-words': 7.18.6_@babel+core@7.21.3
      '@babel/plugin-transform-shorthand-properties': 7.18.6_@babel+core@7.21.3
      '@babel/plugin-transform-spread': 7.20.7_@babel+core@7.21.3
      '@babel/plugin-transform-sticky-regex': 7.18.6_@babel+core@7.21.3
      '@babel/plugin-transform-template-literals': 7.18.9_@babel+core@7.21.3
      '@babel/plugin-transform-typeof-symbol': 7.18.9_@babel+core@7.21.3
      '@babel/plugin-transform-unicode-escapes': 7.18.10_@babel+core@7.21.3
      '@babel/plugin-transform-unicode-regex': 7.18.6_@babel+core@7.21.3
      '@babel/preset-modules': 0.1.5_@babel+core@7.21.3
      '@babel/types': 7.20.7
      babel-plugin-polyfill-corejs2: 0.3.3_@babel+core@7.21.3
      babel-plugin-polyfill-corejs3: 0.6.0_@babel+core@7.21.3
      babel-plugin-polyfill-regenerator: 0.4.1_@babel+core@7.21.3
      core-js-compat: 3.27.2
      semver: 6.3.0
    transitivePeerDependencies:
      - supports-color
    dev: false

  /@babel/preset-modules/0.1.5_@babel+core@7.21.3:
    resolution: {integrity: sha512-A57th6YRG7oR3cq/yt/Y84MvGgE0eJG2F1JLhKuyG+jFxEgrd/HAMJatiFtmOiZurz+0DkrvbheCLaV5f2JfjA==}
    peerDependencies:
      '@babel/core': ^7.0.0-0
    dependencies:
      '@babel/core': 7.21.3
      '@babel/helper-plugin-utils': 7.20.2
      '@babel/plugin-proposal-unicode-property-regex': 7.18.6_@babel+core@7.21.3
      '@babel/plugin-transform-dotall-regex': 7.18.6_@babel+core@7.21.3
      '@babel/types': 7.21.3
      esutils: 2.0.3
    dev: false

  /@babel/runtime/7.21.0:
    resolution: {integrity: sha512-xwII0//EObnq89Ji5AKYQaRYiW/nZ3llSv29d49IuxPhKbtJoLP+9QUUZ4nVragQVtaVGeZrpB+ZtG/Pdy/POw==}
    engines: {node: '>=6.9.0'}
    dependencies:
      regenerator-runtime: 0.13.11
    dev: false

  /@babel/standalone/7.20.14:
    resolution: {integrity: sha512-zxdQD6+eMQumJFPOLpOZE34JAAGrZPMXCKvHR7Mtat/l+nHDOxlit5u85HDk5WkBXmvN5PhUMeimiC95KXD9+A==}
    engines: {node: '>=6.9.0'}
    dev: true

  /@babel/template/7.20.7:
    resolution: {integrity: sha512-8SegXApWe6VoNw0r9JHpSteLKTpTiLZ4rMlGIm9JQ18KiCtyQiAMEazujAHrUS5flrcqYZa75ukev3P6QmUwUw==}
    engines: {node: '>=6.9.0'}
    dependencies:
      '@babel/code-frame': 7.18.6
      '@babel/parser': 7.21.3
      '@babel/types': 7.21.3

  /@babel/traverse/7.21.3:
    resolution: {integrity: sha512-XLyopNeaTancVitYZe2MlUEvgKb6YVVPXzofHgqHijCImG33b/uTurMS488ht/Hbsb2XK3U2BnSTxKVNGV3nGQ==}
    engines: {node: '>=6.9.0'}
    dependencies:
      '@babel/code-frame': 7.18.6
      '@babel/generator': 7.21.3
      '@babel/helper-environment-visitor': 7.18.9
      '@babel/helper-function-name': 7.21.0
      '@babel/helper-hoist-variables': 7.18.6
      '@babel/helper-split-export-declaration': 7.18.6
      '@babel/parser': 7.21.3
      '@babel/types': 7.21.3
      debug: 4.3.4
      globals: 11.12.0
    transitivePeerDependencies:
      - supports-color

  /@babel/types/7.20.7:
    resolution: {integrity: sha512-69OnhBxSSgK0OzTJai4kyPDiKTIe3j+ctaHdIGVbRahTLAT7L3R9oeXHC2aVSuGYt3cVnoAMDmOCgJ2yaiLMvg==}
    engines: {node: '>=6.9.0'}
    dependencies:
      '@babel/helper-string-parser': 7.19.4
      '@babel/helper-validator-identifier': 7.19.1
      to-fast-properties: 2.0.0
    dev: false

  /@babel/types/7.21.3:
    resolution: {integrity: sha512-sBGdETxC+/M4o/zKC0sl6sjWv62WFR/uzxrJ6uYyMLZOUlPnwzw0tKgVHOXxaAd5l2g8pEDM5RZ495GPQI77kg==}
    engines: {node: '>=6.9.0'}
    dependencies:
      '@babel/helper-string-parser': 7.19.4
      '@babel/helper-validator-identifier': 7.19.1
      to-fast-properties: 2.0.0

  /@cloudflare/workers-types/2.2.2:
    resolution: {integrity: sha512-kaMn2rueJ0PL1TYVGknTCh0X0x0d9G+FNXAFep7/4uqecEZoQb/63o6rOmMuiqI09zLuHV6xhKRXinokV/MY9A==}
    dev: true

  /@cspotcode/source-map-support/0.8.1:
    resolution: {integrity: sha512-IchNf6dN4tHoMFIn/7OE8LWZ19Y6q/67Bmf6vnGREv8RSbBVb9LPJxEcnwrcwX6ixSvaiGoomAUvu4YSxXrVgw==}
    engines: {node: '>=12'}
    dependencies:
      '@jridgewell/trace-mapping': 0.3.9

  /@docsearch/css/3.3.3:
    resolution: {integrity: sha512-6SCwI7P8ao+se1TUsdZ7B4XzL+gqeQZnBc+2EONZlcVa0dVrk0NjETxozFKgMv0eEGH8QzP1fkN+A1rH61l4eg==}
    dev: true

  /@docsearch/js/3.3.3:
    resolution: {integrity: sha512-2xAv2GFuHzzmG0SSZgf8wHX0qZX8n9Y1ZirKUk5Wrdc+vH9CL837x2hZIUdwcPZI9caBA+/CzxsS68O4waYjUQ==}
    dependencies:
      '@docsearch/react': 3.3.3
      preact: 10.7.3
    transitivePeerDependencies:
      - '@algolia/client-search'
      - '@types/react'
      - react
      - react-dom
    dev: true

  /@docsearch/react/3.3.3:
    resolution: {integrity: sha512-pLa0cxnl+G0FuIDuYlW+EBK6Rw2jwLw9B1RHIeS4N4s2VhsfJ/wzeCi3CWcs5yVfxLd5ZK50t//TMA5e79YT7Q==}
    peerDependencies:
      '@types/react': '>= 16.8.0 < 19.0.0'
      react: '>= 16.8.0 < 19.0.0'
      react-dom: '>= 16.8.0 < 19.0.0'
    peerDependenciesMeta:
      '@types/react':
        optional: true
      react:
        optional: true
      react-dom:
        optional: true
    dependencies:
      '@algolia/autocomplete-core': 1.7.4
      '@algolia/autocomplete-preset-algolia': 1.7.4_algoliasearch@4.13.1
      '@docsearch/css': 3.3.3
      algoliasearch: 4.13.1
    transitivePeerDependencies:
      - '@algolia/client-search'
    dev: true

  /@esbuild-kit/cjs-loader/2.4.2:
    resolution: {integrity: sha512-BDXFbYOJzT/NBEtp71cvsrGPwGAMGRB/349rwKuoxNSiKjPraNNnlK6MIIabViCjqZugu6j+xeMDlEkWdHHJSg==}
    dependencies:
      '@esbuild-kit/core-utils': 3.0.0
      get-tsconfig: 4.4.0
    dev: true

  /@esbuild-kit/core-utils/3.0.0:
    resolution: {integrity: sha512-TXmwH9EFS3DC2sI2YJWJBgHGhlteK0Xyu1VabwetMULfm3oYhbrsWV5yaSr2NTWZIgDGVLHbRf0inxbjXqAcmQ==}
    dependencies:
      esbuild: 0.15.18
      source-map-support: 0.5.21
    dev: true

  /@esbuild-kit/esm-loader/2.5.5:
    resolution: {integrity: sha512-Qwfvj/qoPbClxCRNuac1Du01r9gvNOT+pMYtJDapfB1eoGN1YlJ1BixLyL9WVENRx5RXgNLdfYdx/CuswlGhMw==}
    dependencies:
      '@esbuild-kit/core-utils': 3.0.0
      get-tsconfig: 4.4.0
    dev: true

  /@esbuild/android-arm/0.15.18:
    resolution: {integrity: sha512-5GT+kcs2WVGjVs7+boataCkO5Fg0y4kCjzkB5bAip7H4jfnOS3dA6KPiww9W1OEKTKeAcUVhdZGvgI65OXmUnw==}
    engines: {node: '>=12'}
    cpu: [arm]
    os: [android]
    requiresBuild: true
    dev: true
    optional: true

  /@esbuild/android-arm/0.17.10:
    resolution: {integrity: sha512-7YEBfZ5lSem9Tqpsz+tjbdsEshlO9j/REJrfv4DXgKTt1+/MHqGwbtlyxQuaSlMeUZLxUKBaX8wdzlTfHkmnLw==}
    engines: {node: '>=12'}
    cpu: [arm]
    os: [android]
    requiresBuild: true
    dev: true
    optional: true

  /@esbuild/android-arm/0.17.5:
    resolution: {integrity: sha512-crmPUzgCmF+qZXfl1YkiFoUta2XAfixR1tEnr/gXIixE+WL8Z0BGqfydP5oox0EUOgQMMRgtATtakyAcClQVqQ==}
    engines: {node: '>=12'}
    cpu: [arm]
    os: [android]
    requiresBuild: true
    dev: false
    optional: true

  /@esbuild/android-arm64/0.17.10:
    resolution: {integrity: sha512-ht1P9CmvrPF5yKDtyC+z43RczVs4rrHpRqrmIuoSvSdn44Fs1n6DGlpZKdK6rM83pFLbVaSUwle8IN+TPmkv7g==}
    engines: {node: '>=12'}
    cpu: [arm64]
    os: [android]
    requiresBuild: true
    dev: true
    optional: true

  /@esbuild/android-arm64/0.17.5:
    resolution: {integrity: sha512-KHWkDqYAMmKZjY4RAN1PR96q6UOtfkWlTS8uEwWxdLtkRt/0F/csUhXIrVfaSIFxnscIBMPynGfhsMwQDRIBQw==}
    engines: {node: '>=12'}
    cpu: [arm64]
    os: [android]
    requiresBuild: true
    dev: false
    optional: true

  /@esbuild/android-x64/0.17.10:
    resolution: {integrity: sha512-CYzrm+hTiY5QICji64aJ/xKdN70IK8XZ6iiyq0tZkd3tfnwwSWTYH1t3m6zyaaBxkuj40kxgMyj1km/NqdjQZA==}
    engines: {node: '>=12'}
    cpu: [x64]
    os: [android]
    requiresBuild: true
    dev: true
    optional: true

  /@esbuild/android-x64/0.17.5:
    resolution: {integrity: sha512-8fI/AnIdmWz/+1iza2WrCw8kwXK9wZp/yZY/iS8ioC+U37yJCeppi9EHY05ewJKN64ASoBIseufZROtcFnX5GA==}
    engines: {node: '>=12'}
    cpu: [x64]
    os: [android]
    requiresBuild: true
    dev: false
    optional: true

  /@esbuild/darwin-arm64/0.17.10:
    resolution: {integrity: sha512-3HaGIowI+nMZlopqyW6+jxYr01KvNaLB5znXfbyyjuo4lE0VZfvFGcguIJapQeQMS4cX/NEispwOekJt3gr5Dg==}
    engines: {node: '>=12'}
    cpu: [arm64]
    os: [darwin]
    requiresBuild: true
    dev: true
    optional: true

  /@esbuild/darwin-arm64/0.17.5:
    resolution: {integrity: sha512-EAvaoyIySV6Iif3NQCglUNpnMfHSUgC5ugt2efl3+QDntucJe5spn0udNZjTgNi6tKVqSceOw9tQ32liNZc1Xw==}
    engines: {node: '>=12'}
    cpu: [arm64]
    os: [darwin]
    requiresBuild: true
    dev: false
    optional: true

  /@esbuild/darwin-x64/0.17.10:
    resolution: {integrity: sha512-J4MJzGchuCRG5n+B4EHpAMoJmBeAE1L3wGYDIN5oWNqX0tEr7VKOzw0ymSwpoeSpdCa030lagGUfnfhS7OvzrQ==}
    engines: {node: '>=12'}
    cpu: [x64]
    os: [darwin]
    requiresBuild: true
    dev: true
    optional: true

  /@esbuild/darwin-x64/0.17.5:
    resolution: {integrity: sha512-ha7QCJh1fuSwwCgoegfdaljowwWozwTDjBgjD3++WAy/qwee5uUi1gvOg2WENJC6EUyHBOkcd3YmLDYSZ2TPPA==}
    engines: {node: '>=12'}
    cpu: [x64]
    os: [darwin]
    requiresBuild: true
    dev: false
    optional: true

  /@esbuild/freebsd-arm64/0.17.10:
    resolution: {integrity: sha512-ZkX40Z7qCbugeK4U5/gbzna/UQkM9d9LNV+Fro8r7HA7sRof5Rwxc46SsqeMvB5ZaR0b1/ITQ/8Y1NmV2F0fXQ==}
    engines: {node: '>=12'}
    cpu: [arm64]
    os: [freebsd]
    requiresBuild: true
    dev: true
    optional: true

  /@esbuild/freebsd-arm64/0.17.5:
    resolution: {integrity: sha512-VbdXJkn2aI2pQ/wxNEjEcnEDwPpxt3CWWMFYmO7CcdFBoOsABRy2W8F3kjbF9F/pecEUDcI3b5i2w+By4VQFPg==}
    engines: {node: '>=12'}
    cpu: [arm64]
    os: [freebsd]
    requiresBuild: true
    dev: false
    optional: true

  /@esbuild/freebsd-x64/0.17.10:
    resolution: {integrity: sha512-0m0YX1IWSLG9hWh7tZa3kdAugFbZFFx9XrvfpaCMMvrswSTvUZypp0NFKriUurHpBA3xsHVE9Qb/0u2Bbi/otg==}
    engines: {node: '>=12'}
    cpu: [x64]
    os: [freebsd]
    requiresBuild: true
    dev: true
    optional: true

  /@esbuild/freebsd-x64/0.17.5:
    resolution: {integrity: sha512-olgGYND1/XnnWxwhjtY3/ryjOG/M4WfcA6XH8dBTH1cxMeBemMODXSFhkw71Kf4TeZFFTN25YOomaNh0vq2iXg==}
    engines: {node: '>=12'}
    cpu: [x64]
    os: [freebsd]
    requiresBuild: true
    dev: false
    optional: true

  /@esbuild/linux-arm/0.17.10:
    resolution: {integrity: sha512-whRdrrl0X+9D6o5f0sTZtDM9s86Xt4wk1bf7ltx6iQqrIIOH+sre1yjpcCdrVXntQPCNw/G+XqsD4HuxeS+2QA==}
    engines: {node: '>=12'}
    cpu: [arm]
    os: [linux]
    requiresBuild: true
    dev: true
    optional: true

  /@esbuild/linux-arm/0.17.5:
    resolution: {integrity: sha512-YBdCyQwA3OQupi6W2/WO4FnI+NWFWe79cZEtlbqSESOHEg7a73htBIRiE6uHPQe7Yp5E4aALv+JxkRLGEUL7tw==}
    engines: {node: '>=12'}
    cpu: [arm]
    os: [linux]
    requiresBuild: true
    dev: false
    optional: true

  /@esbuild/linux-arm64/0.17.10:
    resolution: {integrity: sha512-g1EZJR1/c+MmCgVwpdZdKi4QAJ8DCLP5uTgLWSAVd9wlqk9GMscaNMEViG3aE1wS+cNMzXXgdWiW/VX4J+5nTA==}
    engines: {node: '>=12'}
    cpu: [arm64]
    os: [linux]
    requiresBuild: true
    dev: true
    optional: true

  /@esbuild/linux-arm64/0.17.5:
    resolution: {integrity: sha512-8a0bqSwu3OlLCfu2FBbDNgQyBYdPJh1B9PvNX7jMaKGC9/KopgHs37t+pQqeMLzcyRqG6z55IGNQAMSlCpBuqg==}
    engines: {node: '>=12'}
    cpu: [arm64]
    os: [linux]
    requiresBuild: true
    dev: false
    optional: true

  /@esbuild/linux-ia32/0.17.10:
    resolution: {integrity: sha512-1vKYCjfv/bEwxngHERp7huYfJ4jJzldfxyfaF7hc3216xiDA62xbXJfRlradiMhGZbdNLj2WA1YwYFzs9IWNPw==}
    engines: {node: '>=12'}
    cpu: [ia32]
    os: [linux]
    requiresBuild: true
    dev: true
    optional: true

  /@esbuild/linux-ia32/0.17.5:
    resolution: {integrity: sha512-uCwm1r/+NdP7vndctgq3PoZrnmhmnecWAr114GWMRwg2QMFFX+kIWnp7IO220/JLgnXK/jP7VKAFBGmeOYBQYQ==}
    engines: {node: '>=12'}
    cpu: [ia32]
    os: [linux]
    requiresBuild: true
    dev: false
    optional: true

  /@esbuild/linux-loong64/0.15.18:
    resolution: {integrity: sha512-L4jVKS82XVhw2nvzLg/19ClLWg0y27ulRwuP7lcyL6AbUWB5aPglXY3M21mauDQMDfRLs8cQmeT03r/+X3cZYQ==}
    engines: {node: '>=12'}
    cpu: [loong64]
    os: [linux]
    requiresBuild: true
    dev: true
    optional: true

  /@esbuild/linux-loong64/0.17.10:
    resolution: {integrity: sha512-mvwAr75q3Fgc/qz3K6sya3gBmJIYZCgcJ0s7XshpoqIAIBszzfXsqhpRrRdVFAyV1G9VUjj7VopL2HnAS8aHFA==}
    engines: {node: '>=12'}
    cpu: [loong64]
    os: [linux]
    requiresBuild: true
    dev: true
    optional: true

  /@esbuild/linux-loong64/0.17.5:
    resolution: {integrity: sha512-3YxhSBl5Sb6TtBjJu+HP93poBruFzgXmf3PVfIe4xOXMj1XpxboYZyw3W8BhoX/uwxzZz4K1I99jTE/5cgDT1g==}
    engines: {node: '>=12'}
    cpu: [loong64]
    os: [linux]
    requiresBuild: true
    dev: false
    optional: true

  /@esbuild/linux-mips64el/0.17.10:
    resolution: {integrity: sha512-XilKPgM2u1zR1YuvCsFQWl9Fc35BqSqktooumOY2zj7CSn5czJn279j9TE1JEqSqz88izJo7yE4x3LSf7oxHzg==}
    engines: {node: '>=12'}
    cpu: [mips64el]
    os: [linux]
    requiresBuild: true
    dev: true
    optional: true

  /@esbuild/linux-mips64el/0.17.5:
    resolution: {integrity: sha512-Hy5Z0YVWyYHdtQ5mfmfp8LdhVwGbwVuq8mHzLqrG16BaMgEmit2xKO+iDakHs+OetEx0EN/2mUzDdfdktI+Nmg==}
    engines: {node: '>=12'}
    cpu: [mips64el]
    os: [linux]
    requiresBuild: true
    dev: false
    optional: true

  /@esbuild/linux-ppc64/0.17.10:
    resolution: {integrity: sha512-kM4Rmh9l670SwjlGkIe7pYWezk8uxKHX4Lnn5jBZYBNlWpKMBCVfpAgAJqp5doLobhzF3l64VZVrmGeZ8+uKmQ==}
    engines: {node: '>=12'}
    cpu: [ppc64]
    os: [linux]
    requiresBuild: true
    dev: true
    optional: true

  /@esbuild/linux-ppc64/0.17.5:
    resolution: {integrity: sha512-5dbQvBLbU/Y3Q4ABc9gi23hww1mQcM7KZ9KBqabB7qhJswYMf8WrDDOSw3gdf3p+ffmijMd28mfVMvFucuECyg==}
    engines: {node: '>=12'}
    cpu: [ppc64]
    os: [linux]
    requiresBuild: true
    dev: false
    optional: true

  /@esbuild/linux-riscv64/0.17.10:
    resolution: {integrity: sha512-r1m9ZMNJBtOvYYGQVXKy+WvWd0BPvSxMsVq8Hp4GzdMBQvfZRvRr5TtX/1RdN6Va8JMVQGpxqde3O+e8+khNJQ==}
    engines: {node: '>=12'}
    cpu: [riscv64]
    os: [linux]
    requiresBuild: true
    dev: true
    optional: true

  /@esbuild/linux-riscv64/0.17.5:
    resolution: {integrity: sha512-fp/KUB/ZPzEWGTEUgz9wIAKCqu7CjH1GqXUO2WJdik1UNBQ7Xzw7myIajpxztE4Csb9504ERiFMxZg5KZ6HlZQ==}
    engines: {node: '>=12'}
    cpu: [riscv64]
    os: [linux]
    requiresBuild: true
    dev: false
    optional: true

  /@esbuild/linux-s390x/0.17.10:
    resolution: {integrity: sha512-LsY7QvOLPw9WRJ+fU5pNB3qrSfA00u32ND5JVDrn/xG5hIQo3kvTxSlWFRP0NJ0+n6HmhPGG0Q4jtQsb6PFoyg==}
    engines: {node: '>=12'}
    cpu: [s390x]
    os: [linux]
    requiresBuild: true
    dev: true
    optional: true

  /@esbuild/linux-s390x/0.17.5:
    resolution: {integrity: sha512-kRV3yw19YDqHTp8SfHXfObUFXlaiiw4o2lvT1XjsPZ++22GqZwSsYWJLjMi1Sl7j9qDlDUduWDze/nQx0d6Lzw==}
    engines: {node: '>=12'}
    cpu: [s390x]
    os: [linux]
    requiresBuild: true
    dev: false
    optional: true

  /@esbuild/linux-x64/0.17.10:
    resolution: {integrity: sha512-zJUfJLebCYzBdIz/Z9vqwFjIA7iSlLCFvVi7glMgnu2MK7XYigwsonXshy9wP9S7szF+nmwrelNaP3WGanstEg==}
    engines: {node: '>=12'}
    cpu: [x64]
    os: [linux]
    requiresBuild: true
    dev: true
    optional: true

  /@esbuild/linux-x64/0.17.5:
    resolution: {integrity: sha512-vnxuhh9e4pbtABNLbT2ANW4uwQ/zvcHRCm1JxaYkzSehugoFd5iXyC4ci1nhXU13mxEwCnrnTIiiSGwa/uAF1g==}
    engines: {node: '>=12'}
    cpu: [x64]
    os: [linux]
    requiresBuild: true
    dev: false
    optional: true

  /@esbuild/netbsd-x64/0.17.10:
    resolution: {integrity: sha512-lOMkailn4Ok9Vbp/q7uJfgicpDTbZFlXlnKT2DqC8uBijmm5oGtXAJy2ZZVo5hX7IOVXikV9LpCMj2U8cTguWA==}
    engines: {node: '>=12'}
    cpu: [x64]
    os: [netbsd]
    requiresBuild: true
    dev: true
    optional: true

  /@esbuild/netbsd-x64/0.17.5:
    resolution: {integrity: sha512-cigBpdiSx/vPy7doUyImsQQBnBjV5f1M99ZUlaJckDAJjgXWl6y9W17FIfJTy8TxosEF6MXq+fpLsitMGts2nA==}
    engines: {node: '>=12'}
    cpu: [x64]
    os: [netbsd]
    requiresBuild: true
    dev: false
    optional: true

  /@esbuild/openbsd-x64/0.17.10:
    resolution: {integrity: sha512-/VE0Kx6y7eekqZ+ZLU4AjMlB80ov9tEz4H067Y0STwnGOYL8CsNg4J+cCmBznk1tMpxMoUOf0AbWlb1d2Pkbig==}
    engines: {node: '>=12'}
    cpu: [x64]
    os: [openbsd]
    requiresBuild: true
    dev: true
    optional: true

  /@esbuild/openbsd-x64/0.17.5:
    resolution: {integrity: sha512-VdqRqPVIjjZfkf40LrqOaVuhw9EQiAZ/GNCSM2UplDkaIzYVsSnycxcFfAnHdWI8Gyt6dO15KHikbpxwx+xHbw==}
    engines: {node: '>=12'}
    cpu: [x64]
    os: [openbsd]
    requiresBuild: true
    dev: false
    optional: true

  /@esbuild/sunos-x64/0.17.10:
    resolution: {integrity: sha512-ERNO0838OUm8HfUjjsEs71cLjLMu/xt6bhOlxcJ0/1MG3hNqCmbWaS+w/8nFLa0DDjbwZQuGKVtCUJliLmbVgg==}
    engines: {node: '>=12'}
    cpu: [x64]
    os: [sunos]
    requiresBuild: true
    dev: true
    optional: true

  /@esbuild/sunos-x64/0.17.5:
    resolution: {integrity: sha512-ItxPaJ3MBLtI4nK+mALLEoUs6amxsx+J1ibnfcYMkqaCqHST1AkF4aENpBehty3czqw64r/XqL+W9WqU6kc2Qw==}
    engines: {node: '>=12'}
    cpu: [x64]
    os: [sunos]
    requiresBuild: true
    dev: false
    optional: true

  /@esbuild/win32-arm64/0.17.10:
    resolution: {integrity: sha512-fXv+L+Bw2AeK+XJHwDAQ9m3NRlNemG6Z6ijLwJAAVdu4cyoFbBWbEtyZzDeL+rpG2lWI51cXeMt70HA8g2MqIg==}
    engines: {node: '>=12'}
    cpu: [arm64]
    os: [win32]
    requiresBuild: true
    dev: true
    optional: true

  /@esbuild/win32-arm64/0.17.5:
    resolution: {integrity: sha512-4u2Q6qsJTYNFdS9zHoAi80spzf78C16m2wla4eJPh4kSbRv+BpXIfl6TmBSWupD8e47B1NrTfrOlEuco7mYQtg==}
    engines: {node: '>=12'}
    cpu: [arm64]
    os: [win32]
    requiresBuild: true
    dev: false
    optional: true

  /@esbuild/win32-ia32/0.17.10:
    resolution: {integrity: sha512-3s+HADrOdCdGOi5lnh5DMQEzgbsFsd4w57L/eLKKjMnN0CN4AIEP0DCP3F3N14xnxh3ruNc32A0Na9zYe1Z/AQ==}
    engines: {node: '>=12'}
    cpu: [ia32]
    os: [win32]
    requiresBuild: true
    dev: true
    optional: true

  /@esbuild/win32-ia32/0.17.5:
    resolution: {integrity: sha512-KYlm+Xu9TXsfTWAcocLuISRtqxKp/Y9ZBVg6CEEj0O5J9mn7YvBKzAszo2j1ndyzUPk+op+Tie2PJeN+BnXGqQ==}
    engines: {node: '>=12'}
    cpu: [ia32]
    os: [win32]
    requiresBuild: true
    dev: false
    optional: true

  /@esbuild/win32-x64/0.17.10:
    resolution: {integrity: sha512-oP+zFUjYNaMNmjTwlFtWep85hvwUu19cZklB3QsBOcZSs6y7hmH4LNCJ7075bsqzYaNvZFXJlAVaQ2ApITDXtw==}
    engines: {node: '>=12'}
    cpu: [x64]
    os: [win32]
    requiresBuild: true
    dev: true
    optional: true

  /@esbuild/win32-x64/0.17.5:
    resolution: {integrity: sha512-XgA9qWRqby7xdYXuF6KALsn37QGBMHsdhmnpjfZtYxKxbTOwfnDM6MYi2WuUku5poNaX2n9XGVr20zgT/2QwCw==}
    engines: {node: '>=12'}
    cpu: [x64]
    os: [win32]
    requiresBuild: true
    dev: false
    optional: true

  /@eslint-community/eslint-utils/4.3.0_eslint@8.36.0:
    resolution: {integrity: sha512-v3oplH6FYCULtFuCeqyuTd9D2WKO937Dxdq+GmHOLL72TTRriLxz2VLlNfkZRsvj6PKnOPAtuT6dwrs/pA5DvA==}
    engines: {node: ^12.22.0 || ^14.17.0 || >=16.0.0}
    peerDependencies:
      eslint: ^6.0.0 || ^7.0.0 || >=8.0.0
    dependencies:
      eslint: 8.36.0
      eslint-visitor-keys: 3.3.0
    dev: true

  /@eslint-community/regexpp/4.4.0:
    resolution: {integrity: sha512-A9983Q0LnDGdLPjxyXQ00sbV+K+O+ko2Dr+CZigbHWtX9pNfxlaBkMR8X1CztI73zuEyEBXTVjx7CE+/VSwDiQ==}
    engines: {node: ^12.0.0 || ^14.0.0 || >=16.0.0}
    dev: true

  /@eslint/eslintrc/2.0.1:
    resolution: {integrity: sha512-eFRmABvW2E5Ho6f5fHLqgena46rOj7r7OKHYfLElqcBfGFHHpjBhivyi5+jOEQuSpdc/1phIZJlbC2te+tZNIw==}
    engines: {node: ^12.22.0 || ^14.17.0 || >=16.0.0}
    dependencies:
      ajv: 6.12.6
      debug: 4.3.4
      espree: 9.5.0
      globals: 13.19.0
      ignore: 5.2.0
      import-fresh: 3.3.0
      js-yaml: 4.1.0
      minimatch: 3.1.2
      strip-json-comments: 3.1.1
    transitivePeerDependencies:
      - supports-color
    dev: true

  /@eslint/js/8.36.0:
    resolution: {integrity: sha512-lxJ9R5ygVm8ZWgYdUweoq5ownDlJ4upvoWmO4eLxBYHdMo+vZ/Rx0EN6MbKWDJOSUGrqJy2Gt+Dyv/VKml0fjg==}
    engines: {node: ^12.22.0 || ^14.17.0 || >=16.0.0}
    dev: true

  /@humanwhocodes/config-array/0.11.8:
    resolution: {integrity: sha512-UybHIJzJnR5Qc/MsD9Kr+RpO2h+/P1GhOwdiLPXK5TWk5sgTdu88bTD9UP+CKbPPh5Rni1u0GjAdYQLemG8g+g==}
    engines: {node: '>=10.10.0'}
    dependencies:
      '@humanwhocodes/object-schema': 1.2.1
      debug: 4.3.4
      minimatch: 3.1.2
    transitivePeerDependencies:
      - supports-color
    dev: true

  /@humanwhocodes/module-importer/1.0.1:
    resolution: {integrity: sha512-bxveV4V8v5Yb4ncFTT3rPSgZBOpCkjfK0y4oVVVJwIuDVBRMDXrPyXRL988i5ap9m9bnyEEjWfm5WkBmtffLfA==}
    engines: {node: '>=12.22'}
    dev: true

  /@humanwhocodes/object-schema/1.2.1:
    resolution: {integrity: sha512-ZnQMnLV4e7hDlUvw8H+U8ASL02SS2Gn6+9Ac3wGGLIe7+je2AeAOxPY+izIPJDfFDb7eDjev0Us8MO1iFRN8hA==}
    dev: true

  /@hutson/parse-repository-url/3.0.2:
    resolution: {integrity: sha512-H9XAx3hc0BQHY6l+IFSWHDySypcXsvsuLhgYLUGywmJ5pswRVQJUHpOsobnLYp2ZUaUlKiKDrgWWhosOwAEM8Q==}
    engines: {node: '>=6.9.0'}
    dev: true

  /@iarna/toml/2.2.5:
    resolution: {integrity: sha512-trnsAYxU3xnS1gPHPyU961coFyLkh4gAD/0zQ5mymY4yOZ+CYvsPqUbOFSw0aDM4y0tV7tiFxL/1XfXPNC6IPg==}
    dev: true

  /@jridgewell/gen-mapping/0.1.1:
    resolution: {integrity: sha512-sQXCasFk+U8lWYEe66WxRDOE9PjVz4vSM51fTu3Hw+ClTpUSQb718772vH3pyS5pShp6lvQM7SxgIDXXXmOX7w==}
    engines: {node: '>=6.0.0'}
    dependencies:
      '@jridgewell/set-array': 1.1.1
      '@jridgewell/sourcemap-codec': 1.4.14

  /@jridgewell/gen-mapping/0.3.2:
    resolution: {integrity: sha512-mh65xKQAzI6iBcFzwv28KVWSmCkdRBWoOh+bYQGW3+6OZvbbN3TqMGo5hqYxQniRcH9F2VZIoJCm4pa3BPDK/A==}
    engines: {node: '>=6.0.0'}
    dependencies:
      '@jridgewell/set-array': 1.1.1
      '@jridgewell/sourcemap-codec': 1.4.14
      '@jridgewell/trace-mapping': 0.3.17

  /@jridgewell/resolve-uri/3.1.0:
    resolution: {integrity: sha512-F2msla3tad+Mfht5cJq7LSXcdudKTWCVYUgw6pLFOOHSTtZlj6SWNYAp+AhuqLmWdBO2X5hPrLcu8cVP8fy28w==}
    engines: {node: '>=6.0.0'}

  /@jridgewell/set-array/1.1.1:
    resolution: {integrity: sha512-Ct5MqZkLGEXTVmQYbGtx9SVqD2fqwvdubdps5D3djjAkgkKwT918VNOz65pEHFaYTeWcukmJmH5SwsA9Tn2ObQ==}
    engines: {node: '>=6.0.0'}

  /@jridgewell/source-map/0.3.2:
    resolution: {integrity: sha512-m7O9o2uR8k2ObDysZYzdfhb08VuEml5oWGiosa1VdaPZ/A6QyPkAJuwN0Q1lhULOf6B7MtQmHENS743hWtCrgw==}
    dependencies:
      '@jridgewell/gen-mapping': 0.3.2
      '@jridgewell/trace-mapping': 0.3.17
    dev: true

  /@jridgewell/sourcemap-codec/1.4.14:
    resolution: {integrity: sha512-XPSJHWmi394fuUuzDnGz1wiKqWfo1yXecHQMRf2l6hztTO+nPru658AyDngaBe7isIxEkRsPR3FZh+s7iVa4Uw==}

  /@jridgewell/trace-mapping/0.3.17:
    resolution: {integrity: sha512-MCNzAp77qzKca9+W/+I0+sEpaUnZoeasnghNeVc41VZCEKaCH73Vq3BZZ/SzWIgrqE4H4ceI+p+b6C0mHf9T4g==}
    dependencies:
      '@jridgewell/resolve-uri': 3.1.0
      '@jridgewell/sourcemap-codec': 1.4.14

  /@jridgewell/trace-mapping/0.3.9:
    resolution: {integrity: sha512-3Belt6tdc8bPgAtbcmdtNJlirVoTmEb5e2gC94PnkwEW9jI6CAHUeoG85tjWP5WquqfavoMtMwiG4P926ZKKuQ==}
    dependencies:
      '@jridgewell/resolve-uri': 3.1.0
      '@jridgewell/sourcemap-codec': 1.4.14

  /@mapbox/node-pre-gyp/1.0.10:
    resolution: {integrity: sha512-4ySo4CjzStuprMwk35H5pPbkymjv1SF3jGLj6rAHp/xT/RF7TL7bd9CTm1xDY49K2qF7jmR/g7k+SkLETP6opA==}
    hasBin: true
    dependencies:
      detect-libc: 2.0.1
      https-proxy-agent: 5.0.1
      make-dir: 3.1.0
      node-fetch: 2.6.7
      nopt: 5.0.0
      npmlog: 5.0.1
      rimraf: 3.0.2
      semver: 7.3.8
      tar: 6.1.11
    transitivePeerDependencies:
      - encoding
      - supports-color
    dev: false

  /@microsoft/api-extractor-model/7.26.4_@types+node@18.15.5:
    resolution: {integrity: sha512-PDCgCzXDo+SLY5bsfl4bS7hxaeEtnXj7XtuzEE+BtALp7B5mK/NrS2kHWU69pohgsRmEALycQdaQPXoyT2i5MQ==}
    dependencies:
      '@microsoft/tsdoc': 0.14.2
      '@microsoft/tsdoc-config': 0.16.1
      '@rushstack/node-core-library': 3.55.2_@types+node@18.15.5
    transitivePeerDependencies:
      - '@types/node'
    dev: true

  /@microsoft/api-extractor/7.34.4_@types+node@18.15.5:
    resolution: {integrity: sha512-HOdcci2nT40ejhwPC3Xja9G+WSJmWhCUKKryRfQYsmE9cD+pxmBaKBKCbuS9jUcl6bLLb4Gz+h7xEN5r0QiXnQ==}
    hasBin: true
    dependencies:
      '@microsoft/api-extractor-model': 7.26.4_@types+node@18.15.5
      '@microsoft/tsdoc': 0.14.2
      '@microsoft/tsdoc-config': 0.16.1
      '@rushstack/node-core-library': 3.55.2_@types+node@18.15.5
      '@rushstack/rig-package': 0.3.18
      '@rushstack/ts-command-line': 4.13.2
      colors: 1.2.5
      lodash: 4.17.21
      resolve: 1.22.1
      semver: 7.3.8
      source-map: 0.6.1
      typescript: 4.8.4
    transitivePeerDependencies:
      - '@types/node'
    dev: true

  /@microsoft/tsdoc-config/0.16.1:
    resolution: {integrity: sha512-2RqkwiD4uN6MLnHFljqBlZIXlt/SaUT6cuogU1w2ARw4nKuuppSmR0+s+NC+7kXBQykd9zzu0P4HtBpZT5zBpQ==}
    dependencies:
      '@microsoft/tsdoc': 0.14.1
      ajv: 6.12.6
      jju: 1.4.0
      resolve: 1.19.0
    dev: true

  /@microsoft/tsdoc/0.14.1:
    resolution: {integrity: sha512-6Wci+Tp3CgPt/B9B0a3J4s3yMgLNSku6w5TV6mN+61C71UqsRBv2FUibBf3tPGlNxebgPHMEUzKpb1ggE8KCKw==}
    dev: true

  /@microsoft/tsdoc/0.14.2:
    resolution: {integrity: sha512-9b8mPpKrfeGRuhFH5iO1iwCLeIIsV6+H1sRfxbkoGXIyQE2BTsPd9zqSqQJ+pv5sJ/hT5M1zvOFL02MnEezFug==}
    dev: true

  /@mrbbot/node-fetch/4.6.0:
    resolution: {integrity: sha512-GTSOdhpiUnJ9a+XK90NUiqCqOmqXOUU4tqg8WbpZW+nEUTJ4dF3QZ4xhfWg5bqYPagIh/e9r5HxGrftzmulbmw==}
    engines: {node: '>=10.0.0'}
    dependencies:
      '@cloudflare/workers-types': 2.2.2
      busboy: 0.3.1
      formdata-node: 2.5.0
      web-streams-polyfill: 3.2.1
    dev: true

  /@nodelib/fs.scandir/2.1.5:
    resolution: {integrity: sha512-vq24Bq3ym5HEQm2NKCr3yXDwjc7vTsEThRDnkp2DK9p1uqLR+DHurm/NOTo0KG7HYHU7eppKZj3MyqYuMBf62g==}
    engines: {node: '>= 8'}
    dependencies:
      '@nodelib/fs.stat': 2.0.5
      run-parallel: 1.2.0

  /@nodelib/fs.stat/2.0.5:
    resolution: {integrity: sha512-RkhPPp2zrqDAQA/2jNhnztcPAlv64XdhIp7a7454A5ovI7Bukxgt7MX7udwAu3zg1DcpPU0rz3VV1SeaqvY4+A==}
    engines: {node: '>= 8'}

  /@nodelib/fs.walk/1.2.8:
    resolution: {integrity: sha512-oGB+UxlgWcgQkgwo8GcEGwemoTFt3FIO9ababBmaGwXIoBKZ+GTy0pP185beGg7Llih/NSHSV2XAs1lnznocSg==}
    engines: {node: '>= 8'}
    dependencies:
      '@nodelib/fs.scandir': 2.1.5
      fastq: 1.13.0

  /@peculiar/asn1-schema/2.1.0:
    resolution: {integrity: sha512-D6g4C5YRKC/iPujMAOXuZ7YGdaoMx8GsvWzfVSyx2LYeL38ECOKNywlYAuwbqQvON64lgsYdAujWQPX8hhoBLw==}
    dependencies:
      '@types/asn1js': 2.0.2
      asn1js: 2.4.0
      pvtsutils: 1.3.2
      tslib: 2.5.0
    dev: true

  /@peculiar/json-schema/1.1.12:
    resolution: {integrity: sha512-coUfuoMeIB7B8/NMekxaDzLhaYmp0HZNPEjYRm9goRou8UZIC3z21s0sL9AWoCw4EG876QyO3kYrc61WNF9B/w==}
    engines: {node: '>=8.0.0'}
    dependencies:
      tslib: 2.5.0
    dev: true

  /@peculiar/webcrypto/1.3.3:
    resolution: {integrity: sha512-+jkp16Hp18HkphJlMtqsQKjyDWJBh0AhDuoB+vVakuIRbkBdaFb7v26Ldm25altjiYhCyQnR5NChHxwSTvbXJw==}
    engines: {node: '>=10.12.0'}
    dependencies:
      '@peculiar/asn1-schema': 2.1.0
      '@peculiar/json-schema': 1.1.12
      pvtsutils: 1.3.2
      tslib: 2.5.0
      webcrypto-core: 1.7.3
    dev: true

  /@polka/url/1.0.0-next.21:
    resolution: {integrity: sha512-a5Sab1C4/icpTZVzZc5Ghpz88yQtGOyNqYXcZgOssB2uuAr+wF/MvN6bgtW32q7HHrvBki+BsZ0OuNv6EV3K9g==}
    dev: true

  /@rollup/plugin-alias/4.0.3_rollup@3.20.1:
    resolution: {integrity: sha512-ZuDWE1q4PQDhvm/zc5Prun8sBpLJy41DMptYrS6MhAy9s9kL/doN1613BWfEchGVfKxzliJ3BjbOPizXX38DbQ==}
    engines: {node: '>=14.0.0'}
    peerDependencies:
      rollup: ^1.20.0||^2.0.0||^3.0.0
    peerDependenciesMeta:
      rollup:
        optional: true
    dependencies:
      rollup: 3.20.1
      slash: 4.0.0
    dev: true

  /@rollup/plugin-commonjs/24.0.1_rollup@3.20.1:
    resolution: {integrity: sha512-15LsiWRZk4eOGqvrJyu3z3DaBu5BhXIMeWnijSRvd8irrrg9SHpQ1pH+BUK4H6Z9wL9yOxZJMTLU+Au86XHxow==}
    engines: {node: '>=14.0.0'}
    peerDependencies:
      rollup: ^2.68.0||^3.0.0
    peerDependenciesMeta:
      rollup:
        optional: true
    dependencies:
      '@rollup/pluginutils': 5.0.2_rollup@3.20.1
      commondir: 1.0.1
      estree-walker: 2.0.2
      glob: 8.0.3
      is-reference: 1.2.1
      magic-string: 0.27.0
      rollup: 3.20.1
    dev: true

  /@rollup/plugin-dynamic-import-vars/2.0.3_rollup@3.20.1:
    resolution: {integrity: sha512-0zQV0TDDewilU+7ZLmwc0u44SkeRxSxMdINBuX5isrQGJ6EdTjVL1TcnOZ9In99byaSGAQnHmSFw+6hm0E/jrw==}
    engines: {node: '>=14.0.0'}
    peerDependencies:
      rollup: ^1.20.0||^2.0.0||^3.0.0
    peerDependenciesMeta:
      rollup:
        optional: true
    dependencies:
      '@rollup/pluginutils': 5.0.2_rollup@3.20.1
      estree-walker: 2.0.2
      fast-glob: 3.2.12
      magic-string: 0.27.0
      rollup: 3.20.1
    dev: true

  /@rollup/plugin-json/6.0.0_rollup@3.20.1:
    resolution: {integrity: sha512-i/4C5Jrdr1XUarRhVu27EEwjt4GObltD7c+MkCIpO2QIbojw8MUs+CCTqOphQi3Qtg1FLmYt+l+6YeoIf51J7w==}
    engines: {node: '>=14.0.0'}
    peerDependencies:
      rollup: ^1.20.0||^2.0.0||^3.0.0
    peerDependenciesMeta:
      rollup:
        optional: true
    dependencies:
      '@rollup/pluginutils': 5.0.2_rollup@3.20.1
      rollup: 3.20.1
    dev: true

  /@rollup/plugin-node-resolve/15.0.1_rollup@3.20.1:
    resolution: {integrity: sha512-ReY88T7JhJjeRVbfCyNj+NXAG3IIsVMsX9b5/9jC98dRP8/yxlZdz7mHZbHk5zHr24wZZICS5AcXsFZAXYUQEg==}
    engines: {node: '>=14.0.0'}
    peerDependencies:
      rollup: ^2.78.0||^3.0.0
    peerDependenciesMeta:
      rollup:
        optional: true
    dependencies:
      '@rollup/pluginutils': 5.0.2_rollup@3.20.1
      '@types/resolve': 1.20.2
      deepmerge: 4.2.2
      is-builtin-module: 3.2.0
      is-module: 1.0.0
      resolve: 1.22.1
      rollup: 3.20.1
    dev: true

  /@rollup/plugin-replace/5.0.2_rollup@3.20.1:
    resolution: {integrity: sha512-M9YXNekv/C/iHHK+cvORzfRYfPbq0RDD8r0G+bMiTXjNGKulPnCT9O3Ss46WfhI6ZOCgApOP7xAdmCQJ+U2LAA==}
    engines: {node: '>=14.0.0'}
    peerDependencies:
      rollup: ^1.20.0||^2.0.0||^3.0.0
    peerDependenciesMeta:
      rollup:
        optional: true
    dependencies:
      '@rollup/pluginutils': 5.0.2_rollup@3.20.1
      magic-string: 0.27.0
      rollup: 3.20.1
    dev: true

<<<<<<< HEAD
  /@rollup/plugin-typescript/11.0.0_nq7tmx6k5udhfqoe4bwkrsqtd4:
=======
  /@rollup/plugin-typescript/11.0.0_7sniqkrn5rmxrmax2dmiqcv3qu:
>>>>>>> 5d07d7c9
    resolution: {integrity: sha512-goPyCWBiimk1iJgSTgsehFD5OOFHiAknrRJjqFCudcW8JtWiBlK284Xnn4flqMqg6YAjVG/EE+3aVzrL5qNSzQ==}
    engines: {node: '>=14.0.0'}
    peerDependencies:
      rollup: ^2.14.0||^3.0.0
      tslib: '*'
      typescript: '>=3.7.0'
    peerDependenciesMeta:
      rollup:
        optional: true
      tslib:
        optional: true
    dependencies:
      '@rollup/pluginutils': 5.0.2_rollup@3.20.1
      resolve: 1.22.1
      rollup: 3.20.1
      tslib: 2.5.0
      typescript: 5.0.2
    dev: true

  /@rollup/plugin-typescript/11.0.0_rollup@3.20.1+tslib@2.5.0:
    resolution: {integrity: sha512-goPyCWBiimk1iJgSTgsehFD5OOFHiAknrRJjqFCudcW8JtWiBlK284Xnn4flqMqg6YAjVG/EE+3aVzrL5qNSzQ==}
    engines: {node: '>=14.0.0'}
    peerDependencies:
      rollup: ^2.14.0||^3.0.0
      tslib: '*'
      typescript: '>=3.7.0'
    peerDependenciesMeta:
      rollup:
        optional: true
      tslib:
        optional: true
    dependencies:
      '@rollup/pluginutils': 5.0.2_rollup@3.20.1
      resolve: 1.22.1
      rollup: 3.20.1
      tslib: 2.5.0
    dev: true

  /@rollup/pluginutils/5.0.2_rollup@3.20.1:
    resolution: {integrity: sha512-pTd9rIsP92h+B6wWwFbW8RkZv4hiR/xKsqre4SIuAOaOEQRxi0lqLke9k2/7WegC85GgUs9pjmOjCUi3In4vwA==}
    engines: {node: '>=14.0.0'}
    peerDependencies:
      rollup: ^1.20.0||^2.0.0||^3.0.0
    peerDependenciesMeta:
      rollup:
        optional: true
    dependencies:
      '@types/estree': 1.0.0
      estree-walker: 2.0.2
      picomatch: 2.3.1
      rollup: 3.20.1
    dev: true

  /@rushstack/node-core-library/3.55.2_@types+node@18.15.5:
    resolution: {integrity: sha512-SaLe/x/Q/uBVdNFK5V1xXvsVps0y7h1sN7aSJllQyFbugyOaxhNRF25bwEDnicARNEjJw0pk0lYnJQ9Kr6ev0A==}
    peerDependencies:
      '@types/node': '*'
    peerDependenciesMeta:
      '@types/node':
        optional: true
    dependencies:
      '@types/node': 18.15.5
      colors: 1.2.5
      fs-extra: 7.0.1
      import-lazy: 4.0.0
      jju: 1.4.0
      resolve: 1.22.1
      semver: 7.3.8
      z-schema: 5.0.3
    dev: true

  /@rushstack/rig-package/0.3.18:
    resolution: {integrity: sha512-SGEwNTwNq9bI3pkdd01yCaH+gAsHqs0uxfGvtw9b0LJXH52qooWXnrFTRRLG1aL9pf+M2CARdrA9HLHJys3jiQ==}
    dependencies:
      resolve: 1.22.1
      strip-json-comments: 3.1.1
    dev: true

  /@rushstack/ts-command-line/4.13.2:
    resolution: {integrity: sha512-bCU8qoL9HyWiciltfzg7GqdfODUeda/JpI0602kbN5YH22rzTxyqYvv7aRLENCM7XCQ1VRs7nMkEqgJUOU8Sag==}
    dependencies:
      '@types/argparse': 1.0.38
      argparse: 1.0.10
      colors: 1.2.5
      string-argv: 0.3.1
    dev: true

  /@tsconfig/node10/1.0.8:
    resolution: {integrity: sha512-6XFfSQmMgq0CFLY1MslA/CPUfhIL919M1rMsa5lP2P097N2Wd1sSX0tx1u4olM16fLNhtHZpRhedZJphNJqmZg==}

  /@tsconfig/node12/1.0.9:
    resolution: {integrity: sha512-/yBMcem+fbvhSREH+s14YJi18sp7J9jpuhYByADT2rypfajMZZN4WQ6zBGgBKp53NKmqI36wFYDb3yaMPurITw==}

  /@tsconfig/node14/1.0.1:
    resolution: {integrity: sha512-509r2+yARFfHHE7T6Puu2jjkoycftovhXRqW328PDXTVGKihlb1P8Z9mMZH04ebyajfRY7dedfGynlrFHJUQCg==}

  /@tsconfig/node16/1.0.2:
    resolution: {integrity: sha512-eZxlbI8GZscaGS7kkc/trHTT5xgrjH3/1n2JDwusC9iahPKWMRvRjJSAN5mCXviuTGQ/lHnhvv8Q1YTpnfz9gA==}

  /@types/argparse/1.0.38:
    resolution: {integrity: sha512-ebDJ9b0e702Yr7pWgB0jzm+CX4Srzz8RcXtLJDJB+BSccqMa36uyH/zUsSYao5+BD1ytv3k3rPYCq4mAE1hsXA==}
    dev: true

  /@types/asn1js/2.0.2:
    resolution: {integrity: sha512-t4YHCgtD+ERvH0FyxvNlYwJ2ezhqw7t+Ygh4urQ7dJER8i185JPv6oIM3ey5YQmGN6Zp9EMbpohkjZi9t3UxwA==}
    dev: true

  /@types/babel__core/7.20.0:
    resolution: {integrity: sha512-+n8dL/9GWblDO0iU6eZAwEIJVr5DWigtle+Q6HLOrh/pdbXOhOtqzq8VPPE2zvNJzSKY4vH/z3iT3tn0A3ypiQ==}
    dependencies:
      '@babel/parser': 7.21.3
      '@babel/types': 7.21.3
      '@types/babel__generator': 7.6.4
      '@types/babel__template': 7.4.1
      '@types/babel__traverse': 7.17.1
    dev: true

  /@types/babel__generator/7.6.4:
    resolution: {integrity: sha512-tFkciB9j2K755yrTALxD44McOrk+gfpIpvC3sxHjRawj6PfnQxrse4Clq5y/Rq+G3mrBurMax/lG8Qn2t9mSsg==}
    dependencies:
      '@babel/types': 7.21.3
    dev: true

  /@types/babel__standalone/7.1.4:
    resolution: {integrity: sha512-HijIDmcNl3Wmo0guqjYkQvMzyRCM6zMCkYcdG8f+2X7mPBNa9ikSeaQlWs2Yg18KN1klOJzyupX5BPOf+7ahaw==}
    dependencies:
      '@babel/core': 7.21.3
    transitivePeerDependencies:
      - supports-color
    dev: true

  /@types/babel__template/7.4.1:
    resolution: {integrity: sha512-azBFKemX6kMg5Io+/rdGT0dkGreboUVR0Cdm3fz9QJWpaQGJRQXl7C+6hOTCZcMll7KFyEQpgbYI2lHdsS4U7g==}
    dependencies:
      '@babel/parser': 7.21.3
      '@babel/types': 7.21.3
    dev: true

  /@types/babel__traverse/7.17.1:
    resolution: {integrity: sha512-kVzjari1s2YVi77D3w1yuvohV2idweYXMCDzqBiVNN63TcDWrIlTVOYpqVrvbbyOE/IyzBoTKF0fdnLPEORFxA==}
    dependencies:
      '@babel/types': 7.21.3
    dev: true

  /@types/braces/3.0.1:
    resolution: {integrity: sha512-+euflG6ygo4bn0JHtn4pYqcXwRtLvElQ7/nnjDu7iYG56H0+OhCd7d6Ug0IE3WcFpZozBKW2+80FUbv5QGk5AQ==}
    dev: true

  /@types/chai-subset/1.3.3:
    resolution: {integrity: sha512-frBecisrNGz+F4T6bcc+NLeolfiojh5FxW2klu669+8BARtyQv2C/GkNW6FUodVe4BroGMP/wER/YDGc7rEllw==}
    dependencies:
      '@types/chai': 4.3.4
    dev: true

  /@types/chai/4.3.4:
    resolution: {integrity: sha512-KnRanxnpfpjUTqTCXslZSEdLfXExwgNxYPdiO2WGUj8+HDjFi8R3k5RVKPeSCzLjCcshCAtVO2QBbVuAV4kTnw==}
    dev: true

  /@types/convert-source-map/2.0.0:
    resolution: {integrity: sha512-QUm4YOC/ENo0VjPVl2o8HGyTbHHQGDOw8PCg3rXBucYHKyZN/XjXRbPFAV1tB2FvM0/wyFoDct4cTIctzKrQFg==}
    dev: true

  /@types/cross-spawn/6.0.2:
    resolution: {integrity: sha512-KuwNhp3eza+Rhu8IFI5HUXRP0LIhqH5cAjubUvGXXthh4YYBuP2ntwEX+Cz8GJoZUHlKo247wPWOfA9LYEq4cw==}
    dependencies:
      '@types/node': 18.15.5
    dev: true

  /@types/debug/4.1.7:
    resolution: {integrity: sha512-9AonUzyTjXXhEOa0DnqpzZi6VHlqKMswga9EXjpXnnqxwLtdvPPtlO8evrI5D9S6asFRCQ6v+wpiUKbw+vKqyg==}
    dependencies:
      '@types/ms': 0.7.31
    dev: true

  /@types/estree/1.0.0:
    resolution: {integrity: sha512-WulqXMDUTYAXCjZnk6JtIHPigp55cVtDgDrO2gHRwhyJto21+1zbVCtOYB2L1F9w4qCQ0rOGWBnBe0FNTiEJIQ==}
    dev: true

  /@types/etag/1.8.1:
    resolution: {integrity: sha512-bsKkeSqN7HYyYntFRAmzcwx/dKW4Wa+KVMTInANlI72PWLQmOpZu96j0OqHZGArW4VQwCmJPteQlXaUDeOB0WQ==}
    dependencies:
      '@types/node': 18.15.5
    dev: true

  /@types/fs-extra/11.0.1:
    resolution: {integrity: sha512-MxObHvNl4A69ofaTRU8DFqvgzzv8s9yRtaPPm5gud9HDNvpB3GPQFvNuTWAI59B9huVGV5jXYJwbCsmBsOGYWA==}
    dependencies:
      '@types/jsonfile': 6.1.1
      '@types/node': 18.15.5
    dev: true

  /@types/json-schema/7.0.11:
    resolution: {integrity: sha512-wOuvG1SN4Us4rez+tylwwwCV1psiNVOkJeM3AUWUNWg/jDQY2+HE/444y5gc+jBmRqASOm2Oeh5c1axHobwRKQ==}
    dev: true

  /@types/json-stable-stringify/1.0.34:
    resolution: {integrity: sha512-s2cfwagOQAS8o06TcwKfr9Wx11dNGbH2E9vJz1cqV+a/LOyhWNLUNd6JSRYNzvB4d29UuJX2M0Dj9vE1T8fRXw==}
    dev: true

  /@types/json5/0.0.29:
    resolution: {integrity: sha512-dRLjCWHYg4oaA77cxO64oO+7JwCwnIzkZPdrrC71jQmQtlhM556pwKo5bUzqvZndkVbeFLIIi+9TC40JNF5hNQ==}
    dev: true

  /@types/jsonfile/6.1.1:
    resolution: {integrity: sha512-GSgiRCVeapDN+3pqA35IkQwasaCh/0YFH5dEF6S88iDvEn901DjOeH3/QPY+XYP1DFzDZPvIvfeEgk+7br5png==}
    dependencies:
      '@types/node': 18.15.5
    dev: true

  /@types/less/3.0.3:
    resolution: {integrity: sha512-1YXyYH83h6We1djyoUEqTlVyQtCfJAFXELSKW2ZRtjHD4hQ82CC4lvrv5D0l0FLcKBaiPbXyi3MpMsI9ZRgKsw==}
    dev: true

  /@types/lodash/4.14.191:
    resolution: {integrity: sha512-BdZ5BCCvho3EIXw6wUCXHe7rS53AIDPLE+JzwgT+OsJk53oBfbSmZZ7CX4VaRoN78N+TJpFi9QPlfIVNmJYWxQ==}
    dev: true

  /@types/micromatch/4.0.2:
    resolution: {integrity: sha512-oqXqVb0ci19GtH0vOA/U2TmHTcRY9kuZl4mqUxe0QmJAlIW13kzhuK5pi1i9+ngav8FjpSb9FVS/GE00GLX1VA==}
    dependencies:
      '@types/braces': 3.0.1
    dev: true

  /@types/minimist/1.2.2:
    resolution: {integrity: sha512-jhuKLIRrhvCPLqwPcx6INqmKeiA5EWrsCOPhrlFSrbrmU4ZMPjj5Ul/oLCMDO98XRUIwVm78xICz4EPCektzeQ==}
    dev: true

  /@types/ms/0.7.31:
    resolution: {integrity: sha512-iiUgKzV9AuaEkZqkOLDIvlQiL6ltuZd9tGcW3gwpnX8JbuiuhFlEGmmFXEXkN50Cvq7Os88IY2v0dkDqXYWVgA==}
    dev: true

  /@types/node/15.14.9:
    resolution: {integrity: sha512-qjd88DrCxupx/kJD5yQgZdcYKZKSIGBVDIBE1/LTGcNm3d2Np/jxojkdePDdfnBHJc5W7vSMpbJ1aB7p/Py69A==}
    dev: true

  /@types/node/18.15.5:
    resolution: {integrity: sha512-Ark2WDjjZO7GmvsyFFf81MXuGTA/d6oP38anyxWOL6EREyBKAxKoFHwBhaZxCfLRLpO8JgVXwqOwSwa7jRcjew==}
    dev: true

  /@types/normalize-package-data/2.4.1:
    resolution: {integrity: sha512-Gj7cI7z+98M282Tqmp2K5EIsoouUEzbBJhQQzDE3jSIRk6r9gsz0oUokqIUR4u1R3dMHo0pDHM7sNOHyhulypw==}
    dev: true

  /@types/picomatch/2.3.0:
    resolution: {integrity: sha512-O397rnSS9iQI4OirieAtsDqvCj4+3eY1J+EPdNTKuHuRWIfUoGyzX294o8C4KJYaLqgSrd2o60c5EqCU8Zv02g==}
    dev: true

  /@types/pnpapi/0.0.2:
    resolution: {integrity: sha512-2lqsQt1iXkiTqwuzw2SS50iduoPZNpV/ou4/vJD443C0weF63Gqd3ErGS811CBNMzLO64zVJ+tiyh+4yimdYkg==}
    dev: true

  /@types/prompts/2.4.2:
    resolution: {integrity: sha512-TwNx7qsjvRIUv/BCx583tqF5IINEVjCNqg9ofKHRlSoUHE62WBHrem4B1HGXcIrG511v29d1kJ9a/t2Esz7MIg==}
    dependencies:
      '@types/node': 18.15.5
      kleur: 3.0.3
    dev: true

  /@types/resolve/1.20.2:
    resolution: {integrity: sha512-60BCwRFOZCQhDncwQdxxeOEEkbc5dIMccYLwbxsS4TUNeVECQ/pBJ0j09mrHOl/JJvpRPGwO9SvE4nR2Nb/a4Q==}
    dev: true

  /@types/sass/1.43.1:
    resolution: {integrity: sha512-BPdoIt1lfJ6B7rw35ncdwBZrAssjcwzI5LByIrYs+tpXlj/CAkuVdRsgZDdP4lq5EjyWzwxZCqAoFyHKFwp32g==}
    dependencies:
      '@types/node': 18.15.5
    dev: true

  /@types/semver/7.3.13:
    resolution: {integrity: sha512-21cFJr9z3g5dW8B0CVI9g2O9beqaThGQ6ZFBqHfwhzLDKUxaqTIy3vnfah/UPkfOiF2pLq+tGz+W8RyCskuslw==}
    dev: true

  /@types/stack-trace/0.0.29:
    resolution: {integrity: sha512-TgfOX+mGY/NyNxJLIbDWrO9DjGoVSW9+aB8H2yy1fy32jsvxijhmyJI9fDFgvz3YP4lvJaq9DzdR/M1bOgVc9g==}
    dev: true

  /@types/stylus/0.48.38:
    resolution: {integrity: sha512-B5otJekvD6XM8iTrnO6e2twoTY2tKL9VkL/57/2Lo4tv3EatbCaufdi68VVtn/h4yjO+HVvYEyrNQd0Lzj6riw==}
    dependencies:
      '@types/node': 18.15.5
    dev: true

  /@types/web-bluetooth/0.0.16:
    resolution: {integrity: sha512-oh8q2Zc32S6gd/j50GowEjKLoOVOwHP/bWVjKJInBwQqdOYMdPrf1oVlelTlyfFK3CKxL1uahMDAr+vy8T7yMQ==}
    dev: true

  /@types/ws/8.5.4:
    resolution: {integrity: sha512-zdQDHKUgcX/zBc4GrwsE/7dVdAD8JR4EuiAXiiUhhfyIJXXb2+PrGshFyeXWQPMmmZ2XxgaqclgpIC7eTXc1mg==}
    dependencies:
      '@types/node': 18.15.5
    dev: true

  /@typescript-eslint/eslint-plugin/5.56.0_2hcjazgfnbtq42tcc73br2vup4:
    resolution: {integrity: sha512-ZNW37Ccl3oMZkzxrYDUX4o7cnuPgU+YrcaYXzsRtLB16I1FR5SHMqga3zGsaSliZADCWo2v8qHWqAYIj8nWCCg==}
    engines: {node: ^12.22.0 || ^14.17.0 || >=16.0.0}
    peerDependencies:
      '@typescript-eslint/parser': ^5.0.0
      eslint: ^6.0.0 || ^7.0.0 || ^8.0.0
      typescript: '*'
    peerDependenciesMeta:
      typescript:
        optional: true
    dependencies:
      '@eslint-community/regexpp': 4.4.0
      '@typescript-eslint/parser': 5.56.0_j4766f7ecgqbon3u7zlxn5zszu
      '@typescript-eslint/scope-manager': 5.56.0
      '@typescript-eslint/type-utils': 5.56.0_j4766f7ecgqbon3u7zlxn5zszu
      '@typescript-eslint/utils': 5.56.0_j4766f7ecgqbon3u7zlxn5zszu
      debug: 4.3.4
      eslint: 8.36.0
      grapheme-splitter: 1.0.4
      ignore: 5.2.0
      natural-compare-lite: 1.4.0
      semver: 7.3.8
      tsutils: 3.21.0_typescript@5.0.2
      typescript: 5.0.2
    transitivePeerDependencies:
      - supports-color
    dev: true

  /@typescript-eslint/parser/5.56.0_j4766f7ecgqbon3u7zlxn5zszu:
    resolution: {integrity: sha512-sn1OZmBxUsgxMmR8a8U5QM/Wl+tyqlH//jTqCg8daTAmhAk26L2PFhcqPLlYBhYUJMZJK276qLXlHN3a83o2cg==}
    engines: {node: ^12.22.0 || ^14.17.0 || >=16.0.0}
    peerDependencies:
      eslint: ^6.0.0 || ^7.0.0 || ^8.0.0
      typescript: '*'
    peerDependenciesMeta:
      typescript:
        optional: true
    dependencies:
      '@typescript-eslint/scope-manager': 5.56.0
      '@typescript-eslint/types': 5.56.0
      '@typescript-eslint/typescript-estree': 5.56.0_typescript@5.0.2
      debug: 4.3.4
      eslint: 8.36.0
      typescript: 5.0.2
    transitivePeerDependencies:
      - supports-color
    dev: true

  /@typescript-eslint/scope-manager/5.56.0:
    resolution: {integrity: sha512-jGYKyt+iBakD0SA5Ww8vFqGpoV2asSjwt60Gl6YcO8ksQ8s2HlUEyHBMSa38bdLopYqGf7EYQMUIGdT/Luw+sw==}
    engines: {node: ^12.22.0 || ^14.17.0 || >=16.0.0}
    dependencies:
      '@typescript-eslint/types': 5.56.0
      '@typescript-eslint/visitor-keys': 5.56.0
    dev: true

  /@typescript-eslint/type-utils/5.56.0_j4766f7ecgqbon3u7zlxn5zszu:
    resolution: {integrity: sha512-8WxgOgJjWRy6m4xg9KoSHPzBNZeQbGlQOH7l2QEhQID/+YseaFxg5J/DLwWSsi9Axj4e/cCiKx7PVzOq38tY4A==}
    engines: {node: ^12.22.0 || ^14.17.0 || >=16.0.0}
    peerDependencies:
      eslint: '*'
      typescript: '*'
    peerDependenciesMeta:
      typescript:
        optional: true
    dependencies:
      '@typescript-eslint/typescript-estree': 5.56.0_typescript@5.0.2
      '@typescript-eslint/utils': 5.56.0_j4766f7ecgqbon3u7zlxn5zszu
      debug: 4.3.4
      eslint: 8.36.0
      tsutils: 3.21.0_typescript@5.0.2
      typescript: 5.0.2
    transitivePeerDependencies:
      - supports-color
    dev: true

  /@typescript-eslint/types/5.56.0:
    resolution: {integrity: sha512-JyAzbTJcIyhuUhogmiu+t79AkdnqgPUEsxMTMc/dCZczGMJQh1MK2wgrju++yMN6AWroVAy2jxyPcPr3SWCq5w==}
    engines: {node: ^12.22.0 || ^14.17.0 || >=16.0.0}
    dev: true

  /@typescript-eslint/typescript-estree/5.56.0_typescript@5.0.2:
    resolution: {integrity: sha512-41CH/GncsLXOJi0jb74SnC7jVPWeVJ0pxQj8bOjH1h2O26jXN3YHKDT1ejkVz5YeTEQPeLCCRY0U2r68tfNOcg==}
    engines: {node: ^12.22.0 || ^14.17.0 || >=16.0.0}
    peerDependencies:
      typescript: '*'
    peerDependenciesMeta:
      typescript:
        optional: true
    dependencies:
      '@typescript-eslint/types': 5.56.0
      '@typescript-eslint/visitor-keys': 5.56.0
      debug: 4.3.4
      globby: 11.1.0
      is-glob: 4.0.3
      semver: 7.3.8
      tsutils: 3.21.0_typescript@5.0.2
      typescript: 5.0.2
    transitivePeerDependencies:
      - supports-color
    dev: true

  /@typescript-eslint/utils/5.56.0_j4766f7ecgqbon3u7zlxn5zszu:
    resolution: {integrity: sha512-XhZDVdLnUJNtbzaJeDSCIYaM+Tgr59gZGbFuELgF7m0IY03PlciidS7UQNKLE0+WpUTn1GlycEr6Ivb/afjbhA==}
    engines: {node: ^12.22.0 || ^14.17.0 || >=16.0.0}
    peerDependencies:
      eslint: ^6.0.0 || ^7.0.0 || ^8.0.0
    dependencies:
      '@eslint-community/eslint-utils': 4.3.0_eslint@8.36.0
      '@types/json-schema': 7.0.11
      '@types/semver': 7.3.13
      '@typescript-eslint/scope-manager': 5.56.0
      '@typescript-eslint/types': 5.56.0
      '@typescript-eslint/typescript-estree': 5.56.0_typescript@5.0.2
      eslint: 8.36.0
      eslint-scope: 5.1.1
      semver: 7.3.8
    transitivePeerDependencies:
      - supports-color
      - typescript
    dev: true

  /@typescript-eslint/visitor-keys/5.56.0:
    resolution: {integrity: sha512-1mFdED7u5bZpX6Xxf5N9U2c18sb+8EvU3tyOIj6LQZ5OOvnmj8BVeNNP603OFPm5KkS1a7IvCIcwrdHXaEMG/Q==}
    engines: {node: ^12.22.0 || ^14.17.0 || >=16.0.0}
    dependencies:
      '@typescript-eslint/types': 5.56.0
      eslint-visitor-keys: 3.3.0
    dev: true

  /@vitejs/plugin-vue/4.1.0_5qyuox3n3rizckhh25uzvv7zgq:
    resolution: {integrity: sha512-++9JOAFdcXI3lyer9UKUV4rfoQ3T1RN8yDqoCLar86s0xQct5yblxAE+yWgRnU5/0FOlVCpTZpYSBV/bGWrSrQ==}
    engines: {node: ^14.18.0 || >=16.0.0}
    peerDependencies:
      vite: ^4.0.0
      vue: ^3.2.25
    dependencies:
      vite: link:packages/vite
      vue: 3.2.47
    dev: true

  /@vitejs/plugin-vue/4.1.0_vue@3.2.47:
    resolution: {integrity: sha512-++9JOAFdcXI3lyer9UKUV4rfoQ3T1RN8yDqoCLar86s0xQct5yblxAE+yWgRnU5/0FOlVCpTZpYSBV/bGWrSrQ==}
    engines: {node: ^14.18.0 || >=16.0.0}
    peerDependencies:
      vite: ^4.0.0
      vue: ^3.2.25
    dependencies:
      vue: 3.2.47
    dev: true

  /@vitest/expect/0.29.7:
    resolution: {integrity: sha512-UtG0tW0DP6b3N8aw7PHmweKDsvPv4wjGvrVZW7OSxaFg76ShtVdMiMcUkZJgCE8QWUmhwaM0aQhbbVLo4F4pkA==}
    dependencies:
      '@vitest/spy': 0.29.7
      '@vitest/utils': 0.29.7
      chai: 4.3.7
    dev: true

  /@vitest/runner/0.29.7:
    resolution: {integrity: sha512-Yt0+csM945+odOx4rjZSjibQfl2ymxqVsmYz6sO2fiO5RGPYDFCo60JF6tLL9pz4G/kjY4irUxadeB1XT+H1jg==}
    dependencies:
      '@vitest/utils': 0.29.7
      p-limit: 4.0.0
      pathe: 1.1.0
    dev: true

  /@vitest/spy/0.29.7:
    resolution: {integrity: sha512-IalL0iO6A6Xz8hthR8sctk6ZS//zVBX48EiNwQguYACdgdei9ZhwMaBFV70mpmeYAFCRAm+DpoFHM5470Im78A==}
    dependencies:
      tinyspy: 1.0.2
    dev: true

  /@vitest/utils/0.29.7:
    resolution: {integrity: sha512-vNgGadp2eE5XKCXtZXL5UyNEDn68npSct75OC9AlELenSK0DiV1Mb9tfkwJHKjRb69iek+e79iipoJx8+s3SdA==}
    dependencies:
      cli-truncate: 3.1.0
      diff: 5.1.0
      loupe: 2.3.6
      pretty-format: 27.5.1
    dev: true

  /@vue/compiler-core/3.2.47:
    resolution: {integrity: sha512-p4D7FDnQb7+YJmO2iPEv0SQNeNzcbHdGByJDsT4lynf63AFkOTFN07HsiRSvjGo0QrxR/o3d0hUyNCUnBU2Tig==}
    dependencies:
      '@babel/parser': 7.21.3
      '@vue/shared': 3.2.47
      estree-walker: 2.0.2
      source-map: 0.6.1

  /@vue/compiler-dom/3.2.47:
    resolution: {integrity: sha512-dBBnEHEPoftUiS03a4ggEig74J2YBZ2UIeyfpcRM2tavgMWo4bsEfgCGsu+uJIL/vax9S+JztH8NmQerUo7shQ==}
    dependencies:
      '@vue/compiler-core': 3.2.47
      '@vue/shared': 3.2.47

  /@vue/compiler-sfc/3.2.47:
    resolution: {integrity: sha512-rog05W+2IFfxjMcFw10tM9+f7i/+FFpZJJ5XHX72NP9eC2uRD+42M3pYcQqDXVYoj74kHMSEdQ/WmCjt8JFksQ==}
    dependencies:
      '@babel/parser': 7.21.3
      '@vue/compiler-core': 3.2.47
      '@vue/compiler-dom': 3.2.47
      '@vue/compiler-ssr': 3.2.47
      '@vue/reactivity-transform': 3.2.47
      '@vue/shared': 3.2.47
      estree-walker: 2.0.2
      magic-string: 0.25.9
      postcss: 8.4.21
      source-map: 0.6.1

  /@vue/compiler-ssr/3.2.47:
    resolution: {integrity: sha512-wVXC+gszhulcMD8wpxMsqSOpvDZ6xKXSVWkf50Guf/S+28hTAXPDYRTbLQ3EDkOP5Xz/+SY37YiwDquKbJOgZw==}
    dependencies:
      '@vue/compiler-dom': 3.2.47
      '@vue/shared': 3.2.47

  /@vue/devtools-api/6.4.4:
    resolution: {integrity: sha512-Ku31WzpOV/8cruFaXaEZKF81WkNnvCSlBY4eOGtz5WMSdJvX1v1WWlSMGZeqUwPtQ27ZZz7B62erEMq8JDjcXw==}
    dev: false

  /@vue/devtools-api/6.4.5:
    resolution: {integrity: sha512-JD5fcdIuFxU4fQyXUu3w2KpAJHzTVdN+p4iOX2lMWSHMOoQdMAcpFLZzm9Z/2nmsoZ1a96QEhZ26e50xLBsgOQ==}
    dev: false

  /@vue/devtools-api/6.5.0:
    resolution: {integrity: sha512-o9KfBeaBmCKl10usN4crU53fYtC1r7jJwdGKjPT24t348rHxgfpZ0xL3Xm/gLUYnc0oTp8LAmrxOeLyu6tbk2Q==}
    dev: true

  /@vue/reactivity-transform/3.2.47:
    resolution: {integrity: sha512-m8lGXw8rdnPVVIdIFhf0LeQ/ixyHkH5plYuS83yop5n7ggVJU+z5v0zecwEnX7fa7HNLBhh2qngJJkxpwEEmYA==}
    dependencies:
      '@babel/parser': 7.21.3
      '@vue/compiler-core': 3.2.47
      '@vue/shared': 3.2.47
      estree-walker: 2.0.2
      magic-string: 0.25.9

  /@vue/reactivity/3.2.47:
    resolution: {integrity: sha512-7khqQ/75oyyg+N/e+iwV6lpy1f5wq759NdlS1fpAhFXa8VeAIKGgk2E/C4VF59lx5b+Ezs5fpp/5WsRYXQiKxQ==}
    dependencies:
      '@vue/shared': 3.2.47

  /@vue/runtime-core/3.2.47:
    resolution: {integrity: sha512-RZxbLQIRB/K0ev0K9FXhNbBzT32H9iRtYbaXb0ZIz2usLms/D55dJR2t6cIEUn6vyhS3ALNvNthI+Q95C+NOpA==}
    dependencies:
      '@vue/reactivity': 3.2.47
      '@vue/shared': 3.2.47

  /@vue/runtime-dom/3.2.47:
    resolution: {integrity: sha512-ArXrFTjS6TsDei4qwNvgrdmHtD930KgSKGhS5M+j8QxXrDJYLqYw4RRcDy1bz1m1wMmb6j+zGLifdVHtkXA7gA==}
    dependencies:
      '@vue/runtime-core': 3.2.47
      '@vue/shared': 3.2.47
      csstype: 2.6.20

  /@vue/server-renderer/3.2.47_vue@3.2.47:
    resolution: {integrity: sha512-dN9gc1i8EvmP9RCzvneONXsKfBRgqFeFZLurmHOveL7oH6HiFXJw5OGu294n1nHc/HMgTy6LulU/tv5/A7f/LA==}
    peerDependencies:
      vue: 3.2.47
    dependencies:
      '@vue/compiler-ssr': 3.2.47
      '@vue/shared': 3.2.47
      vue: 3.2.47

  /@vue/shared/3.2.47:
    resolution: {integrity: sha512-BHGyyGN3Q97EZx0taMQ+OLNuZcW3d37ZEVmEAyeoA9ERdGvm9Irc/0Fua8SNyOtV1w6BS4q25wbMzJujO9HIfQ==}

  /@vueuse/core/9.13.0_vue@3.2.47:
    resolution: {integrity: sha512-pujnclbeHWxxPRqXWmdkKV5OX4Wk4YeK7wusHqRwU0Q7EFusHoqNA/aPhB6KCh9hEqJkLAJo7bb0Lh9b+OIVzw==}
    dependencies:
      '@types/web-bluetooth': 0.0.16
      '@vueuse/metadata': 9.13.0
      '@vueuse/shared': 9.13.0_vue@3.2.47
      vue-demi: 0.13.1_vue@3.2.47
    transitivePeerDependencies:
      - '@vue/composition-api'
      - vue
    dev: true

  /@vueuse/metadata/9.13.0:
    resolution: {integrity: sha512-gdU7TKNAUVlXXLbaF+ZCfte8BjRJQWPCa2J55+7/h+yDtzw3vOoGQDRXzI6pyKyo6bXFT5/QoPE4hAknExjRLQ==}
    dev: true

  /@vueuse/shared/9.13.0_vue@3.2.47:
    resolution: {integrity: sha512-UrnhU+Cnufu4S6JLCPZnkWh0WwZGUp72ktOF2DFptMlOs3TOdVv8xJN53zhHGARmVOsz5KqOls09+J1NR6sBKw==}
    dependencies:
      vue-demi: 0.13.1_vue@3.2.47
    transitivePeerDependencies:
      - '@vue/composition-api'
      - vue
    dev: true

  /@wessberg/stringutil/1.0.19:
    resolution: {integrity: sha512-9AZHVXWlpN8Cn9k5BC/O0Dzb9E9xfEMXzYrNunwvkUTvuK7xgQPVRZpLo+jWCOZ5r8oBa8NIrHuPEu1hzbb6bg==}
    engines: {node: '>=8.0.0'}
    dev: true

  /JSONStream/1.3.5:
    resolution: {integrity: sha512-E+iruNOY8VV9s4JEbe1aNEm6MiszPRr/UfcHMz0TQh1BXSxHK+ASV1R6W4HpjBhSeS+54PIsAMCBmwD06LLsqQ==}
    hasBin: true
    dependencies:
      jsonparse: 1.3.1
      through: 2.3.8
    dev: true

  /abbrev/1.1.1:
    resolution: {integrity: sha512-nne9/IiQ/hzIhY6pdDnbBtz7DjPTKrY00P/zvPSm5pOFkl6xuGrGnXn/VtTNNfNtAfZ9/1RtehkszU9qcTii0Q==}
    dev: false

  /accepts/1.3.8:
    resolution: {integrity: sha512-PYAthTa2m2VKxuvSD3DPC/Gy+U+sOA1LAuT8mkmRuvw+NACSaeXEQ+NHcVF7rONl6qcaxV3Uuemwawk+7+SJLw==}
    engines: {node: '>= 0.6'}
    dependencies:
      mime-types: 2.1.35
      negotiator: 0.6.3

  /acorn-jsx/5.3.2_acorn@8.8.2:
    resolution: {integrity: sha512-rq9s+JNhf0IChjtDXxllJ7g41oZk5SlXtp0LHwyA5cejwn7vKmKp4pPri6YEePv2PU65sAsegbXtIinmDFDXgQ==}
    peerDependencies:
      acorn: ^6.0.0 || ^7.0.0 || ^8.0.0
    dependencies:
      acorn: 8.8.2
    dev: true

  /acorn-node/1.8.2:
    resolution: {integrity: sha512-8mt+fslDufLYntIoPAaIMUe/lrbrehIiwmR3t2k9LljIzoigEPF27eLk2hy8zSGzmR/ogr7zbRKINMo1u0yh5A==}
    dependencies:
      acorn: 7.4.1
      acorn-walk: 7.2.0_acorn@7.4.1
      xtend: 4.0.2

  /acorn-walk/7.2.0_acorn@7.4.1:
    resolution: {integrity: sha512-OPdCF6GsMIP+Az+aWfAAOEt2/+iVDKE7oy6lJ098aoe59oAmK76qV6Gw60SbZ8jHuG2wH058GF4pLFbYamYrVA==}
    engines: {node: '>=0.4.0'}
    peerDependencies:
      acorn: '*'
    dependencies:
      acorn: 7.4.1

  /acorn-walk/8.2.0_acorn@8.8.2:
    resolution: {integrity: sha512-k+iyHEuPgSw6SbuDpGQM+06HQUa04DZ3o+F6CSzXMvvI5KMvnaEqXe+YVe555R9nn6GPt404fos4wcgpw12SDA==}
    engines: {node: '>=0.4.0'}
    peerDependencies:
      acorn: '*'
    dependencies:
      acorn: 8.8.2

  /acorn/7.4.1:
    resolution: {integrity: sha512-nQyp0o1/mNdbTO1PO6kHkwSrmgZ0MT/jCCpNiwbUjGoRN4dlBhqJtoQuCnEOKzgTVwg0ZWiCoQy6SxMebQVh8A==}
    engines: {node: '>=0.4.0'}
    hasBin: true

  /acorn/8.8.2:
    resolution: {integrity: sha512-xjIYgE8HBrkpd/sJqOGNspf8uHG+NOHGOw6a/Urj8taM2EXfdNAH2oFcPeIFfsv3+kz/mJrS5VuMqbNLjCa2vw==}
    engines: {node: '>=0.4.0'}
    hasBin: true

  /add-stream/1.0.0:
    resolution: {integrity: sha1-anmQQ3ynNtXhKI25K9MmbV9csqo=}
    dev: true

  /agent-base/6.0.2:
    resolution: {integrity: sha512-RZNwNclF7+MS/8bDg70amg32dyeZGZxiDuQmZxKLAlQjr3jGyLx+4Kkk58UO7D2QdgFIQCovuSuZESne6RG6XQ==}
    engines: {node: '>= 6.0.0'}
    dependencies:
      debug: 4.3.4
    transitivePeerDependencies:
      - supports-color
    dev: false

  /aggregate-error/3.1.0:
    resolution: {integrity: sha512-4I7Td01quW/RpocfNayFdFVk1qSuoh0E7JrbRJ16nH01HhKFQ88INq9Sd+nd72zqRySlr9BmDA8xlEJ6vJMrYA==}
    engines: {node: '>=8'}
    dependencies:
      clean-stack: 2.2.0
      indent-string: 4.0.0
    dev: true

  /ajv/6.12.6:
    resolution: {integrity: sha512-j3fVLgvTo527anyYyJOGTYJbG+vnnQYvE0m5mmkc1TK+nxAppkCLMIL0aZ4dblVCNoGShhm+kzE4ZUykBoMg4g==}
    dependencies:
      fast-deep-equal: 3.1.3
      fast-json-stable-stringify: 2.1.0
      json-schema-traverse: 0.4.1
      uri-js: 4.4.1
    dev: true

  /algoliasearch/4.13.1:
    resolution: {integrity: sha512-dtHUSE0caWTCE7liE1xaL+19AFf6kWEcyn76uhcitWpntqvicFHXKFoZe5JJcv9whQOTRM6+B8qJz6sFj+rDJA==}
    dependencies:
      '@algolia/cache-browser-local-storage': 4.13.1
      '@algolia/cache-common': 4.13.1
      '@algolia/cache-in-memory': 4.13.1
      '@algolia/client-account': 4.13.1
      '@algolia/client-analytics': 4.13.1
      '@algolia/client-common': 4.13.1
      '@algolia/client-personalization': 4.13.1
      '@algolia/client-search': 4.13.1
      '@algolia/logger-common': 4.13.1
      '@algolia/logger-console': 4.13.1
      '@algolia/requester-browser-xhr': 4.13.1
      '@algolia/requester-common': 4.13.1
      '@algolia/requester-node-http': 4.13.1
      '@algolia/transporter': 4.13.1
    dev: true

  /ansi-escapes/4.3.2:
    resolution: {integrity: sha512-gKXj5ALrKWQLsYG9jlTRmR/xKluxHV+Z9QEwNIgCfM1/uwPMCuzVVnh5mwTd+OuBZcwSIMbqssNWRm1lE51QaQ==}
    engines: {node: '>=8'}
    dependencies:
      type-fest: 0.21.3
    dev: true

  /ansi-regex/5.0.1:
    resolution: {integrity: sha512-quJQXlTSUGL2LH9SUXo8VwsY4soanhgo6LNSm84E1LBcE8s3O0wpdiRzyR9z/ZZJMlMWv37qOOb9pdJlMUEKFQ==}
    engines: {node: '>=8'}

  /ansi-regex/6.0.1:
    resolution: {integrity: sha512-n5M855fKb2SsfMIiFFoVrABHJC8QtHwVx+mHWP3QcEqBHYienj5dHSgjbxtC0WEZXYt4wcD6zrQElDPhFuZgfA==}
    engines: {node: '>=12'}
    dev: true

  /ansi-sequence-parser/1.1.0:
    resolution: {integrity: sha512-lEm8mt52to2fT8GhciPCGeCXACSz2UwIN4X2e2LJSnZ5uAbn2/dsYdOmUXq0AtWS5cpAupysIneExOgH0Vd2TQ==}
    dev: true

  /ansi-styles/3.2.1:
    resolution: {integrity: sha512-VT0ZI6kZRdTh8YyJw3SMbYm/u+NqfsAxEpWO0Pf9sq8/e94WxxOpPKx9FR1FlyCtOVDNOQ+8ntlqFxiRc+r5qA==}
    engines: {node: '>=4'}
    dependencies:
      color-convert: 1.9.3

  /ansi-styles/4.3.0:
    resolution: {integrity: sha512-zbB9rCJAT1rbjiVDb2hqKFHNYLxgtk8NURxZ3IZwD3F6NtxbXZQCnnSi1Lkx+IDohdPlFp222wVALIheZJQSEg==}
    engines: {node: '>=8'}
    dependencies:
      color-convert: 2.0.1
    dev: true

  /ansi-styles/5.2.0:
    resolution: {integrity: sha512-Cxwpt2SfTzTtXcfOlzGEee8O+c+MmUgGrNiBcXnuWxuFJHe6a5Hz7qwhwe5OgaSYI0IJvkLqWX1ASG+cJOkEiA==}
    engines: {node: '>=10'}
    dev: true

  /ansi-styles/6.1.0:
    resolution: {integrity: sha512-VbqNsoz55SYGczauuup0MFUyXNQviSpFTj1RQtFzmQLk18qbVSpTFFGMT293rmDaQuKCT6InmbuEyUne4mTuxQ==}
    engines: {node: '>=12'}
    dev: true

  /anymatch/3.1.2:
    resolution: {integrity: sha512-P43ePfOAIupkguHUycrc4qJ9kz8ZiuOUijaETwX7THt0Y/GNK7v0aa8rY816xWjZ7rJdA5XdMcpVFTKMq+RvWg==}
    engines: {node: '>= 8'}
    dependencies:
      normalize-path: 3.0.0
      picomatch: 2.3.1

  /aproba/2.0.0:
    resolution: {integrity: sha512-lYe4Gx7QT+MKGbDsA+Z+he/Wtef0BiwDOlK/XkBrdfsh9J/jPPXbX0tE9x9cl27Tmu5gg3QUbUrQYa/y+KOHPQ==}
    dev: false

  /are-we-there-yet/2.0.0:
    resolution: {integrity: sha512-Ci/qENmwHnsYo9xKIcUJN5LeDKdJ6R1Z1j9V/J5wyq8nh/mYPEpIKJbBZXtZjG04HiK7zV/p6Vs9952MrMeUIw==}
    engines: {node: '>=10'}
    dependencies:
      delegates: 1.0.0
      readable-stream: 3.6.0
    dev: false

  /arg/4.1.3:
    resolution: {integrity: sha512-58S9QDqG0Xx27YwPSt9fJxivjYl432YCwfDMfZ+71RAqUrZef7LrKQZ3LHLOwCS4FLNBplP533Zx895SeOCHvA==}

  /arg/5.0.2:
    resolution: {integrity: sha512-PYjyFOLKQ9y57JvQ6QLo8dAgNqswh8M1RMJYdQduT6xbWSgK36P/Z/v+p888pM69jMMfS8Xd8F6I1kQ/I9HUGg==}

  /argparse/1.0.10:
    resolution: {integrity: sha512-o5Roy6tNG4SL/FOkCAN6RzjiakZS25RLYFrcMttJqbdd8BWrnA+fGz57iN5Pb06pvBGvl5gQ0B48dJlslXvoTg==}
    dependencies:
      sprintf-js: 1.0.3
    dev: true

  /argparse/2.0.1:
    resolution: {integrity: sha512-8+9WqebbFzpX9OR+Wa6O29asIogeRMzcGtAINdpMHHyAg10f05aSFVBbcEqGf/PXw1EjAZ+q2/bEBg3DvurK3Q==}
    dev: true

  /array-find-index/1.0.2:
    resolution: {integrity: sha512-M1HQyIXcBGtVywBt8WVdim+lrNaK7VHp99Qt5pSNziXznKHViIBbXWtfRTpEFpF/c4FdfxNAsCCwPp5phBYJtw==}
    engines: {node: '>=0.10.0'}
    dev: true

  /array-flatten/1.1.1:
    resolution: {integrity: sha1-ml9pkFGx5wczKPKgCJaLZOopVdI=}

  /array-ify/1.0.0:
    resolution: {integrity: sha1-nlKHYrSpBmrRY6aWKjZEGOlibs4=}
    dev: true

  /array-includes/3.1.6:
    resolution: {integrity: sha512-sgTbLvL6cNnw24FnbaDyjmvddQ2ML8arZsgaJhoABMoplz/4QRhtrYS+alr1BUM1Bwp6dhx8vVCBSLG+StwOFw==}
    engines: {node: '>= 0.4'}
    dependencies:
      call-bind: 1.0.2
      define-properties: 1.1.4
      es-abstract: 1.21.1
      get-intrinsic: 1.1.3
      is-string: 1.0.7
    dev: true

  /array-union/2.1.0:
    resolution: {integrity: sha512-HGyxoOTYUyCM6stUe6EJgnd4EoewAI7zMdfqO+kGjnlZmBDz/cR5pf8r/cR4Wq60sL/p0IkcjUEEPwS3GFrIyw==}
    engines: {node: '>=8'}
    dev: true

  /array.prototype.flat/1.3.1:
    resolution: {integrity: sha512-roTU0KWIOmJ4DRLmwKd19Otg0/mT3qPNt0Qb3GWW8iObuZXxrjB/pzn0R3hqpRSWg4HCwqx+0vwOnWnvlOyeIA==}
    engines: {node: '>= 0.4'}
    dependencies:
      call-bind: 1.0.2
      define-properties: 1.1.4
      es-abstract: 1.21.1
      es-shim-unscopables: 1.0.0
    dev: true

  /array.prototype.flatmap/1.3.1:
    resolution: {integrity: sha512-8UGn9O1FDVvMNB0UlLv4voxRMze7+FpHyF5mSMRjWHUMlpoDViniy05870VlxhfgTnLbpuwTzvD76MTtWxB/mQ==}
    engines: {node: '>= 0.4'}
    dependencies:
      call-bind: 1.0.2
      define-properties: 1.1.4
      es-abstract: 1.21.1
      es-shim-unscopables: 1.0.0
    dev: true

  /arrify/1.0.1:
    resolution: {integrity: sha1-iYUI2iIm84DfkEcoRWhJwVAaSw0=}
    engines: {node: '>=0.10.0'}
    dev: true

  /asap/2.0.6:
    resolution: {integrity: sha512-BSHWgDSAiKs50o2Re8ppvp3seVHXSRM44cdSsT9FfNEUUZLOGWVCsiWaRPWM1Znn+mqZ1OfVZ3z3DWEzSp7hRA==}
    dev: true

  /asn1js/2.4.0:
    resolution: {integrity: sha512-PvZC0FMyMut8aOnR2jAEGSkmRtHIUYPe9amUEnGjr9TdnUmsfoOkjrvUkOEU9mzpYBR1HyO9bF+8U1cLTMMHhQ==}
    engines: {node: '>=6.0.0'}
    dependencies:
      pvutils: 1.1.3
    dev: true

  /assert-never/1.2.1:
    resolution: {integrity: sha512-TaTivMB6pYI1kXwrFlEhLeGfOqoDNdTxjCdwRfFFkEA30Eu+k48W34nlok2EYWJfFFzqaEmichdNM7th6M5HNw==}
    dev: true

  /assertion-error/1.1.0:
    resolution: {integrity: sha512-jgsaNduz+ndvGyFt3uSuWqvy4lCnIJiovtouQN5JZHOKCS2QuhEdbcQHFhVksz2N2U9hXJo8odG7ETyWlEeuDw==}
    dev: true

  /astral-regex/2.0.0:
    resolution: {integrity: sha512-Z7tMw1ytTXt5jqMcOP+OQteU1VuNK9Y02uuJtKQ1Sv69jXQKKg5cibLwGJow8yzZP+eAc18EmLGPal0bp36rvQ==}
    engines: {node: '>=8'}
    dev: true

  /asynckit/0.4.0:
    resolution: {integrity: sha512-Oei9OH4tRh0YqU3GxhX79dM/mwVgvbZJaSNaRk+bshkj0S5cfHcgYakreBjrHwatXKbz+IoIdYLxrKim2MjW0Q==}
    dev: false

  /autoprefixer/10.4.14:
    resolution: {integrity: sha512-FQzyfOsTlwVzjHxKEqRIAdJx9niO6VCBCoEwax/VLSoQF29ggECcPuBqUMZ+u8jCZOPSy8b8/8KnuFbp0SaFZQ==}
    engines: {node: ^10 || ^12 || >=14}
    hasBin: true
    peerDependencies:
      postcss: ^8.1.0
    dependencies:
      browserslist: 4.21.5
      caniuse-lite: 1.0.30001468
      fraction.js: 4.2.0
      normalize-range: 0.1.2
      picocolors: 1.0.0
      postcss-value-parser: 4.2.0
    dev: false

  /available-typed-arrays/1.0.5:
    resolution: {integrity: sha512-DMD0KiN46eipeziST1LPP/STfDU0sufISXmjSgvVsoU2tqxctQeASejWcfNtxYKqETM1UxQ8sp2OrSBWpHY6sw==}
    engines: {node: '>= 0.4'}
    dev: true

  /axios/1.3.4:
    resolution: {integrity: sha512-toYm+Bsyl6VC5wSkfkbbNB6ROv7KY93PEBBL6xyDczaIHasAiv4wPqQ/c4RjoQzipxRD2W5g21cOqQulZ7rHwQ==}
    dependencies:
      follow-redirects: 1.15.0
      form-data: 4.0.0
      proxy-from-env: 1.1.0
    transitivePeerDependencies:
      - debug
    dev: false

  /babel-plugin-polyfill-corejs2/0.3.3_@babel+core@7.21.3:
    resolution: {integrity: sha512-8hOdmFYFSZhqg2C/JgLUQ+t52o5nirNwaWM2B9LWteozwIvM14VSwdsCAUET10qT+kmySAlseadmfeeSWFCy+Q==}
    peerDependencies:
      '@babel/core': ^7.0.0-0
    dependencies:
      '@babel/compat-data': 7.20.10
      '@babel/core': 7.21.3
      '@babel/helper-define-polyfill-provider': 0.3.3_@babel+core@7.21.3
      semver: 6.3.0
    transitivePeerDependencies:
      - supports-color
    dev: false

  /babel-plugin-polyfill-corejs3/0.6.0_@babel+core@7.21.3:
    resolution: {integrity: sha512-+eHqR6OPcBhJOGgsIar7xoAB1GcSwVUA3XjAd7HJNzOXT4wv6/H7KIdA/Nc60cvUlDbKApmqNvD1B1bzOt4nyA==}
    peerDependencies:
      '@babel/core': ^7.0.0-0
    dependencies:
      '@babel/core': 7.21.3
      '@babel/helper-define-polyfill-provider': 0.3.3_@babel+core@7.21.3
      core-js-compat: 3.27.2
    transitivePeerDependencies:
      - supports-color
    dev: false

  /babel-plugin-polyfill-regenerator/0.4.1_@babel+core@7.21.3:
    resolution: {integrity: sha512-NtQGmyQDXjQqQ+IzRkBVwEOz9lQ4zxAQZgoAYEtU9dJjnl1Oc98qnN7jcp+bE7O7aYzVpavXE3/VKXNzUbh7aw==}
    peerDependencies:
      '@babel/core': ^7.0.0-0
    dependencies:
      '@babel/core': 7.21.3
      '@babel/helper-define-polyfill-provider': 0.3.3_@babel+core@7.21.3
    transitivePeerDependencies:
      - supports-color
    dev: false

  /babel-walk/3.0.0-canary-5:
    resolution: {integrity: sha512-GAwkz0AihzY5bkwIY5QDR+LvsRQgB/B+1foMPvi0FZPMl5fjD7ICiznUiBdLYMH1QYe6vqu4gWYytZOccLouFw==}
    engines: {node: '>= 10.0.0'}
    dependencies:
      '@babel/types': 7.21.3
    dev: true

  /balanced-match/1.0.2:
    resolution: {integrity: sha512-3oSeUO0TMV67hN1AmbXsK4yaqU7tjiHlbxRDZOpH0KW9+CeX4bRAaX0Anxt0tx2MrpRpWwQaPwIlISEJhYU5Pw==}

  /base64-arraybuffer-es6/0.7.0:
    resolution: {integrity: sha512-ESyU/U1CFZDJUdr+neHRhNozeCv72Y7Vm0m1DCbjX3KBjT6eYocvAJlSk6+8+HkVwXlT1FNxhGW6q3UKAlCvvw==}
    engines: {node: '>=6.0.0'}
    dev: true

  /bcrypt/5.1.0:
    resolution: {integrity: sha512-RHBS7HI5N5tEnGTmtR/pppX0mmDSBpQ4aCBsj7CEQfYXDcO74A8sIBYcJMuCsis2E81zDxeENYhv66oZwLiA+Q==}
    engines: {node: '>= 10.0.0'}
    requiresBuild: true
    dependencies:
      '@mapbox/node-pre-gyp': 1.0.10
      node-addon-api: 5.0.0
    transitivePeerDependencies:
      - encoding
      - supports-color
    dev: false

  /bignumber.js/9.1.1:
    resolution: {integrity: sha512-pHm4LsMJ6lzgNGVfZHjMoO8sdoRhOzOH4MLmY65Jg70bpxCKu5iOHNJyfF6OyvYw7t8Fpf35RuzUyqnQsj8Vig==}
    dev: false

  /binary-extensions/2.2.0:
    resolution: {integrity: sha512-jDctJ/IVQbZoJykoeHbhXpOlNBqGNcwXJKJog42E5HDPUwQTSdjCHdihjj0DlnheQ7blbT6dHOafNAiS8ooQKA==}
    engines: {node: '>=8'}

  /body-parser/1.20.1:
    resolution: {integrity: sha512-jWi7abTbYwajOytWCQc37VulmWiRae5RyTpaCyDcS5/lMdtwSz5lOpDE67srw/HYe35f1z3fDQw+3txg7gNtWw==}
    engines: {node: '>= 0.8', npm: 1.2.8000 || >= 1.4.16}
    dependencies:
      bytes: 3.1.2
      content-type: 1.0.4
      debug: 2.6.9
      depd: 2.0.0
      destroy: 1.2.0
      http-errors: 2.0.0
      iconv-lite: 0.4.24
      on-finished: 2.4.1
      qs: 6.11.0
      raw-body: 2.5.1
      type-is: 1.6.18
      unpipe: 1.0.0
    transitivePeerDependencies:
      - supports-color

  /body-scroll-lock/4.0.0-beta.0:
    resolution: {integrity: sha512-a7tP5+0Mw3YlUJcGAKUqIBkYYGlYxk2fnCasq/FUph1hadxlTRjF+gAcZksxANnaMnALjxEddmSi/H3OR8ugcQ==}
    dev: true

  /brace-expansion/1.1.11:
    resolution: {integrity: sha512-iCuPHDFgrHX7H2vEI/5xpz07zSHB00TpugqhmYtVmMO6518mCuRMoOYFldEBl0g187ufozdaHgWKcYFb61qGiA==}
    dependencies:
      balanced-match: 1.0.2
      concat-map: 0.0.1

  /brace-expansion/2.0.1:
    resolution: {integrity: sha512-XnAIvQ8eM+kC6aULx6wuQiwVsnzsi9d3WxzV3FpWTGA19F621kwdbsAcFKXgKUHZWsy+mY6iL1sHTxWEFCytDA==}
    dependencies:
      balanced-match: 1.0.2
    dev: true

  /braces/3.0.2:
    resolution: {integrity: sha512-b8um+L1RzM3WDSzvhm6gIz1yfTbBt6YTlcEKAvsmqCZZFw46z626lVj9j1yEPW33H5H+lBQpZMP1k8l+78Ha0A==}
    engines: {node: '>=8'}
    dependencies:
      fill-range: 7.0.1

  /browserslist/4.21.5:
    resolution: {integrity: sha512-tUkiguQGW7S3IhB7N+c2MV/HZPSCPAAiYBZXLsBhFB/PCy6ZKKsZrmBayHV9fdGV/ARIfJ14NkxKzRDjvp7L6w==}
    engines: {node: ^6 || ^7 || ^8 || ^9 || ^10 || ^11 || ^12 || >=13.7}
    hasBin: true
    dependencies:
      caniuse-lite: 1.0.30001457
      electron-to-chromium: 1.4.308
      node-releases: 2.0.10
      update-browserslist-db: 1.0.10_browserslist@4.21.5

  /buffer-from/1.1.2:
    resolution: {integrity: sha512-E+XQCRwSbaaiChtv6k6Dwgc+bx+Bs6vuKJHHl5kox/BaKbhiXzqQOwK4cO22yElGp2OCmjwVhT3HmxgyPGnJfQ==}
    dev: true

  /builtin-modules/3.3.0:
    resolution: {integrity: sha512-zhaCDicdLuWN5UbN5IMnFqNMhNfo919sH85y2/ea+5Yg9TsTkeZxpL+JLbp6cgYFS4sRLp3YV4S6yDuqVWHYOw==}
    engines: {node: '>=6'}
    dev: true

  /busboy/0.3.1:
    resolution: {integrity: sha512-y7tTxhGKXcyBxRKAni+awqx8uqaJKrSFSNFSeRG5CsWNdmy2BIK+6VGWEW7TZnIO/533mtMEA4rOevQV815YJw==}
    engines: {node: '>=4.5.0'}
    dependencies:
      dicer: 0.3.0
    dev: true

  /bytes/3.1.2:
    resolution: {integrity: sha512-/Nf7TyzTx6S3yRJObOAV7956r8cr2+Oj8AC5dt8wSP3BQAoeX58NoHyCU8P8zGkNXStjTSi6fzO6F0pBdcYbEg==}
    engines: {node: '>= 0.8'}

  /cac/6.7.14:
    resolution: {integrity: sha512-b6Ilus+c3RrdDk+JhLKUAQfzzgLEPy6wcXqS7f/xe1EETvsDP6GORG7SFuOs6cID5YkqchW/LXZbX5bc8j7ZcQ==}
    engines: {node: '>=8'}
    dev: true

  /call-bind/1.0.2:
    resolution: {integrity: sha512-7O+FbCihrB5WGbFYesctwmTKae6rOiIzmz1icreWJ+0aA7LJfuqhEso2T9ncpcFtzMQtzXf2QGGueWJGTYsqrA==}
    dependencies:
      function-bind: 1.1.1
      get-intrinsic: 1.1.3

  /callsites/3.1.0:
    resolution: {integrity: sha512-P8BjAsXvZS+VIDUI11hHCQEv74YT67YUi5JJFNWIqL235sBmjX4+qx9Muvls5ivyNENctx46xQLQ3aTuE7ssaQ==}
    engines: {node: '>=6'}
    dev: true

  /camelcase-css/2.0.1:
    resolution: {integrity: sha512-QOSvevhslijgYwRx6Rv7zKdMF8lbRmx+uQGx2+vDc+KI/eBnsy9kit5aj23AgGu3pa4t9AgwbnXWqS+iOY+2aA==}
    engines: {node: '>= 6'}

  /camelcase-keys/6.2.2:
    resolution: {integrity: sha512-YrwaA0vEKazPBkn0ipTiMpSajYDSe+KjQfrjhcBMxJt/znbvlHd8Pw/Vamaz5EB4Wfhs3SUR3Z9mwRu/P3s3Yg==}
    engines: {node: '>=8'}
    dependencies:
      camelcase: 5.3.1
      map-obj: 4.3.0
      quick-lru: 4.0.1
    dev: true

  /camelcase/5.3.1:
    resolution: {integrity: sha512-L28STB170nwWS63UjtlEOE3dldQApaJXZkOI1uMFfzf3rRuPegHaHesyee+YxQ+W6SvRDQV6UrdOdRiR153wJg==}
    engines: {node: '>=6'}
    dev: true

  /caniuse-lite/1.0.30001457:
    resolution: {integrity: sha512-SDIV6bgE1aVbK6XyxdURbUE89zY7+k1BBBaOwYwkNCglXlel/E7mELiHC64HQ+W0xSKlqWhV9Wh7iHxUjMs4fA==}

  /caniuse-lite/1.0.30001468:
    resolution: {integrity: sha512-zgAo8D5kbOyUcRAgSmgyuvBkjrGk5CGYG5TYgFdpQv+ywcyEpo1LOWoG8YmoflGnh+V+UsNuKYedsoYs0hzV5A==}
    dev: false

  /chai/4.3.7:
    resolution: {integrity: sha512-HLnAzZ2iupm25PlN0xFreAlBA5zaBSv3og0DdeGA4Ar6h6rJ3A0rolRUKJhSF2V10GZKDgWF/VmAEsNWjCRB+A==}
    engines: {node: '>=4'}
    dependencies:
      assertion-error: 1.1.0
      check-error: 1.0.2
      deep-eql: 4.1.3
      get-func-name: 2.0.0
      loupe: 2.3.6
      pathval: 1.1.1
      type-detect: 4.0.8
    dev: true

  /chalk/2.4.2:
    resolution: {integrity: sha512-Mti+f9lpJNcwF4tWV8/OrTTtF1gZi+f8FqlyAdouralcFWFQWF2+NgCHShjkCb+IFBLq9buZwE1xckQU4peSuQ==}
    engines: {node: '>=4'}
    dependencies:
      ansi-styles: 3.2.1
      escape-string-regexp: 1.0.5
      supports-color: 5.5.0

  /chalk/4.1.2:
    resolution: {integrity: sha512-oKnbhFyRIXpUuez8iBMmyEa4nbj4IOQyuhc/wy9kY7/WVPcwIO9VA668Pu8RkO7+0G76SLROeyw9CpQ061i4mA==}
    engines: {node: '>=10'}
    dependencies:
      ansi-styles: 4.3.0
      supports-color: 7.2.0
    dev: true

  /chalk/5.2.0:
    resolution: {integrity: sha512-ree3Gqw/nazQAPuJJEy+avdl7QfZMcUvmHIKgEZkGL+xOBzRvup5Hxo6LHuMceSxOabuJLJm5Yp/92R9eMmMvA==}
    engines: {node: ^12.17.0 || ^14.13 || >=16.0.0}
    dev: true

  /character-parser/2.2.0:
    resolution: {integrity: sha1-x84o821LzZdE5f/CxfzeHHMmH8A=}
    dependencies:
      is-regex: 1.1.4
    dev: true

  /check-error/1.0.2:
    resolution: {integrity: sha512-BrgHpW9NURQgzoNyjfq0Wu6VFO6D7IZEmJNdtgNqpzGG8RuNFHt2jQxWlAs4HMe119chBnv+34syEZtc6IhLtA==}
    dev: true

  /chokidar/3.5.3_dzxbf3kgof5pdmbsyih2x43sq4:
    resolution: {integrity: sha512-Dr3sfKRP6oTcjf2JmUmFJfeVMvXBdegxB0iVQ5eb2V10uFJUCAS8OByZdVAyVb8xXNz3GjjTgj9kLWsZTqE6kw==}
    engines: {node: '>= 8.10.0'}
    dependencies:
      anymatch: 3.1.2
      braces: 3.0.2
      glob-parent: 5.1.2
      is-binary-path: 2.1.0
      is-glob: 4.0.3
      normalize-path: 3.0.0
      readdirp: 3.6.0
    optionalDependencies:
      fsevents: 2.3.2
    patched: true

  /chownr/2.0.0:
    resolution: {integrity: sha512-bIomtDF5KGpdogkLd9VspvFzk9KfpyyGlS8YFVZl7TGPBHL5snIOnxeshwVgPteQ9b4Eydl+pVbIyE1DcvCWgQ==}
    engines: {node: '>=10'}
    dev: false

  /cjstoesm/1.1.4_typescript@4.6.4:
    resolution: {integrity: sha512-cixLJwK2HS8R8J1jJcYwlrLxWUbdNms5EmVQuvP3O0CGvHNv2WVd2gnqTP/tbTEYzbgWiSYQBZDoAakqsSl94Q==}
    engines: {node: '>=10.0.0'}
    hasBin: true
    peerDependencies:
      typescript: '>=3.2.x || >= 4.x'
    dependencies:
      '@wessberg/stringutil': 1.0.19
      chalk: 4.1.2
      commander: 7.2.0
      compatfactory: 0.0.6_typescript@4.6.4
      crosspath: 0.0.8
      fast-glob: 3.2.12
      helpertypes: 0.0.2
      reserved-words: 0.1.2
      resolve: 1.22.1
      typescript: 4.6.4
    dev: true

  /clean-stack/2.2.0:
    resolution: {integrity: sha512-4diC9HaTE+KRAMWhDhrGOECgWZxoevMc5TlkObMqNSsVU62PYzXZ/SMTjzyGAFF1YusgxGcSWTEXBhp0CPwQ1A==}
    engines: {node: '>=6'}
    dev: true

  /cli-cursor/3.1.0:
    resolution: {integrity: sha512-I/zHAwsKf9FqGoXM4WWRACob9+SNukZTd94DWF57E4toouRulbCxcUh6RKUEOQlYTHJnzkPMySvPNaaSLNfLZw==}
    engines: {node: '>=8'}
    dependencies:
      restore-cursor: 3.1.0
    dev: true

  /cli-truncate/2.1.0:
    resolution: {integrity: sha512-n8fOixwDD6b/ObinzTrp1ZKFzbgvKZvuz/TvejnLn1aQfC6r52XEx85FmuC+3HI+JM7coBRXUvNqEU2PHVrHpg==}
    engines: {node: '>=8'}
    dependencies:
      slice-ansi: 3.0.0
      string-width: 4.2.3
    dev: true

  /cli-truncate/3.1.0:
    resolution: {integrity: sha512-wfOBkjXteqSnI59oPcJkcPl/ZmwvMMOj340qUIY1SKZCv0B9Cf4D4fAucRkIKQmsIuYK3x1rrgU7MeGRruiuiA==}
    engines: {node: ^12.20.0 || ^14.13.1 || >=16.0.0}
    dependencies:
      slice-ansi: 5.0.0
      string-width: 5.1.2
    dev: true

  /clipboard/2.0.11:
    resolution: {integrity: sha512-C+0bbOqkezLIsmWSvlsXS0Q0bmkugu7jcfMIACB+RDEntIzQIkdr148we28AfSloQLRdZlYL/QYyrq05j/3Faw==}
    dependencies:
      good-listener: 1.2.2
      select: 1.1.2
      tiny-emitter: 2.1.0
    dev: false

  /cliui/7.0.4:
    resolution: {integrity: sha512-OcRE68cOsVMXp1Yvonl/fzkQOyjLSu/8bhPDfQt0e0/Eb283TKP20Fs2MqoPsr9SwA595rRCA+QMzYc9nBP+JQ==}
    dependencies:
      string-width: 4.2.3
      strip-ansi: 6.0.1
      wrap-ansi: 7.0.0
    dev: true

  /cluster-key-slot/1.1.0:
    resolution: {integrity: sha512-2Nii8p3RwAPiFwsnZvukotvow2rIHM+yQ6ZcBXGHdniadkYGZYiGmkHJIbZPIV9nfv7m/U1IPMVVcAhoWFeklw==}
    engines: {node: '>=0.10.0'}
    dev: true

  /color-convert/1.9.3:
    resolution: {integrity: sha512-QfAUtd+vFdAtFQcC8CCyYt1fYWxSqAiK2cSD6zDB8N3cpsEBAvRxp9zOGg6G/SHHJYAT88/az/IuDGALsNVbGg==}
    dependencies:
      color-name: 1.1.3

  /color-convert/2.0.1:
    resolution: {integrity: sha512-RRECPsj7iu/xb5oKYcsFHSppFNnsj/52OVTRKb4zP5onXwVF3zVmmToNcOfGC+CRDpfK/U584fMg38ZHCaElKQ==}
    engines: {node: '>=7.0.0'}
    dependencies:
      color-name: 1.1.4
    dev: true

  /color-name/1.1.3:
    resolution: {integrity: sha512-72fSenhMw2HZMTVHeCA9KCmpEIbzWiQsjN+BHcBbS9vr1mtt+vJjPdksIBNUmKAW8TFUDPJK5SUU3QhE9NEXDw==}

  /color-name/1.1.4:
    resolution: {integrity: sha512-dOy+3AuW3a2wNbZHIuMZpTcgjGuLU/uBL/ubcZF9OXbDo8ff4O8yVp5Bf0efS8uEoYo5q4Fx7dY9OgQGXgAsQA==}

  /color-support/1.1.3:
    resolution: {integrity: sha512-qiBjkpbMLO/HL68y+lh4q0/O1MZFj2RX6X/KmMa3+gJD3z+WwI1ZzDHysvqHGS3mP6mznPckpXmw1nI9cJjyRg==}
    hasBin: true
    dev: false

  /colorette/2.0.19:
    resolution: {integrity: sha512-3tlv/dIP7FWvj3BsbHrGLJ6l/oKh1O3TcgBqMn+yyCagOxc23fyzDS6HypQbgxWbkpDnf52p1LuR4eWDQ/K9WQ==}
    dev: true

  /colors/1.2.5:
    resolution: {integrity: sha512-erNRLao/Y3Fv54qUa0LBB+//Uf3YwMUmdJinN20yMXm9zdKKqH9wt7R9IIVZ+K7ShzfpLV/Zg8+VyrBJYB4lpg==}
    engines: {node: '>=0.1.90'}
    dev: true

  /combined-stream/1.0.8:
    resolution: {integrity: sha512-FQN4MRfuJeHf7cBbBMJFXhKSDq+2kAArBlmRBvcvFE5BB1HZKXtSFASDhdlz9zOYwxh8lDdnvmMOe/+5cdoEdg==}
    engines: {node: '>= 0.8'}
    dependencies:
      delayed-stream: 1.0.0
    dev: false

  /commander/10.0.0:
    resolution: {integrity: sha512-zS5PnTI22FIRM6ylNW8G4Ap0IEOyk62fhLSD0+uHRT9McRCLGpkVNvao4bjimpK/GShynyQkFFxHhwMcETmduA==}
    engines: {node: '>=14'}
    dev: true

  /commander/2.20.3:
    resolution: {integrity: sha512-GpVkmM8vF2vQUkj2LvZmD35JxeJOLCwJ9cUkugyk2nuhbv3+mJvpLYYt+0+USMxE+oj+ey/lJEnhZw75x/OMcQ==}
    requiresBuild: true
    dev: true

  /commander/7.2.0:
    resolution: {integrity: sha512-QrWXB+ZQSVPmIWIhtEO9H+gwHaMGYiF5ChvoJ+K9ZGHG/sVsa6yiesAD1GC/x46sET00Xlwo1u49RVVVzvcSkw==}
    engines: {node: '>= 10'}
    dev: true

  /comment-parser/1.3.1:
    resolution: {integrity: sha512-B52sN2VNghyq5ofvUsqZjmk6YkihBX5vMSChmSK9v4ShjKf3Vk5Xcmgpw4o+iIgtrnM/u5FiMpz9VKb8lpBveA==}
    engines: {node: '>= 12.0.0'}
    dev: true

  /commenting/1.1.0:
    resolution: {integrity: sha512-YeNK4tavZwtH7jEgK1ZINXzLKm6DZdEMfsaaieOsCAN0S8vsY7UeuO3Q7d/M018EFgE+IeUAuBOKkFccBZsUZA==}
    dev: true

  /commondir/1.0.1:
    resolution: {integrity: sha512-W9pAhw0ja1Edb5GVdIF1mjZw/ASI0AlShXM83UUGe2DVr5TdAPEA1OA8m/g8zWp9x6On7gqufY+FatDbC3MDQg==}
    dev: true

  /compare-func/2.0.0:
    resolution: {integrity: sha512-zHig5N+tPWARooBnb0Zx1MFcdfpyJrfTJ3Y5L+IFvUm8rM74hHz66z0gw0x4tijh5CorKkKUCnW82R2vmpeCRA==}
    dependencies:
      array-ify: 1.0.0
      dot-prop: 5.3.0
    dev: true

  /compatfactory/0.0.6_typescript@4.6.4:
    resolution: {integrity: sha512-F1LpdNxgxay4UdanmeL75+guJPDg2zu8bFZDVih/kse5hA3oa+aMgvk4tLwq7AFBpy3S0ilnPdSfYsTl/L9NXA==}
    engines: {node: '>=10.0.0'}
    peerDependencies:
      typescript: '>=3.x || >= 4.x'
    dependencies:
      helpertypes: 0.0.2
      typescript: 4.6.4
    dev: true

  /concat-map/0.0.1:
    resolution: {integrity: sha512-/Srv4dswyQNBfohGpz9o6Yb3Gz3SrUDqBH5rTuhGR7ahtlbYKnVxw2bCFMRljaA7EXHaXZ8wsHdodFvbkhKmqg==}

  /connect-history-api-fallback/2.0.0:
    resolution: {integrity: sha512-U73+6lQFmfiNPrYbXqr6kZ1i1wiRqXnp2nhMsINseWXO8lDau0LGEffJ8kQi4EjLZympVgRdvqjAgiZ1tgzDDA==}
    engines: {node: '>=0.8'}
    dev: true

  /connect/3.7.0:
    resolution: {integrity: sha512-ZqRXc+tZukToSNmh5C2iWMSoV3X1YUcPbqEM4DkEG5tNQXrQUZCNVGGv3IuicnkMtPfGf3Xtp8WCXs295iQ1pQ==}
    engines: {node: '>= 0.10.0'}
    dependencies:
      debug: 2.6.9
      finalhandler: 1.1.2
      parseurl: 1.3.3
      utils-merge: 1.0.1
    transitivePeerDependencies:
      - supports-color
    dev: true

  /consola/2.15.3:
    resolution: {integrity: sha512-9vAdYbHj6x2fLKC4+oPH0kFzY/orMZyG2Aj+kNylHxKGJ/Ed4dpNyAQYwJOdqO4zdM7XpVHmyejQDcQHrnuXbw==}
    dev: true

  /console-control-strings/1.1.0:
    resolution: {integrity: sha512-ty/fTekppD2fIwRvnZAVdeOiGd1c7YXEixbgJTNzqcxJWKQnjJ/V1bNEEE6hygpM3WjwHFUVK6HTjWSzV4a8sQ==}
    dev: false

  /constantinople/4.0.1:
    resolution: {integrity: sha512-vCrqcSIq4//Gx74TXXCGnHpulY1dskqLTFGDmhrGxzeXL8lF8kvXv6mpNWlJj1uD4DW23D4ljAqbY4RRaaUZIw==}
    dependencies:
      '@babel/parser': 7.21.3
      '@babel/types': 7.21.3
    dev: true

  /content-disposition/0.5.4:
    resolution: {integrity: sha512-FveZTNuGw04cxlAiWbzi6zTAL/lhehaWbTtgluJh4/E95DqMwTmha3KZN1aAWA8cFIhHzMZUvLevkw5Rqk+tSQ==}
    engines: {node: '>= 0.6'}
    dependencies:
      safe-buffer: 5.2.1

  /content-type/1.0.4:
    resolution: {integrity: sha512-hIP3EEPs8tB9AT1L+NUqtwOAps4mk2Zob89MWXMHjHWg9milF/j4osnnQLXBCBFBk/tvIG/tUc9mOUJiPBhPXA==}
    engines: {node: '>= 0.6'}

  /conventional-changelog-angular/5.0.13:
    resolution: {integrity: sha512-i/gipMxs7s8L/QeuavPF2hLnJgH6pEZAttySB6aiQLWcX3puWDL3ACVmvBhJGxnAy52Qc15ua26BufY6KpmrVA==}
    engines: {node: '>=10'}
    dependencies:
      compare-func: 2.0.0
      q: 1.5.1
    dev: true

  /conventional-changelog-atom/2.0.8:
    resolution: {integrity: sha512-xo6v46icsFTK3bb7dY/8m2qvc8sZemRgdqLb/bjpBsH2UyOS8rKNTgcb5025Hri6IpANPApbXMg15QLb1LJpBw==}
    engines: {node: '>=10'}
    dependencies:
      q: 1.5.1
    dev: true

  /conventional-changelog-cli/2.2.2:
    resolution: {integrity: sha512-8grMV5Jo8S0kP3yoMeJxV2P5R6VJOqK72IiSV9t/4H5r/HiRqEBQ83bYGuz4Yzfdj4bjaAEhZN/FFbsFXr5bOA==}
    engines: {node: '>=10'}
    hasBin: true
    dependencies:
      add-stream: 1.0.0
      conventional-changelog: 3.1.25
      lodash: 4.17.21
      meow: 8.1.2
      tempfile: 3.0.0
    dev: true

  /conventional-changelog-codemirror/2.0.8:
    resolution: {integrity: sha512-z5DAsn3uj1Vfp7po3gpt2Boc+Bdwmw2++ZHa5Ak9k0UKsYAO5mH1UBTN0qSCuJZREIhX6WU4E1p3IW2oRCNzQw==}
    engines: {node: '>=10'}
    dependencies:
      q: 1.5.1
    dev: true

  /conventional-changelog-conventionalcommits/4.6.3:
    resolution: {integrity: sha512-LTTQV4fwOM4oLPad317V/QNQ1FY4Hju5qeBIM1uTHbrnCE+Eg4CdRZ3gO2pUeR+tzWdp80M2j3qFFEDWVqOV4g==}
    engines: {node: '>=10'}
    dependencies:
      compare-func: 2.0.0
      lodash: 4.17.21
      q: 1.5.1
    dev: true

  /conventional-changelog-core/4.2.4:
    resolution: {integrity: sha512-gDVS+zVJHE2v4SLc6B0sLsPiloR0ygU7HaDW14aNJE1v4SlqJPILPl/aJC7YdtRE4CybBf8gDwObBvKha8Xlyg==}
    engines: {node: '>=10'}
    dependencies:
      add-stream: 1.0.0
      conventional-changelog-writer: 5.0.1
      conventional-commits-parser: 3.2.4
      dateformat: 3.0.3
      get-pkg-repo: 4.2.1
      git-raw-commits: 2.0.11
      git-remote-origin-url: 2.0.0
      git-semver-tags: 4.1.1
      lodash: 4.17.21
      normalize-package-data: 3.0.3
      q: 1.5.1
      read-pkg: 3.0.0
      read-pkg-up: 3.0.0
      through2: 4.0.2
    dev: true

  /conventional-changelog-ember/2.0.9:
    resolution: {integrity: sha512-ulzIReoZEvZCBDhcNYfDIsLTHzYHc7awh+eI44ZtV5cx6LVxLlVtEmcO+2/kGIHGtw+qVabJYjdI5cJOQgXh1A==}
    engines: {node: '>=10'}
    dependencies:
      q: 1.5.1
    dev: true

  /conventional-changelog-eslint/3.0.9:
    resolution: {integrity: sha512-6NpUCMgU8qmWmyAMSZO5NrRd7rTgErjrm4VASam2u5jrZS0n38V7Y9CzTtLT2qwz5xEChDR4BduoWIr8TfwvXA==}
    engines: {node: '>=10'}
    dependencies:
      q: 1.5.1
    dev: true

  /conventional-changelog-express/2.0.6:
    resolution: {integrity: sha512-SDez2f3iVJw6V563O3pRtNwXtQaSmEfTCaTBPCqn0oG0mfkq0rX4hHBq5P7De2MncoRixrALj3u3oQsNK+Q0pQ==}
    engines: {node: '>=10'}
    dependencies:
      q: 1.5.1
    dev: true

  /conventional-changelog-jquery/3.0.11:
    resolution: {integrity: sha512-x8AWz5/Td55F7+o/9LQ6cQIPwrCjfJQ5Zmfqi8thwUEKHstEn4kTIofXub7plf1xvFA2TqhZlq7fy5OmV6BOMw==}
    engines: {node: '>=10'}
    dependencies:
      q: 1.5.1
    dev: true

  /conventional-changelog-jshint/2.0.9:
    resolution: {integrity: sha512-wMLdaIzq6TNnMHMy31hql02OEQ8nCQfExw1SE0hYL5KvU+JCTuPaDO+7JiogGT2gJAxiUGATdtYYfh+nT+6riA==}
    engines: {node: '>=10'}
    dependencies:
      compare-func: 2.0.0
      q: 1.5.1
    dev: true

  /conventional-changelog-preset-loader/2.3.4:
    resolution: {integrity: sha512-GEKRWkrSAZeTq5+YjUZOYxdHq+ci4dNwHvpaBC3+ENalzFWuCWa9EZXSuZBpkr72sMdKB+1fyDV4takK1Lf58g==}
    engines: {node: '>=10'}
    dev: true

  /conventional-changelog-writer/5.0.1:
    resolution: {integrity: sha512-5WsuKUfxW7suLblAbFnxAcrvf6r+0b7GvNaWUwUIk0bXMnENP/PEieGKVUQrjPqwPT4o3EPAASBXiY6iHooLOQ==}
    engines: {node: '>=10'}
    hasBin: true
    dependencies:
      conventional-commits-filter: 2.0.7
      dateformat: 3.0.3
      handlebars: 4.7.7
      json-stringify-safe: 5.0.1
      lodash: 4.17.21
      meow: 8.1.2
      semver: 6.3.0
      split: 1.0.1
      through2: 4.0.2
    dev: true

  /conventional-changelog/3.1.25:
    resolution: {integrity: sha512-ryhi3fd1mKf3fSjbLXOfK2D06YwKNic1nC9mWqybBHdObPd8KJ2vjaXZfYj1U23t+V8T8n0d7gwnc9XbIdFbyQ==}
    engines: {node: '>=10'}
    dependencies:
      conventional-changelog-angular: 5.0.13
      conventional-changelog-atom: 2.0.8
      conventional-changelog-codemirror: 2.0.8
      conventional-changelog-conventionalcommits: 4.6.3
      conventional-changelog-core: 4.2.4
      conventional-changelog-ember: 2.0.9
      conventional-changelog-eslint: 3.0.9
      conventional-changelog-express: 2.0.6
      conventional-changelog-jquery: 3.0.11
      conventional-changelog-jshint: 2.0.9
      conventional-changelog-preset-loader: 2.3.4
    dev: true

  /conventional-commits-filter/2.0.7:
    resolution: {integrity: sha512-ASS9SamOP4TbCClsRHxIHXRfcGCnIoQqkvAzCSbZzTFLfcTqJVugB0agRgsEELsqaeWgsXv513eS116wnlSSPA==}
    engines: {node: '>=10'}
    dependencies:
      lodash.ismatch: 4.4.0
      modify-values: 1.0.1
    dev: true

  /conventional-commits-parser/3.2.4:
    resolution: {integrity: sha512-nK7sAtfi+QXbxHCYfhpZsfRtaitZLIA6889kFIouLvz6repszQDgxBu7wf2WbU+Dco7sAnNCJYERCwt54WPC2Q==}
    engines: {node: '>=10'}
    hasBin: true
    dependencies:
      JSONStream: 1.3.5
      is-text-path: 1.0.1
      lodash: 4.17.21
      meow: 8.1.2
      split2: 3.2.2
      through2: 4.0.2
    dev: true

  /convert-source-map/1.9.0:
    resolution: {integrity: sha512-ASFBup0Mz1uyiIjANan1jzLQami9z1PoYSZCiiYW2FczPbenXc45FZdBZLzOT+r6+iciuEModtmCti+hjaAk0A==}

  /convert-source-map/2.0.0:
    resolution: {integrity: sha512-Kvp459HrV2FEJ1CAsi1Ku+MY3kasH19TFykTz2xWmMeq6bk2NU3XXvfJ+Q61m0xktWwt+1HSYf3JZsTms3aRJg==}
    dev: true

  /cookie-signature/1.0.6:
    resolution: {integrity: sha1-4wOogrNCzD7oylE6eZmXNNqzriw=}

  /cookie/0.4.2:
    resolution: {integrity: sha512-aSWTXFzaKWkvHO1Ny/s+ePFpvKsPnjc551iI41v3ny/ow6tBG5Vd+FuqGNhh1LxOmVzOlGUriIlOaokOvhaStA==}
    engines: {node: '>= 0.6'}
    dev: true

  /cookie/0.5.0:
    resolution: {integrity: sha512-YZ3GUyn/o8gfKJlnlX7g7xq4gyO6OSuhGPKaaGssGB2qgDUS0gPgtTvoyZLTt9Ab6dC4hfc9dV5arkvc/OCmrw==}
    engines: {node: '>= 0.6'}

  /copy-anything/2.0.6:
    resolution: {integrity: sha512-1j20GZTsvKNkc4BY3NpMOM8tt///wY3FpIzozTOFO2ffuZcV61nojHXVKIy3WM+7ADCy5FVhdZYHYDdgTU0yJw==}
    dependencies:
      is-what: 3.14.1
    dev: true

  /core-js-compat/3.27.2:
    resolution: {integrity: sha512-welaYuF7ZtbYKGrIy7y3eb40d37rG1FvzEOfe7hSLd2iD6duMDqUhRfSvCGyC46HhR6Y8JXXdZ2lnRUMkPBpvg==}
    dependencies:
      browserslist: 4.21.5
    dev: false

  /core-js/3.29.1:
    resolution: {integrity: sha512-+jwgnhg6cQxKYIIjGtAHq2nwUOolo9eoFZ4sHfUH09BLXBgxnH4gA0zEd+t+BO2cNB8idaBtZFcFTRjQJRJmAw==}
    requiresBuild: true
    dev: false

  /core-util-is/1.0.3:
    resolution: {integrity: sha512-ZQBvi1DcpJ4GDqanjucZ2Hj3wEO5pZDS89BWbkcrvdxksJorwUDDZamX9ldFkp9aw2lmBDLgkObEA4DWNJ9FYQ==}
    dev: true

  /cors/2.8.5:
    resolution: {integrity: sha512-KIHbLJqu73RGr/hnbrO9uBeixNGuvSQjul/jdFvS/KFSIH1hWVd1ng7zOHx+YrEfInLG7q4n6GHQ9cDtxv/P6g==}
    engines: {node: '>= 0.10'}
    dependencies:
      object-assign: 4.1.1
      vary: 1.1.2
    dev: true

  /create-require/1.1.1:
    resolution: {integrity: sha512-dcKFX3jn0MpIaXjisoRvexIJVEKzaq7z2rZKxf+MSr9TkdmHmsU4m2lcLojrj/FHl8mk5VxMmYA+ftRkP/3oKQ==}

  /cross-spawn/6.0.5:
    resolution: {integrity: sha512-eTVLrBSt7fjbDygz805pMnstIs2VTBNkRm0qxZd+M7A5XDdxVRWO5MxGBXZhjY4cqLYLdtrGqRf8mBPmzwSpWQ==}
    engines: {node: '>=4.8'}
    dependencies:
      nice-try: 1.0.5
      path-key: 2.0.1
      semver: 5.7.1
      shebang-command: 1.2.0
      which: 1.3.1
    dev: true

  /cross-spawn/7.0.3:
    resolution: {integrity: sha512-iRDPJKUPVEND7dHPO8rkbOnPpyDygcDFtWjpeWNCgy8WP2rXcxXL8TskReQl6OrB2G7+UJrags1q15Fudc7G6w==}
    engines: {node: '>= 8'}
    dependencies:
      path-key: 3.1.1
      shebang-command: 2.0.0
      which: 2.0.2
    dev: true

  /crosspath/0.0.8:
    resolution: {integrity: sha512-IKlS3MpP0fhJ50M6ltyLO7Q4NzwfhafpmolMH0EDKyyaY81HutF2mH4hLpCdm3fKZ/TSTW5qPIdTy62YnefEyQ==}
    engines: {node: '>=10.0.0'}
    dependencies:
      '@types/node': 15.14.9
    dev: true

  /css-color-names/1.0.1:
    resolution: {integrity: sha512-/loXYOch1qU1biStIFsHH8SxTmOseh1IJqFvy8IujXOm1h+QjUdDhkzOrR5HG8K8mlxREj0yfi8ewCHx0eMxzA==}
    dev: true

  /cssesc/3.0.0:
    resolution: {integrity: sha512-/Tb/JcjK111nNScGob5MNtsntNM1aCNUDipB/TkwZFhyDrrE47SOx/18wF2bbjgc3ZzCSKW1T5nt5EbFoAz/Vg==}
    engines: {node: '>=4'}
    hasBin: true

  /csstype/2.6.20:
    resolution: {integrity: sha512-/WwNkdXfckNgw6S5R125rrW8ez139lBHWouiBvX8dfMFtcn6V81REDqnH7+CRpRipfYlyU1CmOnOxrmGcFOjeA==}

  /d/1.0.1:
    resolution: {integrity: sha512-m62ShEObQ39CfralilEQRjH6oAMtNCV1xJyEx5LpRYUVN+EviphDgUc/F3hnYbADmkiNs67Y+3ylmlG7Lnu+FA==}
    dependencies:
      es5-ext: 0.10.62
      type: 1.2.0
    dev: false

  /dargs/7.0.0:
    resolution: {integrity: sha512-2iy1EkLdlBzQGvbweYRFxmFath8+K7+AKB0TlhHWkNuH+TmovaMH/Wp7V7R4u7f4SnX3OgLsU9t1NI9ioDnUpg==}
    engines: {node: '>=8'}
    dev: true

  /data-uri-to-buffer/4.0.0:
    resolution: {integrity: sha512-Vr3mLBA8qWmcuschSLAOogKgQ/Jwxulv3RNE4FXnYWRGujzrRWQI4m12fQqRkwX06C0KanhLr4hK+GydchZsaA==}
    engines: {node: '>= 12'}
    dev: true

  /dateformat/3.0.3:
    resolution: {integrity: sha512-jyCETtSl3VMZMWeRo7iY1FL19ges1t55hMo5yaam4Jrsm5EPL89UQkoQRyiI+Yf4k8r2ZpdngkV8hr1lIdjb3Q==}
    dev: true

  /debug/2.6.9:
    resolution: {integrity: sha512-bC7ElrdJaJnPbAP+1EotYvqZsb3ecl5wi6Bfi6BJTUcNowp6cvspg0jXznRTKDjm/E7AdgFBVeAPVMNcKGsHMA==}
    peerDependencies:
      supports-color: '*'
    peerDependenciesMeta:
      supports-color:
        optional: true
    dependencies:
      ms: 2.0.0

  /debug/3.2.7:
    resolution: {integrity: sha512-CFjzYYAi4ThfiQvizrFQevTTXHtnCqWfe7x1AhgEscTz6ZbLbfoLRLPugTQyBth6f8ZERVUSyWHFD/7Wu4t1XQ==}
    peerDependencies:
      supports-color: '*'
    peerDependenciesMeta:
      supports-color:
        optional: true
    dependencies:
      ms: 2.1.3
    dev: true

  /debug/4.3.4:
    resolution: {integrity: sha512-PRWFHuSU3eDtQJPvnNY7Jcket1j0t5OuOsFzPPzsekD52Zl8qUfFIPEiswXqIvHWGVHOgX+7G/vCNNhehwxfkQ==}
    engines: {node: '>=6.0'}
    peerDependencies:
      supports-color: '*'
    peerDependenciesMeta:
      supports-color:
        optional: true
    dependencies:
      ms: 2.1.2

  /decamelize-keys/1.1.0:
    resolution: {integrity: sha1-0XGoeTMlKAfrPLYdwcFEXQeN8tk=}
    engines: {node: '>=0.10.0'}
    dependencies:
      decamelize: 1.2.0
      map-obj: 1.0.1
    dev: true

  /decamelize/1.2.0:
    resolution: {integrity: sha1-9lNNFRSCabIDUue+4m9QH5oZEpA=}
    engines: {node: '>=0.10.0'}
    dev: true

  /deep-eql/4.1.3:
    resolution: {integrity: sha512-WaEtAOpRA1MQ0eohqZjpGD8zdI0Ovsm8mmFhaDN8dvDZzyoUMcYDnf5Y6iu7HTXxf8JDS23qWa4a+hKCDyOPzw==}
    engines: {node: '>=6'}
    dependencies:
      type-detect: 4.0.8
    dev: true

  /deep-is/0.1.4:
    resolution: {integrity: sha512-oIPzksmTg4/MriiaYGO+okXDT7ztn/w3Eptv/+gSIdMdKsJo0u4CfYNFJPy+4SKMuCqGw2wxnA+URMg3t8a/bQ==}
    dev: true

  /deepmerge/4.2.2:
    resolution: {integrity: sha512-FJ3UgI4gIl+PHZm53knsuSFpE+nESMr7M4v9QcgB7S63Kj/6WqMiFQJpBBYz1Pt+66bZpP3Q7Lye0Oo9MPKEdg==}
    engines: {node: '>=0.10.0'}
    dev: true

  /define-lazy-prop/2.0.0:
    resolution: {integrity: sha512-Ds09qNh8yw3khSjiJjiUInaGX9xlqZDY7JVryGxdxV7NPeuqQfplOpQ66yJFZut3jLa5zOwkXw1g9EI2uKh4Og==}
    engines: {node: '>=8'}
    dev: true

  /define-properties/1.1.4:
    resolution: {integrity: sha512-uckOqKcfaVvtBdsVkdPv3XjveQJsNQqmhXgRi8uhvWWuPYZCNlzT8qAyblUgNoXdHdjMTzAqeGjAoli8f+bzPA==}
    engines: {node: '>= 0.4'}
    dependencies:
      has-property-descriptors: 1.0.0
      object-keys: 1.1.1
    dev: true

  /defined/1.0.0:
    resolution: {integrity: sha512-Y2caI5+ZwS5c3RiNDJ6u53VhQHv+hHKwhkI1iHvceKUHw9Df6EK2zRLfjejRgMuCuxK7PfSWIMwWecceVvThjQ==}

  /defu/6.1.2:
    resolution: {integrity: sha512-+uO4+qr7msjNNWKYPHqN/3+Dx3NFkmIzayk2L1MyZQlvgZb/J1A0fo410dpKrN2SnqFjt8n4JL8fDJE0wIgjFQ==}
    dev: true

  /delayed-stream/1.0.0:
    resolution: {integrity: sha512-ZySD7Nf91aLB0RxL4KGrKHBXl7Eds1DAmEdcoVawXnLD7SDhpNgtuII2aAkg7a7QS41jxPSZ17p4VdGnMHk3MQ==}
    engines: {node: '>=0.4.0'}
    dev: false

  /delegate/3.2.0:
    resolution: {integrity: sha512-IofjkYBZaZivn0V8nnsMJGBr4jVLxHDheKSW88PyxS5QC4Vo9ZbZVvhzlSxY87fVq3STR6r+4cGepyHkcWOQSw==}
    dev: false

  /delegates/1.0.0:
    resolution: {integrity: sha512-bd2L678uiWATM6m5Z1VzNCErI3jiGzt6HGY8OVICs40JQq/HALfbyNJmp0UDakEY4pMMaN0Ly5om/B1VI/+xfQ==}
    dev: false

  /denque/1.5.1:
    resolution: {integrity: sha512-XwE+iZ4D6ZUB7mfYRMb5wByE8L74HCn30FBN7sWnXksWc1LO1bPDl67pBR9o/kC4z/xSNAwkMYcGgqDV3BE3Hw==}
    engines: {node: '>=0.10'}
    dev: true

  /depd/2.0.0:
    resolution: {integrity: sha512-g7nH6P6dyDioJogAAGprGpCtVImJhpPk/roCzdb3fIh61/s/nPsfR6onyMwkCAR/OlC3yBC0lESvUoQEAssIrw==}
    engines: {node: '>= 0.8'}

  /destroy/1.2.0:
    resolution: {integrity: sha512-2sJGJTaXIIaR1w4iJSNoN0hnMY7Gpc/n8D4qSCJw8QqFWXf7cuAgnEHxBpweaVcPevC2l3KpjYCx3NypQQgaJg==}
    engines: {node: '>= 0.8', npm: 1.2.8000 || >= 1.4.16}

  /detect-libc/2.0.1:
    resolution: {integrity: sha512-463v3ZeIrcWtdgIg6vI6XUncguvr2TnGl4SzDXinkt9mSLpBJKXT3mW6xT3VQdDN11+WVs29pgvivTc4Lp8v+w==}
    engines: {node: '>=8'}
    dev: false

  /detective/5.2.1:
    resolution: {integrity: sha512-v9XE1zRnz1wRtgurGu0Bs8uHKFSTdteYZNbIPFVhUZ39L/S79ppMpdmVOZAnoz1jfEFodc48n6MX483Xo3t1yw==}
    engines: {node: '>=0.8.0'}
    hasBin: true
    dependencies:
      acorn-node: 1.8.2
      defined: 1.0.0
      minimist: 1.2.8

  /dicer/0.3.0:
    resolution: {integrity: sha512-MdceRRWqltEG2dZqO769g27N/3PXfcKl04VhYnBlo2YhH7zPi88VebsjTKclaOyiuMaGU72hTfw3VkUitGcVCA==}
    engines: {node: '>=4.5.0'}
    dependencies:
      streamsearch: 0.1.2
    dev: true

  /didyoumean/1.2.2:
    resolution: {integrity: sha512-gxtyfqMg7GKyhQmb056K7M3xszy/myH8w+B4RT+QXBQsvAOdc3XymqDDPHx1BgPgsdAA5SIifona89YtRATDzw==}

  /diff/4.0.2:
    resolution: {integrity: sha512-58lmxKSA4BNyLz+HHMUzlOEpg09FV+ev6ZMe3vJihgdxzgcwZ8VoEEPmALCZG9LmqfVoNMMKpttIYTVG6uDY7A==}
    engines: {node: '>=0.3.1'}

  /diff/5.1.0:
    resolution: {integrity: sha512-D+mk+qE8VC/PAUrlAU34N+VfXev0ghe5ywmpqrawphmVZc1bEfn56uo9qpyGp1p4xpzOHkSW4ztBd6L7Xx4ACw==}
    engines: {node: '>=0.3.1'}
    dev: true

  /dir-glob/3.0.1:
    resolution: {integrity: sha512-WkrWp9GR4KXfKGYzOLmTuGVi1UWFfws377n9cc55/tb6DuqyF6pcQ5AbiHEshaDpY9v6oaSr2XCDidGmMwdzIA==}
    engines: {node: '>=8'}
    dependencies:
      path-type: 4.0.0
    dev: true

  /dlv/1.1.3:
    resolution: {integrity: sha512-+HlytyjlPKnIG8XuRG8WvmBP8xs8P71y+SKKS6ZXWoEgLuePxtDoUEiH7WkdePWrQ5JBpE6aoVqfZfJUQkjXwA==}

  /doctrine/2.1.0:
    resolution: {integrity: sha512-35mSku4ZXK0vfCuHEDAwt55dg2jNajHZ1odvF+8SSr82EsZY4QmXfuWso8oEd8zRhVObSN18aM0CjSdoBX7zIw==}
    engines: {node: '>=0.10.0'}
    dependencies:
      esutils: 2.0.3
    dev: true

  /doctrine/3.0.0:
    resolution: {integrity: sha512-yS+Q5i3hBf7GBkd4KG8a7eBNNWNGLTaEwwYWUijIYM7zrlYDM0BFXHjjPWlWZ1Rg7UaddZeIDmi9jF3HmqiQ2w==}
    engines: {node: '>=6.0.0'}
    dependencies:
      esutils: 2.0.3
    dev: true

  /doctypes/1.1.0:
    resolution: {integrity: sha1-6oCxBqh1OHdOijpKWv4pPeSJ4Kk=}
    dev: true

  /dot-prop/5.3.0:
    resolution: {integrity: sha512-QM8q3zDe58hqUqjraQOmzZ1LIH9SWQJTlEKCH4kJ2oQvLZk7RbQXvtDM2XEq3fwkV9CCvvH4LA0AV+ogFsBM2Q==}
    engines: {node: '>=8'}
    dependencies:
      is-obj: 2.0.0
    dev: true

  /dotenv-expand/9.0.0_dccccn23nvejzy75sgiosdt2au:
    resolution: {integrity: sha512-uW8Hrhp5ammm9x7kBLR6jDfujgaDarNA02tprvZdyrJ7MpdzD1KyrIHG4l+YoC2fJ2UcdFdNWNWIjt+sexBHJw==}
    engines: {node: '>=12'}
    dev: true
    patched: true

  /dotenv/16.0.3:
    resolution: {integrity: sha512-7GO6HghkA5fYG9TYnNxi14/7K9f5occMlp3zXAuSxn7CKCxt9xbNWG7yF8hTCSUchlfWSe3uLmlPfigevRItzQ==}
    engines: {node: '>=12'}
    dev: true

  /dotenv/8.6.0:
    resolution: {integrity: sha512-IrPdXQsk2BbzvCBGBOTmmSH5SodmqZNt4ERAZDmW4CT+tL8VtvinqywuANaFu4bOMWki16nqf0e4oC0QIaDr/g==}
    engines: {node: '>=10'}
    dev: true

  /eastasianwidth/0.2.0:
    resolution: {integrity: sha512-I88TYZWc9XiYHRQ4/3c5rjjfgkjhLyW2luGIheGERbNQ6OY7yTybanSpDXZa8y7VUP9YmDcYa+eyq4ca7iLqWA==}
    dev: true

  /ee-first/1.1.1:
    resolution: {integrity: sha1-WQxhFWsK4vTwJVcyoViyZrxWsh0=}

  /electron-to-chromium/1.4.308:
    resolution: {integrity: sha512-qyTx2aDFjEni4UnRWEME9ubd2Xc9c0zerTUl/ZinvD4QPsF0S7kJTV/Es/lPCTkNX6smyYar+z/n8Cl6pFr8yQ==}

  /emoji-regex/8.0.0:
    resolution: {integrity: sha512-MSjYzcWNOA0ewAHpz0MxpYFvwg6yjy1NG3xteoqz644VCo/RPgnr1/GGt+ic3iJTzQ8Eu3TdM14SawnVUmGE6A==}

  /emoji-regex/9.2.2:
    resolution: {integrity: sha512-L18DaJsXSUk2+42pv8mLs5jJT2hqFkFE4j21wOmgbUqsZ2hL72NsUU785g9RXgo3s0ZNgVl42TiHp3ZtOv/Vyg==}
    dev: true

  /encodeurl/1.0.2:
    resolution: {integrity: sha512-TPJXq8JqFaVYm2CWmPvnP2Iyo4ZSM7/QKcSmuMLDObfpH5fi7RUGmd/rTDf+rut/saiDiQEeVTNgAmJEdAOx0w==}
    engines: {node: '>= 0.8'}

  /entities/4.4.0:
    resolution: {integrity: sha512-oYp7156SP8LkeGD0GF85ad1X9Ai79WtRsZ2gxJqtBuzH+98YUV6jkHEKlZkMbcrjJjIVJNIDP/3WL9wQkoPbWA==}
    engines: {node: '>=0.12'}
    dev: true

  /env-paths/2.2.1:
    resolution: {integrity: sha512-+h1lkLKhZMTYjog1VEpJNG7NZJWcuc2DDk/qsqSTRRCOXiLjeQ1d1/udrUGhqMxUgAlwKNZ0cf2uqan5GLuS2A==}
    engines: {node: '>=6'}
    dev: true

  /errno/0.1.8:
    resolution: {integrity: sha512-dJ6oBr5SQ1VSd9qkk7ByRgb/1SH4JZjCHSW/mr63/QcXO9zLVxvJ6Oy13nio03rxpSnVDDjFor75SjVeZWPW/A==}
    hasBin: true
    requiresBuild: true
    dependencies:
      prr: 1.0.1
    dev: true
    optional: true

  /error-ex/1.3.2:
    resolution: {integrity: sha512-7dFHNmqeFSEt2ZBsCriorKnn3Z2pj+fd9kmI6QoWw4//DL+icEBfc0U7qJCisqrTsKTjw4fNFy2pW9OqStD84g==}
    dependencies:
      is-arrayish: 0.2.1
    dev: true

  /es-abstract/1.21.1:
    resolution: {integrity: sha512-QudMsPOz86xYz/1dG1OuGBKOELjCh99IIWHLzy5znUB6j8xG2yMA7bfTV86VSqKF+Y/H08vQPR+9jyXpuC6hfg==}
    engines: {node: '>= 0.4'}
    dependencies:
      available-typed-arrays: 1.0.5
      call-bind: 1.0.2
      es-set-tostringtag: 2.0.1
      es-to-primitive: 1.2.1
      function-bind: 1.1.1
      function.prototype.name: 1.1.5
      get-intrinsic: 1.1.3
      get-symbol-description: 1.0.0
      globalthis: 1.0.3
      gopd: 1.0.1
      has: 1.0.3
      has-property-descriptors: 1.0.0
      has-proto: 1.0.1
      has-symbols: 1.0.3
      internal-slot: 1.0.4
      is-array-buffer: 3.0.1
      is-callable: 1.2.7
      is-negative-zero: 2.0.2
      is-regex: 1.1.4
      is-shared-array-buffer: 1.0.2
      is-string: 1.0.7
      is-typed-array: 1.1.10
      is-weakref: 1.0.2
      object-inspect: 1.12.3
      object-keys: 1.1.1
      object.assign: 4.1.4
      regexp.prototype.flags: 1.4.3
      safe-regex-test: 1.0.0
      string.prototype.trimend: 1.0.6
      string.prototype.trimstart: 1.0.6
      typed-array-length: 1.0.4
      unbox-primitive: 1.0.2
      which-typed-array: 1.1.9
    dev: true

  /es-module-lexer/1.2.0:
    resolution: {integrity: sha512-2BMfqBDeVCcOlLaL1ZAfp+D868SczNpKArrTM3dhpd7dK/OVlogzY15qpUngt+LMTq5UC/csb9vVQAgupucSbA==}
    dev: true

  /es-set-tostringtag/2.0.1:
    resolution: {integrity: sha512-g3OMbtlwY3QewlqAiMLI47KywjWZoEytKr8pf6iTC8uJq5bIAH52Z9pnQ8pVL6whrCto53JZDuUIsifGeLorTg==}
    engines: {node: '>= 0.4'}
    dependencies:
      get-intrinsic: 1.1.3
      has: 1.0.3
      has-tostringtag: 1.0.0
    dev: true

  /es-shim-unscopables/1.0.0:
    resolution: {integrity: sha512-Jm6GPcCdC30eMLbZ2x8z2WuRwAws3zTBBKuusffYVUrNj/GVSUAZ+xKMaUpfNDR5IbyNA5LJbaecoUVbmUcB1w==}
    dependencies:
      has: 1.0.3
    dev: true

  /es-to-primitive/1.2.1:
    resolution: {integrity: sha512-QCOllgZJtaUo9miYBcLChTUaHNjJF3PYs1VidD7AwiEj1kYxKeQTctLAezAOH5ZKRH0g2IgPn6KwB4IT8iRpvA==}
    engines: {node: '>= 0.4'}
    dependencies:
      is-callable: 1.2.7
      is-date-object: 1.0.5
      is-symbol: 1.0.4
    dev: true

  /es5-ext/0.10.62:
    resolution: {integrity: sha512-BHLqn0klhEpnOKSrzn/Xsz2UIW8j+cGmo9JLzr8BiUapV8hPL9+FliFqjwr9ngW7jWdnxv6eO+/LqyhJVqgrjA==}
    engines: {node: '>=0.10'}
    requiresBuild: true
    dependencies:
      es6-iterator: 2.0.3
      es6-symbol: 3.1.3
      next-tick: 1.1.0
    dev: false

  /es6-iterator/2.0.3:
    resolution: {integrity: sha512-zw4SRzoUkd+cl+ZoE15A9o1oQd920Bb0iOJMQkQhl3jNc03YqVjAhG7scf9C5KWRU/R13Orf588uCC6525o02g==}
    dependencies:
      d: 1.0.1
      es5-ext: 0.10.62
      es6-symbol: 3.1.3
    dev: false

  /es6-symbol/3.1.3:
    resolution: {integrity: sha512-NJ6Yn3FuDinBaBRWl/q5X/s4koRHBrgKAu+yGI6JCBeiu3qrcbJhwT2GeR/EXVfylRk8dpQVJoLEFhK+Mu31NA==}
    dependencies:
      d: 1.0.1
      ext: 1.6.0
    dev: false

  /esbuild-android-64/0.15.18:
    resolution: {integrity: sha512-wnpt3OXRhcjfIDSZu9bnzT4/TNTDsOUvip0foZOUBG7QbSt//w3QV4FInVJxNhKc/ErhUxc5z4QjHtMi7/TbgA==}
    engines: {node: '>=12'}
    cpu: [x64]
    os: [android]
    requiresBuild: true
    dev: true
    optional: true

  /esbuild-android-arm64/0.15.18:
    resolution: {integrity: sha512-G4xu89B8FCzav9XU8EjsXacCKSG2FT7wW9J6hOc18soEHJdtWu03L3TQDGf0geNxfLTtxENKBzMSq9LlbjS8OQ==}
    engines: {node: '>=12'}
    cpu: [arm64]
    os: [android]
    requiresBuild: true
    dev: true
    optional: true

  /esbuild-darwin-64/0.15.18:
    resolution: {integrity: sha512-2WAvs95uPnVJPuYKP0Eqx+Dl/jaYseZEUUT1sjg97TJa4oBtbAKnPnl3b5M9l51/nbx7+QAEtuummJZW0sBEmg==}
    engines: {node: '>=12'}
    cpu: [x64]
    os: [darwin]
    requiresBuild: true
    dev: true
    optional: true

  /esbuild-darwin-arm64/0.15.18:
    resolution: {integrity: sha512-tKPSxcTJ5OmNb1btVikATJ8NftlyNlc8BVNtyT/UAr62JFOhwHlnoPrhYWz09akBLHI9nElFVfWSTSRsrZiDUA==}
    engines: {node: '>=12'}
    cpu: [arm64]
    os: [darwin]
    requiresBuild: true
    dev: true
    optional: true

  /esbuild-freebsd-64/0.15.18:
    resolution: {integrity: sha512-TT3uBUxkteAjR1QbsmvSsjpKjOX6UkCstr8nMr+q7zi3NuZ1oIpa8U41Y8I8dJH2fJgdC3Dj3CXO5biLQpfdZA==}
    engines: {node: '>=12'}
    cpu: [x64]
    os: [freebsd]
    requiresBuild: true
    dev: true
    optional: true

  /esbuild-freebsd-arm64/0.15.18:
    resolution: {integrity: sha512-R/oVr+X3Tkh+S0+tL41wRMbdWtpWB8hEAMsOXDumSSa6qJR89U0S/PpLXrGF7Wk/JykfpWNokERUpCeHDl47wA==}
    engines: {node: '>=12'}
    cpu: [arm64]
    os: [freebsd]
    requiresBuild: true
    dev: true
    optional: true

  /esbuild-linux-32/0.15.18:
    resolution: {integrity: sha512-lphF3HiCSYtaa9p1DtXndiQEeQDKPl9eN/XNoBf2amEghugNuqXNZA/ZovthNE2aa4EN43WroO0B85xVSjYkbg==}
    engines: {node: '>=12'}
    cpu: [ia32]
    os: [linux]
    requiresBuild: true
    dev: true
    optional: true

  /esbuild-linux-64/0.15.18:
    resolution: {integrity: sha512-hNSeP97IviD7oxLKFuii5sDPJ+QHeiFTFLoLm7NZQligur8poNOWGIgpQ7Qf8Balb69hptMZzyOBIPtY09GZYw==}
    engines: {node: '>=12'}
    cpu: [x64]
    os: [linux]
    requiresBuild: true
    dev: true
    optional: true

  /esbuild-linux-arm/0.15.18:
    resolution: {integrity: sha512-UH779gstRblS4aoS2qpMl3wjg7U0j+ygu3GjIeTonCcN79ZvpPee12Qun3vcdxX+37O5LFxz39XeW2I9bybMVA==}
    engines: {node: '>=12'}
    cpu: [arm]
    os: [linux]
    requiresBuild: true
    dev: true
    optional: true

  /esbuild-linux-arm64/0.15.18:
    resolution: {integrity: sha512-54qr8kg/6ilcxd+0V3h9rjT4qmjc0CccMVWrjOEM/pEcUzt8X62HfBSeZfT2ECpM7104mk4yfQXkosY8Quptug==}
    engines: {node: '>=12'}
    cpu: [arm64]
    os: [linux]
    requiresBuild: true
    dev: true
    optional: true

  /esbuild-linux-mips64le/0.15.18:
    resolution: {integrity: sha512-Mk6Ppwzzz3YbMl/ZZL2P0q1tnYqh/trYZ1VfNP47C31yT0K8t9s7Z077QrDA/guU60tGNp2GOwCQnp+DYv7bxQ==}
    engines: {node: '>=12'}
    cpu: [mips64el]
    os: [linux]
    requiresBuild: true
    dev: true
    optional: true

  /esbuild-linux-ppc64le/0.15.18:
    resolution: {integrity: sha512-b0XkN4pL9WUulPTa/VKHx2wLCgvIAbgwABGnKMY19WhKZPT+8BxhZdqz6EgkqCLld7X5qiCY2F/bfpUUlnFZ9w==}
    engines: {node: '>=12'}
    cpu: [ppc64]
    os: [linux]
    requiresBuild: true
    dev: true
    optional: true

  /esbuild-linux-riscv64/0.15.18:
    resolution: {integrity: sha512-ba2COaoF5wL6VLZWn04k+ACZjZ6NYniMSQStodFKH/Pu6RxzQqzsmjR1t9QC89VYJxBeyVPTaHuBMCejl3O/xg==}
    engines: {node: '>=12'}
    cpu: [riscv64]
    os: [linux]
    requiresBuild: true
    dev: true
    optional: true

  /esbuild-linux-s390x/0.15.18:
    resolution: {integrity: sha512-VbpGuXEl5FCs1wDVp93O8UIzl3ZrglgnSQ+Hu79g7hZu6te6/YHgVJxCM2SqfIila0J3k0csfnf8VD2W7u2kzQ==}
    engines: {node: '>=12'}
    cpu: [s390x]
    os: [linux]
    requiresBuild: true
    dev: true
    optional: true

  /esbuild-netbsd-64/0.15.18:
    resolution: {integrity: sha512-98ukeCdvdX7wr1vUYQzKo4kQ0N2p27H7I11maINv73fVEXt2kyh4K4m9f35U1K43Xc2QGXlzAw0K9yoU7JUjOg==}
    engines: {node: '>=12'}
    cpu: [x64]
    os: [netbsd]
    requiresBuild: true
    dev: true
    optional: true

  /esbuild-openbsd-64/0.15.18:
    resolution: {integrity: sha512-yK5NCcH31Uae076AyQAXeJzt/vxIo9+omZRKj1pauhk3ITuADzuOx5N2fdHrAKPxN+zH3w96uFKlY7yIn490xQ==}
    engines: {node: '>=12'}
    cpu: [x64]
    os: [openbsd]
    requiresBuild: true
    dev: true
    optional: true

  /esbuild-sunos-64/0.15.18:
    resolution: {integrity: sha512-On22LLFlBeLNj/YF3FT+cXcyKPEI263nflYlAhz5crxtp3yRG1Ugfr7ITyxmCmjm4vbN/dGrb/B7w7U8yJR9yw==}
    engines: {node: '>=12'}
    cpu: [x64]
    os: [sunos]
    requiresBuild: true
    dev: true
    optional: true

  /esbuild-windows-32/0.15.18:
    resolution: {integrity: sha512-o+eyLu2MjVny/nt+E0uPnBxYuJHBvho8vWsC2lV61A7wwTWC3jkN2w36jtA+yv1UgYkHRihPuQsL23hsCYGcOQ==}
    engines: {node: '>=12'}
    cpu: [ia32]
    os: [win32]
    requiresBuild: true
    dev: true
    optional: true

  /esbuild-windows-64/0.15.18:
    resolution: {integrity: sha512-qinug1iTTaIIrCorAUjR0fcBk24fjzEedFYhhispP8Oc7SFvs+XeW3YpAKiKp8dRpizl4YYAhxMjlftAMJiaUw==}
    engines: {node: '>=12'}
    cpu: [x64]
    os: [win32]
    requiresBuild: true
    dev: true
    optional: true

  /esbuild-windows-arm64/0.15.18:
    resolution: {integrity: sha512-q9bsYzegpZcLziq0zgUi5KqGVtfhjxGbnksaBFYmWLxeV/S1fK4OLdq2DFYnXcLMjlZw2L0jLsk1eGoB522WXQ==}
    engines: {node: '>=12'}
    cpu: [arm64]
    os: [win32]
    requiresBuild: true
    dev: true
    optional: true

  /esbuild/0.15.18:
    resolution: {integrity: sha512-x/R72SmW3sSFRm5zrrIjAhCeQSAWoni3CmHEqfQrZIQTM3lVCdehdwuIqaOtfC2slvpdlLa62GYoN8SxT23m6Q==}
    engines: {node: '>=12'}
    hasBin: true
    requiresBuild: true
    optionalDependencies:
      '@esbuild/android-arm': 0.15.18
      '@esbuild/linux-loong64': 0.15.18
      esbuild-android-64: 0.15.18
      esbuild-android-arm64: 0.15.18
      esbuild-darwin-64: 0.15.18
      esbuild-darwin-arm64: 0.15.18
      esbuild-freebsd-64: 0.15.18
      esbuild-freebsd-arm64: 0.15.18
      esbuild-linux-32: 0.15.18
      esbuild-linux-64: 0.15.18
      esbuild-linux-arm: 0.15.18
      esbuild-linux-arm64: 0.15.18
      esbuild-linux-mips64le: 0.15.18
      esbuild-linux-ppc64le: 0.15.18
      esbuild-linux-riscv64: 0.15.18
      esbuild-linux-s390x: 0.15.18
      esbuild-netbsd-64: 0.15.18
      esbuild-openbsd-64: 0.15.18
      esbuild-sunos-64: 0.15.18
      esbuild-windows-32: 0.15.18
      esbuild-windows-64: 0.15.18
      esbuild-windows-arm64: 0.15.18
    dev: true

  /esbuild/0.17.10:
    resolution: {integrity: sha512-n7V3v29IuZy5qgxx25TKJrEm0FHghAlS6QweUcyIgh/U0zYmQcvogWROitrTyZId1mHSkuhhuyEXtI9OXioq7A==}
    engines: {node: '>=12'}
    hasBin: true
    requiresBuild: true
    optionalDependencies:
      '@esbuild/android-arm': 0.17.10
      '@esbuild/android-arm64': 0.17.10
      '@esbuild/android-x64': 0.17.10
      '@esbuild/darwin-arm64': 0.17.10
      '@esbuild/darwin-x64': 0.17.10
      '@esbuild/freebsd-arm64': 0.17.10
      '@esbuild/freebsd-x64': 0.17.10
      '@esbuild/linux-arm': 0.17.10
      '@esbuild/linux-arm64': 0.17.10
      '@esbuild/linux-ia32': 0.17.10
      '@esbuild/linux-loong64': 0.17.10
      '@esbuild/linux-mips64el': 0.17.10
      '@esbuild/linux-ppc64': 0.17.10
      '@esbuild/linux-riscv64': 0.17.10
      '@esbuild/linux-s390x': 0.17.10
      '@esbuild/linux-x64': 0.17.10
      '@esbuild/netbsd-x64': 0.17.10
      '@esbuild/openbsd-x64': 0.17.10
      '@esbuild/sunos-x64': 0.17.10
      '@esbuild/win32-arm64': 0.17.10
      '@esbuild/win32-ia32': 0.17.10
      '@esbuild/win32-x64': 0.17.10
    dev: true

  /esbuild/0.17.5:
    resolution: {integrity: sha512-Bu6WLCc9NMsNoMJUjGl3yBzTjVLXdysMltxQWiLAypP+/vQrf+3L1Xe8fCXzxaECus2cEJ9M7pk4yKatEwQMqQ==}
    engines: {node: '>=12'}
    hasBin: true
    requiresBuild: true
    optionalDependencies:
      '@esbuild/android-arm': 0.17.5
      '@esbuild/android-arm64': 0.17.5
      '@esbuild/android-x64': 0.17.5
      '@esbuild/darwin-arm64': 0.17.5
      '@esbuild/darwin-x64': 0.17.5
      '@esbuild/freebsd-arm64': 0.17.5
      '@esbuild/freebsd-x64': 0.17.5
      '@esbuild/linux-arm': 0.17.5
      '@esbuild/linux-arm64': 0.17.5
      '@esbuild/linux-ia32': 0.17.5
      '@esbuild/linux-loong64': 0.17.5
      '@esbuild/linux-mips64el': 0.17.5
      '@esbuild/linux-ppc64': 0.17.5
      '@esbuild/linux-riscv64': 0.17.5
      '@esbuild/linux-s390x': 0.17.5
      '@esbuild/linux-x64': 0.17.5
      '@esbuild/netbsd-x64': 0.17.5
      '@esbuild/openbsd-x64': 0.17.5
      '@esbuild/sunos-x64': 0.17.5
      '@esbuild/win32-arm64': 0.17.5
      '@esbuild/win32-ia32': 0.17.5
      '@esbuild/win32-x64': 0.17.5
    dev: false

  /escalade/3.1.1:
    resolution: {integrity: sha512-k0er2gUkLf8O0zKJiAhmkTnJlTvINGv7ygDNPbeIsX/TJjGJZHuh9B2UxbsaEkmlEo9MfhrSzmhIlhRlI2GXnw==}
    engines: {node: '>=6'}

  /escape-html/1.0.3:
    resolution: {integrity: sha512-NiSupZ4OeuGwr68lGIeym/ksIZMJodUGOSCZ/FSnTxcrekbvqrgdUxlJOMpijaKZVjAJrWrGs/6Jy8OMuyj9ow==}

  /escape-string-regexp/1.0.5:
    resolution: {integrity: sha512-vbRorB5FUQWvla16U8R/qgaFIya2qGzwDrNmCZuYKrbdSUMG6I1ZCGQRefkRVhuOkIGVne7BQ35DSfo1qvJqFg==}
    engines: {node: '>=0.8.0'}

  /escape-string-regexp/4.0.0:
    resolution: {integrity: sha512-TtpcNJ3XAzx3Gq8sWRzJaVajRs0uVxA2YAkdb1jm2YkPz4G6egUFAyA3n5vtEIZefPk5Wa4UXbKuS5fKkJWdgA==}
    engines: {node: '>=10'}
    dev: true

  /eslint-define-config/1.17.0:
    resolution: {integrity: sha512-J1sweMoWsLcokaiAlfOCC4yMoHbvC/kDAxorm5TkUcD74w+kauMIyjKLM3dOadNxVKOjDiYN1Tu2x9N+4EUuuQ==}
    engines: {node: ^14.17.0 || ^16.13.0 || >=18.0.0, npm: '>=6.14.13', pnpm: '>= 7.0.0'}
    dev: true

  /eslint-import-resolver-node/0.3.7:
    resolution: {integrity: sha512-gozW2blMLJCeFpBwugLTGyvVjNoeo1knonXAcatC6bjPBZitotxdWf7Gimr25N4c0AAOo4eOUfaG82IJPDpqCA==}
    dependencies:
      debug: 3.2.7
      is-core-module: 2.11.0
      resolve: 1.22.1
    transitivePeerDependencies:
      - supports-color
    dev: true

  /eslint-module-utils/2.7.4_tf7h2azriypc3gaglz256o6pea:
    resolution: {integrity: sha512-j4GT+rqzCoRKHwURX7pddtIPGySnX9Si/cgMI5ztrcqOPtk5dDEeZ34CQVPphnqkJytlc97Vuk05Um2mJ3gEQA==}
    engines: {node: '>=4'}
    peerDependencies:
      '@typescript-eslint/parser': '*'
      eslint: '*'
      eslint-import-resolver-node: '*'
      eslint-import-resolver-typescript: '*'
      eslint-import-resolver-webpack: '*'
    peerDependenciesMeta:
      '@typescript-eslint/parser':
        optional: true
      eslint:
        optional: true
      eslint-import-resolver-node:
        optional: true
      eslint-import-resolver-typescript:
        optional: true
      eslint-import-resolver-webpack:
        optional: true
    dependencies:
      '@typescript-eslint/parser': 5.56.0_j4766f7ecgqbon3u7zlxn5zszu
      debug: 3.2.7
      eslint: 8.36.0
      eslint-import-resolver-node: 0.3.7
    transitivePeerDependencies:
      - supports-color
    dev: true

  /eslint-plugin-es/3.0.1_eslint@8.36.0:
    resolution: {integrity: sha512-GUmAsJaN4Fc7Gbtl8uOBlayo2DqhwWvEzykMHSCZHU3XdJ+NSzzZcVhXh3VxX5icqQ+oQdIEawXX8xkR3mIFmQ==}
    engines: {node: '>=8.10.0'}
    peerDependencies:
      eslint: '>=4.19.1'
    dependencies:
      eslint: 8.36.0
      eslint-utils: 2.1.0
      regexpp: 3.2.0
    dev: true

  /eslint-plugin-import/2.27.5_cnkxirszkzb4o6ts7gbclno24e:
    resolution: {integrity: sha512-LmEt3GVofgiGuiE+ORpnvP+kAm3h6MLZJ4Q5HCyHADofsb4VzXFsRiWj3c0OFiV+3DWFh0qg3v9gcPlfc3zRow==}
    engines: {node: '>=4'}
    peerDependencies:
      '@typescript-eslint/parser': '*'
      eslint: ^2 || ^3 || ^4 || ^5 || ^6 || ^7.2.0 || ^8
    peerDependenciesMeta:
      '@typescript-eslint/parser':
        optional: true
    dependencies:
      '@typescript-eslint/parser': 5.56.0_j4766f7ecgqbon3u7zlxn5zszu
      array-includes: 3.1.6
      array.prototype.flat: 1.3.1
      array.prototype.flatmap: 1.3.1
      debug: 3.2.7
      doctrine: 2.1.0
      eslint: 8.36.0
      eslint-import-resolver-node: 0.3.7
      eslint-module-utils: 2.7.4_tf7h2azriypc3gaglz256o6pea
      has: 1.0.3
      is-core-module: 2.11.0
      is-glob: 4.0.3
      minimatch: 3.1.2
      object.values: 1.1.6
      resolve: 1.22.1
      semver: 6.3.0
      tsconfig-paths: 3.14.1
    transitivePeerDependencies:
      - eslint-import-resolver-typescript
      - eslint-import-resolver-webpack
      - supports-color
    dev: true

  /eslint-plugin-node/11.1.0_eslint@8.36.0:
    resolution: {integrity: sha512-oUwtPJ1W0SKD0Tr+wqu92c5xuCeQqB3hSCHasn/ZgjFdA9iDGNkNf2Zi9ztY7X+hNuMib23LNGRm6+uN+KLE3g==}
    engines: {node: '>=8.10.0'}
    peerDependencies:
      eslint: '>=5.16.0'
    dependencies:
      eslint: 8.36.0
      eslint-plugin-es: 3.0.1_eslint@8.36.0
      eslint-utils: 2.1.0
      ignore: 5.2.0
      minimatch: 3.1.2
      resolve: 1.22.1
      semver: 6.3.0
    dev: true

  /eslint-plugin-regexp/1.13.0_eslint@8.36.0:
    resolution: {integrity: sha512-MAyx+n+gmkuK2kWPHoSITi+r8eEK9oCYEx4yrKwpePSzklsdEm5afDHVAjl7VEY0OZ/2iEi9jsxJwPpcgFbt+A==}
    engines: {node: ^12 || >=14}
    peerDependencies:
      eslint: '>=6.0.0'
    dependencies:
      '@eslint-community/eslint-utils': 4.3.0_eslint@8.36.0
      '@eslint-community/regexpp': 4.4.0
      comment-parser: 1.3.1
      eslint: 8.36.0
      grapheme-splitter: 1.0.4
      jsdoctypeparser: 9.0.0
      refa: 0.9.1
      regexp-ast-analysis: 0.5.1
      scslre: 0.1.6
    dev: true

  /eslint-scope/5.1.1:
    resolution: {integrity: sha512-2NxwbF/hZ0KpepYN0cNbo+FN6XoK7GaHlQhgx/hIZl6Va0bF45RQOOwhLIy8lQDbuCiadSLCBnH2CFYquit5bw==}
    engines: {node: '>=8.0.0'}
    dependencies:
      esrecurse: 4.3.0
      estraverse: 4.3.0
    dev: true

  /eslint-scope/7.1.1:
    resolution: {integrity: sha512-QKQM/UXpIiHcLqJ5AOyIW7XZmzjkzQXYE54n1++wb0u9V/abW3l9uQnxX8Z5Xd18xyKIMTUAyQ0k1e8pz6LUrw==}
    engines: {node: ^12.22.0 || ^14.17.0 || >=16.0.0}
    dependencies:
      esrecurse: 4.3.0
      estraverse: 5.3.0
    dev: true

  /eslint-utils/2.1.0:
    resolution: {integrity: sha512-w94dQYoauyvlDc43XnGB8lU3Zt713vNChgt4EWwhXAP2XkBvndfxF0AgIqKOOasjPIPzj9JqgwkwbCYD0/V3Zg==}
    engines: {node: '>=6'}
    dependencies:
      eslint-visitor-keys: 1.3.0
    dev: true

  /eslint-visitor-keys/1.3.0:
    resolution: {integrity: sha512-6J72N8UNa462wa/KFODt/PJ3IU60SDpC3QXC1Hjc1BXXpfL2C9R5+AU7jhe0F6GREqVMh4Juu+NY7xn+6dipUQ==}
    engines: {node: '>=4'}
    dev: true

  /eslint-visitor-keys/3.3.0:
    resolution: {integrity: sha512-mQ+suqKJVyeuwGYHAdjMFqjCyfl8+Ldnxuyp3ldiMBFKkvytrXUZWaiPCEav8qDHKty44bD+qV1IP4T+w+xXRA==}
    engines: {node: ^12.22.0 || ^14.17.0 || >=16.0.0}
    dev: true

  /eslint/8.36.0:
    resolution: {integrity: sha512-Y956lmS7vDqomxlaaQAHVmeb4tNMp2FWIvU/RnU5BD3IKMD/MJPr76xdyr68P8tV1iNMvN2mRK0yy3c+UjL+bw==}
    engines: {node: ^12.22.0 || ^14.17.0 || >=16.0.0}
    hasBin: true
    dependencies:
      '@eslint-community/eslint-utils': 4.3.0_eslint@8.36.0
      '@eslint-community/regexpp': 4.4.0
      '@eslint/eslintrc': 2.0.1
      '@eslint/js': 8.36.0
      '@humanwhocodes/config-array': 0.11.8
      '@humanwhocodes/module-importer': 1.0.1
      '@nodelib/fs.walk': 1.2.8
      ajv: 6.12.6
      chalk: 4.1.2
      cross-spawn: 7.0.3
      debug: 4.3.4
      doctrine: 3.0.0
      escape-string-regexp: 4.0.0
      eslint-scope: 7.1.1
      eslint-visitor-keys: 3.3.0
      espree: 9.5.0
      esquery: 1.5.0
      esutils: 2.0.3
      fast-deep-equal: 3.1.3
      file-entry-cache: 6.0.1
      find-up: 5.0.0
      glob-parent: 6.0.2
      globals: 13.19.0
      grapheme-splitter: 1.0.4
      ignore: 5.2.0
      import-fresh: 3.3.0
      imurmurhash: 0.1.4
      is-glob: 4.0.3
      is-path-inside: 3.0.3
      js-sdsl: 4.1.4
      js-yaml: 4.1.0
      json-stable-stringify-without-jsonify: 1.0.1
      levn: 0.4.1
      lodash.merge: 4.6.2
      minimatch: 3.1.2
      natural-compare: 1.4.0
      optionator: 0.9.1
      strip-ansi: 6.0.1
      strip-json-comments: 3.1.1
      text-table: 0.2.0
    transitivePeerDependencies:
      - supports-color
    dev: true

  /espree/9.5.0:
    resolution: {integrity: sha512-JPbJGhKc47++oo4JkEoTe2wjy4fmMwvFpgJT9cQzmfXKp22Dr6Hf1tdCteLz1h0P3t+mGvWZ+4Uankvh8+c6zw==}
    engines: {node: ^12.22.0 || ^14.17.0 || >=16.0.0}
    dependencies:
      acorn: 8.8.2
      acorn-jsx: 5.3.2_acorn@8.8.2
      eslint-visitor-keys: 3.3.0
    dev: true

  /esquery/1.5.0:
    resolution: {integrity: sha512-YQLXUplAwJgCydQ78IMJywZCceoqk1oH01OERdSAJc/7U2AylwjhSCLDEtqwg811idIS/9fIU5GjG73IgjKMVg==}
    engines: {node: '>=0.10'}
    dependencies:
      estraverse: 5.3.0
    dev: true

  /esrecurse/4.3.0:
    resolution: {integrity: sha512-KmfKL3b6G+RXvP8N1vr3Tq1kL/oCFgn2NYXEtqP8/L3pKapUA4G8cFVaoF3SU323CD4XypR/ffioHmkti6/Tag==}
    engines: {node: '>=4.0'}
    dependencies:
      estraverse: 5.3.0
    dev: true

  /estraverse/4.3.0:
    resolution: {integrity: sha512-39nnKffWz8xN1BU/2c79n9nB9HDzo0niYUqx6xyqUnyoAnQyyWpOTdZEeiCch8BBu515t4wp9ZmgVfVhn9EBpw==}
    engines: {node: '>=4.0'}
    dev: true

  /estraverse/5.3.0:
    resolution: {integrity: sha512-MMdARuVEQziNTeJD8DgMqmhwR11BRQ/cBP+pLtYdSTnf3MIO8fFeiINEbX36ZdNlfU/7A9f3gUw49B3oQsvwBA==}
    engines: {node: '>=4.0'}
    dev: true

  /estree-walker/2.0.2:
    resolution: {integrity: sha512-Rfkk/Mp/DL7JVje3u18FxFujQlTNR2q6QfMSMB7AvCBx91NGj/ba3kCfza0f6dVDbw7YlRf/nDrn7pQrCCyQ/w==}

  /estree-walker/3.0.3:
    resolution: {integrity: sha512-7RUKfXgSMMkzt6ZuXmqapOurLGPPfgj6l9uRZ7lRGolvk0y2yocc35LdcxKC5PQZdn2DMqioAQ2NoWcrTKmm6g==}
    dependencies:
      '@types/estree': 1.0.0
    dev: true

  /esutils/2.0.3:
    resolution: {integrity: sha512-kVscqXk4OCp68SZ0dkgEKVi6/8ij300KBWTJq32P/dYeWTSwK41WyTxalN1eRmA5Z9UU/LX9D7FWSmV9SAYx6g==}
    engines: {node: '>=0.10.0'}

  /etag/1.8.1:
    resolution: {integrity: sha512-aIL5Fx7mawVa300al2BnEE4iNvo1qETxLrPI/o05L7z6go7fCw1J6EQmbK4FmJ2AS7kgVF/KEZWufBfdClMcPg==}
    engines: {node: '>= 0.6'}

  /event-target-shim/6.0.2:
    resolution: {integrity: sha512-8q3LsZjRezbFZ2PN+uP+Q7pnHUMmAOziU2vA2OwoFaKIXxlxl38IylhSSgUorWu/rf4er67w0ikBqjBFk/pomA==}
    engines: {node: '>=10.13.0'}
    dev: true

  /eventemitter3/4.0.7:
    resolution: {integrity: sha512-8guHBZCwKnFhYdHr2ysuRWErTwhoN2X8XELRlrRwpmfeY2jjuUN4taQMsULKUVo1K4DvZl+0pgfyoysHxvmvEw==}
    dev: true

  /execa/7.1.1:
    resolution: {integrity: sha512-wH0eMf/UXckdUYnO21+HDztteVv05rq2GXksxT4fCGeHkBhw1DROXh40wcjMcRqDOWE7iPJ4n3M7e2+YFP+76Q==}
    engines: {node: ^14.18.0 || ^16.14.0 || >=18.0.0}
    dependencies:
      cross-spawn: 7.0.3
      get-stream: 6.0.1
      human-signals: 4.3.0
      is-stream: 3.0.0
      merge-stream: 2.0.0
      npm-run-path: 5.1.0
      onetime: 6.0.0
      signal-exit: 3.0.7
      strip-final-newline: 3.0.0
    dev: true

  /express/4.18.2:
    resolution: {integrity: sha512-5/PsL6iGPdfQ/lKM1UuielYgv3BUoJfz1aUwU9vHZ+J7gyvwdQXFEBIEIaxeGf0GIcreATNyBExtalisDbuMqQ==}
    engines: {node: '>= 0.10.0'}
    dependencies:
      accepts: 1.3.8
      array-flatten: 1.1.1
      body-parser: 1.20.1
      content-disposition: 0.5.4
      content-type: 1.0.4
      cookie: 0.5.0
      cookie-signature: 1.0.6
      debug: 2.6.9
      depd: 2.0.0
      encodeurl: 1.0.2
      escape-html: 1.0.3
      etag: 1.8.1
      finalhandler: 1.2.0
      fresh: 0.5.2
      http-errors: 2.0.0
      merge-descriptors: 1.0.1
      methods: 1.1.2
      on-finished: 2.4.1
      parseurl: 1.3.3
      path-to-regexp: 0.1.7
      proxy-addr: 2.0.7
      qs: 6.11.0
      range-parser: 1.2.1
      safe-buffer: 5.2.1
      send: 0.18.0
      serve-static: 1.15.0
      setprototypeof: 1.2.0
      statuses: 2.0.1
      type-is: 1.6.18
      utils-merge: 1.0.1
      vary: 1.1.2
    transitivePeerDependencies:
      - supports-color

  /ext/1.6.0:
    resolution: {integrity: sha512-sdBImtzkq2HpkdRLtlLWDa6w4DX22ijZLKx8BMPUuKe1c5lbN6xwQDQCxSfxBQnHZ13ls/FH0MQZx/q/gr6FQg==}
    dependencies:
      type: 2.6.0
    dev: false

  /fast-deep-equal/3.1.3:
    resolution: {integrity: sha512-f3qQ9oQy9j2AhBe/H9VC91wLmKBCCU/gDOnKNAYG5hswO7BLKj09Hc5HYNz9cGI++xlpDCIgDaitVs03ATR84Q==}
    dev: true

  /fast-glob/3.2.12:
    resolution: {integrity: sha512-DVj4CQIYYow0BlaelwK1pHl5n5cRSJfM60UA0zK891sVInoPri2Ekj7+e1CT3/3qxXenpI+nBBmQAcJPJgaj4w==}
    engines: {node: '>=8.6.0'}
    dependencies:
      '@nodelib/fs.stat': 2.0.5
      '@nodelib/fs.walk': 1.2.8
      glob-parent: 5.1.2
      merge2: 1.4.1
      micromatch: 4.0.5

  /fast-json-stable-stringify/2.1.0:
    resolution: {integrity: sha512-lhd/wF+Lk98HZoTCtlVraHtfh5XYijIjalXck7saUtuanSDyLMxnHhSXEDJqHxD7msR8D0uCmqlkwjCV8xvwHw==}
    dev: true

  /fast-levenshtein/2.0.6:
    resolution: {integrity: sha512-DCXu6Ifhqcks7TZKY3Hxp3y6qphY5SJZmrWMDrKcERSOXWQdMhU9Ig/PYrzyw/ul9jOIyh0N4M0tbC5hodg8dw==}
    dev: true

  /fastq/1.13.0:
    resolution: {integrity: sha512-YpkpUnK8od0o1hmeSc7UUs/eB/vIPWJYjKck2QKIzAf71Vm1AAQ3EbuZB3g2JIy+pg+ERD0vqI79KyZiB2e2Nw==}
    dependencies:
      reusify: 1.0.4

  /fetch-blob/3.1.5:
    resolution: {integrity: sha512-N64ZpKqoLejlrwkIAnb9iLSA3Vx/kjgzpcDhygcqJ2KKjky8nCgUQ+dzXtbrLaWZGZNmNfQTsiQ0weZ1svglHg==}
    engines: {node: ^12.20 || >= 14.13}
    dependencies:
      node-domexception: 1.0.0
      web-streams-polyfill: 3.2.1
    dev: true

  /file-entry-cache/6.0.1:
    resolution: {integrity: sha512-7Gps/XWymbLk2QLYK4NzpMOrYjMhdIxXuIvy2QBsLE6ljuodKvdkWs/cpyJJ3CVIVpH0Oi1Hvg1ovbMzLdFBBg==}
    engines: {node: ^10.12.0 || >=12.0.0}
    dependencies:
      flat-cache: 3.0.4
    dev: true

  /fill-range/7.0.1:
    resolution: {integrity: sha512-qOo9F+dMUmC2Lcb4BbVvnKJxTPjCm+RRpe4gDuGrzkL7mEVl/djYSu2OdQ2Pa302N4oqkSg9ir6jaLWJ2USVpQ==}
    engines: {node: '>=8'}
    dependencies:
      to-regex-range: 5.0.1

  /finalhandler/1.1.2:
    resolution: {integrity: sha512-aAWcW57uxVNrQZqFXjITpW3sIUQmHGG3qSb9mUah9MgMC4NeWhNOlNjXEYq3HjRAvL6arUviZGGJsBg6z0zsWA==}
    engines: {node: '>= 0.8'}
    dependencies:
      debug: 2.6.9
      encodeurl: 1.0.2
      escape-html: 1.0.3
      on-finished: 2.3.0
      parseurl: 1.3.3
      statuses: 1.5.0
      unpipe: 1.0.0
    transitivePeerDependencies:
      - supports-color
    dev: true

  /finalhandler/1.2.0:
    resolution: {integrity: sha512-5uXcUVftlQMFnWC9qu/svkWv3GTd2PfUhK/3PLkYNAe7FbqJMt3515HaxE6eRL74GdsriiwujiawdaB1BpEISg==}
    engines: {node: '>= 0.8'}
    dependencies:
      debug: 2.6.9
      encodeurl: 1.0.2
      escape-html: 1.0.3
      on-finished: 2.4.1
      parseurl: 1.3.3
      statuses: 2.0.1
      unpipe: 1.0.0
    transitivePeerDependencies:
      - supports-color

  /find-up/2.1.0:
    resolution: {integrity: sha512-NWzkk0jSJtTt08+FBFMvXoeZnOJD+jTtsRmBYbAIzJdX6l7dLgR7CTubCM5/eDdPUBvLCeVasP1brfVR/9/EZQ==}
    engines: {node: '>=4'}
    dependencies:
      locate-path: 2.0.0
    dev: true

  /find-up/4.1.0:
    resolution: {integrity: sha512-PpOwAdQ/YlXQ2vj8a3h8IipDuYRi3wceVQQGYWxNINccq40Anw7BlsEXCMbt1Zt+OLA6Fq9suIpIWD0OsnISlw==}
    engines: {node: '>=8'}
    dependencies:
      locate-path: 5.0.0
      path-exists: 4.0.0
    dev: true

  /find-up/5.0.0:
    resolution: {integrity: sha512-78/PXT1wlLLDgTzDs7sjq9hzz0vXD+zn+7wypEe4fXQxCmdmqfGsEPQxmiCSQI3ajFV91bVSsvNtrJRiW6nGng==}
    engines: {node: '>=10'}
    dependencies:
      locate-path: 6.0.0
      path-exists: 4.0.0
    dev: true

  /flat-cache/3.0.4:
    resolution: {integrity: sha512-dm9s5Pw7Jc0GvMYbshN6zchCA9RgQlzzEZX3vylR9IqFfS8XciblUXOKfW6SiuJ0e13eDYZoZV5wdrev7P3Nwg==}
    engines: {node: ^10.12.0 || >=12.0.0}
    dependencies:
      flatted: 3.2.5
      rimraf: 3.0.2
    dev: true

  /flatted/3.2.5:
    resolution: {integrity: sha512-WIWGi2L3DyTUvUrwRKgGi9TwxQMUEqPOPQBVi71R96jZXJdFskXEmf54BoZaS1kknGODoIGASGEzBUYdyMCBJg==}
    dev: true

  /follow-redirects/1.15.0:
    resolution: {integrity: sha512-aExlJShTV4qOUOL7yF1U5tvLCB0xQuudbf6toyYA0E/acBNw71mvjFTnLaRp50aQaYocMR0a/RMMBIHeZnGyjQ==}
    engines: {node: '>=4.0'}
    peerDependencies:
      debug: '*'
    peerDependenciesMeta:
      debug:
        optional: true
    dev: false

  /follow-redirects/1.15.0_debug@4.3.4:
    resolution: {integrity: sha512-aExlJShTV4qOUOL7yF1U5tvLCB0xQuudbf6toyYA0E/acBNw71mvjFTnLaRp50aQaYocMR0a/RMMBIHeZnGyjQ==}
    engines: {node: '>=4.0'}
    peerDependencies:
      debug: '*'
    peerDependenciesMeta:
      debug:
        optional: true
    dependencies:
      debug: 4.3.4
    dev: true

  /for-each/0.3.3:
    resolution: {integrity: sha512-jqYfLp7mo9vIyQf8ykW2v7A+2N4QjeCeI5+Dz9XraiO1ign81wjiH7Fb9vSOWvQfNtmSa4H2RoQTrrXivdUZmw==}
    dependencies:
      is-callable: 1.2.7
    dev: true

  /form-data/4.0.0:
    resolution: {integrity: sha512-ETEklSGi5t0QMZuiXoA/Q6vcnxcLQP5vdugSpuAyi6SVGi2clPPp+xgEhuMaHC+zGgn31Kd235W35f7Hykkaww==}
    engines: {node: '>= 6'}
    dependencies:
      asynckit: 0.4.0
      combined-stream: 1.0.8
      mime-types: 2.1.35
    dev: false

  /formdata-node/2.5.0:
    resolution: {integrity: sha512-JFSNLq34u2Tqc6F034x5aaK3ksIfrDBMPie8b4KYx2/pVDLxWFXDly52dsvHjZ+A0LGHTZb/w4HBZVdgN74RTw==}
    engines: {node: '>= 10.17'}
    dependencies:
      mime-types: 2.1.29
    dev: true

  /formdata-polyfill/4.0.10:
    resolution: {integrity: sha512-buewHzMvYL29jdeQTVILecSaZKnt/RJWjoZCF5OW60Z67/GmSLBkOFM7qh1PI3zFNtJbaZL5eQu1vLfazOwj4g==}
    engines: {node: '>=12.20.0'}
    dependencies:
      fetch-blob: 3.1.5
    dev: true

  /forwarded/0.2.0:
    resolution: {integrity: sha512-buRG0fpBtRHSTCOASe6hD258tEubFoRLb4ZNA6NxMVHNw2gOcwHo9wyablzMzOA5z9xA9L1KNjk/Nt6MT9aYow==}
    engines: {node: '>= 0.6'}

  /fraction.js/4.2.0:
    resolution: {integrity: sha512-MhLuK+2gUcnZe8ZHlaaINnQLl0xRIGRfcGk2yl8xoQAfHrSsL3rYu6FCmBdkdbhc9EPlwyGHewaRsvwRMJtAlA==}
    dev: false

  /fresh/0.5.2:
    resolution: {integrity: sha1-PYyt2Q2XZWn6g1qx+OSyOhBWBac=}
    engines: {node: '>= 0.6'}

  /fs-extra/11.1.1:
    resolution: {integrity: sha512-MGIE4HOvQCeUCzmlHs0vXpih4ysz4wg9qiSAu6cd42lVwPbTM1TjV7RusoyQqMmk/95gdQZX72u+YW+c3eEpFQ==}
    engines: {node: '>=14.14'}
    dependencies:
      graceful-fs: 4.2.10
      jsonfile: 6.1.0
      universalify: 2.0.0
    dev: true

  /fs-extra/7.0.1:
    resolution: {integrity: sha512-YJDaCJZEnBmcbw13fvdAM9AwNOJwOzrE4pqMqBq5nFiEqXUqHwlK4B+3pUw6JNvfSPtX05xFHtYy/1ni01eGCw==}
    engines: {node: '>=6 <7 || >=8'}
    dependencies:
      graceful-fs: 4.2.10
      jsonfile: 4.0.0
      universalify: 0.1.2
    dev: true

  /fs-minipass/2.1.0:
    resolution: {integrity: sha512-V/JgOLFCS+R6Vcq0slCuaeWEdNC3ouDlJMNIsacH2VtALiu9mV4LPrHc5cDl8k5aw6J8jwgWWpiTo5RYhmIzvg==}
    engines: {node: '>= 8'}
    dependencies:
      minipass: 3.1.6
    dev: false

  /fs.realpath/1.0.0:
    resolution: {integrity: sha512-OO0pH2lK6a0hZnAdau5ItzHPI6pUlvI7jMVnxUQRtw4owF2wk8lOSabtGDCTP4Ggrg2MbGnWO9X8K1t4+fGMDw==}

  /fsevents/2.3.2:
    resolution: {integrity: sha512-xiqMQR4xAeHTuB9uWm+fFRcIOgKBMiOBP+eXiyT7jsgVCq1bkVygt00oASowB7EdtpOHaaPgKt812P9ab+DDKA==}
    engines: {node: ^8.16.0 || ^10.6.0 || >=11.0.0}
    os: [darwin]
    requiresBuild: true
    optional: true

  /function-bind/1.1.1:
    resolution: {integrity: sha512-yIovAzMX49sF8Yl58fSCWJ5svSLuaibPxXQJFLmBObTuCr0Mf1KiPopGM9NiFjiYBCbfaa2Fh6breQ6ANVTI0A==}

  /function.prototype.name/1.1.5:
    resolution: {integrity: sha512-uN7m/BzVKQnCUF/iW8jYea67v++2u7m5UgENbHRtdDVclOUP+FMPlCNdmk0h/ysGyo2tavMJEDqJAkJdRa1vMA==}
    engines: {node: '>= 0.4'}
    dependencies:
      call-bind: 1.0.2
      define-properties: 1.1.4
      es-abstract: 1.21.1
      functions-have-names: 1.2.3
    dev: true

  /functions-have-names/1.2.3:
    resolution: {integrity: sha512-xckBUXyTIqT97tq2x2AMb+g163b5JFysYk0x4qxNFwbfQkmNZoiRHb6sPzI9/QV33WeuvVYBUIiD4NzNIyqaRQ==}
    dev: true

  /gauge/3.0.2:
    resolution: {integrity: sha512-+5J6MS/5XksCuXq++uFRsnUd7Ovu1XenbeuIuNRJxYWjgQbPuFhT14lAvsWfqfAmnwluf1OwMjz39HjfLPci0Q==}
    engines: {node: '>=10'}
    dependencies:
      aproba: 2.0.0
      color-support: 1.1.3
      console-control-strings: 1.1.0
      has-unicode: 2.0.1
      object-assign: 4.1.1
      signal-exit: 3.0.7
      string-width: 4.2.3
      strip-ansi: 6.0.1
      wide-align: 1.1.5
    dev: false

  /generic-names/4.0.0:
    resolution: {integrity: sha512-ySFolZQfw9FoDb3ed9d80Cm9f0+r7qj+HJkWjeD9RBfpxEVTlVhol+gvaQB/78WbwYfbnNh8nWHHBSlg072y6A==}
    dependencies:
      loader-utils: 3.2.0
    dev: true

  /gensync/1.0.0-beta.2:
    resolution: {integrity: sha512-3hN7NaskYvMDLQY55gnW3NQ+mesEAepTqlg+VEbj7zzqEMBVNhzcGYYeqFo/TlYz6eQiFcp1HcsCZO+nGgS8zg==}
    engines: {node: '>=6.9.0'}

  /get-caller-file/2.0.5:
    resolution: {integrity: sha512-DyFP3BM/3YHTQOCUL/w0OZHR0lpKeGrxotcHWcqNEdnltqFwXVfhEBQ94eIo34AfQpo0rGki4cyIiftY06h2Fg==}
    engines: {node: 6.* || 8.* || >= 10.*}
    dev: true

  /get-func-name/2.0.0:
    resolution: {integrity: sha512-Hm0ixYtaSZ/V7C8FJrtZIuBBI+iSgL+1Aq82zSu8VQNB4S3Gk8e7Qs3VwBDJAhmRZcFqkl3tQu36g/Foh5I5ig==}
    dev: true

  /get-intrinsic/1.1.3:
    resolution: {integrity: sha512-QJVz1Tj7MS099PevUG5jvnt9tSkXN8K14dxQlikJuPt4uD9hHAHjLyLBiLR5zELelBdD9QNRAXZzsJx0WaDL9A==}
    dependencies:
      function-bind: 1.1.1
      has: 1.0.3
      has-symbols: 1.0.3

  /get-pkg-repo/4.2.1:
    resolution: {integrity: sha512-2+QbHjFRfGB74v/pYWjd5OhU3TDIC2Gv/YKUTk/tCvAz0pkn/Mz6P3uByuBimLOcPvN2jYdScl3xGFSrx0jEcA==}
    engines: {node: '>=6.9.0'}
    hasBin: true
    dependencies:
      '@hutson/parse-repository-url': 3.0.2
      hosted-git-info: 4.1.0
      through2: 2.0.5
      yargs: 16.2.0
    dev: true

  /get-stream/6.0.1:
    resolution: {integrity: sha512-ts6Wi+2j3jQjqi70w5AlN8DFnkSwC+MqmxEzdEALB2qXZYV3X/b1CTfgPLGJNMeAWxdPfU8FO1ms3NUfaHCPYg==}
    engines: {node: '>=10'}
    dev: true

  /get-symbol-description/1.0.0:
    resolution: {integrity: sha512-2EmdH1YvIQiZpltCNgkuiUnyukzxM/R6NDJX31Ke3BG1Nq5b0S2PhX59UKi9vZpPDQVdqn+1IcaAwnzTT5vCjw==}
    engines: {node: '>= 0.4'}
    dependencies:
      call-bind: 1.0.2
      get-intrinsic: 1.1.3
    dev: true

  /get-them-args/1.3.2:
    resolution: {integrity: sha512-LRn8Jlk+DwZE4GTlDbT3Hikd1wSHgLMme/+7ddlqKd7ldwR6LjJgTVWzBnR01wnYGe4KgrXjg287RaI22UHmAw==}
    dev: true

  /get-tsconfig/4.4.0:
    resolution: {integrity: sha512-0Gdjo/9+FzsYhXCEFueo2aY1z1tpXrxWZzP7k8ul9qt1U5o8rYJwTJYmaeHdrVosYIVYkOy2iwCJ9FdpocJhPQ==}
    dev: true

  /git-raw-commits/2.0.11:
    resolution: {integrity: sha512-VnctFhw+xfj8Va1xtfEqCUD2XDrbAPSJx+hSrE5K7fGdjZruW7XV+QOrN7LF/RJyvspRiD2I0asWsxFp0ya26A==}
    engines: {node: '>=10'}
    hasBin: true
    dependencies:
      dargs: 7.0.0
      lodash: 4.17.21
      meow: 8.1.2
      split2: 3.2.2
      through2: 4.0.2
    dev: true

  /git-remote-origin-url/2.0.0:
    resolution: {integrity: sha1-UoJlna4hBxRaERJhEq0yFuxfpl8=}
    engines: {node: '>=4'}
    dependencies:
      gitconfiglocal: 1.0.0
      pify: 2.3.0
    dev: true

  /git-semver-tags/4.1.1:
    resolution: {integrity: sha512-OWyMt5zBe7xFs8vglMmhM9lRQzCWL3WjHtxNNfJTMngGym7pC1kh8sP6jevfydJ6LP3ZvGxfb6ABYgPUM0mtsA==}
    engines: {node: '>=10'}
    hasBin: true
    dependencies:
      meow: 8.1.2
      semver: 6.3.0
    dev: true

  /gitconfiglocal/1.0.0:
    resolution: {integrity: sha1-QdBF84UaXqiPA/JMocYXgRRGS5s=}
    dependencies:
      ini: 1.3.8
    dev: true

  /glob-parent/5.1.2:
    resolution: {integrity: sha512-AOIgSQCepiJYwP3ARnGx+5VnTu2HBYdzbGP45eLw1vr3zB3vZLeyed1sC9hnbcOc9/SrMyM5RPQrkGz4aS9Zow==}
    engines: {node: '>= 6'}
    dependencies:
      is-glob: 4.0.3

  /glob-parent/6.0.2:
    resolution: {integrity: sha512-XxwI8EOhVQgWp6iDL+3b0r86f4d6AX6zSU55HfB4ydCEuXLXc5FcYeOu+nnGftS4TEju/11rt4KJPTMgbfmv4A==}
    engines: {node: '>=10.13.0'}
    dependencies:
      is-glob: 4.0.3

  /glob/7.2.0:
    resolution: {integrity: sha512-lmLf6gtyrPq8tTjSmrO94wBeQbFR3HbLHbuyD69wuyQkImp2hWqMGB47OX65FBkPffO641IP9jWa1z4ivqG26Q==}
    dependencies:
      fs.realpath: 1.0.0
      inflight: 1.0.6
      inherits: 2.0.4
      minimatch: 3.1.2
      once: 1.4.0
      path-is-absolute: 1.0.1

  /glob/8.0.3:
    resolution: {integrity: sha512-ull455NHSHI/Y1FqGaaYFaLGkNMMJbavMrEGFXG/PGrg6y7sutWHUHrz6gy6WEBH6akM1M414dWKCNs+IhKdiQ==}
    engines: {node: '>=12'}
    dependencies:
      fs.realpath: 1.0.0
      inflight: 1.0.6
      inherits: 2.0.4
      minimatch: 5.1.0
      once: 1.4.0
    dev: true

  /glob/9.3.1:
    resolution: {integrity: sha512-qERvJb7IGsnkx6YYmaaGvDpf77c951hICMdWaFXyH3PlVob8sbPJJyJX0kWkiCWyXUzoy9UOTNjGg0RbD8bYIw==}
    engines: {node: '>=16 || 14 >=14.17'}
    dependencies:
      fs.realpath: 1.0.0
      minimatch: 7.4.2
      minipass: 4.2.5
      path-scurry: 1.6.1
    dev: true

  /globals/11.12.0:
    resolution: {integrity: sha512-WOBp/EEGUiIsJSp7wcv/y6MO+lV9UoncWqxuFfm8eBwzWNgyfBd6Gz+IeKQ9jCmyhoH99g15M3T+QaVHFjizVA==}
    engines: {node: '>=4'}

  /globals/13.19.0:
    resolution: {integrity: sha512-dkQ957uSRWHw7CFXLUtUHQI3g3aWApYhfNR2O6jn/907riyTYKVBmxYVROkBcY614FSSeSJh7Xm7SrUWCxvJMQ==}
    engines: {node: '>=8'}
    dependencies:
      type-fest: 0.20.2
    dev: true

  /globalthis/1.0.3:
    resolution: {integrity: sha512-sFdI5LyBiNTHjRd7cGPWapiHWMOXKyuBNX/cWJ3NfzrZQVa8GI/8cofCl74AOVqq9W5kNmguTIzJ/1s2gyI9wA==}
    engines: {node: '>= 0.4'}
    dependencies:
      define-properties: 1.1.4
    dev: true

  /globby/11.1.0:
    resolution: {integrity: sha512-jhIXaOzy1sb8IyocaruWSn1TjmnBVs8Ayhcy83rmxNJ8q2uWKCAj3CnJY+KpGSXCueAPc0i05kVvVKtP1t9S3g==}
    engines: {node: '>=10'}
    dependencies:
      array-union: 2.1.0
      dir-glob: 3.0.1
      fast-glob: 3.2.12
      ignore: 5.2.0
      merge2: 1.4.1
      slash: 3.0.0
    dev: true

  /globby/13.1.3:
    resolution: {integrity: sha512-8krCNHXvlCgHDpegPzleMq07yMYTO2sXKASmZmquEYWEmCx6J5UTRbp5RwMJkTJGtcQ44YpiUYUiN0b9mzy8Bw==}
    engines: {node: ^12.20.0 || ^14.13.1 || >=16.0.0}
    dependencies:
      dir-glob: 3.0.1
      fast-glob: 3.2.12
      ignore: 5.2.0
      merge2: 1.4.1
      slash: 4.0.0
    dev: true

  /good-listener/1.2.2:
    resolution: {integrity: sha1-1TswzfkxPf+33JoNR3CWqm0UXFA=}
    dependencies:
      delegate: 3.2.0
    dev: false

  /gopd/1.0.1:
    resolution: {integrity: sha512-d65bNlIadxvpb/A2abVdlqKqV563juRnZ1Wtk6s1sIR8uNsXR70xqIzVqxVf1eTqDunwT2MkczEeaezCKTZhwA==}
    dependencies:
      get-intrinsic: 1.1.3
    dev: true

  /graceful-fs/4.2.10:
    resolution: {integrity: sha512-9ByhssR2fPVsNZj478qUUbKfmL0+t5BDVyjShtyZZLiK7ZDAArFFfopyOTj0M05wE2tJPisA4iTnnXl2YoPvOA==}
    dev: true

  /grapheme-splitter/1.0.4:
    resolution: {integrity: sha512-bzh50DW9kTPM00T8y4o8vQg89Di9oLJVLW/KaOGIXJWP/iqCN6WKYkbNOF04vFLJhwcpYUh9ydh/+5vpOqV4YQ==}
    dev: true

  /handlebars/4.7.7:
    resolution: {integrity: sha512-aAcXm5OAfE/8IXkcZvCepKU3VzW1/39Fb5ZuqMtgI/hT8X2YgoMvBY5dLhq/cpOvw7Lk1nK/UF71aLG/ZnVYRA==}
    engines: {node: '>=0.4.7'}
    hasBin: true
    dependencies:
      minimist: 1.2.8
      neo-async: 2.6.2
      source-map: 0.6.1
      wordwrap: 1.0.0
    optionalDependencies:
      uglify-js: 3.17.4
    dev: true

  /hard-rejection/2.1.0:
    resolution: {integrity: sha512-VIZB+ibDhx7ObhAe7OVtoEbuP4h/MuOTHJ+J8h/eBXotJYl0fBgR72xDFCKgIh22OJZIOVNxBMWuhAr10r8HdA==}
    engines: {node: '>=6'}
    dev: true

  /has-bigints/1.0.2:
    resolution: {integrity: sha512-tSvCKtBr9lkF0Ex0aQiP9N+OpV4zi2r/Nee5VkRDbaqv35RLYMzbwQfFSZZH0kR+Rd6302UJZ2p/bJCEoR3VoQ==}
    dev: true

  /has-flag/3.0.0:
    resolution: {integrity: sha512-sKJf1+ceQBr4SMkvQnBDNDtf4TXpVhVGateu0t918bl30FnbE2m4vNLX+VWe/dpjlb+HugGYzW7uQXH98HPEYw==}
    engines: {node: '>=4'}

  /has-flag/4.0.0:
    resolution: {integrity: sha512-EykJT/Q1KjTWctppgIAgfSO0tKVuZUjhgMr17kqTumMl6Afv3EISleU7qZUzoXDFTAHTDC4NOoG/ZxU3EvlMPQ==}
    engines: {node: '>=8'}
    dev: true

  /has-property-descriptors/1.0.0:
    resolution: {integrity: sha512-62DVLZGoiEBDHQyqG4w9xCuZ7eJEwNmJRWw2VY84Oedb7WFcA27fiEVe8oUQx9hAUJ4ekurquucTGwsyO1XGdQ==}
    dependencies:
      get-intrinsic: 1.1.3
    dev: true

  /has-proto/1.0.1:
    resolution: {integrity: sha512-7qE+iP+O+bgF9clE5+UoBFzE65mlBiVj3tKCrlNQ0Ogwm0BjpT/gK4SlLYDMybDh5I3TCTKnPPa0oMG7JDYrhg==}
    engines: {node: '>= 0.4'}
    dev: true

  /has-symbols/1.0.3:
    resolution: {integrity: sha512-l3LCuF6MgDNwTDKkdYGEihYjt5pRPbEg46rtlmnSPlUbgmB8LOIrKJbYYFBSbnPaJexMKtiPO8hmeRjRz2Td+A==}
    engines: {node: '>= 0.4'}

  /has-tostringtag/1.0.0:
    resolution: {integrity: sha512-kFjcSNhnlGV1kyoGk7OXKSawH5JOb/LzUc5w9B02hOTO0dfFRjbHQKvg1d6cf3HbeUmtU9VbbV3qzZ2Teh97WQ==}
    engines: {node: '>= 0.4'}
    dependencies:
      has-symbols: 1.0.3
    dev: true

  /has-unicode/2.0.1:
    resolution: {integrity: sha512-8Rf9Y83NBReMnx0gFzA8JImQACstCYWUplepDa9xprwwtmgEZUF0h/i5xSA625zB/I37EtrswSST6OXxwaaIJQ==}
    dev: false

  /has/1.0.3:
    resolution: {integrity: sha512-f2dvO0VU6Oej7RkWJGrehjbzMAjFp5/VKPp5tTpWIV4JHHZK1/BxbFRtf/siA2SWTe09caDmVtYYzWEIbBS4zw==}
    engines: {node: '>= 0.4.0'}
    dependencies:
      function-bind: 1.1.1

  /helpertypes/0.0.2:
    resolution: {integrity: sha512-PKVtWnJ+dcvPeUJRiqtbraN/Hr2rNEnS14T/IxDBb0KgHkAL5w4YwVxMEPowA9vyoMP0DrwO0TxJ+KH3UF/6YA==}
    engines: {node: '>=10.0.0'}
    dev: true

  /hookable/5.4.2:
    resolution: {integrity: sha512-6rOvaUiNKy9lET1X0ECnyZ5O5kSV0PJbtA5yZUgdEF7fGJEVwSLSislltyt7nFwVVALYHQJtfGeAR2Y0A0uJkg==}
    dev: true

  /hosted-git-info/2.8.9:
    resolution: {integrity: sha512-mxIDAb9Lsm6DoOJ7xH+5+X4y1LU/4Hi50L9C5sIswK3JzULS4bwk1FvjdBgvYR4bzT4tuUQiC15FE2f5HbLvYw==}
    dev: true

  /hosted-git-info/4.1.0:
    resolution: {integrity: sha512-kyCuEOWjJqZuDbRHzL8V93NzQhwIB71oFWSyzVo+KPZI+pnQPPxucdkrOZvkLRnrf5URsQM+IJ09Dw29cRALIA==}
    engines: {node: '>=10'}
    dependencies:
      lru-cache: 6.0.0
    dev: true

  /html-rewriter-wasm/0.3.2:
    resolution: {integrity: sha512-b+pOh+bs00uRVNIZoTgGBREjUKN47pchTNwkxKuP4ecQTFcOA6KJIW+jjvjjXrkSRURZsideLxFKqX7hnxdegQ==}
    dev: true

  /http-cache-semantics/4.1.0:
    resolution: {integrity: sha512-carPklcUh7ROWRK7Cv27RPtdhYhUsela/ue5/jKzjegVvXDqM2ILE9Q2BGn9JZJh1g87cp56su/FgQSzcWS8cQ==}
    dev: true

  /http-errors/2.0.0:
    resolution: {integrity: sha512-FtwrG/euBzaEjYeRqOgly7G0qviiXoJWnvEH2Z1plBdXgbyjv34pHTSb9zoeHMyDy33+DWy5Wt9Wo+TURtOYSQ==}
    engines: {node: '>= 0.8'}
    dependencies:
      depd: 2.0.0
      inherits: 2.0.4
      setprototypeof: 1.2.0
      statuses: 2.0.1
      toidentifier: 1.0.1

  /http-proxy/1.18.1_debug@4.3.4:
    resolution: {integrity: sha512-7mz/721AbnJwIVbnaSv1Cz3Am0ZLT/UBwkC92VlxhXv/k/BBQfM2fXElQNC27BVGr0uwUpplYPQM9LnaBMR5NQ==}
    engines: {node: '>=8.0.0'}
    dependencies:
      eventemitter3: 4.0.7
      follow-redirects: 1.15.0_debug@4.3.4
      requires-port: 1.0.0
    transitivePeerDependencies:
      - debug
    dev: true

  /https-proxy-agent/5.0.1:
    resolution: {integrity: sha512-dFcAjpTQFgoLMzC2VwU+C/CbS7uRL0lWmxDITmqm7C+7F0Odmj6s9l6alZc6AELXhrnggM2CeWSXHGOdX2YtwA==}
    engines: {node: '>= 6'}
    dependencies:
      agent-base: 6.0.2
      debug: 4.3.4
    transitivePeerDependencies:
      - supports-color
    dev: false

  /human-signals/4.3.0:
    resolution: {integrity: sha512-zyzVyMjpGBX2+6cDVZeFPCdtOtdsxOeseRhB9tkQ6xXmGUNrcnBzdEKPy3VPNYz+4gy1oukVOXcrJCunSyc6QQ==}
    engines: {node: '>=14.18.0'}
    dev: true

  /iconv-lite/0.4.24:
    resolution: {integrity: sha512-v3MXnZAcvnywkTUEZomIActle7RXXeedOR31wwl7VlyoXO4Qi9arvSenNQWne1TcRwhCL1HwLI21bEqdpj8/rA==}
    engines: {node: '>=0.10.0'}
    dependencies:
      safer-buffer: 2.1.2

  /iconv-lite/0.6.3:
    resolution: {integrity: sha512-4fCk79wshMdzMp2rH06qWrJE4iolqLhCUH+OiuIgU++RB0+94NlDL81atO7GX55uUKueo0txHNtvEyI6D7WdMw==}
    engines: {node: '>=0.10.0'}
    dependencies:
      safer-buffer: 2.1.2
    dev: true
    optional: true

  /icss-utils/5.1.0_postcss@8.4.21:
    resolution: {integrity: sha512-soFhflCVWLfRNOPU3iv5Z9VUdT44xFRbzjLsEzSr5AQmgqPMTHdU3PMT1Cf1ssx8fLNJDA1juftYl+PUcv3MqA==}
    engines: {node: ^10 || ^12 || >= 14}
    peerDependencies:
      postcss: ^8.1.0
    dependencies:
      postcss: 8.4.21
    dev: true

  /ignore/5.2.0:
    resolution: {integrity: sha512-CmxgYGiEPCLhfLnpPp1MoRmifwEIOgjcHXxOBjv7mY96c+eWScsOP9c112ZyLdWHi0FxHjI+4uVhKYp/gcdRmQ==}
    engines: {node: '>= 4'}
    dev: true

  /image-size/0.5.5:
    resolution: {integrity: sha512-6TDAlDPZxUFCv+fuOkIoXT/V/f3Qbq8e37p+YOiYrUv3v9cc3/6x78VdfPgFVaB9dZYeLUfKgHRebpkm/oP2VQ==}
    engines: {node: '>=0.10.0'}
    hasBin: true
    requiresBuild: true
    dev: true
    optional: true

  /immutable/4.0.0:
    resolution: {integrity: sha512-zIE9hX70qew5qTUjSS7wi1iwj/l7+m54KWU247nhM3v806UdGj1yDndXj+IOYxxtW9zyLI+xqFNZjTuDaLUqFw==}
    dev: true

  /import-fresh/3.3.0:
    resolution: {integrity: sha512-veYYhQa+D1QBKznvhUHxb8faxlrwUnxseDAbAp457E0wLNio2bOSKnjYDhMj+YiAq61xrMGhQk9iXVk5FzgQMw==}
    engines: {node: '>=6'}
    dependencies:
      parent-module: 1.0.1
      resolve-from: 4.0.0
    dev: true

  /import-lazy/4.0.0:
    resolution: {integrity: sha512-rKtvo6a868b5Hu3heneU+L4yEQ4jYKLtjpnPeUdK7h0yzXGmyBTypknlkCvHFBqfX9YlorEiMM6Dnq/5atfHkw==}
    engines: {node: '>=8'}
    dev: true

  /imurmurhash/0.1.4:
    resolution: {integrity: sha512-JmXMZ6wuvDmLiHEml9ykzqO6lwFbof0GG4IkcGaENdCRDDmMVnny7s5HsIgHCbaq0w2MyPhDqkhTUgS2LU2PHA==}
    engines: {node: '>=0.8.19'}
    dev: true

  /indent-string/4.0.0:
    resolution: {integrity: sha512-EdDDZu4A2OyIK7Lr/2zG+w5jmbuk1DVBnEwREQvBzspBJkCEbRa8GxU1lghYcaGJCnRWibjDXlq779X1/y5xwg==}
    engines: {node: '>=8'}
    dev: true

  /inflight/1.0.6:
    resolution: {integrity: sha512-k92I/b08q4wvFscXCLvqfsHCrjrF7yiXsQuIVvVE7N82W3+aqpzuUdBbfhWcy/FZR3/4IgflMgKLOsvPDrGCJA==}
    dependencies:
      once: 1.4.0
      wrappy: 1.0.2

  /inherits/2.0.4:
    resolution: {integrity: sha512-k/vGaX4/Yla3WzyMCvTQOXYeIHvqOKtnqBduzTHpzpQZzAskKMhZ2K+EnBiSM9zGSoIFeMpXKxa4dYeZIQqewQ==}

  /ini/1.3.8:
    resolution: {integrity: sha512-JV/yugV2uzW5iMRSiZAyDtQd+nxtUnjeLt0acNdw98kKLrvuRVyB80tsREOE7yvGVgalhZ6RNXCmEHkUKBKxew==}
    dev: true

  /internal-slot/1.0.4:
    resolution: {integrity: sha512-tA8URYccNzMo94s5MQZgH8NB/XTa6HsOo0MLfXTKKEnHVVdegzaQoFZ7Jp44bdvLvY2waT5dc+j5ICEswhi7UQ==}
    engines: {node: '>= 0.4'}
    dependencies:
      get-intrinsic: 1.1.3
      has: 1.0.3
      side-channel: 1.0.4
    dev: true

  /ioredis/4.28.5:
    resolution: {integrity: sha512-3GYo0GJtLqgNXj4YhrisLaNNvWSNwSS2wS4OELGfGxH8I69+XfNdnmV1AyN+ZqMh0i7eX+SWjrwFKDBDgfBC1A==}
    engines: {node: '>=6'}
    dependencies:
      cluster-key-slot: 1.1.0
      debug: 4.3.4
      denque: 1.5.1
      lodash.defaults: 4.2.0
      lodash.flatten: 4.4.0
      lodash.isarguments: 3.1.0
      p-map: 2.1.0
      redis-commands: 1.7.0
      redis-errors: 1.2.0
      redis-parser: 3.0.0
      standard-as-callback: 2.1.0
    transitivePeerDependencies:
      - supports-color
    dev: true

  /ipaddr.js/1.9.1:
    resolution: {integrity: sha512-0KI/607xoxSToH7GjN1FfSbLoU0+btTicjsQSWQlh/hZykN8KpmMf7uYwPW3R+akZ6R/w18ZlXSHBYXiYUPO3g==}
    engines: {node: '>= 0.10'}

  /is-array-buffer/3.0.1:
    resolution: {integrity: sha512-ASfLknmY8Xa2XtB4wmbz13Wu202baeA18cJBCeCy0wXUHZF0IPyVEXqKEcd+t2fNSLLL1vC6k7lxZEojNbISXQ==}
    dependencies:
      call-bind: 1.0.2
      get-intrinsic: 1.1.3
      is-typed-array: 1.1.10
    dev: true

  /is-arrayish/0.2.1:
    resolution: {integrity: sha512-zz06S8t0ozoDXMG+ube26zeCTNXcKIPJZJi8hBrF4idCLms4CG9QtK7qBl1boi5ODzFpjswb5JPmHCbMpjaYzg==}
    dev: true

  /is-bigint/1.0.4:
    resolution: {integrity: sha512-zB9CruMamjym81i2JZ3UMn54PKGsQzsJeo6xvN3HJJ4CAsQNB6iRutp2To77OfCNuoxspsIhzaPoO1zyCEhFOg==}
    dependencies:
      has-bigints: 1.0.2
    dev: true

  /is-binary-path/2.1.0:
    resolution: {integrity: sha512-ZMERYes6pDydyuGidse7OsHxtbI7WVeUEozgR/g7rd0xUimYNlvZRE/K2MgZTjWy725IfelLeVcEM97mmtRGXw==}
    engines: {node: '>=8'}
    dependencies:
      binary-extensions: 2.2.0

  /is-boolean-object/1.1.2:
    resolution: {integrity: sha512-gDYaKHJmnj4aWxyj6YHyXVpdQawtVLHU5cb+eztPGczf6cjuTdwve5ZIEfgXqH4e57An1D1AKf8CZ3kYrQRqYA==}
    engines: {node: '>= 0.4'}
    dependencies:
      call-bind: 1.0.2
      has-tostringtag: 1.0.0
    dev: true

  /is-builtin-module/3.2.0:
    resolution: {integrity: sha512-phDA4oSGt7vl1n5tJvTWooWWAsXLY+2xCnxNqvKhGEzujg+A43wPlPOyDg3C8XQHN+6k/JTQWJ/j0dQh/qr+Hw==}
    engines: {node: '>=6'}
    dependencies:
      builtin-modules: 3.3.0
    dev: true

  /is-callable/1.2.7:
    resolution: {integrity: sha512-1BC0BVFhS/p0qtw6enp8e+8OD0UrK0oFLztSjNzhcKA3WDuJxxAPXzPuPtKkjEY9UUoEWlX/8fgKeu2S8i9JTA==}
    engines: {node: '>= 0.4'}
    dev: true

  /is-core-module/2.11.0:
    resolution: {integrity: sha512-RRjxlvLDkD1YJwDbroBHMb+cukurkDWNyHx7D3oNB5x9rb5ogcksMC5wHCadcXoo67gVr/+3GFySh3134zi6rw==}
    dependencies:
      has: 1.0.3
    dev: true

  /is-core-module/2.9.0:
    resolution: {integrity: sha512-+5FPy5PnwmO3lvfMb0AsoPaBG+5KHUI0wYFXOtYPnVVVspTFUuMZNfNaNVRt3FZadstu2c8x23vykRW/NBoU6A==}
    dependencies:
      has: 1.0.3

  /is-date-object/1.0.5:
    resolution: {integrity: sha512-9YQaSxsAiSwcvS33MBk3wTCVnWK+HhF8VZR2jRxehM16QcVOdHqPn4VPHmRK4lSr38n9JriurInLcP90xsYNfQ==}
    engines: {node: '>= 0.4'}
    dependencies:
      has-tostringtag: 1.0.0
    dev: true

  /is-docker/2.2.1:
    resolution: {integrity: sha512-F+i2BKsFrH66iaUFc0woD8sLy8getkwTwtOBjvs56Cx4CgJDeKQeqfz8wAYiSb8JOprWhHH5p77PbmYCvvUuXQ==}
    engines: {node: '>=8'}
    hasBin: true
    dev: true

  /is-expression/4.0.0:
    resolution: {integrity: sha512-zMIXX63sxzG3XrkHkrAPvm/OVZVSCPNkwMHU8oTX7/U3AL78I0QXCEICXUM13BIa8TYGZ68PiTKfQz3yaTNr4A==}
    dependencies:
      acorn: 7.4.1
      object-assign: 4.1.1
    dev: true

  /is-extglob/2.1.1:
    resolution: {integrity: sha512-SbKbANkN603Vi4jEZv49LeVJMn4yGwsbzZworEoyEiutsN3nJYdbO36zfhGJ6QEDpOZIFkDtnq5JRxmvl3jsoQ==}
    engines: {node: '>=0.10.0'}

  /is-fullwidth-code-point/3.0.0:
    resolution: {integrity: sha512-zymm5+u+sCsSWyD9qNaejV3DFvhCKclKdizYaJUuHA83RLjb7nSuGnddCHGv0hk+KY7BMAlsWeK4Ueg6EV6XQg==}
    engines: {node: '>=8'}

  /is-fullwidth-code-point/4.0.0:
    resolution: {integrity: sha512-O4L094N2/dZ7xqVdrXhh9r1KODPJpFms8B5sGdJLPy664AgvXsreZUyCQQNItZRDlYug4xStLjNp/sz3HvBowQ==}
    engines: {node: '>=12'}
    dev: true

  /is-glob/4.0.3:
    resolution: {integrity: sha512-xelSayHH36ZgE7ZWhli7pW34hNbNl8Ojv5KVmkJD4hBdD3th8Tfk9vYasLM+mXWOZhFkgZfxhLSnrwRr4elSSg==}
    engines: {node: '>=0.10.0'}
    dependencies:
      is-extglob: 2.1.1

  /is-module/1.0.0:
    resolution: {integrity: sha512-51ypPSPCoTEIN9dy5Oy+h4pShgJmPCygKfyRCISBI+JoWT/2oJvK8QPxmwv7b/p239jXrm9M1mlQbyKJ5A152g==}
    dev: true

  /is-negative-zero/2.0.2:
    resolution: {integrity: sha512-dqJvarLawXsFbNDeJW7zAz8ItJ9cd28YufuuFzh0G8pNHjJMnY08Dv7sYX2uF5UpQOwieAeOExEYAWWfu7ZZUA==}
    engines: {node: '>= 0.4'}
    dev: true

  /is-number-object/1.0.7:
    resolution: {integrity: sha512-k1U0IRzLMo7ZlYIfzRu23Oh6MiIFasgpb9X76eqfFZAqwH44UI4KTBvBYIZ1dSL9ZzChTB9ShHfLkR4pdW5krQ==}
    engines: {node: '>= 0.4'}
    dependencies:
      has-tostringtag: 1.0.0
    dev: true

  /is-number/7.0.0:
    resolution: {integrity: sha512-41Cifkg6e8TylSpdtTpeLVMqvSBEVzTttHvERD741+pnZ8ANv0004MRL43QKPDlK9cGvNp6NZWZUBlbGXYxxng==}
    engines: {node: '>=0.12.0'}

  /is-obj/2.0.0:
    resolution: {integrity: sha512-drqDG3cbczxxEJRoOXcOjtdp1J/lyp1mNn0xaznRs8+muBhgQcrnbspox5X5fOw0HnMnbfDzvnEMEtqDEJEo8w==}
    engines: {node: '>=8'}
    dev: true

  /is-path-inside/3.0.3:
    resolution: {integrity: sha512-Fd4gABb+ycGAmKou8eMftCupSir5lRxqf4aD/vd0cD2qc4HL07OjCeuHMr8Ro4CoMaeCKDB0/ECBOVWjTwUvPQ==}
    engines: {node: '>=8'}
    dev: true

  /is-plain-obj/1.1.0:
    resolution: {integrity: sha1-caUMhCnfync8kqOQpKA7OfzVHT4=}
    engines: {node: '>=0.10.0'}
    dev: true

  /is-promise/2.2.2:
    resolution: {integrity: sha512-+lP4/6lKUBfQjZ2pdxThZvLUAafmZb8OAxFb8XXtiQmS35INgr85hdOGoEs124ez1FCnZJt6jau/T+alh58QFQ==}
    dev: true

  /is-reference/1.2.1:
    resolution: {integrity: sha512-U82MsXXiFIrjCK4otLT+o2NA2Cd2g5MLoOVXUZjIOhLurrRxpEXzI8O0KZHr3IjLvlAH1kTPYSuqer5T9ZVBKQ==}
    dependencies:
      '@types/estree': 1.0.0
    dev: true

  /is-reference/3.0.0:
    resolution: {integrity: sha512-Eo1W3wUoHWoCoVM4GVl/a+K0IgiqE5aIo4kJABFyMum1ZORlPkC+UC357sSQUL5w5QCE5kCC9upl75b7+7CY/Q==}
    dependencies:
      '@types/estree': 1.0.0
    dev: true

  /is-regex/1.1.4:
    resolution: {integrity: sha512-kvRdxDsxZjhzUX07ZnLydzS1TU/TJlTUHHY4YLL87e37oUA49DfkLqgy+VjFocowy29cKvcSiu+kIv728jTTVg==}
    engines: {node: '>= 0.4'}
    dependencies:
      call-bind: 1.0.2
      has-tostringtag: 1.0.0
    dev: true

  /is-shared-array-buffer/1.0.2:
    resolution: {integrity: sha512-sqN2UDu1/0y6uvXyStCOzyhAjCSlHceFoMKJW8W9EU9cvic/QdsZ0kEU93HEy3IUEFZIiH/3w+AH/UQbPHNdhA==}
    dependencies:
      call-bind: 1.0.2
    dev: true

  /is-stream/3.0.0:
    resolution: {integrity: sha512-LnQR4bZ9IADDRSkvpqMGvt/tEJWclzklNgSw48V5EAaAeDd6qGvN8ei6k5p0tvxSR171VmGyHuTiAOfxAbr8kA==}
    engines: {node: ^12.20.0 || ^14.13.1 || >=16.0.0}
    dev: true

  /is-string/1.0.7:
    resolution: {integrity: sha512-tE2UXzivje6ofPW7l23cjDOMa09gb7xlAqG6jG5ej6uPV32TlWP3NKPigtaGeHNu9fohccRYvIiZMfOOnOYUtg==}
    engines: {node: '>= 0.4'}
    dependencies:
      has-tostringtag: 1.0.0
    dev: true

  /is-symbol/1.0.4:
    resolution: {integrity: sha512-C/CPBqKWnvdcxqIARxyOh4v1UUEOCHpgDa0WYgpKDFMszcrPcffg5uhwSgPCLD2WWxmq6isisz87tzT01tuGhg==}
    engines: {node: '>= 0.4'}
    dependencies:
      has-symbols: 1.0.3
    dev: true

  /is-text-path/1.0.1:
    resolution: {integrity: sha1-Thqg+1G/vLPpJogAE5cgLBd1tm4=}
    engines: {node: '>=0.10.0'}
    dependencies:
      text-extensions: 1.9.0
    dev: true

  /is-typed-array/1.1.10:
    resolution: {integrity: sha512-PJqgEHiWZvMpaFZ3uTc8kHPM4+4ADTlDniuQL7cU/UDA0Ql7F70yGfHph3cLNe+c9toaigv+DFzTJKhc2CtO6A==}
    engines: {node: '>= 0.4'}
    dependencies:
      available-typed-arrays: 1.0.5
      call-bind: 1.0.2
      for-each: 0.3.3
      gopd: 1.0.1
      has-tostringtag: 1.0.0
    dev: true

  /is-weakref/1.0.2:
    resolution: {integrity: sha512-qctsuLZmIQ0+vSSMfoVvyFe2+GSEvnmZ2ezTup1SBse9+twCCeial6EEi3Nc2KFcf6+qz2FBPnjXsk8xhKSaPQ==}
    dependencies:
      call-bind: 1.0.2
    dev: true

  /is-what/3.14.1:
    resolution: {integrity: sha512-sNxgpk9793nzSs7bA6JQJGeIuRBQhAaNGG77kzYQgMkrID+lS6SlK07K5LaptscDlSaIgH+GPFzf+d75FVxozA==}
    dev: true

  /is-wsl/2.2.0:
    resolution: {integrity: sha512-fKzAra0rGJUUBwGBgNkHZuToZcn+TtXHpeCgmkMJMMYx1sQDYaCSyjJBSCa2nH1DGm7s3n1oBnohoVTBaN7Lww==}
    engines: {node: '>=8'}
    dependencies:
      is-docker: 2.2.1
    dev: true

  /isarray/1.0.0:
    resolution: {integrity: sha1-u5NdSFgsuhaMBoNJV6VKPgcSTxE=}
    dev: true

  /isexe/2.0.0:
    resolution: {integrity: sha512-RHxMLp9lnKHGHRng9QFhRCMbYAcVpn69smSGcq3f36xjgVVWThj4qqLbTLlq7Ssj8B+fIQ1EuCEGI2lKsyQeIw==}
    dev: true

  /jiti/1.17.1:
    resolution: {integrity: sha512-NZIITw8uZQFuzQimqjUxIrIcEdxYDFIe/0xYfIlVXTkiBjjyBEvgasj5bb0/cHtPRD/NziPbT312sFrkI5ALpw==}
    hasBin: true
    dev: true

  /jju/1.4.0:
    resolution: {integrity: sha512-8wb9Yw966OSxApiCt0K3yNJL8pnNeIv+OEq2YMidz4FKP6nonSRoOXc80iXY4JaN2FC11B9qsNmDsm+ZOfMROA==}
    dev: true

  /js-sdsl/4.1.4:
    resolution: {integrity: sha512-Y2/yD55y5jteOAmY50JbUZYwk3CP3wnLPEZnlR1w9oKhITrBEtAxwuWKebFf8hMrPMgbYwFoWK/lH2sBkErELw==}
    dev: true

  /js-stringify/1.0.2:
    resolution: {integrity: sha1-Fzb939lyTyijaCrcYjCufk6Weds=}
    dev: true

  /js-tokens/4.0.0:
    resolution: {integrity: sha512-RdJUflcE3cUzKiMqQgsCu06FPu9UdIJO0beYbPhHN4k6apgJtifcoCtT9bcxOpYBtpD2kCM6Sbzg4CausW/PKQ==}

  /js-yaml/4.1.0:
    resolution: {integrity: sha512-wpxZs9NoxZaJESJGIZTyDEaYpl0FKSA+FB9aJiyemKhMwkxQg63h4T1KJgUGHpTqPDNRcmmYLugrRjJlBtWvRA==}
    hasBin: true
    dependencies:
      argparse: 2.0.1
    dev: true

  /jsdoctypeparser/9.0.0:
    resolution: {integrity: sha512-jrTA2jJIL6/DAEILBEh2/w9QxCuwmvNXIry39Ay/HVfhE3o2yVV0U44blYkqdHA/OKloJEqvJy0xU+GSdE2SIw==}
    engines: {node: '>=10'}
    hasBin: true
    dev: true

  /jsesc/0.5.0:
    resolution: {integrity: sha512-uZz5UnB7u4T9LvwmFqXii7pZSouaRPorGs5who1Ip7VO0wxanFvBL7GkM6dTHlgX+jhBApRetaWpnDabOeTcnA==}
    hasBin: true
    dev: false

  /jsesc/2.5.2:
    resolution: {integrity: sha512-OYu7XEzjkCQ3C5Ps3QIZsQfNpqoJyZZA99wd9aWd05NCtC5pWOkShK2mkL6HXQR6/Cy2lbNdPlZBpuQHXE63gA==}
    engines: {node: '>=4'}
    hasBin: true

  /json-parse-better-errors/1.0.2:
    resolution: {integrity: sha512-mrqyZKfX5EhL7hvqcV6WG1yYjnjeuYDzDhhcAAUrq8Po85NBQBJP+ZDUT75qZQ98IkUoBqdkExkukOU7Ts2wrw==}
    dev: true

  /json-parse-even-better-errors/2.3.1:
    resolution: {integrity: sha512-xyFwyhro/JEof6Ghe2iz2NcXoj2sloNsWr/XsERDK/oiPCfaNhl5ONfp+jQdAZRQQ0IJWNzH9zIZF7li91kh2w==}
    dev: true

  /json-schema-traverse/0.4.1:
    resolution: {integrity: sha512-xbbCH5dCYU5T8LcEhhuh7HJ88HXuW3qsI3Y0zOZFKfZEHcpWiHU/Jxzk629Brsab/mMiHQti9wMP+845RPe3Vg==}
    dev: true

  /json-stable-stringify-without-jsonify/1.0.1:
    resolution: {integrity: sha512-Bdboy+l7tA3OGW6FjyFHWkP5LuByj1Tk33Ljyq0axyzdk9//JSi2u3fP1QSmd1KNwq6VOKYGlAu87CisVir6Pw==}
    dev: true

  /json-stable-stringify/1.0.2:
    resolution: {integrity: sha512-eunSSaEnxV12z+Z73y/j5N37/In40GK4GmsSy+tEHJMxknvqnA7/djeYtAgW0GsWHUfg+847WJjKaEylk2y09g==}
    dependencies:
      jsonify: 0.0.1
    dev: true

  /json-stringify-safe/5.0.1:
    resolution: {integrity: sha1-Epai1Y/UXxmg9s4B1lcB4sc1tus=}
    dev: true

  /json5/1.0.1:
    resolution: {integrity: sha512-aKS4WQjPenRxiQsC93MNfjx+nbF4PAdYzmd/1JIj8HYzqfbu86beTuNgXDzPknWk0n0uARlyewZo4s++ES36Ow==}
    hasBin: true
    dependencies:
      minimist: 1.2.8
    dev: true

  /json5/2.2.3:
    resolution: {integrity: sha512-XmOWe7eyHYH14cLdVPoyg+GOH3rYX++KpzrylJwSW98t3Nk+U8XOl8FWKOgwtzdb8lXGf6zYwDUzeHMWfxasyg==}
    engines: {node: '>=6'}
    hasBin: true

  /jsonc-parser/3.2.0:
    resolution: {integrity: sha512-gfFQZrcTc8CnKXp6Y4/CBT3fTc0OVuDofpre4aEeEpSBPV5X5v4+Vmx+8snU7RLPrNHPKSgLxGo9YuQzz20o+w==}
    dev: true

  /jsonfile/4.0.0:
    resolution: {integrity: sha512-m6F1R3z8jjlf2imQHS2Qez5sjKWQzbuuhuJ/FKYFRZvPE3PuHcSMVZzfsLhGVOkfd20obL5SWEBew5ShlquNxg==}
    optionalDependencies:
      graceful-fs: 4.2.10
    dev: true

  /jsonfile/6.1.0:
    resolution: {integrity: sha512-5dgndWOriYSm5cnYaJNhalLNDKOqFwyDB/rr1E9ZsGciGvKPs8R2xYGCacuf3z6K1YKDz182fd+fY3cn3pMqXQ==}
    dependencies:
      universalify: 2.0.0
    optionalDependencies:
      graceful-fs: 4.2.10
    dev: true

  /jsonify/0.0.1:
    resolution: {integrity: sha512-2/Ki0GcmuqSrgFyelQq9M05y7PS0mEwuIzrf3f1fPqkVDVRvZrPZtVSMHxdgo8Aq0sxAOb/cr2aqqA3LeWHVPg==}
    dev: true

  /jsonparse/1.3.1:
    resolution: {integrity: sha1-P02uSpH6wxX3EGL4UhzCOfE2YoA=}
    engines: {'0': node >= 0.2.0}
    dev: true

  /jstransformer/1.0.0:
    resolution: {integrity: sha1-7Yvwkh4vPx7U1cGkT2hwntJHIsM=}
    dependencies:
      is-promise: 2.2.2
      promise: 7.3.1
    dev: true

  /kill-port/1.6.1:
    resolution: {integrity: sha512-un0Y55cOM7JKGaLnGja28T38tDDop0AQ8N0KlAdyh+B1nmMoX8AnNmqPNZbS3mUMgiST51DCVqmbFT1gNJpVNw==}
    hasBin: true
    dependencies:
      get-them-args: 1.3.2
      shell-exec: 1.0.2
    dev: true

  /kind-of/6.0.3:
    resolution: {integrity: sha512-dcS1ul+9tmeD95T+x28/ehLgd9mENa3LsvDTtzm3vyBEO7RPptvAD+t44WVXaUjTBRcrpFeFlC8WCruUR456hw==}
    engines: {node: '>=0.10.0'}
    dev: true

  /kleur/3.0.3:
    resolution: {integrity: sha512-eTIzlVOSUR+JxdDFepEYcBMtZ9Qqdef+rnzWdRZuMbOywu5tO2w2N7rqjoANZ5k9vywhL6Br1VRjUIgTQx4E8w==}
    engines: {node: '>=6'}
    dev: true

  /kleur/4.1.4:
    resolution: {integrity: sha512-8QADVssbrFjivHWQU7KkMgptGTl6WAcSdlbBPY4uNF+mWr6DGcKrvY2w4FQJoXch7+fKMjj0dRrL75vk3k23OA==}
    engines: {node: '>=6'}
    dev: true

  /kolorist/1.7.0:
    resolution: {integrity: sha512-ymToLHqL02udwVdbkowNpzjFd6UzozMtshPQKVi5k1EjKRqKqBrOnE9QbLEb0/pV76SAiIT13hdL8R6suc+f3g==}
    dev: true

  /launch-editor-middleware/2.6.0:
    resolution: {integrity: sha512-K2yxgljj5TdCeRN1lBtO3/J26+AIDDDw+04y6VAiZbWcTdBwsYN6RrZBnW5DN/QiSIdKNjKdATLUUluWWFYTIA==}
    dependencies:
      launch-editor: 2.6.0
    dev: true

  /launch-editor/2.6.0:
    resolution: {integrity: sha512-JpDCcQnyAAzZZaZ7vEiSqL690w7dAEyLao+KC96zBplnYbJS7TYNjvM3M7y3dGz+v7aIsJk3hllWuc0kWAjyRQ==}
    dependencies:
      picocolors: 1.0.0
      shell-quote: 1.7.3
    dev: true

  /less/4.1.3:
    resolution: {integrity: sha512-w16Xk/Ta9Hhyei0Gpz9m7VS8F28nieJaL/VyShID7cYvP6IL5oHeL6p4TXSDJqZE/lNv0oJ2pGVjJsRkfwm5FA==}
    engines: {node: '>=6'}
    hasBin: true
    dependencies:
      copy-anything: 2.0.6
      parse-node-version: 1.0.1
      tslib: 2.5.0
    optionalDependencies:
      errno: 0.1.8
      graceful-fs: 4.2.10
      image-size: 0.5.5
      make-dir: 2.1.0
      mime: 1.6.0
      needle: 3.2.0
      source-map: 0.6.1
    transitivePeerDependencies:
      - supports-color
    dev: true

  /levn/0.4.1:
    resolution: {integrity: sha512-+bT2uH4E5LGE7h/n3evcS/sQlJXCpIp6ym8OWJ5eV6+67Dsql/LaaT7qJBAt2rzfoa/5QBGBhxDix1dMt2kQKQ==}
    engines: {node: '>= 0.8.0'}
    dependencies:
      prelude-ls: 1.2.1
      type-check: 0.4.0
    dev: true

  /lilconfig/2.0.5:
    resolution: {integrity: sha512-xaYmXZtTHPAw5m+xLN8ab9C+3a8YmV3asNSPOATITbtwrfbwaLJj8h66H1WMIpALCkqsIzK3h7oQ+PdX+LQ9Eg==}
    engines: {node: '>=10'}
    dev: true

  /lilconfig/2.0.6:
    resolution: {integrity: sha512-9JROoBW7pobfsx+Sq2JsASvCo6Pfo6WWoUW79HuB1BCoBXD4PLWJPqDF6fNj67pqBYTbAHkE57M1kS/+L1neOg==}
    engines: {node: '>=10'}

  /lilconfig/2.1.0:
    resolution: {integrity: sha512-utWOt/GHzuUxnLKxB6dk81RoOeoNeHgbrXiuGk4yyF5qlRz+iIVWu56E2fqGHFrXz0QNUhLB/8nKqvRH66JKGQ==}
    engines: {node: '>=10'}

  /lines-and-columns/1.2.4:
    resolution: {integrity: sha512-7ylylesZQ/PV29jhEDl3Ufjo6ZX7gCqJr5F7PKrqc93v7fzSymt1BpwEU8nAUXs8qzzvqhbjhK5QZg6Mt/HkBg==}
    dev: true

  /lint-staged/13.2.0:
    resolution: {integrity: sha512-GbyK5iWinax5Dfw5obm2g2ccUiZXNGtAS4mCbJ0Lv4rq6iEtfBSjOYdcbOtAIFtM114t0vdpViDDetjVTSd8Vw==}
    engines: {node: ^14.13.1 || >=16.0.0}
    hasBin: true
    dependencies:
      chalk: 5.2.0
      cli-truncate: 3.1.0
      commander: 10.0.0
      debug: 4.3.4
      execa: 7.1.1
      lilconfig: 2.1.0
      listr2: 5.0.8
      micromatch: 4.0.5
      normalize-path: 3.0.0
      object-inspect: 1.12.3
      pidtree: 0.6.0
      string-argv: 0.3.1
      yaml: 2.2.1
    transitivePeerDependencies:
      - enquirer
      - supports-color
    dev: true

  /listr2/5.0.8:
    resolution: {integrity: sha512-mC73LitKHj9w6v30nLNGPetZIlfpUniNSsxxrbaPcWOjDb92SHPzJPi/t+v1YC/lxKz/AJ9egOjww0qUuFxBpA==}
    engines: {node: ^14.13.1 || >=16.0.0}
    peerDependencies:
      enquirer: '>= 2.3.0 < 3'
    peerDependenciesMeta:
      enquirer:
        optional: true
    dependencies:
      cli-truncate: 2.1.0
      colorette: 2.0.19
      log-update: 4.0.0
      p-map: 4.0.0
      rfdc: 1.3.0
      rxjs: 7.8.0
      through: 2.3.8
      wrap-ansi: 7.0.0
    dev: true

  /load-json-file/4.0.0:
    resolution: {integrity: sha1-L19Fq5HjMhYjT9U62rZo607AmTs=}
    engines: {node: '>=4'}
    dependencies:
      graceful-fs: 4.2.10
      parse-json: 4.0.0
      pify: 3.0.0
      strip-bom: 3.0.0
    dev: true

  /loader-utils/3.2.0:
    resolution: {integrity: sha512-HVl9ZqccQihZ7JM85dco1MvO9G+ONvxoGa9rkhzFsneGLKSUg1gJf9bWzhRhcvm2qChhWpebQhP44qxjKIUCaQ==}
    engines: {node: '>= 12.13.0'}
    dev: true

  /local-pkg/0.4.2:
    resolution: {integrity: sha512-mlERgSPrbxU3BP4qBqAvvwlgW4MTg78iwJdGGnv7kibKjWcJksrG3t6LB5lXI93wXRDvG4NpUgJFmTG4T6rdrg==}
    engines: {node: '>=14'}
    dev: true

  /locate-path/2.0.0:
    resolution: {integrity: sha512-NCI2kiDkyR7VeEKm27Kda/iQHyKJe1Bu0FlTbYp3CqJu+9IFe9bLyAjMxf5ZDDbEg+iMPzB5zYyUTSm8wVTKmA==}
    engines: {node: '>=4'}
    dependencies:
      p-locate: 2.0.0
      path-exists: 3.0.0
    dev: true

  /locate-path/5.0.0:
    resolution: {integrity: sha512-t7hw9pI+WvuwNJXwk5zVHpyhIqzg2qTlklJOf0mVxGSbe3Fp2VieZcduNYjaLDoy6p9uGpQEGWG87WpMKlNq8g==}
    engines: {node: '>=8'}
    dependencies:
      p-locate: 4.1.0
    dev: true

  /locate-path/6.0.0:
    resolution: {integrity: sha512-iPZK6eYjbxRu3uB4/WZ3EsEIMJFMqAoopl3R+zuq0UjcAm/MO6KCweDgPfP3elTztoKP3KtnVHxTn2NHBSDVUw==}
    engines: {node: '>=10'}
    dependencies:
      p-locate: 5.0.0
    dev: true

  /lodash-es/4.17.21:
    resolution: {integrity: sha512-mKnC+QJ9pWVzv+C4/U3rRsHapFfHvQFoFB92e52xeyGMcX6/OlIl78je1u8vePzYZSkkogMPJ2yjxxsb89cxyw==}
    dev: false

  /lodash.camelcase/4.3.0:
    resolution: {integrity: sha512-TwuEnCnxbc3rAvhf/LbG7tJUDzhqXyFnv3dtzLOPgCG/hODL7WFnsbwktkD7yUV0RrreP/l1PALq/YSg6VvjlA==}
    dev: true

  /lodash.clonedeep/4.5.0:
    resolution: {integrity: sha512-H5ZhCF25riFd9uB5UCkVKo61m3S/xZk1x4wA6yp/L3RFP6Z/eHH1ymQcGLo7J3GMPfm0V/7m1tryHuGVxpqEBQ==}
    dev: false

  /lodash.debounce/4.0.8:
    resolution: {integrity: sha512-FT1yDzDYEoYWhnSGnpE/4Kj1fLZkDFyqRb7fNt6FdYOSxlUWAtp42Eh6Wb0rGIv/m9Bgo7x4GhQbm5Ys4SG5ow==}
    dev: false

  /lodash.defaults/4.2.0:
    resolution: {integrity: sha1-0JF4cW/+pN3p5ft7N/bwgCJ0WAw=}
    dev: true

  /lodash.flatten/4.4.0:
    resolution: {integrity: sha1-8xwiIlqWMtK7+OSt2+8kCqdlph8=}
    dev: true

  /lodash.get/4.4.2:
    resolution: {integrity: sha512-z+Uw/vLuy6gQe8cfaFWD7p0wVv8fJl3mbzXh33RS+0oW2wvUqiRXiQ69gLWSLpgB5/6sU+r6BlQR0MBILadqTQ==}
    dev: true

  /lodash.isarguments/3.1.0:
    resolution: {integrity: sha1-L1c9hcaiQon/AGY7SRwdM4/zRYo=}
    dev: true

  /lodash.isequal/4.5.0:
    resolution: {integrity: sha512-pDo3lu8Jhfjqls6GkMgpahsF9kCyayhgykjyLMNFTKWrpVdAQtYyB4muAMWozBB4ig/dtWAmsMxLEI8wuz+DYQ==}
    dev: true

  /lodash.ismatch/4.4.0:
    resolution: {integrity: sha1-dWy1FQyjum8RCFp4hJZF8Yj4Xzc=}
    dev: true

  /lodash.merge/4.6.2:
    resolution: {integrity: sha512-0KpjqXRVvrYyCsX1swR/XTK0va6VQkQM6MNo7PqW77ByjAhoARA8EfrP1N4+KlKj8YS0ZUCtRT/YUuhyYDujIQ==}
    dev: true

  /lodash/4.17.21:
    resolution: {integrity: sha512-v2kDEe57lecTulaDIuNTPy3Ry4gLGJ6Z1O3vE1krgXZNrsQ+LFTGHVxVjcXPs17LhbZVGedAJv8XZ1tvj5FvSg==}

  /log-update/4.0.0:
    resolution: {integrity: sha512-9fkkDevMefjg0mmzWFBW8YkFP91OrizzkW3diF7CpG+S2EYdy4+TVfGwz1zeF8x7hCx1ovSPTOE9Ngib74qqUg==}
    engines: {node: '>=10'}
    dependencies:
      ansi-escapes: 4.3.2
      cli-cursor: 3.1.0
      slice-ansi: 4.0.0
      wrap-ansi: 6.2.0
    dev: true

  /loose-envify/1.4.0:
    resolution: {integrity: sha512-lyuxPGr/Wfhrlem2CL/UcnUc1zcqKAImBDzukY7Y5F/yQiNdko6+fRLevlw1HgMySw7f611UIY408EtxRSoK3Q==}
    hasBin: true
    dependencies:
      js-tokens: 4.0.0
    dev: false

  /loupe/2.3.6:
    resolution: {integrity: sha512-RaPMZKiMy8/JruncMU5Bt6na1eftNoo++R4Y+N2FrxkDVTrGvcyzFTsaGif4QTeKESheMGegbhw6iUAq+5A8zA==}
    dependencies:
      get-func-name: 2.0.0
    dev: true

  /lru-cache/5.1.1:
    resolution: {integrity: sha512-KpNARQA3Iwv+jTA0utUVVbrh+Jlrr1Fv0e56GGzAFOXN7dk/FviaDW8LHmK52DlcH4WP2n6gI8vN1aesBFgo9w==}
    dependencies:
      yallist: 3.1.1

  /lru-cache/6.0.0:
    resolution: {integrity: sha512-Jo6dJ04CmSjuznwJSS3pUeWmd/H0ffTlkXXgwZi+eq1UCmqQwCh+eLsYOYCwY991i2Fah4h1BEMCx4qThGbsiA==}
    engines: {node: '>=10'}
    dependencies:
      yallist: 4.0.0

  /lru-cache/7.18.3:
    resolution: {integrity: sha512-jumlc0BIUrS3qJGgIkWZsyfAM7NCWiBcCDhnd+3NNM5KbBmLTgHVfWBcg6W+rLUsIpzpERPsvwUP7CckAQSOoA==}
    engines: {node: '>=12'}
    dev: true

  /magic-string/0.25.9:
    resolution: {integrity: sha512-RmF0AsMzgt25qzqqLc1+MbHmhdx0ojF2Fvs4XnOqz2ZOBXzzkEwc/dJQZCYHAn7v1jbVOjAZfK8msRn4BxO4VQ==}
    dependencies:
      sourcemap-codec: 1.4.8

  /magic-string/0.26.7:
    resolution: {integrity: sha512-hX9XH3ziStPoPhJxLq1syWuZMxbDvGNbVchfrdCtanC7D13888bMFow61x8axrx+GfHLtVeAx2kxL7tTGRl+Ow==}
    engines: {node: '>=12'}
    dependencies:
      sourcemap-codec: 1.4.8
    dev: true

  /magic-string/0.27.0:
    resolution: {integrity: sha512-8UnnX2PeRAPZuN12svgR9j7M1uWMovg/CEnIwIG0LFkXSJJe4PdfUGiTGl8V9bsBHFUtfVINcSyYxd7q+kx9fA==}
    engines: {node: '>=12'}
    dependencies:
      '@jridgewell/sourcemap-codec': 1.4.14
    dev: true

  /magic-string/0.29.0:
    resolution: {integrity: sha512-WcfidHrDjMY+eLjlU+8OvwREqHwpgCeKVBUpQ3OhYYuvfaYCUgcbuBzappNzZvg/v8onU3oQj+BYpkOJe9Iw4Q==}
    engines: {node: '>=12'}
    dependencies:
      '@jridgewell/sourcemap-codec': 1.4.14
    dev: true

  /magic-string/0.30.0:
    resolution: {integrity: sha512-LA+31JYDJLs82r2ScLrlz1GjSgu66ZV518eyWT+S8VhyQn/JL0u9MeBOvQMGYiPk1DBiSN9DDMOcXvigJZaViQ==}
    engines: {node: '>=12'}
    dependencies:
      '@jridgewell/sourcemap-codec': 1.4.14

  /make-dir/2.1.0:
    resolution: {integrity: sha512-LS9X+dc8KLxXCb8dni79fLIIUA5VyZoyjSMCwTluaXA0o27cCK0bhXkpgw+sTXVpPy/lSO57ilRixqk0vDmtRA==}
    engines: {node: '>=6'}
    requiresBuild: true
    dependencies:
      pify: 4.0.1
      semver: 5.7.1
    dev: true
    optional: true

  /make-dir/3.1.0:
    resolution: {integrity: sha512-g3FeP20LNwhALb/6Cz6Dd4F2ngze0jz7tbzrD2wAV+o9FeNHe4rL+yK2md0J/fiSf1sa1ADhXqi5+oVwOM/eGw==}
    engines: {node: '>=8'}
    dependencies:
      semver: 6.3.0
    dev: false

  /make-error/1.3.6:
    resolution: {integrity: sha512-s8UhlNe7vPKomQhC1qFelMokr/Sc3AgNbso3n74mVPA5LTZwkB9NlXf4XPamLxJE8h0gh73rM94xvwRT2CVInw==}

  /map-obj/1.0.1:
    resolution: {integrity: sha1-2TPOuSBdgr3PSIb2dCvcK03qFG0=}
    engines: {node: '>=0.10.0'}
    dev: true

  /map-obj/4.3.0:
    resolution: {integrity: sha512-hdN1wVrZbb29eBGiGjJbeP8JbKjq1urkHJ/LIP/NY48MZ1QVXUsQBV1G1zvYFHn1XE06cwjBsOI2K3Ulnj1YXQ==}
    engines: {node: '>=8'}
    dev: true

  /media-typer/0.3.0:
    resolution: {integrity: sha1-hxDXrwqmJvj/+hzgAWhUUmMlV0g=}
    engines: {node: '>= 0.6'}

  /memorystream/0.3.1:
    resolution: {integrity: sha1-htcJCzDORV1j+64S3aUaR93K+bI=}
    engines: {node: '>= 0.10.0'}
    dev: true

  /meow/8.1.2:
    resolution: {integrity: sha512-r85E3NdZ+mpYk1C6RjPFEMSE+s1iZMuHtsHAqY0DT3jZczl0diWUZ8g6oU7h0M9cD2EL+PzaYghhCLzR0ZNn5Q==}
    engines: {node: '>=10'}
    dependencies:
      '@types/minimist': 1.2.2
      camelcase-keys: 6.2.2
      decamelize-keys: 1.1.0
      hard-rejection: 2.1.0
      minimist-options: 4.1.0
      normalize-package-data: 3.0.3
      read-pkg-up: 7.0.1
      redent: 3.0.0
      trim-newlines: 3.0.1
      type-fest: 0.18.1
      yargs-parser: 20.2.9
    dev: true

  /merge-descriptors/1.0.1:
    resolution: {integrity: sha1-sAqqVW3YtEVoFQ7J0blT8/kMu2E=}

  /merge-stream/2.0.0:
    resolution: {integrity: sha512-abv/qOcuPfk3URPfDzmZU1LKmuw8kT+0nIHvKrKgFrwifol/doWcdA4ZqsWQ8ENrFKkd67Mfpo/LovbIUsbt3w==}
    dev: true

  /merge2/1.4.1:
    resolution: {integrity: sha512-8q7VEgMJW4J8tcfVPy8g09NcQwZdbwFEqhe/WZkoIzjn/3TGDwtOCYtXGxA3O8tPzpczCCDgv+P2P5y00ZJOOg==}
    engines: {node: '>= 8'}

  /methods/1.1.2:
    resolution: {integrity: sha512-iclAHeNqNm68zFtnZ0e+1L2yUIdvzNoauKU4WBA3VvH/vPFieF7qfRlwUZU+DA9P9bPXIS90ulxoUoCH23sV2w==}
    engines: {node: '>= 0.6'}

  /micromatch/4.0.5:
    resolution: {integrity: sha512-DMy+ERcEW2q8Z2Po+WNXuw3c5YaUSFjAO5GsJqfEl7UjvtIuFKO6ZrKvcItdy98dwFI2N1tg3zNIdKaQT+aNdA==}
    engines: {node: '>=8.6'}
    dependencies:
      braces: 3.0.2
      picomatch: 2.3.1

  /mime-db/1.46.0:
    resolution: {integrity: sha512-svXaP8UQRZ5K7or+ZmfNhg2xX3yKDMUzqadsSqi4NCH/KomcH75MAMYAGVlvXn4+b/xOPhS3I2uHKRUzvjY7BQ==}
    engines: {node: '>= 0.6'}
    dev: true

  /mime-db/1.52.0:
    resolution: {integrity: sha512-sPU4uV7dYlvtWJxwwxHD0PuihVNiE7TyAbQ5SWxDCB9mUYvOgroQOwYQQOKPJ8CIbE+1ETVlOoK1UC2nU3gYvg==}
    engines: {node: '>= 0.6'}

  /mime-types/2.1.29:
    resolution: {integrity: sha512-Y/jMt/S5sR9OaqteJtslsFZKWOIIqMACsJSiHghlCAyhf7jfVYjKBmLiX8OgpWeW+fjJ2b+Az69aPFPkUOY6xQ==}
    engines: {node: '>= 0.6'}
    dependencies:
      mime-db: 1.46.0
    dev: true

  /mime-types/2.1.35:
    resolution: {integrity: sha512-ZDY+bPm5zTTF+YpCrAU9nK0UgICYPT0QtT1NZWFv4s++TNkcgVaT0g6+4R2uI4MjQjzysHB1zxuWL50hzaeXiw==}
    engines: {node: '>= 0.6'}
    dependencies:
      mime-db: 1.52.0

  /mime/1.6.0:
    resolution: {integrity: sha512-x0Vn8spI+wuJ1O6S7gnbaQg8Pxh4NNHb7KSINmEWKiPE4RKOplvijn+NkmYmmRgP68mc70j2EbeTFRsrswaQeg==}
    engines: {node: '>=4'}
    hasBin: true

  /mimic-fn/2.1.0:
    resolution: {integrity: sha512-OqbOk5oEQeAZ8WXWydlu9HJjz9WVdEIvamMCcXmuqUYjTknH/sqsWvhQ3vgwKFRR1HpjvNBKQ37nbJgYzGqGcg==}
    engines: {node: '>=6'}
    dev: true

  /mimic-fn/4.0.0:
    resolution: {integrity: sha512-vqiC06CuhBTUdZH+RYl8sFrL096vA45Ok5ISO6sE/Mr1jRbGH4Csnhi8f3wKVl7x8mO4Au7Ir9D3Oyv1VYMFJw==}
    engines: {node: '>=12'}
    dev: true

  /min-indent/1.0.1:
    resolution: {integrity: sha512-I9jwMn07Sy/IwOj3zVkVik2JTvgpaykDZEigL6Rx6N9LbMywwUSMtxET+7lVoDLLd3O3IXwJwvuuns8UB/HeAg==}
    engines: {node: '>=4'}
    dev: true

  /miniflare/1.4.1:
    resolution: {integrity: sha512-hJkMbTEM+sSiAo2yuPOucrdFYINLU7vvl9uVkRzAQ/h0CjmkYOCoyBn4jYzWtDZeQ0XrkyS6PGUCO277B5TsXA==}
    engines: {node: '>=10.12.0'}
    hasBin: true
    dependencies:
      '@iarna/toml': 2.2.5
      '@mrbbot/node-fetch': 4.6.0
      '@peculiar/webcrypto': 1.3.3
      chokidar: 3.5.3_dzxbf3kgof5pdmbsyih2x43sq4
      cjstoesm: 1.1.4_typescript@4.6.4
      dotenv: 8.6.0
      env-paths: 2.2.1
      event-target-shim: 6.0.2
      formdata-node: 2.5.0
      html-rewriter-wasm: 0.3.2
      http-cache-semantics: 4.1.0
      ioredis: 4.28.5
      kleur: 4.1.4
      node-cron: 2.0.3
      picomatch: 2.3.1
      sanitize-filename: 1.6.3
      selfsigned: 1.10.14
      semiver: 1.1.0
      source-map-support: 0.5.21
      tslib: 2.5.0
      typescript: 4.6.4
      typeson: 6.1.0
      typeson-registry: 1.0.0-alpha.39
      web-streams-polyfill: 3.2.1
      ws: 7.5.7
      yargs: 16.2.0
      youch: 2.2.2
    transitivePeerDependencies:
      - bufferutil
      - supports-color
      - utf-8-validate
    dev: true

  /minimatch/3.1.2:
    resolution: {integrity: sha512-J7p63hRiAjw1NDEww1W7i37+ByIrOWO5XQQAzZ3VOcL0PNybwpfmV/N05zFAzwQ9USyEcX6t3UO+K5aqBQOIHw==}
    dependencies:
      brace-expansion: 1.1.11

  /minimatch/5.1.0:
    resolution: {integrity: sha512-9TPBGGak4nHfGZsPBohm9AWg6NoT7QTCehS3BIJABslyZbzxfV78QM2Y6+i741OPZIafFAaiiEMh5OyIrJPgtg==}
    engines: {node: '>=10'}
    dependencies:
      brace-expansion: 2.0.1
    dev: true

  /minimatch/7.4.2:
    resolution: {integrity: sha512-xy4q7wou3vUoC9k1xGTXc+awNdGaGVHtFUaey8tiX4H1QRc04DZ/rmDFwNm2EBsuYEhAZ6SgMmYf3InGY6OauA==}
    engines: {node: '>=10'}
    dependencies:
      brace-expansion: 2.0.1
    dev: true

  /minimist-options/4.1.0:
    resolution: {integrity: sha512-Q4r8ghd80yhO/0j1O3B2BjweX3fiHg9cdOwjJd2J76Q135c+NDxGCqdYKQ1SKBuFfgWbAUzBfvYjPUEeNgqN1A==}
    engines: {node: '>= 6'}
    dependencies:
      arrify: 1.0.1
      is-plain-obj: 1.1.0
      kind-of: 6.0.3
    dev: true

  /minimist/1.2.8:
    resolution: {integrity: sha512-2yyAR8qBkN3YuheJanUpWC5U3bb5osDywNB8RzDVlDwDHbocAJveqqj1u8+SVD7jkWT4yvsHCpWqqWqAxb0zCA==}

  /minipass/3.1.6:
    resolution: {integrity: sha512-rty5kpw9/z8SX9dmxblFA6edItUmwJgMeYDZRrwlIVN27i8gysGbznJwUggw2V/FVqFSDdWy040ZPS811DYAqQ==}
    engines: {node: '>=8'}
    dependencies:
      yallist: 4.0.0
    dev: false

  /minipass/4.2.5:
    resolution: {integrity: sha512-+yQl7SX3bIT83Lhb4BVorMAHVuqsskxRdlmO9kTpyukp8vsm2Sn/fUOV9xlnG8/a5JsypJzap21lz/y3FBMJ8Q==}
    engines: {node: '>=8'}
    dev: true

  /minizlib/2.1.2:
    resolution: {integrity: sha512-bAxsR8BVfj60DWXHE3u30oHzfl4G7khkSuPW+qvpd7jFRHm7dLxOjUk1EHACJ/hxLY8phGJ0YhYHZo7jil7Qdg==}
    engines: {node: '>= 8'}
    dependencies:
      minipass: 3.1.6
      yallist: 4.0.0
    dev: false

  /mkdirp/1.0.4:
    resolution: {integrity: sha512-vVqVZQyf3WLx2Shd0qJ9xuvqgAyKPLAiqITEtqW0oIUjzo3PePDd6fW9iFz30ef7Ysp/oiWqbhszeGWW2T6Gzw==}
    engines: {node: '>=10'}
    hasBin: true

  /mkdist/1.1.1_typescript@4.9.5:
    resolution: {integrity: sha512-9cEzCsBD0qpybR/lJMB0vRIDZiHP7hJHTN2mQtFU2qt0vr7lFnghxersOJbKLshaDsl4GlnY2OBzmRRUTfuaDg==}
    hasBin: true
    peerDependencies:
      sass: ^1.58.0
      typescript: '>=4.9.5'
    peerDependenciesMeta:
      sass:
        optional: true
      typescript:
        optional: true
    dependencies:
      defu: 6.1.2
      esbuild: 0.17.10
      fs-extra: 11.1.1
      globby: 13.1.3
      jiti: 1.17.1
      mri: 1.2.0
      pathe: 1.1.0
      typescript: 4.9.5
    dev: true

  /mlly/1.2.0:
    resolution: {integrity: sha512-+c7A3CV0KGdKcylsI6khWyts/CYrGTrRVo4R/I7u/cUsy0Conxa6LUhiEzVKIw14lc2L5aiO4+SeVe4TeGRKww==}
    dependencies:
      acorn: 8.8.2
      pathe: 1.1.0
      pkg-types: 1.0.2
      ufo: 1.1.1
    dev: true

  /modify-values/1.0.1:
    resolution: {integrity: sha512-xV2bxeN6F7oYjZWTe/YPAy6MN2M+sL4u/Rlm2AHCIVGfo2p1yGmBHQ6vHehl4bRTZBdHu3TSkWdYgkwpYzAGSw==}
    engines: {node: '>=0.10.0'}
    dev: true

  /moment/2.29.3:
    resolution: {integrity: sha512-c6YRvhEo//6T2Jz/vVtYzqBzwvPT95JBQ+smCytzf7c50oMZRsR/a4w88aD34I+/QVSfnoAnSBFPJHItlOMJVw==}
    dev: true

  /mri/1.2.0:
    resolution: {integrity: sha512-tzzskb3bG8LvYGFF/mDTpq3jpI6Q9wc3LEmBaghu+DdCssd1FakN7Bc0hVNmEyGq1bq3RgfkCb3cmQLpNPOroA==}
    engines: {node: '>=4'}
    dev: true

  /mrmime/1.0.1:
    resolution: {integrity: sha512-hzzEagAgDyoU1Q6yg5uI+AorQgdvMCur3FcKf7NhMKWsaYg+RnbTyHRa/9IlLF9rf455MOCtcqqrQQ83pPP7Uw==}
    engines: {node: '>=10'}
    dev: true

  /ms/2.0.0:
    resolution: {integrity: sha512-Tpp60P6IUJDTuOq/5Z8cdskzJujfwqfOTkrwIwj7IRISpnkJnT6SyJ4PCPnGMoFjC9ddhal5KVIYtAt97ix05A==}

  /ms/2.1.2:
    resolution: {integrity: sha512-sGkPx+VjMtmA6MX27oA4FBFELFCZZ4S4XqeGOXCv68tT+jb3vk/RyaKWP0PTKyWtmLSM0b+adUTEvbs1PEaH2w==}

  /ms/2.1.3:
    resolution: {integrity: sha512-6FlzubTLZG3J2a/NVCAleEhjzq5oxgHyaCU9yYXvcLsvoVaHJq/s5xXI6/XXP6tz7R9xAOtHnSO/tXtF3WRTlA==}

  /mustache/4.2.0:
    resolution: {integrity: sha512-71ippSywq5Yb7/tVYyGbkBggbU8H3u5Rz56fH60jGFgr8uHwxs+aSKeqmluIVzM0m0kB7xQjKS6qPfd0b2ZoqQ==}
    hasBin: true
    dev: true

  /nanoid/3.3.4:
    resolution: {integrity: sha512-MqBkQh/OHTS2egovRtLk45wEyNXwF+cokD+1YPf9u5VfJiRdAiRwB2froX5Co9Rh20xs4siNPm8naNotSD6RBw==}
    engines: {node: ^10 || ^12 || ^13.7 || ^14 || >=15.0.1}
    hasBin: true

  /natural-compare-lite/1.4.0:
    resolution: {integrity: sha512-Tj+HTDSJJKaZnfiuw+iaF9skdPpTo2GtEly5JHnWV/hfv2Qj/9RKsGISQtLh2ox3l5EAGw487hnBee0sIJ6v2g==}
    dev: true

  /natural-compare/1.4.0:
    resolution: {integrity: sha512-OWND8ei3VtNC9h7V60qff3SVobHr996CTwgxubgyQYEpg290h9J0buyECNNJexkFm5sOajh5G116RYA1c8ZMSw==}
    dev: true

  /needle/3.2.0:
    resolution: {integrity: sha512-oUvzXnyLiVyVGoianLijF9O/RecZUf7TkBfimjGrLM4eQhXyeJwM6GeAWccwfQ9aa4gMCZKqhAOuLaMIcQxajQ==}
    engines: {node: '>= 4.4.x'}
    hasBin: true
    requiresBuild: true
    dependencies:
      debug: 3.2.7
      iconv-lite: 0.6.3
      sax: 1.2.4
    transitivePeerDependencies:
      - supports-color
    dev: true
    optional: true

  /negotiator/0.6.3:
    resolution: {integrity: sha512-+EUsqGPLsM+j/zdChZjsnX51g4XrHFOIXwfnCVPGlQk/k5giakcKsuxCObBRu6DSm9opw/O6slWbJdghQM4bBg==}
    engines: {node: '>= 0.6'}

  /neo-async/2.6.2:
    resolution: {integrity: sha512-Yd3UES5mWCSqR+qNT93S3UoYUkqAZ9lLg8a7g9rimsWmYGK8cVToA4/sF3RrshdyV3sAGMXVUmpMYOw+dLpOuw==}
    dev: true

  /next-tick/1.1.0:
    resolution: {integrity: sha512-CXdUiJembsNjuToQvxayPZF9Vqht7hewsvy2sOWafLvi2awflj9mOC6bHIg50orX8IJvWKY9wYQ/zB2kogPslQ==}
    dev: false

  /nice-try/1.0.5:
    resolution: {integrity: sha512-1nh45deeb5olNY7eX82BkPO7SSxR5SSYJiPTrTdFUVYwAl8CKMA5N9PjTYkHiRjisVcxcQ1HXdLhx2qxxJzLNQ==}
    dev: true

  /node-addon-api/5.0.0:
    resolution: {integrity: sha512-CvkDw2OEnme7ybCykJpVcKH+uAOLV2qLqiyla128dN9TkEWfrYmxG6C2boDe5KcNQqZF3orkqzGgOMvZ/JNekA==}
    dev: false

  /node-cron/2.0.3:
    resolution: {integrity: sha512-eJI+QitXlwcgiZwNNSRbqsjeZMp5shyajMR81RZCqeW0ZDEj4zU9tpd4nTh/1JsBiKbF8d08FCewiipDmVIYjg==}
    engines: {node: '>=6.0.0'}
    requiresBuild: true
    dependencies:
      opencollective-postinstall: 2.0.3
      tz-offset: 0.0.1
    dev: true

  /node-domexception/1.0.0:
    resolution: {integrity: sha512-/jKZoMpw0F8GRwl4/eLROPA3cfcXtLApP0QzLmUT/HuPCZWyB7IY9ZrMeKw2O/nFIqPQB3PVM9aYm0F312AXDQ==}
    engines: {node: '>=10.5.0'}
    dev: true

  /node-fetch/2.6.7:
    resolution: {integrity: sha512-ZjMPFEfVx5j+y2yF35Kzx5sF7kDzxuDj6ziH4FFbOp87zKDZNx8yExJIb05OGF4Nlt9IHFIMBkRl41VdvcNdbQ==}
    engines: {node: 4.x || >=6.0.0}
    peerDependencies:
      encoding: ^0.1.0
    peerDependenciesMeta:
      encoding:
        optional: true
    dependencies:
      whatwg-url: 5.0.0
    dev: false

  /node-fetch/3.3.1:
    resolution: {integrity: sha512-cRVc/kyto/7E5shrWca1Wsea4y6tL9iYJE5FBCius3JQfb/4P4I295PfhgbJQBLTx6lATE4z+wK0rPM4VS2uow==}
    engines: {node: ^12.20.0 || ^14.13.1 || >=16.0.0}
    dependencies:
      data-uri-to-buffer: 4.0.0
      fetch-blob: 3.1.5
      formdata-polyfill: 4.0.10
    dev: true

  /node-forge/0.10.0:
    resolution: {integrity: sha512-PPmu8eEeG9saEUvI97fm4OYxXVB6bFvyNTyiUOBichBpFG8A1Ljw3bY62+5oOjDEMHRnd0Y7HQ+x7uzxOzC6JA==}
    engines: {node: '>= 6.0.0'}
    dev: true

  /node-releases/2.0.10:
    resolution: {integrity: sha512-5GFldHPXVG/YZmFzJvKK2zDSzPKhEp0+ZR5SVaoSag9fsL5YgHbUHDfnG5494ISANDcK4KwPXAx2xqVEydmd7w==}

  /nopt/5.0.0:
    resolution: {integrity: sha512-Tbj67rffqceeLpcRXrT7vKAN8CwfPeIBgM7E6iBkmKLV7bEMwpGgYLGv0jACUsECaa/vuxP0IjEont6umdMgtQ==}
    engines: {node: '>=6'}
    hasBin: true
    dependencies:
      abbrev: 1.1.1
    dev: false

  /normalize-package-data/2.5.0:
    resolution: {integrity: sha512-/5CMN3T0R4XTj4DcGaexo+roZSdSFW/0AOOTROrjxzCG1wrWXEsGbRKevjlIL+ZDE4sZlJr5ED4YW0yqmkK+eA==}
    dependencies:
      hosted-git-info: 2.8.9
      resolve: 1.22.1
      semver: 5.7.1
      validate-npm-package-license: 3.0.4
    dev: true

  /normalize-package-data/3.0.3:
    resolution: {integrity: sha512-p2W1sgqij3zMMyRC067Dg16bfzVH+w7hyegmpIvZ4JNjqtGOVAIvLmjBx3yP7YTe9vKJgkoNOPjwQGogDoMXFA==}
    engines: {node: '>=10'}
    dependencies:
      hosted-git-info: 4.1.0
      is-core-module: 2.11.0
      semver: 7.3.8
      validate-npm-package-license: 3.0.4
    dev: true

  /normalize-path/3.0.0:
    resolution: {integrity: sha512-6eZs5Ls3WtCisHWp9S2GUy8dqkpGi4BVSz3GaqiE6ezub0512ESztXUwUB6C6IKbQkY2Pnb/mD4WYojCRwcwLA==}
    engines: {node: '>=0.10.0'}

  /normalize-range/0.1.2:
    resolution: {integrity: sha512-bdok/XvKII3nUpklnV6P2hxtMNrCboOjAcyBuQnWEhO665FwrSNRxU+AqpsyvO6LgGYPspN+lu5CLtw4jPRKNA==}
    engines: {node: '>=0.10.0'}
    dev: false

  /normalize.css/8.0.1:
    resolution: {integrity: sha512-qizSNPO93t1YUuUhP22btGOo3chcvDFqFaj2TRybP0DMxkHOCTYwp3n34fel4a31ORXy4m1Xq0Gyqpb5m33qIg==}
    dev: false

  /npm-run-all/4.1.5:
    resolution: {integrity: sha512-Oo82gJDAVcaMdi3nuoKFavkIHBRVqQ1qvMb+9LHk/cF4P6B2m8aP04hGf7oL6wZ9BuGwX1onlLhpuoofSyoQDQ==}
    engines: {node: '>= 4'}
    hasBin: true
    dependencies:
      ansi-styles: 3.2.1
      chalk: 2.4.2
      cross-spawn: 6.0.5
      memorystream: 0.3.1
      minimatch: 3.1.2
      pidtree: 0.3.1
      read-pkg: 3.0.0
      shell-quote: 1.7.3
      string.prototype.padend: 3.1.3
    dev: true

  /npm-run-path/5.1.0:
    resolution: {integrity: sha512-sJOdmRGrY2sjNTRMbSvluQqg+8X7ZK61yvzBEIDhz4f8z1TZFYABsqjjCBd/0PUNE9M6QDgHJXQkGUEm7Q+l9Q==}
    engines: {node: ^12.20.0 || ^14.13.1 || >=16.0.0}
    dependencies:
      path-key: 4.0.0
    dev: true

  /npmlog/5.0.1:
    resolution: {integrity: sha512-AqZtDUWOMKs1G/8lwylVjrdYgqA4d9nu8hc+0gzRxlDb1I10+FHBGMXs6aiQHFdCUUlqH99MUMuLfzWDNDtfxw==}
    dependencies:
      are-we-there-yet: 2.0.0
      console-control-strings: 1.1.0
      gauge: 3.0.2
      set-blocking: 2.0.0
    dev: false

  /object-assign/4.1.1:
    resolution: {integrity: sha512-rJgTQnkUnH1sFw8yT6VSU3zD3sWmu6sZhIseY8VX+GRu3P6F7Fu+JNDoXfklElbLJSnc3FUQHVe4cU5hj+BcUg==}
    engines: {node: '>=0.10.0'}

  /object-hash/3.0.0:
    resolution: {integrity: sha512-RSn9F68PjH9HqtltsSnqYC1XXoWe9Bju5+213R98cNGttag9q9yAOTzdbsqvIa7aNm5WffBZFpWYr2aWrklWAw==}
    engines: {node: '>= 6'}

  /object-inspect/1.12.3:
    resolution: {integrity: sha512-geUvdk7c+eizMNUDkRpW1wJwgfOiOeHbxBR/hLXK1aT6zmVSO0jsQcs7fj6MGw89jC/cjGfLcNOrtMYtGqm81g==}

  /object-keys/1.1.1:
    resolution: {integrity: sha512-NuAESUOUMrlIXOfHKzD6bpPu3tYt3xvjNdRIQ+FeT0lNb4K8WR70CaDxhuNguS2XG+GjkyMwOzsN5ZktImfhLA==}
    engines: {node: '>= 0.4'}
    dev: true

  /object.assign/4.1.4:
    resolution: {integrity: sha512-1mxKf0e58bvyjSCtKYY4sRe9itRk3PJpquJOjeIkz885CczcI4IvJJDLPS72oowuSh+pBxUFROpX+TU++hxhZQ==}
    engines: {node: '>= 0.4'}
    dependencies:
      call-bind: 1.0.2
      define-properties: 1.1.4
      has-symbols: 1.0.3
      object-keys: 1.1.1
    dev: true

  /object.values/1.1.6:
    resolution: {integrity: sha512-FVVTkD1vENCsAcwNs9k6jea2uHC/X0+JcjG8YA60FN5CMaJmG95wT9jek/xX9nornqGRrBkKtzuAu2wuHpKqvw==}
    engines: {node: '>= 0.4'}
    dependencies:
      call-bind: 1.0.2
      define-properties: 1.1.4
      es-abstract: 1.21.1
    dev: true

  /okie/1.0.1:
    resolution: {integrity: sha512-JQh5TdSYhzXSuKN3zzX8Rw9Q/Tec1fm0jwP/k9+cBDk6tyLjlARVu936MLY//2NZp76UGHH+5gXPzRejU1bTjQ==}
    engines: {node: '>=12.0.0'}
    dev: true

  /on-finished/2.3.0:
    resolution: {integrity: sha512-ikqdkGAAyf/X/gPhXGvfgAytDZtDbr+bkNUJ0N9h5MI/dmdgCs3l6hoHrcUv41sRKew3jIwrp4qQDXiK99Utww==}
    engines: {node: '>= 0.8'}
    dependencies:
      ee-first: 1.1.1
    dev: true

  /on-finished/2.4.1:
    resolution: {integrity: sha512-oVlzkg3ENAhCk2zdv7IJwd/QUD4z2RxRwpkcGY8psCVcCYZNq4wYnVWALHM+brtuJjePWiYF/ClmuDr8Ch5+kg==}
    engines: {node: '>= 0.8'}
    dependencies:
      ee-first: 1.1.1

  /once/1.4.0:
    resolution: {integrity: sha512-lNaJgI+2Q5URQBkccEKHTQOPaXdUxnZZElQTZY0MFUAuaEqe1E+Nyvgdz/aIyNi6Z9MzO5dv1H8n58/GELp3+w==}
    dependencies:
      wrappy: 1.0.2

  /onetime/5.1.2:
    resolution: {integrity: sha512-kbpaSSGJTWdAY5KPVeMOKXSrPtr8C8C7wodJbcsd51jRnmD+GZu8Y0VoU6Dm5Z4vWr0Ig/1NKuWRKf7j5aaYSg==}
    engines: {node: '>=6'}
    dependencies:
      mimic-fn: 2.1.0
    dev: true

  /onetime/6.0.0:
    resolution: {integrity: sha512-1FlR+gjXK7X+AsAHso35MnyN5KqGwJRi/31ft6x0M194ht7S+rWAvd7PHss9xSKMzE0asv1pyIHaJYq+BbacAQ==}
    engines: {node: '>=12'}
    dependencies:
      mimic-fn: 4.0.0
    dev: true

  /open/8.4.2:
    resolution: {integrity: sha512-7x81NCL719oNbsq/3mh+hVrAWmFuEYUqrq/Iw3kUzH8ReypT9QQ0BLoJS7/G9k6N81XjW4qHWtjWwe/9eLy1EQ==}
    engines: {node: '>=12'}
    dependencies:
      define-lazy-prop: 2.0.0
      is-docker: 2.2.1
      is-wsl: 2.2.0
    dev: true

  /opencollective-postinstall/2.0.3:
    resolution: {integrity: sha512-8AV/sCtuzUeTo8gQK5qDZzARrulB3egtLzFgteqB2tcT4Mw7B8Kt7JcDHmltjz6FOAHsvTevk70gZEbhM4ZS9Q==}
    hasBin: true
    dev: true

  /optionator/0.9.1:
    resolution: {integrity: sha512-74RlY5FCnhq4jRxVUPKDaRwrVNXMqsGsiW6AJw4XK8hmtm10wC0ypZBLw5IIp85NZMr91+qd1RvvENwg7jjRFw==}
    engines: {node: '>= 0.8.0'}
    dependencies:
      deep-is: 0.1.4
      fast-levenshtein: 2.0.6
      levn: 0.4.1
      prelude-ls: 1.2.1
      type-check: 0.4.0
      word-wrap: 1.2.3
    dev: true

  /p-limit/1.3.0:
    resolution: {integrity: sha512-vvcXsLAJ9Dr5rQOPk7toZQZJApBl2K4J6dANSsEuh6QI41JYcsS/qhTGa9ErIUUgK3WNQoJYvylxvjqmiqEA9Q==}
    engines: {node: '>=4'}
    dependencies:
      p-try: 1.0.0
    dev: true

  /p-limit/2.3.0:
    resolution: {integrity: sha512-//88mFWSJx8lxCzwdAABTJL2MyWB12+eIY7MDL2SqLmAkeKU9qxRvWuSyTjm3FUmpBEMuFfckAIqEaVGUDxb6w==}
    engines: {node: '>=6'}
    dependencies:
      p-try: 2.2.0
    dev: true

  /p-limit/3.1.0:
    resolution: {integrity: sha512-TYOanM3wGwNGsZN2cVTYPArw454xnXj5qmWF1bEoAc4+cU/ol7GVh7odevjp1FNHduHc3KZMcFduxU5Xc6uJRQ==}
    engines: {node: '>=10'}
    dependencies:
      yocto-queue: 0.1.0
    dev: true

  /p-limit/4.0.0:
    resolution: {integrity: sha512-5b0R4txpzjPWVw/cXXUResoD4hb6U/x9BH08L7nw+GN1sezDzPdxeRvpc9c433fZhBan/wusjbCsqwqm4EIBIQ==}
    engines: {node: ^12.20.0 || ^14.13.1 || >=16.0.0}
    dependencies:
      yocto-queue: 1.0.0
    dev: true

  /p-locate/2.0.0:
    resolution: {integrity: sha512-nQja7m7gSKuewoVRen45CtVfODR3crN3goVQ0DDZ9N3yHxgpkuBhZqsaiotSQRrADUrne346peY7kT3TSACykg==}
    engines: {node: '>=4'}
    dependencies:
      p-limit: 1.3.0
    dev: true

  /p-locate/4.1.0:
    resolution: {integrity: sha512-R79ZZ/0wAxKGu3oYMlz8jy/kbhsNrS7SKZ7PxEHBgJ5+F2mtFW2fK2cOtBh1cHYkQsbzFV7I+EoRKe6Yt0oK7A==}
    engines: {node: '>=8'}
    dependencies:
      p-limit: 2.3.0
    dev: true

  /p-locate/5.0.0:
    resolution: {integrity: sha512-LaNjtRWUBY++zB5nE/NwcaoMylSPk+S+ZHNB1TzdbMJMny6dynpAGt7X/tl/QYq3TIeE6nxHppbo2LGymrG5Pw==}
    engines: {node: '>=10'}
    dependencies:
      p-limit: 3.1.0
    dev: true

  /p-map/2.1.0:
    resolution: {integrity: sha512-y3b8Kpd8OAN444hxfBbFfj1FY/RjtTd8tzYwhUqNYXx0fXx2iX4maP4Qr6qhIKbQXI02wTLAda4fYUbDagTUFw==}
    engines: {node: '>=6'}
    dev: true

  /p-map/4.0.0:
    resolution: {integrity: sha512-/bjOqmgETBYB5BoEeGVea8dmvHb2m9GLy1E9W43yeyfP6QQCZGFNa+XRceJEuDB6zqr+gKpIAmlLebMpykw/MQ==}
    engines: {node: '>=10'}
    dependencies:
      aggregate-error: 3.1.0
    dev: true

  /p-try/1.0.0:
    resolution: {integrity: sha1-y8ec26+P1CKOE/Yh8rGiN8GyB7M=}
    engines: {node: '>=4'}
    dev: true

  /p-try/2.2.0:
    resolution: {integrity: sha512-R4nPAVTAU0B9D35/Gk3uJf/7XYbQcyohSKdvAxIRSNghFl4e71hVoGnBNQz9cWaXxO2I10KTC+3jMdvvoKw6dQ==}
    engines: {node: '>=6'}
    dev: true

  /package-name-regex/2.0.6:
    resolution: {integrity: sha512-gFL35q7kbE/zBaPA3UKhp2vSzcPYx2ecbYuwv1ucE9Il6IIgBDweBlH8D68UFGZic2MkllKa2KHCfC1IQBQUYA==}
    engines: {node: '>=12'}
    dev: true

  /parent-module/1.0.1:
    resolution: {integrity: sha512-GQ2EWRpQV8/o+Aw8YqtfZZPfNRWZYkbidE9k5rpl/hC3vtHHBfGm2Ifi6qWV+coDGkrUKZAxE3Lot5kcsRlh+g==}
    engines: {node: '>=6'}
    dependencies:
      callsites: 3.1.0
    dev: true

  /parse-json/4.0.0:
    resolution: {integrity: sha512-aOIos8bujGN93/8Ox/jPLh7RwVnPEysynVFE+fQZyg6jKELEHwzgKdLRFHUgXJL6kylijVSBC4BvN9OmsB48Rw==}
    engines: {node: '>=4'}
    dependencies:
      error-ex: 1.3.2
      json-parse-better-errors: 1.0.2
    dev: true

  /parse-json/5.2.0:
    resolution: {integrity: sha512-ayCKvm/phCGxOkYRSCM82iDwct8/EonSEgCSxWxD7ve6jHggsFl4fZVQBPRNgQoKiuV/odhFrGzQXZwbifC8Rg==}
    engines: {node: '>=8'}
    dependencies:
      '@babel/code-frame': 7.18.6
      error-ex: 1.3.2
      json-parse-even-better-errors: 2.3.1
      lines-and-columns: 1.2.4
    dev: true

  /parse-node-version/1.0.1:
    resolution: {integrity: sha512-3YHlOa/JgH6Mnpr05jP9eDG254US9ek25LyIxZlDItp2iJtwyaXQb57lBYLdT3MowkUFYEV2XXNAYIPlESvJlA==}
    engines: {node: '>= 0.10'}
    dev: true

  /parse5/7.1.2:
    resolution: {integrity: sha512-Czj1WaSVpaoj0wbhMzLmWD69anp2WH7FXMB9n1Sy8/ZFF9jolSQVMu1Ij5WIyGmcBmhk7EOndpO4mIpihVqAXw==}
    dependencies:
      entities: 4.4.0
    dev: true

  /parseurl/1.3.3:
    resolution: {integrity: sha512-CiyeOxFT/JZyN5m0z9PfXw4SCBJ6Sygz1Dpl0wqjlhDEGGBP1GnsUVEL0p63hoG1fcj3fHynXi9NYO4nWOL+qQ==}
    engines: {node: '>= 0.8'}

  /path-exists/3.0.0:
    resolution: {integrity: sha512-bpC7GYwiDYQ4wYLe+FA8lhRjhQCMcQGuSgGGqDkg/QerRWw9CmGRT0iSOVRSZJ29NMLZgIzqaljJ63oaL4NIJQ==}
    engines: {node: '>=4'}
    dev: true

  /path-exists/4.0.0:
    resolution: {integrity: sha512-ak9Qy5Q7jYb2Wwcey5Fpvg2KoAc/ZIhLSLOSBmRmygPsGwkVVt0fZa0qrtMz+m6tJTAHfZQ8FnmB4MG4LWy7/w==}
    engines: {node: '>=8'}
    dev: true

  /path-is-absolute/1.0.1:
    resolution: {integrity: sha512-AVbw3UJ2e9bq64vSaS9Am0fje1Pa8pbGqTTsmXfaIiMpnr5DlDhfJOuLj9Sf95ZPVDAUerDfEk88MPmPe7UCQg==}
    engines: {node: '>=0.10.0'}

  /path-key/2.0.1:
    resolution: {integrity: sha512-fEHGKCSmUSDPv4uoj8AlD+joPlq3peND+HRYyxFz4KPw4z926S/b8rIuFs2FYJg3BwsxJf6A9/3eIdLaYC+9Dw==}
    engines: {node: '>=4'}
    dev: true

  /path-key/3.1.1:
    resolution: {integrity: sha512-ojmeN0qd+y0jszEtoY48r0Peq5dwMEkIlCOu6Q5f41lfkswXuKtYrhgoTpLnyIcHm24Uhqx+5Tqm2InSwLhE6Q==}
    engines: {node: '>=8'}
    dev: true

  /path-key/4.0.0:
    resolution: {integrity: sha512-haREypq7xkM7ErfgIyA0z+Bj4AGKlMSdlQE2jvJo6huWD1EdkKYV+G/T4nq0YEF2vgTT8kqMFKo1uHn950r4SQ==}
    engines: {node: '>=12'}
    dev: true

  /path-parse/1.0.7:
    resolution: {integrity: sha512-LDJzPVEEEPR+y48z93A0Ed0yXb8pAByGWo/k5YYdYgpY2/2EsOsksJrq7lOHxryrVOn1ejG6oAp8ahvOIQD8sw==}

  /path-scurry/1.6.1:
    resolution: {integrity: sha512-OW+5s+7cw6253Q4E+8qQ/u1fVvcJQCJo/VFD8pje+dbJCF1n5ZRMV2AEHbGp+5Q7jxQIYJxkHopnj6nzdGeZLA==}
    engines: {node: '>=14'}
    dependencies:
      lru-cache: 7.18.3
      minipass: 4.2.5
    dev: true

  /path-to-regexp/0.1.7:
    resolution: {integrity: sha1-32BBeABfUi8V60SQ5yR6G/qmf4w=}

  /path-type/3.0.0:
    resolution: {integrity: sha512-T2ZUsdZFHgA3u4e5PfPbjd7HDDpxPnQb5jN0SrDsjNSuVXHJqtwTnWqG0B1jZrgmJ/7lj1EmVIByWt1gxGkWvg==}
    engines: {node: '>=4'}
    dependencies:
      pify: 3.0.0
    dev: true

  /path-type/4.0.0:
    resolution: {integrity: sha512-gDKb8aZMDeD/tZWs9P6+q0J9Mwkdl6xMV8TjnGP3qJVJ06bdMgkbBlLU8IdfOsIsFz2BW1rNVT3XuNEl8zPAvw==}
    engines: {node: '>=8'}
    dev: true

  /pathe/1.1.0:
    resolution: {integrity: sha512-ODbEPR0KKHqECXW1GoxdDb+AZvULmXjVPy4rt+pGo2+TnjJTIPJQSVS6N63n8T2Ip+syHhbn52OewKicV0373w==}
    dev: true

  /pathval/1.1.1:
    resolution: {integrity: sha512-Dp6zGqpTdETdR63lehJYPeIOqpiNBNtc7BpWSLrOje7UaIsE5aY92r/AunQA7rsXvet3lrJ3JnZX29UPTKXyKQ==}
    dev: true

  /periscopic/3.1.0:
    resolution: {integrity: sha512-vKiQ8RRtkl9P+r/+oefh25C3fhybptkHKCZSPlcXiJux2tJF55GnEj3BVn4A5gKfq9NWWXXrxkHBwVPUfH0opw==}
    dependencies:
      '@types/estree': 1.0.0
      estree-walker: 3.0.3
      is-reference: 3.0.0
    dev: true

  /phoenix/1.7.2:
    resolution: {integrity: sha512-jwWDOsUNEQZkLNSwzfLJ6AMFUkyZ+ILU+NkBBtoAK020QPpV/dYEQHGMQoFScj89MFjJlLdkE1W97i8S+4FdGg==}
    dev: false

  /picocolors/1.0.0:
    resolution: {integrity: sha512-1fygroTLlHu66zi26VoTDv8yRgm0Fccecssto+MhsZ0D/DGW2sm8E8AjW7NU5VVTRt5GxbeZ5qBuJr+HyLYkjQ==}

  /picomatch/2.3.1:
    resolution: {integrity: sha512-JU3teHTNjmE2VCGFzuY8EXzCDVwEqB2a8fsIvwaStHhAWJEeVd1o1QD80CU6+ZdEXXSLbSsuLwJjkCBWqRQUVA==}
    engines: {node: '>=8.6'}

  /pidtree/0.3.1:
    resolution: {integrity: sha512-qQbW94hLHEqCg7nhby4yRC7G2+jYHY4Rguc2bjw7Uug4GIJuu1tvf2uHaZv5Q8zdt+WKJ6qK1FOI6amaWUo5FA==}
    engines: {node: '>=0.10'}
    hasBin: true
    dev: true

  /pidtree/0.6.0:
    resolution: {integrity: sha512-eG2dWTVw5bzqGRztnHExczNxt5VGsE6OwTeCG3fdUf9KBsZzO3R5OIIIzWR+iZA0NtZ+RDVdaoE2dK1cn6jH4g==}
    engines: {node: '>=0.10'}
    hasBin: true
    dev: true

  /pify/2.3.0:
    resolution: {integrity: sha512-udgsAY+fTnvv7kI7aaxbqwWNb0AHiB0qBO89PZKPkoTmGOgdbrHDKD+0B2X4uTfJ/FT1R09r9gTsjUjNJotuog==}
    engines: {node: '>=0.10.0'}

  /pify/3.0.0:
    resolution: {integrity: sha512-C3FsVNH1udSEX48gGX1xfvwTWfsYWj5U+8/uK15BGzIGrKoUpghX8hWZwa/OFnakBiiVNmBvemTJR5mcy7iPcg==}
    engines: {node: '>=4'}
    dev: true

  /pify/4.0.1:
    resolution: {integrity: sha512-uB80kBFb/tfd68bVleG9T5GGsGPjJrLAUpR5PZIrhBnIaRTQRjqdJSsIKkOP6OAIFbj7GOrcudc5pNjZ+geV2g==}
    engines: {node: '>=6'}
    dev: true
    optional: true

  /pkg-types/1.0.2:
    resolution: {integrity: sha512-hM58GKXOcj8WTqUXnsQyJYXdeAPbythQgEF3nTcEo+nkD49chjQ9IKm/QJy9xf6JakXptz86h7ecP2024rrLaQ==}
    dependencies:
      jsonc-parser: 3.2.0
      mlly: 1.2.0
      pathe: 1.1.0
    dev: true

  /playwright-chromium/1.31.2:
    resolution: {integrity: sha512-De3FSR5C5PUpyv6d7eZbOPGbG4opgjgLGKaNOyR/QN8gfiVQxZpudP1hJp0S/zPnP5W6qirohgqsjLFYLPVJlw==}
    engines: {node: '>=14'}
    hasBin: true
    requiresBuild: true
    dependencies:
      playwright-core: 1.31.2
    dev: true

  /playwright-core/1.31.2:
    resolution: {integrity: sha512-a1dFgCNQw4vCsG7bnojZjDnPewZcw7tZUNFN0ZkcLYKj+mPmXvg4MpaaKZ5SgqPsOmqIf2YsVRkgqiRDxD+fDQ==}
    engines: {node: '>=14'}
    hasBin: true
    dev: true

  /postcss-import/14.1.0_postcss@8.4.21:
    resolution: {integrity: sha512-flwI+Vgm4SElObFVPpTIT7SU7R3qk2L7PyduMcokiaVKuWv9d/U+Gm/QAd8NDLuykTWTkcrjOeD2Pp1rMeBTGw==}
    engines: {node: '>=10.0.0'}
    peerDependencies:
      postcss: ^8.0.0
    dependencies:
      postcss: 8.4.21
      postcss-value-parser: 4.2.0
      read-cache: 1.0.0
      resolve: 1.22.1

  /postcss-import/15.1.0_postcss@8.4.21:
    resolution: {integrity: sha512-hpr+J05B2FVYUAXHeK1YyI267J/dDDhMU6B6civm8hSY1jYJnBXxzKDKDswzJmtLHryrjhnDjqqp/49t8FALew==}
    engines: {node: '>=14.0.0'}
    peerDependencies:
      postcss: ^8.0.0
    dependencies:
      postcss: 8.4.21
      postcss-value-parser: 4.2.0
      read-cache: 1.0.0
      resolve: 1.22.1
    dev: true

  /postcss-js/4.0.0_postcss@8.4.21:
    resolution: {integrity: sha512-77QESFBwgX4irogGVPgQ5s07vLvFqWr228qZY+w6lW599cRlK/HmnlivnnVUxkjHnCu4J16PDMHcH+e+2HbvTQ==}
    engines: {node: ^12 || ^14 || >= 16}
    peerDependencies:
      postcss: ^8.3.3
    dependencies:
      camelcase-css: 2.0.1
      postcss: 8.4.21

  /postcss-load-config/3.1.4_aesdjsunmf4wiehhujt67my7tu:
    resolution: {integrity: sha512-6DiM4E7v4coTE4uzA8U//WhtPwyhiim3eyjEMFCnUpzbrkK9wJHgKDT2mR+HbtSrd/NubVaYTOpSpjUl8NQeRg==}
    engines: {node: '>= 10'}
    peerDependencies:
      postcss: '>=8.0.9'
      ts-node: '>=9.0.0'
    peerDependenciesMeta:
      postcss:
        optional: true
      ts-node:
        optional: true
    dependencies:
      lilconfig: 2.1.0
      postcss: 8.4.21
      ts-node: 10.9.1
      yaml: 1.10.2
    dev: false

  /postcss-load-config/3.1.4_postcss@8.4.21:
    resolution: {integrity: sha512-6DiM4E7v4coTE4uzA8U//WhtPwyhiim3eyjEMFCnUpzbrkK9wJHgKDT2mR+HbtSrd/NubVaYTOpSpjUl8NQeRg==}
    engines: {node: '>= 10'}
    peerDependencies:
      postcss: '>=8.0.9'
      ts-node: '>=9.0.0'
    peerDependenciesMeta:
      postcss:
        optional: true
      ts-node:
        optional: true
    dependencies:
      lilconfig: 2.1.0
      postcss: 8.4.21
      yaml: 1.10.2

  /postcss-load-config/4.0.1_postcss@8.4.21:
    resolution: {integrity: sha512-vEJIc8RdiBRu3oRAI0ymerOn+7rPuMvRXslTvZUKZonDHFIczxztIyJ1urxM1x9JXEikvpWWTUUqal5j/8QgvA==}
    engines: {node: '>= 14'}
    peerDependencies:
      postcss: '>=8.0.9'
      ts-node: '>=9.0.0'
    peerDependenciesMeta:
      postcss:
        optional: true
      ts-node:
        optional: true
    dependencies:
      lilconfig: 2.0.5
      postcss: 8.4.21
      yaml: 2.1.1
    dev: true

  /postcss-modules-extract-imports/3.0.0_postcss@8.4.21:
    resolution: {integrity: sha512-bdHleFnP3kZ4NYDhuGlVK+CMrQ/pqUm8bx/oGL93K6gVwiclvX5x0n76fYMKuIGKzlABOy13zsvqjb0f92TEXw==}
    engines: {node: ^10 || ^12 || >= 14}
    peerDependencies:
      postcss: ^8.1.0
    dependencies:
      postcss: 8.4.21
    dev: true

  /postcss-modules-local-by-default/4.0.0_postcss@8.4.21:
    resolution: {integrity: sha512-sT7ihtmGSF9yhm6ggikHdV0hlziDTX7oFoXtuVWeDd3hHObNkcHRo9V3yg7vCAY7cONyxJC/XXCmmiHHcvX7bQ==}
    engines: {node: ^10 || ^12 || >= 14}
    peerDependencies:
      postcss: ^8.1.0
    dependencies:
      icss-utils: 5.1.0_postcss@8.4.21
      postcss: 8.4.21
      postcss-selector-parser: 6.0.10
      postcss-value-parser: 4.2.0
    dev: true

  /postcss-modules-scope/3.0.0_postcss@8.4.21:
    resolution: {integrity: sha512-hncihwFA2yPath8oZ15PZqvWGkWf+XUfQgUGamS4LqoP1anQLOsOJw0vr7J7IwLpoY9fatA2qiGUGmuZL0Iqlg==}
    engines: {node: ^10 || ^12 || >= 14}
    peerDependencies:
      postcss: ^8.1.0
    dependencies:
      postcss: 8.4.21
      postcss-selector-parser: 6.0.10
    dev: true

  /postcss-modules-values/4.0.0_postcss@8.4.21:
    resolution: {integrity: sha512-RDxHkAiEGI78gS2ofyvCsu7iycRv7oqw5xMWn9iMoR0N/7mf9D50ecQqUo5BZ9Zh2vH4bCUR/ktCqbB9m8vJjQ==}
    engines: {node: ^10 || ^12 || >= 14}
    peerDependencies:
      postcss: ^8.1.0
    dependencies:
      icss-utils: 5.1.0_postcss@8.4.21
      postcss: 8.4.21
    dev: true

  /postcss-modules/6.0.0_postcss@8.4.21:
    resolution: {integrity: sha512-7DGfnlyi/ju82BRzTIjWS5C4Tafmzl3R79YP/PASiocj+aa6yYphHhhKUOEoXQToId5rgyFgJ88+ccOUydjBXQ==}
    peerDependencies:
      postcss: ^8.0.0
    dependencies:
      generic-names: 4.0.0
      icss-utils: 5.1.0_postcss@8.4.21
      lodash.camelcase: 4.3.0
      postcss: 8.4.21
      postcss-modules-extract-imports: 3.0.0_postcss@8.4.21
      postcss-modules-local-by-default: 4.0.0_postcss@8.4.21
      postcss-modules-scope: 3.0.0_postcss@8.4.21
      postcss-modules-values: 4.0.0_postcss@8.4.21
      string-hash: 1.1.3
    dev: true

  /postcss-nested/6.0.0_postcss@8.4.21:
    resolution: {integrity: sha512-0DkamqrPcmkBDsLn+vQDIrtkSbNkv5AD/M322ySo9kqFkCIYklym2xEmWkwo+Y3/qZo34tzEPNUw4y7yMCdv5w==}
    engines: {node: '>=12.0'}
    peerDependencies:
      postcss: ^8.2.14
    dependencies:
      postcss: 8.4.21
      postcss-selector-parser: 6.0.11

  /postcss-nested/6.0.1:
    resolution: {integrity: sha512-mEp4xPMi5bSWiMbsgoPfcP74lsWLHkQbZc3sY+jWYd65CUwXrUaTp0fmNpa01ZcETKlIgUdFN/MpS2xZtqL9dQ==}
    engines: {node: '>=12.0'}
    peerDependencies:
      postcss: ^8.2.14
    dependencies:
      postcss-selector-parser: 6.0.11
    dev: true

  /postcss-selector-parser/6.0.10:
    resolution: {integrity: sha512-IQ7TZdoaqbT+LCpShg46jnZVlhWD2w6iQYAcYXfHARZ7X1t/UGhhceQDs5X0cGqKvYlHNOuv7Oa1xmb0oQuA3w==}
    engines: {node: '>=4'}
    dependencies:
      cssesc: 3.0.0
      util-deprecate: 1.0.2
    dev: true

  /postcss-selector-parser/6.0.11:
    resolution: {integrity: sha512-zbARubNdogI9j7WY4nQJBiNqQf3sLS3wCP4WfOidu+p28LofJqDH1tcXypGrcmMHhDk2t9wGhCsYe/+szLTy1g==}
    engines: {node: '>=4'}
    dependencies:
      cssesc: 3.0.0
      util-deprecate: 1.0.2

  /postcss-value-parser/4.2.0:
    resolution: {integrity: sha512-1NNCs6uurfkVbeXG4S8JFT9t19m45ICnif8zWLd5oPSZ50QnwMfK+H3jv408d4jw/7Bttv5axS5IiHoLaVNHeQ==}

  /postcss/8.4.21:
    resolution: {integrity: sha512-tP7u/Sn/dVxK2NnruI4H9BG+x+Wxz6oeZ1cJ8P6G/PZY0IKk4k/63TDsQf2kQq3+qoJeLm2kIBUNlZe3zgb4Zg==}
    engines: {node: ^10 || ^12 || >=14}
    dependencies:
      nanoid: 3.3.4
      picocolors: 1.0.0
      source-map-js: 1.0.2

  /preact/10.7.3:
    resolution: {integrity: sha512-giqJXP8VbtA1tyGa3f1n9wiN7PrHtONrDyE3T+ifjr/tTkg+2N4d/6sjC9WyJKv8wM7rOYDveqy5ZoFmYlwo4w==}
    dev: true

  /prelude-ls/1.2.1:
    resolution: {integrity: sha512-vkcDPrRZo1QZLbn5RLGPpg/WmIQ65qoWWhcGKf/b5eplkkarX0m9z8ppCat4mlOqUsWpyNuYgO3VRyrYHSzX5g==}
    engines: {node: '>= 0.8.0'}
    dev: true

  /prettier/2.8.5:
    resolution: {integrity: sha512-3gzuxrHbKUePRBB4ZeU08VNkUcqEHaUaouNt0m7LGP4Hti/NuB07C7PPTM/LkWqXoJYJn2McEo5+kxPNrtQkLQ==}
    engines: {node: '>=10.13.0'}
    hasBin: true
    dev: true

  /pretty-bytes/6.1.0:
    resolution: {integrity: sha512-Rk753HI8f4uivXi4ZCIYdhmG1V+WKzvRMg/X+M42a6t7D07RcmopXJMDNk6N++7Bl75URRGsb40ruvg7Hcp2wQ==}
    engines: {node: ^14.13.1 || >=16.0.0}
    dev: true

  /pretty-format/27.5.1:
    resolution: {integrity: sha512-Qb1gy5OrP5+zDf2Bvnzdl3jsTf1qXVMazbvCoKhtKqVs4/YK4ozX4gKQJJVyNe+cajNPn0KoC0MC3FUmaHWEmQ==}
    engines: {node: ^10.13.0 || ^12.13.0 || ^14.15.0 || >=15.0.0}
    dependencies:
      ansi-regex: 5.0.1
      ansi-styles: 5.2.0
      react-is: 17.0.2
    dev: true

  /process-nextick-args/2.0.1:
    resolution: {integrity: sha512-3ouUOpQhtgrbOa17J7+uxOTpITYWaGP7/AhoR3+A+/1e9skrzelGi/dXzEYyvbxubEF6Wn2ypscTKiKJFFn1ag==}
    dev: true

  /promise/7.3.1:
    resolution: {integrity: sha512-nolQXZ/4L+bP/UGlkfaIujX9BKxGwmQ9OT4mOt5yvy8iK1h3wqTEJCijzGANTCCl9nWjY41juyAn2K3Q1hLLTg==}
    dependencies:
      asap: 2.0.6
    dev: true

  /prompts/2.4.2:
    resolution: {integrity: sha512-NxNv/kLguCA7p3jE8oL2aEBsrJWgAakBpgmgK6lpPWV+WuOmY6r2/zbAVnP+T8bQlA0nzHXSJSJW0Hq7ylaD2Q==}
    engines: {node: '>= 6'}
    dependencies:
      kleur: 3.0.3
      sisteransi: 1.0.5
    dev: true

  /proxy-addr/2.0.7:
    resolution: {integrity: sha512-llQsMLSUDUPT44jdrU/O37qlnifitDP+ZwrmmZcoSKyLKvtZxpyV0n2/bD/N4tBAAZ/gJEdZU7KMraoK1+XYAg==}
    engines: {node: '>= 0.10'}
    dependencies:
      forwarded: 0.2.0
      ipaddr.js: 1.9.1

  /proxy-from-env/1.1.0:
    resolution: {integrity: sha512-D+zkORCbA9f1tdWRK0RaCR3GPv50cMxcrz4X8k5LTSUD1Dkw47mKJEZQNunItRTkWwgtaUSo1RVFRIG9ZXiFYg==}
    dev: false

  /prr/1.0.1:
    resolution: {integrity: sha512-yPw4Sng1gWghHQWj0B3ZggWUm4qVbPwPFcRG8KyxiU7J2OHFSoEHKS+EZ3fv5l1t9CyCiop6l/ZYeWbrgoQejw==}
    dev: true
    optional: true

  /pug-attrs/3.0.0:
    resolution: {integrity: sha512-azINV9dUtzPMFQktvTXciNAfAuVh/L/JCl0vtPCwvOA21uZrC08K/UnmrL+SXGEVc1FwzjW62+xw5S/uaLj6cA==}
    dependencies:
      constantinople: 4.0.1
      js-stringify: 1.0.2
      pug-runtime: 3.0.1
    dev: true

  /pug-code-gen/3.0.2:
    resolution: {integrity: sha512-nJMhW16MbiGRiyR4miDTQMRWDgKplnHyeLvioEJYbk1RsPI3FuA3saEP8uwnTb2nTJEKBU90NFVWJBk4OU5qyg==}
    dependencies:
      constantinople: 4.0.1
      doctypes: 1.1.0
      js-stringify: 1.0.2
      pug-attrs: 3.0.0
      pug-error: 2.0.0
      pug-runtime: 3.0.1
      void-elements: 3.1.0
      with: 7.0.2
    dev: true

  /pug-error/2.0.0:
    resolution: {integrity: sha512-sjiUsi9M4RAGHktC1drQfCr5C5eriu24Lfbt4s+7SykztEOwVZtbFk1RRq0tzLxcMxMYTBR+zMQaG07J/btayQ==}
    dev: true

  /pug-filters/4.0.0:
    resolution: {integrity: sha512-yeNFtq5Yxmfz0f9z2rMXGw/8/4i1cCFecw/Q7+D0V2DdtII5UvqE12VaZ2AY7ri6o5RNXiweGH79OCq+2RQU4A==}
    dependencies:
      constantinople: 4.0.1
      jstransformer: 1.0.0
      pug-error: 2.0.0
      pug-walk: 2.0.0
      resolve: 1.22.1
    dev: true

  /pug-lexer/5.0.1:
    resolution: {integrity: sha512-0I6C62+keXlZPZkOJeVam9aBLVP2EnbeDw3An+k0/QlqdwH6rv8284nko14Na7c0TtqtogfWXcRoFE4O4Ff20w==}
    dependencies:
      character-parser: 2.2.0
      is-expression: 4.0.0
      pug-error: 2.0.0
    dev: true

  /pug-linker/4.0.0:
    resolution: {integrity: sha512-gjD1yzp0yxbQqnzBAdlhbgoJL5qIFJw78juN1NpTLt/mfPJ5VgC4BvkoD3G23qKzJtIIXBbcCt6FioLSFLOHdw==}
    dependencies:
      pug-error: 2.0.0
      pug-walk: 2.0.0
    dev: true

  /pug-load/3.0.0:
    resolution: {integrity: sha512-OCjTEnhLWZBvS4zni/WUMjH2YSUosnsmjGBB1An7CsKQarYSWQ0GCVyd4eQPMFJqZ8w9xgs01QdiZXKVjk92EQ==}
    dependencies:
      object-assign: 4.1.1
      pug-walk: 2.0.0
    dev: true

  /pug-parser/6.0.0:
    resolution: {integrity: sha512-ukiYM/9cH6Cml+AOl5kETtM9NR3WulyVP2y4HOU45DyMim1IeP/OOiyEWRr6qk5I5klpsBnbuHpwKmTx6WURnw==}
    dependencies:
      pug-error: 2.0.0
      token-stream: 1.0.0
    dev: true

  /pug-runtime/3.0.1:
    resolution: {integrity: sha512-L50zbvrQ35TkpHwv0G6aLSuueDRwc/97XdY8kL3tOT0FmhgG7UypU3VztfV/LATAvmUfYi4wNxSajhSAeNN+Kg==}
    dev: true

  /pug-strip-comments/2.0.0:
    resolution: {integrity: sha512-zo8DsDpH7eTkPHCXFeAk1xZXJbyoTfdPlNR0bK7rpOMuhBYb0f5qUVCO1xlsitYd3w5FQTK7zpNVKb3rZoUrrQ==}
    dependencies:
      pug-error: 2.0.0
    dev: true

  /pug-walk/2.0.0:
    resolution: {integrity: sha512-yYELe9Q5q9IQhuvqsZNwA5hfPkMJ8u92bQLIMcsMxf/VADjNtEYptU+inlufAFYcWdHlwNfZOEnOOQrZrcyJCQ==}
    dev: true

  /pug/3.0.2:
    resolution: {integrity: sha512-bp0I/hiK1D1vChHh6EfDxtndHji55XP/ZJKwsRqrz6lRia6ZC2OZbdAymlxdVFwd1L70ebrVJw4/eZ79skrIaw==}
    dependencies:
      pug-code-gen: 3.0.2
      pug-filters: 4.0.0
      pug-lexer: 5.0.1
      pug-linker: 4.0.0
      pug-load: 3.0.0
      pug-parser: 6.0.0
      pug-runtime: 3.0.1
      pug-strip-comments: 2.0.0
    dev: true

  /punycode/1.3.2:
    resolution: {integrity: sha512-RofWgt/7fL5wP1Y7fxE7/EmTLzQVnB0ycyibJ0OOHIlJqTNzglYFxVwETOcIoJqJmpDXJ9xImDv+Fq34F/d4Dw==}

  /punycode/2.1.1:
    resolution: {integrity: sha512-XRsRjdf+j5ml+y/6GKHPZbrF/8p2Yga0JPtdqTIY2Xe5ohJPD9saDJJLPvp9+NSBprVvevdXZybnj2cv8OEd0A==}
    engines: {node: '>=6'}
    dev: true

  /pvtsutils/1.3.2:
    resolution: {integrity: sha512-+Ipe2iNUyrZz+8K/2IOo+kKikdtfhRKzNpQbruF2URmqPtoqAs8g3xS7TJvFF2GcPXjh7DkqMnpVveRFq4PgEQ==}
    dependencies:
      tslib: 2.5.0
    dev: true

  /pvutils/1.1.3:
    resolution: {integrity: sha512-pMpnA0qRdFp32b1sJl1wOJNxZLQ2cbQx+k6tjNtZ8CpvVhNqEPRgivZ2WOUev2YMajecdH7ctUPDvEe87nariQ==}
    engines: {node: '>=6.0.0'}
    dev: true

  /q/1.5.1:
    resolution: {integrity: sha1-fjL3W0E4EpHQRhHxvxQQmsAGUdc=}
    engines: {node: '>=0.6.0', teleport: '>=0.2.0'}
    dev: true

  /qs/6.11.0:
    resolution: {integrity: sha512-MvjoMCJwEarSbUYk5O+nmoSzSutSsTwF85zcHPQ9OrlFoZOYIjaqBAJIqIXjptyD5vThxGq52Xu/MaJzRkIk4Q==}
    engines: {node: '>=0.6'}
    dependencies:
      side-channel: 1.0.4

  /querystring/0.2.0:
    resolution: {integrity: sha1-sgmEkgO7Jd+CDadW50cAWHhSFiA=}
    engines: {node: '>=0.4.x'}
    deprecated: The querystring API is considered Legacy. new code should use the URLSearchParams API instead.

  /queue-microtask/1.2.3:
    resolution: {integrity: sha512-NuaNSa6flKT5JaSYQzJok04JzTL1CA6aGhv5rfLW3PgqA+M2ChpZQnAC8h8i4ZFkBS8X5RqkDBHA7r4hej3K9A==}

  /quick-lru/4.0.1:
    resolution: {integrity: sha512-ARhCpm70fzdcvNQfPoy49IaanKkTlRWF2JMzqhcJbhSFRZv7nPTvZJdcY7301IPmvW+/p0RgIWnQDLJxifsQ7g==}
    engines: {node: '>=8'}
    dev: true

  /quick-lru/5.1.1:
    resolution: {integrity: sha512-WuyALRjWPDGtt/wzJiadO5AXY+8hZ80hVpe6MyivgraREW751X3SbhRvG3eLKOYN+8VEvqLcf3wdnt44Z4S4SA==}
    engines: {node: '>=10'}

  /range-parser/1.2.1:
    resolution: {integrity: sha512-Hrgsx+orqoygnmhFbKaHE6c296J+HTAQXoxEF6gNupROmmGJRoyzfG3ccAveqCBrwr/2yxQ5BVd/GTl5agOwSg==}
    engines: {node: '>= 0.6'}

  /raw-body/2.5.1:
    resolution: {integrity: sha512-qqJBtEyVgS0ZmPGdCFPWJ3FreoqvG4MVQln/kCgF7Olq95IbOp0/BWyMwbdtn4VTvkM8Y7khCQ2Xgk/tcrCXig==}
    engines: {node: '>= 0.8'}
    dependencies:
      bytes: 3.1.2
      http-errors: 2.0.0
      iconv-lite: 0.4.24
      unpipe: 1.0.0

  /react-dom/18.2.0_react@18.2.0:
    resolution: {integrity: sha512-6IMTriUmvsjHUjNtEDudZfuDQUoWXVxKHhlEGSk81n4YFS+r/Kl99wXiwlVXtPBtJenozv2P+hxDsw9eA7Xo6g==}
    peerDependencies:
      react: ^18.2.0
    dependencies:
      loose-envify: 1.4.0
      react: 18.2.0
      scheduler: 0.23.0
    dev: false

  /react-is/17.0.2:
    resolution: {integrity: sha512-w2GsyukL62IJnlaff/nRegPQR94C/XXamvMWmSHRJ4y7Ts/4ocGRmTHvOs8PSE6pB3dWOrD/nueuU5sduBsQ4w==}
    dev: true

  /react/18.2.0:
    resolution: {integrity: sha512-/3IjMdb2L9QbBdWiW5e3P2/npwMBaU9mHCSCUzNln0ZCYbcfTsGbTJrU/kGemdH2IWmB2ioZ+zkxtmq6g09fGQ==}
    engines: {node: '>=0.10.0'}
    dependencies:
      loose-envify: 1.4.0
    dev: false

  /read-cache/1.0.0:
    resolution: {integrity: sha512-Owdv/Ft7IjOgm/i0xvNDZ1LrRANRfew4b2prF3OWMQLxLfu3bS8FVhCsrSCMK4lR56Y9ya+AThoTpDCTxCmpRA==}
    dependencies:
      pify: 2.3.0

  /read-pkg-up/3.0.0:
    resolution: {integrity: sha1-PtSWaF26D4/hGNBpHcUfSh/5bwc=}
    engines: {node: '>=4'}
    dependencies:
      find-up: 2.1.0
      read-pkg: 3.0.0
    dev: true

  /read-pkg-up/7.0.1:
    resolution: {integrity: sha512-zK0TB7Xd6JpCLmlLmufqykGE+/TlOePD6qKClNW7hHDKFh/J7/7gCWGR7joEQEW1bKq3a3yUZSObOoWLFQ4ohg==}
    engines: {node: '>=8'}
    dependencies:
      find-up: 4.1.0
      read-pkg: 5.2.0
      type-fest: 0.8.1
    dev: true

  /read-pkg/3.0.0:
    resolution: {integrity: sha1-nLxoaXj+5l0WwA4rGcI3/Pbjg4k=}
    engines: {node: '>=4'}
    dependencies:
      load-json-file: 4.0.0
      normalize-package-data: 2.5.0
      path-type: 3.0.0
    dev: true

  /read-pkg/5.2.0:
    resolution: {integrity: sha512-Ug69mNOpfvKDAc2Q8DRpMjjzdtrnv9HcSMX+4VsZxD1aZ6ZzrIE7rlzXBtWTyhULSMKg076AW6WR5iZpD0JiOg==}
    engines: {node: '>=8'}
    dependencies:
      '@types/normalize-package-data': 2.4.1
      normalize-package-data: 2.5.0
      parse-json: 5.2.0
      type-fest: 0.6.0
    dev: true

  /readable-stream/2.3.7:
    resolution: {integrity: sha512-Ebho8K4jIbHAxnuxi7o42OrZgF/ZTNcsZj6nRKyUmkhLFq8CHItp/fy6hQZuZmP/n3yZ9VBUbp4zz/mX8hmYPw==}
    dependencies:
      core-util-is: 1.0.3
      inherits: 2.0.4
      isarray: 1.0.0
      process-nextick-args: 2.0.1
      safe-buffer: 5.1.2
      string_decoder: 1.1.1
      util-deprecate: 1.0.2
    dev: true

  /readable-stream/3.6.0:
    resolution: {integrity: sha512-BViHy7LKeTz4oNnkcLJ+lVSL6vpiFeX6/d3oSH8zCW7UxP2onchk+vTGB143xuFjHS3deTgkKoXXymXqymiIdA==}
    engines: {node: '>= 6'}
    dependencies:
      inherits: 2.0.4
      string_decoder: 1.3.0
      util-deprecate: 1.0.2

  /readdirp/3.6.0:
    resolution: {integrity: sha512-hOS089on8RduqdbhvQ5Z37A0ESjsqz6qnRcffsMU3495FuTdqSm+7bhJ29JvIOsBDEEnan5DPu9t3To9VRlMzA==}
    engines: {node: '>=8.10.0'}
    dependencies:
      picomatch: 2.3.1

  /redent/3.0.0:
    resolution: {integrity: sha512-6tDA8g98We0zd0GvVeMT9arEOnTw9qM03L9cJXaCjrip1OO764RDBLBfrB4cwzNGDj5OA5ioymC9GkizgWJDUg==}
    engines: {node: '>=8'}
    dependencies:
      indent-string: 4.0.0
      strip-indent: 3.0.0
    dev: true

  /redis-commands/1.7.0:
    resolution: {integrity: sha512-nJWqw3bTFy21hX/CPKHth6sfhZbdiHP6bTawSgQBlKOVRG7EZkfHbbHwQJnrE4vsQf0CMNE+3gJ4Fmm16vdVlQ==}
    dev: true

  /redis-errors/1.2.0:
    resolution: {integrity: sha1-62LSrbFeTq9GEMBK/hUpOEJQq60=}
    engines: {node: '>=4'}
    dev: true

  /redis-parser/3.0.0:
    resolution: {integrity: sha1-tm2CjNyv5rS4pCin3vTGvKwxyLQ=}
    engines: {node: '>=4'}
    dependencies:
      redis-errors: 1.2.0
    dev: true

  /refa/0.9.1:
    resolution: {integrity: sha512-egU8LgFq2VXlAfUi8Jcbr5X38wEOadMFf8tCbshgcpVCYlE7k84pJOSlnvXF+muDB4igkdVMq7Z/kiNPqDT9TA==}
    dependencies:
      regexpp: 3.2.0
    dev: true

  /regenerate-unicode-properties/10.1.0:
    resolution: {integrity: sha512-d1VudCLoIGitcU/hEg2QqvyGZQmdC0Lf8BqdOMXGFSvJP4bNV1+XqbPQeHHLD51Jh4QJJ225dlIFvY4Ly6MXmQ==}
    engines: {node: '>=4'}
    dependencies:
      regenerate: 1.4.2
    dev: false

  /regenerate/1.4.2:
    resolution: {integrity: sha512-zrceR/XhGYU/d/opr2EKO7aRHUeiBI8qjtfHqADTwZd6Szfy16la6kqD0MIUs5z5hx6AaKa+PixpPrR289+I0A==}
    dev: false

  /regenerator-runtime/0.13.11:
    resolution: {integrity: sha512-kY1AZVr2Ra+t+piVaJ4gxaFaReZVH40AKNo7UCX6W+dEwBo/2oZJzqfuN1qLq1oL45o56cPaTXELwrTh8Fpggg==}
    dev: false

  /regenerator-transform/0.15.1:
    resolution: {integrity: sha512-knzmNAcuyxV+gQCufkYcvOqX/qIIfHLv0u5x79kRxuGojfYVky1f15TzZEu2Avte8QGepvUNTnLskf8E6X6Vyg==}
    dependencies:
      '@babel/runtime': 7.21.0
    dev: false

  /regexp-ast-analysis/0.2.4:
    resolution: {integrity: sha512-8L7kOZQaKPxKKAwGuUZxTQtlO3WZ+tiXy4s6G6PKL6trbOXcZoumwC3AOHHFtI/xoSbNxt7jgLvCnP1UADLWqg==}
    dependencies:
      refa: 0.9.1
      regexpp: 3.2.0
    dev: true

  /regexp-ast-analysis/0.5.1:
    resolution: {integrity: sha512-Ca/g9gaTNuMewLuu+mBIq4vCrGRSO8AE9bP32NMQjJ/wBTdWq0g96qLkBb0NbGwEbp7S/q+NQF3o7veeuRfg0g==}
    dependencies:
      refa: 0.9.1
      regexpp: 3.2.0
    dev: true

  /regexp.prototype.flags/1.4.3:
    resolution: {integrity: sha512-fjggEOO3slI6Wvgjwflkc4NFRCTZAu5CnNfBd5qOMYhWdn67nJBBu34/TkD++eeFmd8C9r9jfXJ27+nSiRkSUA==}
    engines: {node: '>= 0.4'}
    dependencies:
      call-bind: 1.0.2
      define-properties: 1.1.4
      functions-have-names: 1.2.3
    dev: true

  /regexpp/3.2.0:
    resolution: {integrity: sha512-pq2bWo9mVD43nbts2wGv17XLiNLya+GklZ8kaDLV2Z08gDCsGpnKn9BFMepvWuHCbyVvY7J5o5+BVvoQbmlJLg==}
    engines: {node: '>=8'}
    dev: true

  /regexpu-core/5.2.2:
    resolution: {integrity: sha512-T0+1Zp2wjF/juXMrMxHxidqGYn8U4R+zleSJhX9tQ1PUsS8a9UtYfbsF9LdiVgNX3kiX8RNaKM42nfSgvFJjmw==}
    engines: {node: '>=4'}
    dependencies:
      regenerate: 1.4.2
      regenerate-unicode-properties: 10.1.0
      regjsgen: 0.7.1
      regjsparser: 0.9.1
      unicode-match-property-ecmascript: 2.0.0
      unicode-match-property-value-ecmascript: 2.1.0
    dev: false

  /regjsgen/0.7.1:
    resolution: {integrity: sha512-RAt+8H2ZEzHeYWxZ3H2z6tF18zyyOnlcdaafLrm21Bguj7uZy6ULibiAFdXEtKQY4Sy7wDTwDiOazasMLc4KPA==}
    dev: false

  /regjsparser/0.9.1:
    resolution: {integrity: sha512-dQUtn90WanSNl+7mQKcXAgZxvUe7Z0SqXlgzv0za4LwiUhyzBC58yQO3liFoUgu8GiJVInAhJjkj1N0EtQ5nkQ==}
    hasBin: true
    dependencies:
      jsesc: 0.5.0
    dev: false

  /require-directory/2.1.1:
    resolution: {integrity: sha512-fGxEI7+wsG9xrvdjsrlmL22OMTTiHRwAMroiEeMgq8gzoLC/PQr7RsRDSTLUg/bZAZtF+TVIkHc6/4RIKrui+Q==}
    engines: {node: '>=0.10.0'}
    dev: true

  /requires-port/1.0.0:
    resolution: {integrity: sha1-kl0mAdOaxIXgkc8NpcbmlNw9yv8=}
    dev: true

  /reserved-words/0.1.2:
    resolution: {integrity: sha1-AKCUD5jNUBrqqsMWQR2a3FKzGrE=}
    dev: true

  /resolve-from/4.0.0:
    resolution: {integrity: sha512-pb/MYmXstAkysRFx8piNI1tGFNQIFA3vkE3Gq4EuA1dF6gHp/+vgZqsCGJapvy8N3Q+4o7FwvquPJcnZ7RYy4g==}
    engines: {node: '>=4'}
    dev: true

  /resolve.exports/2.0.1:
    resolution: {integrity: sha512-OEJWVeimw8mgQuj3HfkNl4KqRevH7lzeQNaWRPfx0PPse7Jk6ozcsG4FKVgtzDsC1KUF+YlTHh17NcgHOPykLw==}
    engines: {node: '>=10'}
    dev: true

  /resolve/1.19.0:
    resolution: {integrity: sha512-rArEXAgsBG4UgRGcynxWIWKFvh/XZCcS8UJdHhwy91zwAvCZIbcs+vAbflgBnNjYMs/i/i+/Ux6IZhML1yPvxg==}
    dependencies:
      is-core-module: 2.11.0
      path-parse: 1.0.7
    dev: true

  /resolve/1.22.1:
    resolution: {integrity: sha512-nBpuuYuY5jFsli/JIs1oldw6fOQCBioohqWZg/2hiaOybXOft4lonv85uDOKXdf8rhyK159cxU5cDcK/NKk8zw==}
    hasBin: true
    dependencies:
      is-core-module: 2.9.0
      path-parse: 1.0.7
      supports-preserve-symlinks-flag: 1.0.0

  /restore-cursor/3.1.0:
    resolution: {integrity: sha512-l+sSefzHpj5qimhFSE5a8nufZYAM3sBSVMAPtYkmC+4EH2anSGaEMXSD0izRQbu9nfyQ9y5JrVmp7E8oZrUjvA==}
    engines: {node: '>=8'}
    dependencies:
      onetime: 5.1.2
      signal-exit: 3.0.7
    dev: true

  /reusify/1.0.4:
    resolution: {integrity: sha512-U9nH88a3fc/ekCF1l0/UP1IosiuIjyTh7hBvXVMHYgVcfGvt897Xguj2UOLDeI5BG2m7/uwyaLVT6fbtCwTyzw==}
    engines: {iojs: '>=1.0.0', node: '>=0.10.0'}

  /rfdc/1.3.0:
    resolution: {integrity: sha512-V2hovdzFbOi77/WajaSMXk2OLm+xNIeQdMMuB7icj7bk6zi2F8GGAxigcnDFpJHbNyNcgyJDiP+8nOrY5cZGrA==}
    dev: true

  /rimraf/3.0.2:
    resolution: {integrity: sha512-JZkJMZkAGFFPP2YqXZXPbMlMBgsxzE8ILs4lMIX/2o0L9UBw9O/Y3o6wFw/i9YLapcUJWwqbi3kdxIPdC62TIA==}
    hasBin: true
    dependencies:
      glob: 7.2.0

  /rimraf/4.4.0:
    resolution: {integrity: sha512-X36S+qpCUR0HjXlkDe4NAOhS//aHH0Z+h8Ckf2auGJk3PTnx5rLmrHkwNdbVQuCSUhOyFrlRvFEllZOYE+yZGQ==}
    engines: {node: '>=14'}
    hasBin: true
    dependencies:
      glob: 9.3.1
    dev: true

<<<<<<< HEAD
  /rollup-plugin-dts/5.2.0_4joynb4fart7wudy5do7rdiunu:
    resolution: {integrity: sha512-B68T/haEu2MKcz4kNUhXB8/h5sq4gpplHAJIYNHbh8cp4ZkvzDvNca/11KQdFrB9ZeKucegQIotzo5T0JUtM8w==}
=======
  /rollup-plugin-dts/5.3.0_pn5zetjg24cqcolt42iry5qj6a:
    resolution: {integrity: sha512-8FXp0ZkyZj1iU5klkIJYLjIq/YZSwBoERu33QBDxm/1yw5UU4txrEtcmMkrq+ZiKu3Q4qvPCNqc3ovX6rjqzbQ==}
>>>>>>> 5d07d7c9
    engines: {node: '>=v14'}
    peerDependencies:
      rollup: ^3.0.0
      typescript: ^4.1 || ^5.0
    dependencies:
<<<<<<< HEAD
      magic-string: 0.29.0
      rollup: 3.20.1
=======
      magic-string: 0.30.0
      rollup: 3.20.0
>>>>>>> 5d07d7c9
      typescript: 4.9.5
    optionalDependencies:
      '@babel/code-frame': 7.18.6
    dev: true

  /rollup-plugin-license/3.0.1_rollup@3.20.1:
    resolution: {integrity: sha512-/lec6Y94Y3wMfTDeYTO/jSXII0GQ/XkDZCiqkMKxyU5D5nGPaxr/2JNYvAgYsoCYuOLGOanKDPjCCQiTT96p7A==}
    engines: {node: '>=14.0.0'}
    peerDependencies:
      rollup: ^1.0.0 || ^2.0.0 || ^3.0.0
    dependencies:
      commenting: 1.1.0
      glob: 7.2.0
      lodash: 4.17.21
      magic-string: 0.26.7
      mkdirp: 1.0.4
      moment: 2.29.3
      package-name-regex: 2.0.6
      rollup: 3.20.1
      spdx-expression-validate: 2.0.0
      spdx-satisfies: 5.0.1
    dev: true

  /rollup/3.20.1:
    resolution: {integrity: sha512-sz2w8cBJlWQ2E17RcpvHuf4sk2BQx4tfKDnjNPikEpLEevrbIAR7CH3PGa2hpPwWbNgPaA9yh9Jzljds5bc9zg==}
    engines: {node: '>=14.18.0', npm: '>=8.0.0'}
    hasBin: true
    optionalDependencies:
      fsevents: 2.3.2

  /run-parallel/1.2.0:
    resolution: {integrity: sha512-5l4VyZR86LZ/lDxZTR6jqL8AFE2S0IFLMP26AbjsLVADxHdhB/c0GUsH+y39UfCi3dzz8OlQuPmnaJOMoDHQBA==}
    dependencies:
      queue-microtask: 1.2.3

  /rxjs/7.8.0:
    resolution: {integrity: sha512-F2+gxDshqmIub1KdvZkaEfGDwLNpPvk9Fs6LD/MyQxNgMds/WH9OdDDXOmxUZpME+iSK3rQCctkL0DYyytUqMg==}
    dependencies:
      tslib: 2.5.0
    dev: true

  /safe-buffer/5.1.2:
    resolution: {integrity: sha512-Gd2UZBJDkXlY7GbJxfsE8/nvKkUEU1G38c1siN6QP6a9PT9MmHB8GnpscSmMJSoF8LOIrt8ud/wPtojys4G6+g==}
    dev: true

  /safe-buffer/5.2.1:
    resolution: {integrity: sha512-rp3So07KcdmmKbGvgaNxQSJr7bGVSVk5S9Eq1F+ppbRo70+YeaDxkw5Dd8NPN+GD6bjnYm2VuPuCXmpuYvmCXQ==}

  /safe-regex-test/1.0.0:
    resolution: {integrity: sha512-JBUUzyOgEwXQY1NuPtvcj/qcBDbDmEvWufhlnXZIm75DEHp+afM1r1ujJpJsV/gSM4t59tpDyPi1sd6ZaPFfsA==}
    dependencies:
      call-bind: 1.0.2
      get-intrinsic: 1.1.3
      is-regex: 1.1.4
    dev: true

  /safer-buffer/2.1.2:
    resolution: {integrity: sha512-YZo3K82SD7Riyi0E1EQPojLz7kpepnSQI9IyPbHHg1XXXevb5dJI7tpyN2ADxGcQbHG7vcyRHk0cbwqcQriUtg==}

  /sanitize-filename/1.6.3:
    resolution: {integrity: sha512-y/52Mcy7aw3gRm7IrcGDFx/bCk4AhRh2eI9luHOQM86nZsqwiRkkq2GekHXBBD+SmPidc8i2PqtYZl+pWJ8Oeg==}
    dependencies:
      truncate-utf8-bytes: 1.0.2
    dev: true

  /sass/1.59.3:
    resolution: {integrity: sha512-QCq98N3hX1jfTCoUAsF3eyGuXLsY7BCnCEg9qAact94Yc21npG2/mVOqoDvE0fCbWDqiM4WlcJQla0gWG2YlxQ==}
    engines: {node: '>=12.0.0'}
    hasBin: true
    dependencies:
      chokidar: 3.5.3_dzxbf3kgof5pdmbsyih2x43sq4
      immutable: 4.0.0
      source-map-js: 1.0.2
    dev: true

  /sax/1.2.4:
    resolution: {integrity: sha512-NqVDv9TpANUjFm0N8uM5GxL36UgKi9/atZw+x7YFnQ8ckwFGKrl4xX4yWtrey3UJm5nP1kUbnYgLopqWNSRhWw==}
    dev: true

  /scheduler/0.23.0:
    resolution: {integrity: sha512-CtuThmgHNg7zIZWAXi3AsyIzA3n4xx7aNyjwC2VJldO2LMVDhFK+63xGqq6CsJH4rTAt6/M+N4GhZiDYPx9eUw==}
    dependencies:
      loose-envify: 1.4.0
    dev: false

  /scslre/0.1.6:
    resolution: {integrity: sha512-JORxVRlQTfjvlOAaiQKebgFElyAm5/W8b50lgaZ0OkEnKnagJW2ufDh3xRfU75UD9z3FGIu1gL1IyR3Poa6Qmw==}
    dependencies:
      refa: 0.9.1
      regexp-ast-analysis: 0.2.4
      regexpp: 3.2.0
    dev: true

  /scule/1.0.0:
    resolution: {integrity: sha512-4AsO/FrViE/iDNEPaAQlb77tf0csuq27EsVpy6ett584EcRTp6pTDLoGWVxCD77y5iU5FauOvhsI4o1APwPoSQ==}
    dev: true

  /select/1.1.2:
    resolution: {integrity: sha1-DnNQrN7ICxEIUoeG7B1EGNEbOW0=}
    dev: false

  /selfsigned/1.10.14:
    resolution: {integrity: sha512-lkjaiAye+wBZDCBsu5BGi0XiLRxeUlsGod5ZP924CRSEoGuZAw/f7y9RKu28rwTfiHVhdavhB0qH0INV6P1lEA==}
    dependencies:
      node-forge: 0.10.0
    dev: true

  /semiver/1.1.0:
    resolution: {integrity: sha512-QNI2ChmuioGC1/xjyYwyZYADILWyW6AmS1UH6gDj/SFUUUS4MBAWs/7mxnkRPc/F4iHezDP+O8t0dO8WHiEOdg==}
    engines: {node: '>=6'}
    dev: true

  /semver/5.7.1:
    resolution: {integrity: sha512-sauaDf/PZdVgrLTNYHRtpXa1iRiKcaebiKQ1BJdpQlWH2lCvexQdX55snPFyK7QzpudqbCI0qXFfOasHdyNDGQ==}
    hasBin: true
    dev: true

  /semver/6.3.0:
    resolution: {integrity: sha512-b39TBaTSfV6yBrapU89p5fKekE2m/NwnDocOVruQFS1/veMgdzuPcnOM34M6CwxW8jH/lxEa5rBoDeUwu5HHTw==}
    hasBin: true

  /semver/7.3.8:
    resolution: {integrity: sha512-NB1ctGL5rlHrPJtFDVIVzTyQylMLu9N9VICA6HSFJo8MCGVTMW6gfpicwKmmK/dAjTOrqu5l63JJOpDSrAis3A==}
    engines: {node: '>=10'}
    hasBin: true
    dependencies:
      lru-cache: 6.0.0

  /send/0.18.0:
    resolution: {integrity: sha512-qqWzuOjSFOuqPjFe4NOsMLafToQQwBSOEpS+FwEt3A2V3vKubTquT3vmLTQpFgMXp8AlFWFuP1qKaJZOtPpVXg==}
    engines: {node: '>= 0.8.0'}
    dependencies:
      debug: 2.6.9
      depd: 2.0.0
      destroy: 1.2.0
      encodeurl: 1.0.2
      escape-html: 1.0.3
      etag: 1.8.1
      fresh: 0.5.2
      http-errors: 2.0.0
      mime: 1.6.0
      ms: 2.1.3
      on-finished: 2.4.1
      range-parser: 1.2.1
      statuses: 2.0.1
    transitivePeerDependencies:
      - supports-color

  /serve-static/1.15.0:
    resolution: {integrity: sha512-XGuRDNjXUijsUL0vl6nSD7cwURuzEgglbOaFuZM9g3kwDXOWVTck0jLzjPzGD+TazWbboZYu52/9/XPdUgne9g==}
    engines: {node: '>= 0.8.0'}
    dependencies:
      encodeurl: 1.0.2
      escape-html: 1.0.3
      parseurl: 1.3.3
      send: 0.18.0
    transitivePeerDependencies:
      - supports-color

  /set-blocking/2.0.0:
    resolution: {integrity: sha512-KiKBS8AnWGEyLzofFfmvKwpdPzqiy16LvQfK3yv/fVH7Bj13/wl3JSR1J+rfgRE9q7xUJK4qvgS8raSOeLUehw==}
    dev: false

  /setprototypeof/1.2.0:
    resolution: {integrity: sha512-E5LDX7Wrp85Kil5bhZv46j8jOeboKq5JMmYM3gVGdGH8xFpPWXUMsNrlODCrkoxMEeNi/XZIwuRvY4XNwYMJpw==}

  /shebang-command/1.2.0:
    resolution: {integrity: sha1-RKrGW2lbAzmJaMOfNj/uXer98eo=}
    engines: {node: '>=0.10.0'}
    dependencies:
      shebang-regex: 1.0.0
    dev: true

  /shebang-command/2.0.0:
    resolution: {integrity: sha512-kHxr2zZpYtdmrN1qDjrrX/Z1rR1kG8Dx+gkpK1G4eXmvXswmcE1hTWBWYUzlraYw1/yZp6YuDY77YtvbN0dmDA==}
    engines: {node: '>=8'}
    dependencies:
      shebang-regex: 3.0.0
    dev: true

  /shebang-regex/1.0.0:
    resolution: {integrity: sha1-2kL0l0DAtC2yypcoVxyxkMmO/qM=}
    engines: {node: '>=0.10.0'}
    dev: true

  /shebang-regex/3.0.0:
    resolution: {integrity: sha512-7++dFhtcx3353uBaq8DDR4NuxBetBzC7ZQOhmTQInHEd6bSrXdiEyzCvG07Z44UYdLShWUyXt5M/yhz8ekcb1A==}
    engines: {node: '>=8'}
    dev: true

  /shell-exec/1.0.2:
    resolution: {integrity: sha512-jyVd+kU2X+mWKMmGhx4fpWbPsjvD53k9ivqetutVW/BQ+WIZoDoP4d8vUMGezV6saZsiNoW2f9GIhg9Dondohg==}
    dev: true

  /shell-quote/1.7.3:
    resolution: {integrity: sha512-Vpfqwm4EnqGdlsBFNmHhxhElJYrdfcxPThu+ryKS5J8L/fhAwLazFZtq+S+TWZ9ANj2piSQLGj6NQg+lKPmxrw==}
    dev: true

  /shiki/0.14.1:
    resolution: {integrity: sha512-+Jz4nBkCBe0mEDqo1eKRcCdjRtrCjozmcbTUjbPTX7OOJfEbTZzlUWlZtGe3Gb5oV1/jnojhG//YZc3rs9zSEw==}
    dependencies:
      ansi-sequence-parser: 1.1.0
      jsonc-parser: 3.2.0
      vscode-oniguruma: 1.7.0
      vscode-textmate: 8.0.0
    dev: true

  /side-channel/1.0.4:
    resolution: {integrity: sha512-q5XPytqFEIKHkGdiMIrY10mvLRvnQh42/+GoBlFW3b2LXLE2xxJpZFdm94we0BaoV3RwJyGqg5wS7epxTv0Zvw==}
    dependencies:
      call-bind: 1.0.2
      get-intrinsic: 1.1.3
      object-inspect: 1.12.3

  /siginfo/2.0.0:
    resolution: {integrity: sha512-ybx0WO1/8bSBLEWXZvEd7gMW3Sn3JFlW3TvX1nREbDLRNQNaeNN8WK0meBwPdAaOI7TtRRRJn/Es1zhrrCHu7g==}
    dev: true

  /signal-exit/3.0.7:
    resolution: {integrity: sha512-wnD2ZE+l+SPC/uoS0vXeE9L1+0wuaMqKlfz9AMUo38JsyLSBWSFcHR1Rri62LZc12vLr1gb3jl7iwQhgwpAbGQ==}

  /simple-git-hooks/2.8.1:
    resolution: {integrity: sha512-DYpcVR1AGtSfFUNzlBdHrQGPsOhuuEJ/FkmPOOlFysP60AHd3nsEpkGq/QEOdtUyT1Qhk7w9oLmFoMG+75BDog==}
    hasBin: true
    requiresBuild: true
    dev: true

  /sirv/2.0.2_hmoqtj4vy3i7wnpchga2a2mu3y:
    resolution: {integrity: sha512-4Qog6aE29nIjAOKe/wowFTxOdmbEZKb+3tsLljaBRzJwtqto0BChD2zzH0LhgCSXiI+V7X+Y45v14wBZQ1TK3w==}
    engines: {node: '>= 10'}
    dependencies:
      '@polka/url': 1.0.0-next.21
      mrmime: 1.0.1
      totalist: 3.0.0
    dev: true
    patched: true

  /sisteransi/1.0.5:
    resolution: {integrity: sha512-bLGGlR1QxBcynn2d5YmDX4MGjlZvy2MRBDRNHLJ8VI6l6+9FUiyTFNJ0IveOSP0bcXgVDPRcfGqA0pjaqUpfVg==}
    dev: true

  /slash/3.0.0:
    resolution: {integrity: sha512-g9Q1haeby36OSStwb4ntCGGGaKsaVSjQ68fBxoQcutl5fS1vuY18H3wSt3jFyFtrkx+Kz0V1G85A4MyAdDMi2Q==}
    engines: {node: '>=8'}

  /slash/4.0.0:
    resolution: {integrity: sha512-3dOsAHXXUkQTpOYcoAxLIorMTp4gIQr5IW3iVb7A7lFIp0VHhnynm9izx6TssdrIcVIESAlVjtnO2K8bg+Coew==}
    engines: {node: '>=12'}
    dev: true

  /slash/5.0.0:
    resolution: {integrity: sha512-n6KkmvKS0623igEVj3FF0OZs1gYYJ0o0Hj939yc1fyxl2xt+xYpLnzJB6xBSqOfV9ZFLEWodBBN/heZJahuIJQ==}
    engines: {node: '>=14.16'}

  /slice-ansi/3.0.0:
    resolution: {integrity: sha512-pSyv7bSTC7ig9Dcgbw9AuRNUb5k5V6oDudjZoMBSr13qpLBG7tB+zgCkARjq7xIUgdz5P1Qe8u+rSGdouOOIyQ==}
    engines: {node: '>=8'}
    dependencies:
      ansi-styles: 4.3.0
      astral-regex: 2.0.0
      is-fullwidth-code-point: 3.0.0
    dev: true

  /slice-ansi/4.0.0:
    resolution: {integrity: sha512-qMCMfhY040cVHT43K9BFygqYbUPFZKHOg7K73mtTWJRb8pyP3fzf4Ixd5SzdEJQ6MRUg/WBnOLxghZtKKurENQ==}
    engines: {node: '>=10'}
    dependencies:
      ansi-styles: 4.3.0
      astral-regex: 2.0.0
      is-fullwidth-code-point: 3.0.0
    dev: true

  /slice-ansi/5.0.0:
    resolution: {integrity: sha512-FC+lgizVPfie0kkhqUScwRu1O/lF6NOgJmlCgK+/LYxDCTk8sGelYaHDhFcDN+Sn3Cv+3VSa4Byeo+IMCzpMgQ==}
    engines: {node: '>=12'}
    dependencies:
      ansi-styles: 6.1.0
      is-fullwidth-code-point: 4.0.0
    dev: true

  /source-map-js/1.0.2:
    resolution: {integrity: sha512-R0XvVJ9WusLiqTCEiGCmICCMplcCkIwwR11mOSD9CR5u+IXYdiseeEuXCVAjS54zqwkLcPNnmU4OeJ6tUrWhDw==}
    engines: {node: '>=0.10.0'}

  /source-map-support/0.5.21:
    resolution: {integrity: sha512-uBHU3L3czsIyYXKX88fdrGovxdSCoTGDRZ6SYXtSRxLZUzHg5P/66Ht6uoUlHu9EZod+inXhKo3qQgwXUT/y1w==}
    dependencies:
      buffer-from: 1.1.2
      source-map: 0.6.1
    dev: true

  /source-map/0.6.1:
    resolution: {integrity: sha512-UjgapumWlbMhkBgzT7Ykc5YXUT46F0iKu8SGXq0bcwP5dz/h0Plj6enJqjz1Zbq2l5WaqYnrVbwWOWMyF3F47g==}
    engines: {node: '>=0.10.0'}

  /source-map/0.7.3:
    resolution: {integrity: sha512-CkCj6giN3S+n9qrYiBTX5gystlENnRW5jZeNLHpe6aue+SrHcG5VYwujhW9s4dY31mEGsxBDrHR6oI69fTXsaQ==}
    engines: {node: '>= 8'}
    dev: true

  /sourcemap-codec/1.4.8:
    resolution: {integrity: sha512-9NykojV5Uih4lgo5So5dtw+f0JgJX30KCNI8gwhz2J9A15wD0Ml6tjHKwf6fTSa6fAdVBdZeNOs9eJ71qCk8vA==}
    deprecated: Please use @jridgewell/sourcemap-codec instead

  /spdx-compare/1.0.0:
    resolution: {integrity: sha512-C1mDZOX0hnu0ep9dfmuoi03+eOdDoz2yvK79RxbcrVEG1NO1Ph35yW102DHWKN4pk80nwCgeMmSY5L25VE4D9A==}
    dependencies:
      array-find-index: 1.0.2
      spdx-expression-parse: 3.0.1
      spdx-ranges: 2.1.1
    dev: true

  /spdx-correct/3.1.1:
    resolution: {integrity: sha512-cOYcUWwhCuHCXi49RhFRCyJEK3iPj1Ziz9DpViV3tbZOwXD49QzIN3MpOLJNxh2qwq2lJJZaKMVw9qNi4jTC0w==}
    dependencies:
      spdx-expression-parse: 3.0.1
      spdx-license-ids: 3.0.11
    dev: true

  /spdx-exceptions/2.3.0:
    resolution: {integrity: sha512-/tTrYOC7PPI1nUAgx34hUpqXuyJG+DTHJTnIULG4rDygi4xu/tfgmq1e1cIRwRzwZgo4NLySi+ricLkZkw4i5A==}
    dev: true

  /spdx-expression-parse/3.0.1:
    resolution: {integrity: sha512-cbqHunsQWnJNE6KhVSMsMeH5H/L9EpymbzqTQ3uLwNCLZ1Q481oWaofqH7nO6V07xlXwY6PhQdQ2IedWx/ZK4Q==}
    dependencies:
      spdx-exceptions: 2.3.0
      spdx-license-ids: 3.0.11
    dev: true

  /spdx-expression-validate/2.0.0:
    resolution: {integrity: sha512-b3wydZLM+Tc6CFvaRDBOF9d76oGIHNCLYFeHbftFXUWjnfZWganmDmvtM5sm1cRwJc/VDBMLyGGrsLFd1vOxbg==}
    dependencies:
      spdx-expression-parse: 3.0.1
    dev: true

  /spdx-license-ids/3.0.11:
    resolution: {integrity: sha512-Ctl2BrFiM0X3MANYgj3CkygxhRmr9mi6xhejbdO960nF6EDJApTYpn0BQnDKlnNBULKiCN1n3w9EBkHK8ZWg+g==}
    dev: true

  /spdx-ranges/2.1.1:
    resolution: {integrity: sha512-mcdpQFV7UDAgLpXEE/jOMqvK4LBoO0uTQg0uvXUewmEFhpiZx5yJSZITHB8w1ZahKdhfZqP5GPEOKLyEq5p8XA==}
    dev: true

  /spdx-satisfies/5.0.1:
    resolution: {integrity: sha512-Nwor6W6gzFp8XX4neaKQ7ChV4wmpSh2sSDemMFSzHxpTw460jxFYeOn+jq4ybnSSw/5sc3pjka9MQPouksQNpw==}
    dependencies:
      spdx-compare: 1.0.0
      spdx-expression-parse: 3.0.1
      spdx-ranges: 2.1.1
    dev: true

  /split/1.0.1:
    resolution: {integrity: sha512-mTyOoPbrivtXnwnIxZRFYRrPNtEFKlpB2fvjSnCQUiAA6qAZzqwna5envK4uk6OIeP17CsdF3rSBGYVBsU0Tkg==}
    dependencies:
      through: 2.3.8
    dev: true

  /split2/3.2.2:
    resolution: {integrity: sha512-9NThjpgZnifTkJpzTZ7Eue85S49QwpNhZTq6GRJwObb6jnLFNGB7Qm73V5HewTROPyxD0C29xqmaI68bQtV+hg==}
    dependencies:
      readable-stream: 3.6.0
    dev: true

  /sprintf-js/1.0.3:
    resolution: {integrity: sha512-D9cPgkvLlV3t3IzL0D0YLvGA9Ahk4PcvVwUbN0dSGr1aP0Nrt4AEnTUbuGvquEC0mA64Gqt1fzirlRs5ibXx8g==}
    dev: true

  /stack-trace/0.0.10:
    resolution: {integrity: sha1-VHxws0fo0ytOEI6hoqFZ5f3eGcA=}
    dev: true

  /stackback/0.0.2:
    resolution: {integrity: sha512-1XMJE5fQo1jGH6Y/7ebnwPOBEkIEnT4QF32d5R1+VXdXveM0IBMJt8zfaxX1P3QhVwrYe+576+jkANtSS2mBbw==}
    dev: true

  /standard-as-callback/2.1.0:
    resolution: {integrity: sha512-qoRRSyROncaz1z0mvYqIE4lCd9p2R90i6GxW3uZv5ucSu8tU7B5HXUP1gG8pVZsYNVaXjk8ClXHPttLyxAL48A==}
    dev: true

  /statuses/1.5.0:
    resolution: {integrity: sha512-OpZ3zP+jT1PI7I8nemJX4AKmAX070ZkYPVWV/AaKTJl+tXCTGyVdC1a4SL8RUQYEwk/f34ZX8UTykN68FwrqAA==}
    engines: {node: '>= 0.6'}
    dev: true

  /statuses/2.0.1:
    resolution: {integrity: sha512-RwNA9Z/7PrK06rYLIzFMlaF+l73iwpzsqRIFgbMLbTcLD6cOao82TaWefPXQvB2fOC4AjuYSEndS7N/mTCbkdQ==}
    engines: {node: '>= 0.8'}

  /std-env/3.3.1:
    resolution: {integrity: sha512-3H20QlwQsSm2OvAxWIYhs+j01MzzqwMwGiiO1NQaJYZgJZFPuAbf95/DiKRBSTYIJ2FeGUc+B/6mPGcWP9dO3Q==}
    dev: true

  /streamsearch/0.1.2:
    resolution: {integrity: sha1-gIudDlb8Jz2Am6VzOOkpkZoanxo=}
    engines: {node: '>=0.8.0'}
    dev: true

  /string-argv/0.3.1:
    resolution: {integrity: sha512-a1uQGz7IyVy9YwhqjZIZu1c8JO8dNIe20xBmSS6qu9kv++k3JGzCVmprbNN5Kn+BgzD5E7YYwg1CcjuJMRNsvg==}
    engines: {node: '>=0.6.19'}
    dev: true

  /string-hash/1.1.3:
    resolution: {integrity: sha512-kJUvRUFK49aub+a7T1nNE66EJbZBMnBgoC1UbCZ5n6bsZKBRga4KgBRTMn/pFkeCZSYtNeSyMxPDM0AXWELk2A==}
    dev: true

  /string-width/4.2.3:
    resolution: {integrity: sha512-wKyQRQpjJ0sIp62ErSZdGsjMJWsap5oRNihHhu6G7JVO/9jIB6UyevL+tXuOqrng8j/cxKTWyWUwvSTriiZz/g==}
    engines: {node: '>=8'}
    dependencies:
      emoji-regex: 8.0.0
      is-fullwidth-code-point: 3.0.0
      strip-ansi: 6.0.1

  /string-width/5.1.2:
    resolution: {integrity: sha512-HnLOCR3vjcY8beoNLtcjZ5/nxn2afmME6lhrDrebokqMap+XbeW8n9TXpPDOqdGK5qcI3oT0GKTW6wC7EMiVqA==}
    engines: {node: '>=12'}
    dependencies:
      eastasianwidth: 0.2.0
      emoji-regex: 9.2.2
      strip-ansi: 7.0.1
    dev: true

  /string.prototype.padend/3.1.3:
    resolution: {integrity: sha512-jNIIeokznm8SD/TZISQsZKYu7RJyheFNt84DUPrh482GC8RVp2MKqm2O5oBRdGxbDQoXrhhWtPIWQOiy20svUg==}
    engines: {node: '>= 0.4'}
    dependencies:
      call-bind: 1.0.2
      define-properties: 1.1.4
      es-abstract: 1.21.1
    dev: true

  /string.prototype.trimend/1.0.6:
    resolution: {integrity: sha512-JySq+4mrPf9EsDBEDYMOb/lM7XQLulwg5R/m1r0PXEFqrV0qHvl58sdTilSXtKOflCsK2E8jxf+GKC0T07RWwQ==}
    dependencies:
      call-bind: 1.0.2
      define-properties: 1.1.4
      es-abstract: 1.21.1
    dev: true

  /string.prototype.trimstart/1.0.6:
    resolution: {integrity: sha512-omqjMDaY92pbn5HOX7f9IccLA+U1tA9GvtU4JrodiXFfYB7jPzzHpRzpglLAjtUV6bB557zwClJezTqnAiYnQA==}
    dependencies:
      call-bind: 1.0.2
      define-properties: 1.1.4
      es-abstract: 1.21.1
    dev: true

  /string_decoder/1.1.1:
    resolution: {integrity: sha512-n/ShnvDi6FHbbVfviro+WojiFzv+s8MPMHBczVePfUpDJLwoLT0ht1l4YwBCbi8pJAveEEdnkHyPyTP/mzRfwg==}
    dependencies:
      safe-buffer: 5.1.2
    dev: true

  /string_decoder/1.3.0:
    resolution: {integrity: sha512-hkRX8U1WjJFd8LsDJ2yQ/wWWxaopEsABU1XfkM8A+j0+85JAGppt16cr1Whg6KIbb4okU6Mql6BOj+uup/wKeA==}
    dependencies:
      safe-buffer: 5.2.1

  /strip-ansi/6.0.1:
    resolution: {integrity: sha512-Y38VPSHcqkFrCpFnQ9vuSXmquuv5oXOKpGeT6aGrr3o3Gc9AlVa6JBfUSOCnbxGGZF+/0ooI7KrPuUSztUdU5A==}
    engines: {node: '>=8'}
    dependencies:
      ansi-regex: 5.0.1

  /strip-ansi/7.0.1:
    resolution: {integrity: sha512-cXNxvT8dFNRVfhVME3JAe98mkXDYN2O1l7jmcwMnOslDeESg1rF/OZMtK0nRAhiari1unG5cD4jG3rapUAkLbw==}
    engines: {node: '>=12'}
    dependencies:
      ansi-regex: 6.0.1
    dev: true

  /strip-bom/3.0.0:
    resolution: {integrity: sha512-vavAMRXOgBVNF6nyEEmL3DBK19iRpDcoIwW+swQ+CbGiu7lju6t+JklA1MHweoWtadgt4ISVUsXLyDq34ddcwA==}
    engines: {node: '>=4'}
    dev: true

  /strip-final-newline/3.0.0:
    resolution: {integrity: sha512-dOESqjYr96iWYylGObzd39EuNTa5VJxyvVAEm5Jnh7KGo75V43Hk1odPQkNDyXNmUR6k+gEiDVXnjB8HJ3crXw==}
    engines: {node: '>=12'}
    dev: true

  /strip-indent/3.0.0:
    resolution: {integrity: sha512-laJTa3Jb+VQpaC6DseHhF7dXVqHTfJPCRDaEbid/drOhgitgYku/letMUqOXFoWV0zIIUbjpdH2t+tYj4bQMRQ==}
    engines: {node: '>=8'}
    dependencies:
      min-indent: 1.0.1
    dev: true

  /strip-json-comments/3.1.1:
    resolution: {integrity: sha512-6fPc+R4ihwqP6N/aIv2f1gMH8lOVtWQHoqC4yK6oSDVVocumAsfCqjkXnqiYMhmMwS/mEHLp7Vehlt3ql6lEig==}
    engines: {node: '>=8'}
    dev: true

  /strip-literal/1.0.1:
    resolution: {integrity: sha512-QZTsipNpa2Ppr6v1AmJHESqJ3Uz247MUS0OjrnnZjFAvEoWqxuyFuXn2xLgMtRnijJShAa1HL0gtJyUs7u7n3Q==}
    dependencies:
      acorn: 8.8.2
    dev: true

  /stylus/0.59.0:
    resolution: {integrity: sha512-lQ9w/XIOH5ZHVNuNbWW8D822r+/wBSO/d6XvtyHLF7LW4KaCIDeVbvn5DF8fGCJAUCwVhVi/h6J0NUcnylUEjg==}
    hasBin: true
    dependencies:
      '@adobe/css-tools': 4.0.1
      debug: 4.3.4
      glob: 7.2.0
      sax: 1.2.4
      source-map: 0.7.3
    transitivePeerDependencies:
      - supports-color
    dev: true

  /sugarss/4.0.1:
    resolution: {integrity: sha512-WCjS5NfuVJjkQzK10s8WOBY+hhDxxNt/N6ZaGwxFZ+wN3/lKKFSaaKUNecULcTTvE4urLcKaZFQD8vO0mOZujw==}
    engines: {node: '>=12.0'}
    peerDependencies:
      postcss: ^8.3.3
    dev: true

  /supports-color/5.5.0:
    resolution: {integrity: sha512-QjVjwdXIt408MIiAqCX4oUKsgU2EqAGzs2Ppkm4aQYbjm+ZEWEcW4SfFNTr4uMNZma0ey4f5lgLrkB0aX0QMow==}
    engines: {node: '>=4'}
    dependencies:
      has-flag: 3.0.0

  /supports-color/7.2.0:
    resolution: {integrity: sha512-qpCAvRl9stuOHveKsn7HncJRvv501qIacKzQlO/+Lwxc9+0q2wLyv4Dfvt80/DPn2pqOBsJdDiogXGR9+OvwRw==}
    engines: {node: '>=8'}
    dependencies:
      has-flag: 4.0.0
    dev: true

  /supports-preserve-symlinks-flag/1.0.0:
    resolution: {integrity: sha512-ot0WnXS9fgdkgIcePe6RHNk1WA8+muPa6cSjeR3V8K27q9BB1rTE3R1p7Hv0z1ZyAc8s6Vvv8DIyWf681MAt0w==}
    engines: {node: '>= 0.4'}

  /systemjs/6.14.0:
    resolution: {integrity: sha512-OMf+kFCYG9fLQerUyw/QVIPfZ+lo579R+usrDzSrZAkvMl6B0tHtc4rUP7DFaPCr7Sy6p5DYD4V9OCF1Sp6+vA==}
    dev: false

  /tailwindcss/3.2.7:
    resolution: {integrity: sha512-B6DLqJzc21x7wntlH/GsZwEXTBttVSl1FtCzC8WP4oBc/NKef7kaax5jeihkkCEWc831/5NDJ9gRNDK6NEioQQ==}
    engines: {node: '>=12.13.0'}
    hasBin: true
    dependencies:
      arg: 5.0.2
      chokidar: 3.5.3_dzxbf3kgof5pdmbsyih2x43sq4
      color-name: 1.1.4
      detective: 5.2.1
      didyoumean: 1.2.2
      dlv: 1.1.3
      fast-glob: 3.2.12
      glob-parent: 6.0.2
      is-glob: 4.0.3
      lilconfig: 2.0.6
      micromatch: 4.0.5
      normalize-path: 3.0.0
      object-hash: 3.0.0
      picocolors: 1.0.0
      postcss: 8.4.21
      postcss-import: 14.1.0_postcss@8.4.21
      postcss-js: 4.0.0_postcss@8.4.21
      postcss-load-config: 3.1.4_postcss@8.4.21
      postcss-nested: 6.0.0_postcss@8.4.21
      postcss-selector-parser: 6.0.11
      postcss-value-parser: 4.2.0
      quick-lru: 5.1.1
      resolve: 1.22.1
    transitivePeerDependencies:
      - ts-node

  /tailwindcss/3.2.7_ts-node@10.9.1:
    resolution: {integrity: sha512-B6DLqJzc21x7wntlH/GsZwEXTBttVSl1FtCzC8WP4oBc/NKef7kaax5jeihkkCEWc831/5NDJ9gRNDK6NEioQQ==}
    engines: {node: '>=12.13.0'}
    hasBin: true
    dependencies:
      arg: 5.0.2
      chokidar: 3.5.3_dzxbf3kgof5pdmbsyih2x43sq4
      color-name: 1.1.4
      detective: 5.2.1
      didyoumean: 1.2.2
      dlv: 1.1.3
      fast-glob: 3.2.12
      glob-parent: 6.0.2
      is-glob: 4.0.3
      lilconfig: 2.0.6
      micromatch: 4.0.5
      normalize-path: 3.0.0
      object-hash: 3.0.0
      picocolors: 1.0.0
      postcss: 8.4.21
      postcss-import: 14.1.0_postcss@8.4.21
      postcss-js: 4.0.0_postcss@8.4.21
      postcss-load-config: 3.1.4_aesdjsunmf4wiehhujt67my7tu
      postcss-nested: 6.0.0_postcss@8.4.21
      postcss-selector-parser: 6.0.11
      postcss-value-parser: 4.2.0
      quick-lru: 5.1.1
      resolve: 1.22.1
    transitivePeerDependencies:
      - ts-node
    dev: false

  /tar/6.1.11:
    resolution: {integrity: sha512-an/KZQzQUkZCkuoAA64hM92X0Urb6VpRhAFllDzz44U2mcD5scmT3zBc4VgVpkugF580+DQn8eAFSyoQt0tznA==}
    engines: {node: '>= 10'}
    dependencies:
      chownr: 2.0.0
      fs-minipass: 2.1.0
      minipass: 3.1.6
      minizlib: 2.1.2
      mkdirp: 1.0.4
      yallist: 4.0.0
    dev: false

  /temp-dir/2.0.0:
    resolution: {integrity: sha512-aoBAniQmmwtcKp/7BzsH8Cxzv8OL736p7v1ihGb5e9DJ9kTwGWHrQrVB5+lfVDzfGrdRzXch+ig7LHaY1JTOrg==}
    engines: {node: '>=8'}
    dev: true

  /tempfile/3.0.0:
    resolution: {integrity: sha512-uNFCg478XovRi85iD42egu+eSFUmmka750Jy7L5tfHI5hQKKtbPnxaSaXAbBqCDYrw3wx4tXjKwci4/QmsZJxw==}
    engines: {node: '>=8'}
    dependencies:
      temp-dir: 2.0.0
      uuid: 3.4.0
    dev: true

  /terser/5.16.6:
    resolution: {integrity: sha512-IBZ+ZQIA9sMaXmRZCUMDjNH0D5AQQfdn4WUjHL0+1lF4TP1IHRJbrhb6fNaXWikrYQTSkb7SLxkeXAiy1p7mbg==}
    engines: {node: '>=10'}
    hasBin: true
    dependencies:
      '@jridgewell/source-map': 0.3.2
      acorn: 8.8.2
      commander: 2.20.3
      source-map-support: 0.5.21
    dev: true

  /text-extensions/1.9.0:
    resolution: {integrity: sha512-wiBrwC1EhBelW12Zy26JeOUkQ5mRu+5o8rpsJk5+2t+Y5vE7e842qtZDQ2g1NpX/29HdyFeJ4nSIhI47ENSxlQ==}
    engines: {node: '>=0.10'}
    dev: true

  /text-table/0.2.0:
    resolution: {integrity: sha512-N+8UisAXDGk8PFXP4HAzVR9nbfmVJ3zYLAWiTIoqC5v5isinhr+r5uaO8+7r3BMfuNIufIsA7RdpVgacC2cSpw==}
    dev: true

  /through/2.3.8:
    resolution: {integrity: sha512-w89qg7PI8wAdvX60bMDP+bFoD5Dvhm9oLheFp5O4a2QF0cSBGsBX4qZmadPMvVqlLJBBci+WqGGOAPvcDeNSVg==}
    dev: true

  /through2/2.0.5:
    resolution: {integrity: sha512-/mrRod8xqpA+IHSLyGCQ2s8SPHiCDEeQJSep1jqLYeEUClOFG2Qsh+4FU6G9VeqpZnGW/Su8LQGc4YKni5rYSQ==}
    dependencies:
      readable-stream: 2.3.7
      xtend: 4.0.2
    dev: true

  /through2/4.0.2:
    resolution: {integrity: sha512-iOqSav00cVxEEICeD7TjLB1sueEL+81Wpzp2bY17uZjZN0pWZPuo4suZ/61VujxmqSGFfgOcNuTZ85QJwNZQpw==}
    dependencies:
      readable-stream: 3.6.0
    dev: true

  /tiny-emitter/2.1.0:
    resolution: {integrity: sha512-NB6Dk1A9xgQPMoGqC5CVXn123gWyte215ONT5Pp5a0yt4nlEoO1ZWeCwpncaekPHXO60i47ihFnZPiRPjRMq4Q==}
    dev: false

  /tinybench/2.3.1:
    resolution: {integrity: sha512-hGYWYBMPr7p4g5IarQE7XhlyWveh1EKhy4wUBS1LrHXCKYgvz+4/jCqgmJqZxxldesn05vccrtME2RLLZNW7iA==}
    dev: true

  /tinypool/0.4.0:
    resolution: {integrity: sha512-2ksntHOKf893wSAH4z/+JbPpi92esw8Gn9N2deXX+B0EO92hexAVI9GIZZPx7P5aYo5KULfeOSt3kMOmSOy6uA==}
    engines: {node: '>=14.0.0'}
    dev: true

  /tinyspy/1.0.2:
    resolution: {integrity: sha512-bSGlgwLBYf7PnUsQ6WOc6SJ3pGOcd+d8AA6EUnLDDM0kWEstC1JIlSZA3UNliDXhd9ABoS7hiRBDCu+XP/sf1Q==}
    engines: {node: '>=14.0.0'}
    dev: true

  /to-fast-properties/2.0.0:
    resolution: {integrity: sha512-/OaKK0xYrs3DmxRYqL/yDc+FxFUVYhDlXMhRmv3z915w2HF1tnN1omB354j8VUGO/hbRzyD6Y3sA7v7GS/ceog==}
    engines: {node: '>=4'}

  /to-regex-range/5.0.1:
    resolution: {integrity: sha512-65P7iz6X5yEr1cwcgvQxbbIw7Uk3gOy5dIdtZ4rDveLqhrdJP+Li/Hx6tyK0NEb+2GCyneCMJiGqrADCSNk8sQ==}
    engines: {node: '>=8.0'}
    dependencies:
      is-number: 7.0.0

  /toidentifier/1.0.1:
    resolution: {integrity: sha512-o5sSPKEkg/DIQNmH43V0/uerLrpzVedkUh8tGNvaeXpfpuwjKenlSox/2O/BTlZUtEe+JG7s5YhEz608PlAHRA==}
    engines: {node: '>=0.6'}

  /token-stream/1.0.0:
    resolution: {integrity: sha1-zCAOqyYT9BZtJ/+a/HylbUnfbrQ=}
    dev: true

  /totalist/3.0.0:
    resolution: {integrity: sha512-eM+pCBxXO/njtF7vdFsHuqb+ElbxqtI4r5EAvk6grfAFyJ6IvWlSkfZ5T9ozC6xWw3Fj1fGoSmrl0gUs46JVIw==}
    engines: {node: '>=6'}
    dev: true

  /tr46/0.0.3:
    resolution: {integrity: sha512-N3WMsuqV66lT30CrXNbEjx4GEwlow3v6rr4mCcv6prnfwhS01rkgyFdjPNBYd9br7LpXV1+Emh01fHnq2Gdgrw==}
    dev: false

  /tr46/2.1.0:
    resolution: {integrity: sha512-15Ih7phfcdP5YxqiB+iDtLoaTz4Nd35+IiAv0kQ5FNKHzXgdWqPoTIqEDDJmXceQt4JZk6lVPT8lnDlPpGDppw==}
    engines: {node: '>=8'}
    dependencies:
      punycode: 2.1.1
    dev: true

  /trim-newlines/3.0.1:
    resolution: {integrity: sha512-c1PTsA3tYrIsLGkJkzHF+w9F2EyxfXGo4UyJc4pFL++FMjnq0HJS69T3M7d//gKrFKwy429bouPescbjecU+Zw==}
    engines: {node: '>=8'}
    dev: true

  /truncate-utf8-bytes/1.0.2:
    resolution: {integrity: sha512-95Pu1QXQvruGEhv62XCMO3Mm90GscOCClvrIUwCM0PYOXK3kaF3l3sIHxx71ThJfcbM2O5Au6SO3AWCSEfW4mQ==}
    dependencies:
      utf8-byte-length: 1.0.4
    dev: true

  /ts-node/10.9.1:
    resolution: {integrity: sha512-NtVysVPkxxrwFGUUxGYhfux8k78pQB3JqYBXlLRZgdGUqTO5wU/UyHop5p70iEbGhB7q5KmiZiU0Y3KlJrScEw==}
    hasBin: true
    peerDependencies:
      '@swc/core': '>=1.2.50'
      '@swc/wasm': '>=1.2.50'
      '@types/node': '*'
      typescript: '>=2.7'
    peerDependenciesMeta:
      '@swc/core':
        optional: true
      '@swc/wasm':
        optional: true
    dependencies:
      '@cspotcode/source-map-support': 0.8.1
      '@tsconfig/node10': 1.0.8
      '@tsconfig/node12': 1.0.9
      '@tsconfig/node14': 1.0.1
      '@tsconfig/node16': 1.0.2
      acorn: 8.8.2
      acorn-walk: 8.2.0_acorn@8.8.2
      arg: 4.1.3
      create-require: 1.1.1
      diff: 4.0.2
      make-error: 1.3.6
      v8-compile-cache-lib: 3.0.1
      yn: 3.1.1

  /tsconfck/2.1.1:
    resolution: {integrity: sha512-ZPCkJBKASZBmBUNqGHmRhdhM8pJYDdOXp4nRgj/O0JwUwsMq50lCDRQP/M5GBNAA0elPrq4gAeu4dkaVCuKWww==}
    engines: {node: ^14.13.1 || ^16 || >=18}
    hasBin: true
    peerDependencies:
      typescript: ^4.3.5 || ^5.0.0
    peerDependenciesMeta:
      typescript:
        optional: true
    dev: true

  /tsconfig-paths/3.14.1:
    resolution: {integrity: sha512-fxDhWnFSLt3VuTwtvJt5fpwxBHg5AdKWMsgcPOOIilyjymcYVZoCQF8fvFRezCNfblEXmi+PcM1eYHeOAgXCOQ==}
    dependencies:
      '@types/json5': 0.0.29
      json5: 1.0.1
      minimist: 1.2.8
      strip-bom: 3.0.0
    dev: true

  /tslib/1.14.1:
    resolution: {integrity: sha512-Xni35NKzjgMrwevysHTCArtLDpPvye8zV/0E4EyYn43P7/7qvQwPh9BGkHewbMulVntbigmcT7rdX3BNo9wRJg==}
    dev: true

  /tslib/2.5.0:
    resolution: {integrity: sha512-336iVw3rtn2BUK7ORdIAHTyxHGRIHVReokCR3XjbckJMK7ms8FysBfhLR8IXnAgy7T0PTPNBWKiH514FOW/WSg==}
    dev: true

  /tsutils/3.21.0_typescript@5.0.2:
    resolution: {integrity: sha512-mHKK3iUXL+3UF6xL5k0PEhKRUBKPBCv/+RkEOpjRWxxx27KKRBmmA60A9pgOUvMi8GKhRMPEmjBRPzs2W7O1OA==}
    engines: {node: '>= 6'}
    peerDependencies:
      typescript: '>=2.8.0 || >= 3.2.0-dev || >= 3.3.0-dev || >= 3.4.0-dev || >= 3.5.0-dev || >= 3.6.0-dev || >= 3.6.0-beta || >= 3.7.0-dev || >= 3.7.0-beta'
    dependencies:
      tslib: 1.14.1
      typescript: 5.0.2
    dev: true

  /tsx/3.12.6:
    resolution: {integrity: sha512-q93WgS3lBdHlPgS0h1i+87Pt6n9K/qULIMNYZo07nSeu2z5QE2CellcAZfofVXBo2tQg9av2ZcRMQ2S2i5oadQ==}
    hasBin: true
    dependencies:
      '@esbuild-kit/cjs-loader': 2.4.2
      '@esbuild-kit/core-utils': 3.0.0
      '@esbuild-kit/esm-loader': 2.5.5
    optionalDependencies:
      fsevents: 2.3.2
    dev: true

  /type-check/0.4.0:
    resolution: {integrity: sha512-XleUoc9uwGXqjWwXaUTZAmzMcFZ5858QA2vvx1Ur5xIcixXIP+8LnFDgRplU30us6teqdlskFfu+ae4K79Ooew==}
    engines: {node: '>= 0.8.0'}
    dependencies:
      prelude-ls: 1.2.1
    dev: true

  /type-detect/4.0.8:
    resolution: {integrity: sha512-0fr/mIH1dlO+x7TlcMy+bIDqKPsw/70tVyeHW787goQjhmqaZe10uwLujubK9q9Lg6Fiho1KUKDYz0Z7k7g5/g==}
    engines: {node: '>=4'}
    dev: true

  /type-fest/0.18.1:
    resolution: {integrity: sha512-OIAYXk8+ISY+qTOwkHtKqzAuxchoMiD9Udx+FSGQDuiRR+PJKJHc2NJAXlbhkGwTt/4/nKZxELY1w3ReWOL8mw==}
    engines: {node: '>=10'}
    dev: true

  /type-fest/0.20.2:
    resolution: {integrity: sha512-Ne+eE4r0/iWnpAxD852z3A+N0Bt5RN//NjJwRd2VFHEmrywxf5vsZlh4R6lixl6B+wz/8d+maTSAkN1FIkI3LQ==}
    engines: {node: '>=10'}
    dev: true

  /type-fest/0.21.3:
    resolution: {integrity: sha512-t0rzBq87m3fVcduHDUFhKmyyX+9eo6WQjZvf51Ea/M0Q7+T374Jp1aUiyUl0GKxp8M/OETVHSDvmkyPgvX+X2w==}
    engines: {node: '>=10'}
    dev: true

  /type-fest/0.6.0:
    resolution: {integrity: sha512-q+MB8nYR1KDLrgr4G5yemftpMC7/QLqVndBmEEdqzmNj5dcFOO4Oo8qlwZE3ULT3+Zim1F8Kq4cBnikNhlCMlg==}
    engines: {node: '>=8'}
    dev: true

  /type-fest/0.8.1:
    resolution: {integrity: sha512-4dbzIzqvjtgiM5rw1k5rEHtBANKmdudhGyBEajN01fEyhaAIhsoKNy6y7+IN93IfpFtwY9iqi7kD+xwKhQsNJA==}
    engines: {node: '>=8'}
    dev: true

  /type-is/1.6.18:
    resolution: {integrity: sha512-TkRKr9sUTxEH8MdfuCSP7VizJyzRNMjj2J2do2Jr3Kym598JVdEksuzPQCnlFPW4ky9Q+iA+ma9BGm06XQBy8g==}
    engines: {node: '>= 0.6'}
    dependencies:
      media-typer: 0.3.0
      mime-types: 2.1.35

  /type/1.2.0:
    resolution: {integrity: sha512-+5nt5AAniqsCnu2cEQQdpzCAh33kVx8n0VoFidKpB1dVVLAN/F+bgVOqOJqOnEnrhp222clB5p3vUlD+1QAnfg==}
    dev: false

  /type/2.6.0:
    resolution: {integrity: sha512-eiDBDOmkih5pMbo9OqsqPRGMljLodLcwd5XD5JbtNB0o89xZAwynY9EdCDsJU7LtcVCClu9DvM7/0Ep1hYX3EQ==}
    dev: false

  /typed-array-length/1.0.4:
    resolution: {integrity: sha512-KjZypGq+I/H7HI5HlOoGHkWUUGq+Q0TPhQurLbyrVrvnKTBgzLhIJ7j6J/XTQOi0d1RjyZ0wdas8bKs2p0x3Ng==}
    dependencies:
      call-bind: 1.0.2
      for-each: 0.3.3
      is-typed-array: 1.1.10
    dev: true

  /typescript/4.6.4:
    resolution: {integrity: sha512-9ia/jWHIEbo49HfjrLGfKbZSuWo9iTMwXO+Ca3pRsSpbsMbc7/IU8NKdCZVRRBafVPGnoJeFL76ZOAA84I9fEg==}
    engines: {node: '>=4.2.0'}
    hasBin: true
    dev: true

  /typescript/4.8.4:
    resolution: {integrity: sha512-QCh+85mCy+h0IGff8r5XWzOVSbBO+KfeYrMQh7NJ58QujwcE22u+NUSmUxqF+un70P9GXKxa2HCNiTTMJknyjQ==}
    engines: {node: '>=4.2.0'}
    hasBin: true
    dev: true

  /typescript/4.9.5:
    resolution: {integrity: sha512-1FXk9E2Hm+QzZQ7z+McJiHL4NW1F2EzMu9Nq9i3zAaGqibafqYwCVU6WyWAuyQRRzOlxou8xZSyXLEN8oKj24g==}
    engines: {node: '>=4.2.0'}
    hasBin: true
    dev: true

  /typescript/5.0.2:
    resolution: {integrity: sha512-wVORMBGO/FAs/++blGNeAVdbNKtIh1rbBL2EyQ1+J9lClJ93KiiKe8PmFIVdXhHcyv44SL9oglmfeSsndo0jRw==}
    engines: {node: '>=12.20'}
    hasBin: true
    dev: true

  /typeson-registry/1.0.0-alpha.39:
    resolution: {integrity: sha512-NeGDEquhw+yfwNhguLPcZ9Oj0fzbADiX4R0WxvoY8nGhy98IbzQy1sezjoEFWOywOboj/DWehI+/aUlRVrJnnw==}
    engines: {node: '>=10.0.0'}
    dependencies:
      base64-arraybuffer-es6: 0.7.0
      typeson: 6.1.0
      whatwg-url: 8.7.0
    dev: true

  /typeson/6.1.0:
    resolution: {integrity: sha512-6FTtyGr8ldU0pfbvW/eOZrEtEkczHRUtduBnA90Jh9kMPCiFNnXIon3vF41N0S4tV1HHQt4Hk1j4srpESziCaA==}
    engines: {node: '>=0.1.14'}
    dev: true

  /tz-offset/0.0.1:
    resolution: {integrity: sha512-kMBmblijHJXyOpKzgDhKx9INYU4u4E1RPMB0HqmKSgWG8vEcf3exEfLh4FFfzd3xdQOw9EuIy/cP0akY6rHopQ==}
    dev: true

  /ufo/1.1.1:
    resolution: {integrity: sha512-MvlCc4GHrmZdAllBc0iUDowff36Q9Ndw/UzqmEKyrfSzokTd9ZCy1i+IIk5hrYKkjoYVQyNbrw7/F8XJ2rEwTg==}
    dev: true

  /uglify-js/3.17.4:
    resolution: {integrity: sha512-T9q82TJI9e/C1TAxYvfb16xO120tMVFZrGA3f9/P4424DNu6ypK103y0GPFVa17yotwSyZW5iYXgjYHkGrJW/g==}
    engines: {node: '>=0.8.0'}
    hasBin: true
    requiresBuild: true
    dev: true
    optional: true

  /unbox-primitive/1.0.2:
    resolution: {integrity: sha512-61pPlCD9h51VoreyJ0BReideM3MDKMKnh6+V9L08331ipq6Q8OFXZYiqP6n/tbHx4s5I9uRhcye6BrbkizkBDw==}
    dependencies:
      call-bind: 1.0.2
      has-bigints: 1.0.2
      has-symbols: 1.0.3
      which-boxed-primitive: 1.0.2
    dev: true

  /unbuild/1.1.2:
    resolution: {integrity: sha512-EK5LeABThyn5KbX0eo5c7xKRQhnHVxKN8/e5Y+YQEf4ZobJB6OZ766756wbVqzIY/G/MvAfLbc6EwFPdSNnlpA==}
    hasBin: true
    dependencies:
      '@rollup/plugin-alias': 4.0.3_rollup@3.20.1
      '@rollup/plugin-commonjs': 24.0.1_rollup@3.20.1
      '@rollup/plugin-json': 6.0.0_rollup@3.20.1
      '@rollup/plugin-node-resolve': 15.0.1_rollup@3.20.1
      '@rollup/plugin-replace': 5.0.2_rollup@3.20.1
      '@rollup/pluginutils': 5.0.2_rollup@3.20.1
      chalk: 5.2.0
      consola: 2.15.3
      defu: 6.1.2
      esbuild: 0.17.10
      globby: 13.1.3
      hookable: 5.4.2
      jiti: 1.17.1
      magic-string: 0.29.0
      mkdist: 1.1.1_typescript@4.9.5
      mlly: 1.2.0
      mri: 1.2.0
      pathe: 1.1.0
      pkg-types: 1.0.2
      pretty-bytes: 6.1.0
<<<<<<< HEAD
      rollup: 3.20.1
      rollup-plugin-dts: 5.2.0_4joynb4fart7wudy5do7rdiunu
=======
      rollup: 3.20.0
      rollup-plugin-dts: 5.3.0_pn5zetjg24cqcolt42iry5qj6a
>>>>>>> 5d07d7c9
      scule: 1.0.0
      typescript: 4.9.5
      untyped: 1.2.2
    transitivePeerDependencies:
      - sass
      - supports-color
    dev: true

  /unicode-canonical-property-names-ecmascript/2.0.0:
    resolution: {integrity: sha512-yY5PpDlfVIU5+y/BSCxAJRBIS1Zc2dDG3Ujq+sR0U+JjUevW2JhocOF+soROYDSaAezOzOKuyyixhD6mBknSmQ==}
    engines: {node: '>=4'}
    dev: false

  /unicode-match-property-ecmascript/2.0.0:
    resolution: {integrity: sha512-5kaZCrbp5mmbz5ulBkDkbY0SsPOjKqVS35VpL9ulMPfSl0J0Xsm+9Evphv9CoIZFwre7aJoa94AY6seMKGVN5Q==}
    engines: {node: '>=4'}
    dependencies:
      unicode-canonical-property-names-ecmascript: 2.0.0
      unicode-property-aliases-ecmascript: 2.1.0
    dev: false

  /unicode-match-property-value-ecmascript/2.1.0:
    resolution: {integrity: sha512-qxkjQt6qjg/mYscYMC0XKRn3Rh0wFPlfxB0xkt9CfyTvpX1Ra0+rAmdX2QyAobptSEvuy4RtpPRui6XkV+8wjA==}
    engines: {node: '>=4'}
    dev: false

  /unicode-property-aliases-ecmascript/2.1.0:
    resolution: {integrity: sha512-6t3foTQI9qne+OZoVQB/8x8rk2k1eVy1gRXhV3oFQ5T6R1dqQ1xtin3XqSlx3+ATBkliTaR/hHyJBm+LVPNM8w==}
    engines: {node: '>=4'}
    dev: false

  /universalify/0.1.2:
    resolution: {integrity: sha512-rBJeI5CXAlmy1pV+617WB9J63U6XcazHHF2f2dbJix4XzpUF0RS3Zbj0FGIOCAva5P/d/GBOYaACQ1w+0azUkg==}
    engines: {node: '>= 4.0.0'}
    dev: true

  /universalify/2.0.0:
    resolution: {integrity: sha512-hAZsKq7Yy11Zu1DE0OzWjw7nnLZmJZYTDZZyEFHZdUhV8FkH5MCfoU1XMaxXovpyW5nq5scPqq0ZDP9Zyl04oQ==}
    engines: {node: '>= 10.0.0'}
    dev: true

  /unpipe/1.0.0:
    resolution: {integrity: sha512-pjy2bYhSsufwWlKwPc+l3cN7+wuJlK6uz0YdJEOlQDbl6jo/YlPi4mb8agUkVC8BF7V8NuzeyPNqRksA3hztKQ==}
    engines: {node: '>= 0.8'}

  /untyped/1.2.2:
    resolution: {integrity: sha512-EANYd5L6AdpgfldlgMcmvOOnj092nWhy0ybhc7uhEH12ipytDYz89EOegBQKj8qWL3u1wgYnmFjADhsuCJs5Aw==}
    dependencies:
      '@babel/core': 7.21.3
      '@babel/standalone': 7.20.14
      '@babel/types': 7.21.3
      scule: 1.0.0
    transitivePeerDependencies:
      - supports-color
    dev: true

  /update-browserslist-db/1.0.10_browserslist@4.21.5:
    resolution: {integrity: sha512-OztqDenkfFkbSG+tRxBeAnCVPckDBcvibKd35yDONx6OU8N7sqgwc7rCbkJ/WcYtVRZ4ba68d6byhC21GFh7sQ==}
    hasBin: true
    peerDependencies:
      browserslist: '>= 4.21.0'
    dependencies:
      browserslist: 4.21.5
      escalade: 3.1.1
      picocolors: 1.0.0

  /uri-js/4.4.1:
    resolution: {integrity: sha512-7rKUyy33Q1yc98pQ1DAmLtwX109F7TIfWlW1Ydo8Wl1ii1SeHieeh0HHfPeL2fMXK6z0s8ecKs9frCuLJvndBg==}
    dependencies:
      punycode: 2.1.1
    dev: true

  /url/0.11.0:
    resolution: {integrity: sha512-kbailJa29QrtXnxgq+DdCEGlbTeYM2eJUxsz6vjZavrCYPMIFHMKQmSKYAIuUK2i7hgPm28a8piX5NTUtM/LKQ==}
    dependencies:
      punycode: 1.3.2
      querystring: 0.2.0

  /utf8-byte-length/1.0.4:
    resolution: {integrity: sha512-4+wkEYLBbWxqTahEsWrhxepcoVOJ+1z5PGIjPZxRkytcdSUaNjIjBM7Xn8E+pdSuV7SzvWovBFA54FO0JSoqhA==}
    dev: true

  /util-deprecate/1.0.2:
    resolution: {integrity: sha512-EPD5q1uXyFxJpCrLnCc1nHnq3gOa6DZBocAIiI2TaSCA7VCJ1UJDMagCzIkXNsUYfD1daK//LTEQ8xiIbrHtcw==}

  /utils-merge/1.0.1:
    resolution: {integrity: sha1-n5VxD1CiZ5R7LMwSR0HBAoQn5xM=}
    engines: {node: '>= 0.4.0'}

  /uuid/3.4.0:
    resolution: {integrity: sha512-HjSDRw6gZE5JMggctHBcjVak08+KEVhSIiDzFnT9S9aegmp85S/bReBVTb4QTFaRNptJ9kuYaNhnbNEOkbKb/A==}
    deprecated: Please upgrade  to version 7 or higher.  Older versions may use Math.random() in certain circumstances, which is known to be problematic.  See https://v8.dev/blog/math-random for details.
    hasBin: true
    dev: true

  /v8-compile-cache-lib/3.0.1:
    resolution: {integrity: sha512-wa7YjyUGfNZngI/vtK0UHAN+lgDCxBPCylVXGp0zu59Fz5aiGtNXaq3DhIov063MorB+VfufLh3JlF2KdTK3xg==}

  /validate-npm-package-license/3.0.4:
    resolution: {integrity: sha512-DpKm2Ui/xN7/HQKCtpZxoRWBhZ9Z0kqtygG8XCgNQ8ZlDnxuQmWhj566j8fN4Cu3/JmbhsDo7fcAJq4s9h27Ew==}
    dependencies:
      spdx-correct: 3.1.1
      spdx-expression-parse: 3.0.1
    dev: true

  /validator/13.7.0:
    resolution: {integrity: sha512-nYXQLCBkpJ8X6ltALua9dRrZDHVYxjJ1wgskNt1lH9fzGjs3tgojGSCBjmEPwkWS1y29+DrizMTW19Pr9uB2nw==}
    engines: {node: '>= 0.10'}
    dev: true

  /vary/1.1.2:
    resolution: {integrity: sha512-BNGbWLfd0eUPabhkXUVm0j8uuvREyTh5ovRa/dyow/BqAbZJyC+5fU+IzQOzmAKzYqYRAISoRhdQr3eIZ/PXqg==}
    engines: {node: '>= 0.8'}

  /vite-node/0.29.7:
    resolution: {integrity: sha512-PakCZLvz37yFfUPWBnLa1OYHPCGm5v4pmRrTcFN4V/N/T3I6tyP3z07S//9w+DdeL7vVd0VSeyMZuAh+449ZWw==}
    engines: {node: '>=v14.16.0'}
    hasBin: true
    dependencies:
      cac: 6.7.14
      debug: 4.3.4
      mlly: 1.2.0
      pathe: 1.1.0
      picocolors: 1.0.0
      vite: link:packages/vite
    transitivePeerDependencies:
      - supports-color
    dev: true

  /vitepress/1.0.0-alpha.61:
    resolution: {integrity: sha512-NvzERVS3/TU9YkYcaiK7yNSe0zY9UcSV58tx3mxbvVLCuwRykzO4OWbl6vQT6Ut6YGuZU1y3Z5WcSS+fHfaxJA==}
    hasBin: true
    dependencies:
      '@docsearch/css': 3.3.3
      '@docsearch/js': 3.3.3
      '@vitejs/plugin-vue': 4.1.0_5qyuox3n3rizckhh25uzvv7zgq
      '@vue/devtools-api': 6.5.0
      '@vueuse/core': 9.13.0_vue@3.2.47
      body-scroll-lock: 4.0.0-beta.0
      shiki: 0.14.1
      vite: link:packages/vite
      vue: 3.2.47
    transitivePeerDependencies:
      - '@algolia/client-search'
      - '@types/react'
      - '@vue/composition-api'
      - react
      - react-dom
    dev: true

  /vitest/0.29.7:
    resolution: {integrity: sha512-aWinOSOu4jwTuZHkb+cCyrqQ116Q9TXaJrNKTHudKBknIpR0VplzeaOUuDF9jeZcrbtQKZQt6yrtd+eakbaxHg==}
    engines: {node: '>=v14.16.0'}
    hasBin: true
    peerDependencies:
      '@edge-runtime/vm': '*'
      '@vitest/browser': '*'
      '@vitest/ui': '*'
      happy-dom: '*'
      jsdom: '*'
      safaridriver: '*'
      webdriverio: '*'
    peerDependenciesMeta:
      '@edge-runtime/vm':
        optional: true
      '@vitest/browser':
        optional: true
      '@vitest/ui':
        optional: true
      happy-dom:
        optional: true
      jsdom:
        optional: true
      safaridriver:
        optional: true
      webdriverio:
        optional: true
    dependencies:
      '@types/chai': 4.3.4
      '@types/chai-subset': 1.3.3
      '@types/node': 18.15.5
      '@vitest/expect': 0.29.7
      '@vitest/runner': 0.29.7
      '@vitest/spy': 0.29.7
      '@vitest/utils': 0.29.7
      acorn: 8.8.2
      acorn-walk: 8.2.0_acorn@8.8.2
      cac: 6.7.14
      chai: 4.3.7
      debug: 4.3.4
      local-pkg: 0.4.2
      pathe: 1.1.0
      picocolors: 1.0.0
      source-map: 0.6.1
      std-env: 3.3.1
      strip-literal: 1.0.1
      tinybench: 2.3.1
      tinypool: 0.4.0
      tinyspy: 1.0.2
      vite: link:packages/vite
      vite-node: 0.29.7
      why-is-node-running: 2.2.2
    transitivePeerDependencies:
      - supports-color
    dev: true

  /void-elements/3.1.0:
    resolution: {integrity: sha1-YU9/v42AHwu18GYfWy9XhXUOTwk=}
    engines: {node: '>=0.10.0'}
    dev: true

  /vscode-oniguruma/1.7.0:
    resolution: {integrity: sha512-L9WMGRfrjOhgHSdOYgCt/yRMsXzLDJSL7BPrOZt73gU0iWO4mpqzqQzOz5srxqTvMBaR0XZTSrVWo4j55Rc6cA==}
    dev: true

  /vscode-textmate/8.0.0:
    resolution: {integrity: sha512-AFbieoL7a5LMqcnOF04ji+rpXadgOXnZsxQr//r83kLPr7biP7am3g9zbaZIaBGwBRWeSvoMD4mgPdX3e4NWBg==}
    dev: true

  /vue-demi/0.13.1_vue@3.2.47:
    resolution: {integrity: sha512-xmkJ56koG3ptpLnpgmIzk9/4nFf4CqduSJbUM0OdPoU87NwRuZ6x49OLhjSa/fC15fV+5CbEnrxU4oyE022svg==}
    engines: {node: '>=12'}
    hasBin: true
    requiresBuild: true
    peerDependencies:
      '@vue/composition-api': ^1.0.0-rc.1
      vue: ^3.0.0-0 || ^2.6.0
    peerDependenciesMeta:
      '@vue/composition-api':
        optional: true
    dependencies:
      vue: 3.2.47
    dev: true

  /vue-router/4.1.6_vue@3.2.47:
    resolution: {integrity: sha512-DYWYwsG6xNPmLq/FmZn8Ip+qrhFEzA14EI12MsMgVxvHFDYvlr4NXpVF5hrRH1wVcDP8fGi5F4rxuJSl8/r+EQ==}
    peerDependencies:
      vue: ^3.2.0
    dependencies:
      '@vue/devtools-api': 6.4.5
      vue: 3.2.47
    dev: false

  /vue/3.2.47:
    resolution: {integrity: sha512-60188y/9Dc9WVrAZeUVSDxRQOZ+z+y5nO2ts9jWXSTkMvayiWxCWOWtBQoYjLeccfXkiiPZWAHcV+WTPhkqJHQ==}
    dependencies:
      '@vue/compiler-dom': 3.2.47
      '@vue/compiler-sfc': 3.2.47
      '@vue/runtime-dom': 3.2.47
      '@vue/server-renderer': 3.2.47_vue@3.2.47
      '@vue/shared': 3.2.47

  /vuex/4.1.0_vue@3.2.47:
    resolution: {integrity: sha512-hmV6UerDrPcgbSy9ORAtNXDr9M4wlNP4pEFKye4ujJF8oqgFFuxDCdOLS3eNoRTtq5O3hoBDh9Doj1bQMYHRbQ==}
    peerDependencies:
      vue: ^3.2.0
    dependencies:
      '@vue/devtools-api': 6.4.4
      vue: 3.2.47
    dev: false

  /web-streams-polyfill/3.2.1:
    resolution: {integrity: sha512-e0MO3wdXWKrLbL0DgGnUV7WHVuw9OUvL4hjgnPkIeEvESk74gAITi5G606JtZPp39cd8HA9VQzCIvA49LpPN5Q==}
    engines: {node: '>= 8'}
    dev: true

  /webcrypto-core/1.7.3:
    resolution: {integrity: sha512-8TnMtwwC/hQOyvElAOJ26lJKGgcErUG02KnKS1+QhjV4mDvQetVWU1EUEeLF8ICOrdc42+GypocyBJKRqo2kQg==}
    dependencies:
      '@peculiar/asn1-schema': 2.1.0
      '@peculiar/json-schema': 1.1.12
      asn1js: 2.4.0
      pvtsutils: 1.3.2
      tslib: 2.5.0
    dev: true

  /webidl-conversions/3.0.1:
    resolution: {integrity: sha512-2JAn3z8AR6rjK8Sm8orRC0h/bcl/DqL7tRPdGZ4I1CjdF+EaMLmYxBHyXuKL849eucPFhvBoxMsflfOb8kxaeQ==}
    dev: false

  /webidl-conversions/6.1.0:
    resolution: {integrity: sha512-qBIvFLGiBpLjfwmYAaHPXsn+ho5xZnGvyGvsarywGNc8VyQJUMHJ8OBKGGrPER0okBeMDaan4mNBlgBROxuI8w==}
    engines: {node: '>=10.4'}
    dev: true

  /whatwg-url/5.0.0:
    resolution: {integrity: sha512-saE57nupxk6v3HY35+jzBwYa0rKSy0XR8JSxZPwgLr7ys0IBzhGviA1/TUGJLmSVqs8pb9AnvICXEuOHLprYTw==}
    dependencies:
      tr46: 0.0.3
      webidl-conversions: 3.0.1
    dev: false

  /whatwg-url/8.7.0:
    resolution: {integrity: sha512-gAojqb/m9Q8a5IV96E3fHJM70AzCkgt4uXYX2O7EmuyOnLrViCQlsEBmF9UQIu3/aeAIp2U17rtbpZWNntQqdg==}
    engines: {node: '>=10'}
    dependencies:
      lodash: 4.17.21
      tr46: 2.1.0
      webidl-conversions: 6.1.0
    dev: true

  /which-boxed-primitive/1.0.2:
    resolution: {integrity: sha512-bwZdv0AKLpplFY2KZRX6TvyuN7ojjr7lwkg6ml0roIy9YeuSr7JS372qlNW18UQYzgYK9ziGcerWqZOmEn9VNg==}
    dependencies:
      is-bigint: 1.0.4
      is-boolean-object: 1.1.2
      is-number-object: 1.0.7
      is-string: 1.0.7
      is-symbol: 1.0.4
    dev: true

  /which-typed-array/1.1.9:
    resolution: {integrity: sha512-w9c4xkx6mPidwp7180ckYWfMmvxpjlZuIudNtDf4N/tTAUB8VJbX25qZoAsrtGuYNnGw3pa0AXgbGKRB8/EceA==}
    engines: {node: '>= 0.4'}
    dependencies:
      available-typed-arrays: 1.0.5
      call-bind: 1.0.2
      for-each: 0.3.3
      gopd: 1.0.1
      has-tostringtag: 1.0.0
      is-typed-array: 1.1.10
    dev: true

  /which/1.3.1:
    resolution: {integrity: sha512-HxJdYWq1MTIQbJ3nw0cqssHoTNU267KlrDuGZ1WYlxDStUtKUhOaJmh112/TZmHxxUfuJqPXSOm7tDyas0OSIQ==}
    hasBin: true
    dependencies:
      isexe: 2.0.0
    dev: true

  /which/2.0.2:
    resolution: {integrity: sha512-BLI3Tl1TW3Pvl70l3yq3Y64i+awpwXqsGBYWkkqMtnbXgrMD+yj7rhW0kuEDxzJaYXGjEW5ogapKNMEKNMjibA==}
    engines: {node: '>= 8'}
    hasBin: true
    dependencies:
      isexe: 2.0.0
    dev: true

  /why-is-node-running/2.2.2:
    resolution: {integrity: sha512-6tSwToZxTOcotxHeA+qGCq1mVzKR3CwcJGmVcY+QE8SHy6TnpFnh8PAvPNHYr7EcuVeG0QSMxtYCuO1ta/G/oA==}
    engines: {node: '>=8'}
    hasBin: true
    dependencies:
      siginfo: 2.0.0
      stackback: 0.0.2
    dev: true

  /wide-align/1.1.5:
    resolution: {integrity: sha512-eDMORYaPNZ4sQIuuYPDHdQvf4gyCF9rEEV/yPxGfwPkRodwEgiMUUXTx/dex+Me0wxx53S+NgUHaP7y3MGlDmg==}
    dependencies:
      string-width: 4.2.3
    dev: false

  /with/7.0.2:
    resolution: {integrity: sha512-RNGKj82nUPg3g5ygxkQl0R937xLyho1J24ItRCBTr/m1YnZkzJy1hUiHUJrc/VlsDQzsCnInEGSg3bci0Lmd4w==}
    engines: {node: '>= 10.0.0'}
    dependencies:
      '@babel/parser': 7.21.3
      '@babel/types': 7.21.3
      assert-never: 1.2.1
      babel-walk: 3.0.0-canary-5
    dev: true

  /word-wrap/1.2.3:
    resolution: {integrity: sha512-Hz/mrNwitNRh/HUAtM/VT/5VH+ygD6DV7mYKZAtHOrbs8U7lvPS6xf7EJKMF0uW1KJCl0H701g3ZGus+muE5vQ==}
    engines: {node: '>=0.10.0'}
    dev: true

  /wordwrap/1.0.0:
    resolution: {integrity: sha1-J1hIEIkUVqQXHI0CJkQa3pDLyus=}
    dev: true

  /wrap-ansi/6.2.0:
    resolution: {integrity: sha512-r6lPcBGxZXlIcymEu7InxDMhdW0KDxpLgoFLcguasxCaJ/SOIZwINatK9KY/tf+ZrlywOKU0UDj3ATXUBfxJXA==}
    engines: {node: '>=8'}
    dependencies:
      ansi-styles: 4.3.0
      string-width: 4.2.3
      strip-ansi: 6.0.1
    dev: true

  /wrap-ansi/7.0.0:
    resolution: {integrity: sha512-YVGIj2kamLSTxw6NsZjoBxfSwsn0ycdesmc4p+Q21c5zPuZ1pl+NfxVdxPtdHvmNVOQ6XSYG4AUtyt/Fi7D16Q==}
    engines: {node: '>=10'}
    dependencies:
      ansi-styles: 4.3.0
      string-width: 4.2.3
      strip-ansi: 6.0.1
    dev: true

  /wrappy/1.0.2:
    resolution: {integrity: sha512-l4Sp/DRseor9wL6EvV2+TuQn63dMkPjZ/sp9XkghTEbV9KlPS1xUsZ3u7/IQO4wxtcFB4bgpQPRcR3QCvezPcQ==}

  /ws/7.5.7:
    resolution: {integrity: sha512-KMvVuFzpKBuiIXW3E4u3mySRO2/mCHSyZDJQM5NQ9Q9KHWHWh0NHgfbRMLLrceUK5qAL4ytALJbpRMjixFZh8A==}
    engines: {node: '>=8.3.0'}
    peerDependencies:
      bufferutil: ^4.0.1
      utf-8-validate: ^5.0.2
    peerDependenciesMeta:
      bufferutil:
        optional: true
      utf-8-validate:
        optional: true
    dev: true

  /ws/8.13.0:
    resolution: {integrity: sha512-x9vcZYTrFPC7aSIbj7sRCYo7L/Xb8Iy+pW0ng0wt2vCJv7M9HOMy0UoN3rr+IFC7hb7vXoqS+P9ktyLLLhO+LA==}
    engines: {node: '>=10.0.0'}
    peerDependencies:
      bufferutil: ^4.0.1
      utf-8-validate: '>=5.0.2'
    peerDependenciesMeta:
      bufferutil:
        optional: true
      utf-8-validate:
        optional: true
    dev: true

  /xtend/4.0.2:
    resolution: {integrity: sha512-LKYU1iAXJXUgAXn9URjiu+MWhyUXHsvfp7mcuYm9dSUKK0/CjtrUwFAxD82/mCWbtLsGjFIad0wIsod4zrTAEQ==}
    engines: {node: '>=0.4'}

  /y18n/5.0.8:
    resolution: {integrity: sha512-0pfFzegeDWJHJIAmTLRP2DwHjdF5s7jo9tuztdQxAhINCdvS+3nGINqPd00AphqJR/0LhANUS6/+7SCb98YOfA==}
    engines: {node: '>=10'}
    dev: true

  /yallist/3.1.1:
    resolution: {integrity: sha512-a4UGQaWPH59mOXUYnAG2ewncQS4i4F43Tv3JoAM+s2VDAmS9NsK8GpDMLrCHPksFT7h3K6TOoUNn2pb7RoXx4g==}

  /yallist/4.0.0:
    resolution: {integrity: sha512-3wdGidZyq5PB084XLES5TpOSRA3wjXAlIWMhum2kRcv/41Sn2emQ0dycQW4uZXLejwKvg6EsvbdlVL+FYEct7A==}

  /yaml/1.10.2:
    resolution: {integrity: sha512-r3vXyErRCYJ7wg28yvBY5VSoAF8ZvlcW9/BwUzEtUsjvX/DKs24dIkuwjtuprwJJHsbyUbLApepYTR1BN4uHrg==}
    engines: {node: '>= 6'}

  /yaml/2.1.1:
    resolution: {integrity: sha512-o96x3OPo8GjWeSLF+wOAbrPfhFOGY0W00GNaxCDv+9hkcDJEnev1yh8S7pgHF0ik6zc8sQLuL8hjHjJULZp8bw==}
    engines: {node: '>= 14'}
    dev: true

  /yaml/2.2.1:
    resolution: {integrity: sha512-e0WHiYql7+9wr4cWMx3TVQrNwejKaEe7/rHNmQmqRjazfOP5W8PB6Jpebb5o6fIapbz9o9+2ipcaTM2ZwDI6lw==}
    engines: {node: '>= 14'}
    dev: true

  /yargs-parser/20.2.9:
    resolution: {integrity: sha512-y11nGElTIV+CT3Zv9t7VKl+Q3hTQoT9a1Qzezhhl6Rp21gJ/IVTW7Z3y9EWXhuUBC2Shnf+DX0antecpAwSP8w==}
    engines: {node: '>=10'}
    dev: true

  /yargs/16.2.0:
    resolution: {integrity: sha512-D1mvvtDG0L5ft/jGWkLpG1+m0eQxOfaBvTNELraWj22wSVUMWxZUvYgJYcKh6jGGIkJFhH4IZPQhR4TKpc8mBw==}
    engines: {node: '>=10'}
    dependencies:
      cliui: 7.0.4
      escalade: 3.1.1
      get-caller-file: 2.0.5
      require-directory: 2.1.1
      string-width: 4.2.3
      y18n: 5.0.8
      yargs-parser: 20.2.9
    dev: true

  /yn/3.1.1:
    resolution: {integrity: sha512-Ux4ygGWsu2c7isFWe8Yu1YluJmqVhxqK2cLXNQA5AcC3QfbGNpM7fu0Y8b/z16pXLnFxZYvWhd3fhBY9DLmC6Q==}
    engines: {node: '>=6'}

  /yocto-queue/0.1.0:
    resolution: {integrity: sha512-rVksvsnNCdJ/ohGc6xgPwyN8eheCxsiLM8mxuE/t/mOVqJewPuO1miLpTHQiRgTKCLexL4MeAFVagts7HmNZ2Q==}
    engines: {node: '>=10'}
    dev: true

  /yocto-queue/1.0.0:
    resolution: {integrity: sha512-9bnSc/HEW2uRy67wc+T8UwauLuPJVn28jb+GtJY16iiKWyvmYJRXVT4UamsAEGQfPohgr2q4Tq0sQbQlxTfi1g==}
    engines: {node: '>=12.20'}
    dev: true

  /youch/2.2.2:
    resolution: {integrity: sha512-/FaCeG3GkuJwaMR34GHVg0l8jCbafZLHiFowSjqLlqhC6OMyf2tPJBu8UirF7/NI9X/R5ai4QfEKUCOxMAGxZQ==}
    dependencies:
      '@types/stack-trace': 0.0.29
      cookie: 0.4.2
      mustache: 4.2.0
      stack-trace: 0.0.10
    dev: true

  /z-schema/5.0.3:
    resolution: {integrity: sha512-sGvEcBOTNum68x9jCpCVGPFJ6mWnkD0YxOcddDlJHRx3tKdB2q8pCHExMVZo/AV/6geuVJXG7hljDaWG8+5GDw==}
    engines: {node: '>=8.0.0'}
    hasBin: true
    dependencies:
      lodash.get: 4.4.2
      lodash.isequal: 4.5.0
      validator: 13.7.0
    optionalDependencies:
      commander: 2.20.3
    dev: true

  file:playground/alias/dir/module:
    resolution: {directory: playground/alias/dir/module, type: directory}
    name: '@vitejs/test-aliased-module'
    version: 0.0.0
    dev: false

  file:playground/css/css-js-dep:
    resolution: {directory: playground/css/css-js-dep, type: directory}
    name: '@vitejs/test-css-js-dep'
    version: 1.0.0
    dev: true

  file:playground/define/commonjs-dep:
    resolution: {directory: playground/define/commonjs-dep, type: directory}
    name: '@vitejs/test-commonjs-dep'
    version: 1.0.0
    dev: false

  file:playground/dynamic-import/pkg:
    resolution: {directory: playground/dynamic-import/pkg, type: directory}
    name: '@vitejs/test-pkg'
    version: 1.0.0
    dev: false

  file:playground/external/dep-that-imports:
    resolution: {directory: playground/external/dep-that-imports, type: directory}
    name: '@vitejs/test-dep-that-imports'
    version: 0.0.0
    dependencies:
      slash3: /slash/3.0.0
      slash5: /slash/5.0.0
      vue: 3.2.47
    dev: false

  file:playground/external/dep-that-requires:
    resolution: {directory: playground/external/dep-that-requires, type: directory}
    name: '@vitejs/test-dep-that-requires'
    version: 0.0.0
    dependencies:
      slash3: /slash/3.0.0
      slash5: /slash/5.0.0
      vue: 3.2.47
    dev: false

  file:playground/import-assertion/import-assertion-dep:
    resolution: {directory: playground/import-assertion/import-assertion-dep, type: directory}
    name: '@vitejs/test-import-assertion-dep'
    version: 0.0.0
    dev: false

  file:playground/json/json-module:
    resolution: {directory: playground/json/json-module, type: directory}
    name: '@vitejs/test-json-module'
    version: 0.0.0
    dev: true

  file:playground/optimize-deps/added-in-entries:
    resolution: {directory: playground/optimize-deps/added-in-entries, type: directory}
    name: '@vitejs/test-added-in-entries'
    version: 1.0.0
    dev: false

  file:playground/optimize-deps/dep-alias-using-absolute-path:
    resolution: {directory: playground/optimize-deps/dep-alias-using-absolute-path, type: directory}
    name: '@vitejs/test-dep-alias-using-absolute-path'
    version: 1.0.0
    dependencies:
      lodash: 4.17.21
    dev: false

  file:playground/optimize-deps/dep-cjs-browser-field-bare:
    resolution: {directory: playground/optimize-deps/dep-cjs-browser-field-bare, type: directory}
    name: '@vitejs/test-dep-cjs-browser-field-bare'
    version: 0.0.0
    dev: false

  file:playground/optimize-deps/dep-cjs-compiled-from-cjs:
    resolution: {directory: playground/optimize-deps/dep-cjs-compiled-from-cjs, type: directory}
    name: '@vitejs/test-dep-cjs-compiled-from-cjs'
    version: 0.0.0
    dev: false

  file:playground/optimize-deps/dep-cjs-compiled-from-esm:
    resolution: {directory: playground/optimize-deps/dep-cjs-compiled-from-esm, type: directory}
    name: '@vitejs/test-dep-cjs-compiled-from-esm'
    version: 0.0.0
    dev: false

  file:playground/optimize-deps/dep-cjs-with-assets:
    resolution: {directory: playground/optimize-deps/dep-cjs-with-assets, type: directory}
    name: '@vitejs/test-dep-cjs-with-assets'
    version: 0.0.0
    dev: false

  file:playground/optimize-deps/dep-css-require:
    resolution: {directory: playground/optimize-deps/dep-css-require, type: directory}
    name: '@vitejs/test-dep-css-require'
    version: 0.0.0
    dev: false

  file:playground/optimize-deps/dep-esbuild-plugin-transform:
    resolution: {directory: playground/optimize-deps/dep-esbuild-plugin-transform, type: directory}
    name: '@vitejs/test-dep-esbuild-plugin-transform'
    version: 0.0.0
    dev: false

  file:playground/optimize-deps/dep-node-env:
    resolution: {directory: playground/optimize-deps/dep-node-env, type: directory}
    name: '@vitejs/test-dep-node-env'
    version: 1.0.0
    dev: false

  file:playground/optimize-deps/dep-non-optimized:
    resolution: {directory: playground/optimize-deps/dep-non-optimized, type: directory}
    name: '@vitejs/test-dep-non-optimized'
    version: 1.0.0
    dev: false

  file:playground/optimize-deps/dep-not-js:
    resolution: {directory: playground/optimize-deps/dep-not-js, type: directory}
    name: '@vitejs/test-dep-not-js'
    version: 1.0.0
    dev: false

  file:playground/optimize-deps/dep-relative-to-main:
    resolution: {directory: playground/optimize-deps/dep-relative-to-main, type: directory}
    name: '@vitejs/test-dep-relative-to-main'
    version: 1.0.0
    dev: false

  file:playground/optimize-deps/dep-with-builtin-module-cjs:
    resolution: {directory: playground/optimize-deps/dep-with-builtin-module-cjs, type: directory}
    name: '@vitejs/test-dep-with-builtin-module-cjs'
    version: 0.0.0
    dev: false

  file:playground/optimize-deps/dep-with-builtin-module-esm:
    resolution: {directory: playground/optimize-deps/dep-with-builtin-module-esm, type: directory}
    name: '@vitejs/test-dep-with-builtin-module-esm'
    version: 0.0.0
    dev: false

  file:playground/optimize-deps/dep-with-dynamic-import:
    resolution: {directory: playground/optimize-deps/dep-with-dynamic-import, type: directory}
    name: '@vitejs/test-dep-with-dynamic-import'
    version: 0.0.0
    dev: false

  file:playground/optimize-deps/dep-with-optional-peer-dep:
    resolution: {directory: playground/optimize-deps/dep-with-optional-peer-dep, type: directory}
    name: '@vitejs/test-dep-with-optional-peer-dep'
    version: 0.0.0
    peerDependencies:
      foobar: 0.0.0
    peerDependenciesMeta:
      foobar:
        optional: true
    dev: false

  file:playground/optimize-deps/nested-exclude:
    resolution: {directory: playground/optimize-deps/nested-exclude, type: directory}
    name: '@vitejs/test-nested-exclude'
    version: 1.0.0
    dependencies:
      '@vitejs/test-nested-include': file:playground/optimize-deps/nested-include
      nested-include: file:playground/optimize-deps/nested-include
    dev: false

  file:playground/optimize-deps/nested-include:
    resolution: {directory: playground/optimize-deps/nested-include, type: directory}
    name: '@vitejs/test-nested-include'
    version: 1.0.0
    dev: false

  file:playground/optimize-missing-deps/missing-dep:
    resolution: {directory: playground/optimize-missing-deps/missing-dep, type: directory}
    name: '@vitejs/test-missing-dep'
    version: 0.0.0
    dependencies:
      '@vitejs/test-multi-entry-dep': file:playground/optimize-missing-deps/multi-entry-dep
      multi-entry-dep: file:playground/optimize-missing-deps/multi-entry-dep
    dev: false

  file:playground/optimize-missing-deps/multi-entry-dep:
    resolution: {directory: playground/optimize-missing-deps/multi-entry-dep, type: directory}
    name: '@vitejs/test-multi-entry-dep'
    version: 0.0.0
    dev: false

  file:playground/preload/dep-a:
    resolution: {directory: playground/preload/dep-a, type: directory}
    name: '@vitejs/test-dep-a'
    version: 0.0.0

  file:playground/preload/dep-including-a:
    resolution: {directory: playground/preload/dep-including-a, type: directory}
    name: '@vitejs/test-dep-including-a'
    version: 0.0.0
    dependencies:
      '@vitejs/test-dep-a': file:playground/preload/dep-a
      dep-a: file:playground/preload/dep-a
    dev: true

  file:playground/ssr-deps/css-lib:
    resolution: {directory: playground/ssr-deps/css-lib, type: directory}
    name: '@vitejs/test-css-lib'
    version: 0.0.0
    dev: false

  file:playground/ssr-deps/define-properties-exports:
    resolution: {directory: playground/ssr-deps/define-properties-exports, type: directory}
    name: '@vitejs/test-define-properties-exports'
    version: 0.0.0
    dev: false

  file:playground/ssr-deps/define-property-exports:
    resolution: {directory: playground/ssr-deps/define-property-exports, type: directory}
    name: '@vitejs/test-define-property-exports'
    version: 0.0.0
    dev: false

  file:playground/ssr-deps/external-entry:
    resolution: {directory: playground/ssr-deps/external-entry, type: directory}
    name: '@vitejs/test-external-entry'
    version: 0.0.0
    dev: false

  file:playground/ssr-deps/external-using-external-entry:
    resolution: {directory: playground/ssr-deps/external-using-external-entry, type: directory}
    name: '@vitejs/test-external-using-external-entry'
    version: 0.0.0
    dependencies:
      external-entry: file:playground/ssr-deps/external-entry
    dev: false

  file:playground/ssr-deps/forwarded-export:
    resolution: {directory: playground/ssr-deps/forwarded-export, type: directory}
    name: '@vitejs/test-forwarded-export'
    version: 0.0.0
    dependencies:
      object-assigned-exports: file:playground/ssr-deps/object-assigned-exports
    dev: false

  file:playground/ssr-deps/import-builtin-cjs:
    resolution: {directory: playground/ssr-deps/import-builtin-cjs, type: directory}
    name: '@vitejs/test-import-builtin'
    version: 0.0.0
    dev: false

  file:playground/ssr-deps/module-condition:
    resolution: {directory: playground/ssr-deps/module-condition, type: directory}
    name: '@vitejs/test-module-condition'
    version: 0.0.0
    dev: false

  file:playground/ssr-deps/nested-external:
    resolution: {directory: playground/ssr-deps/nested-external, type: directory}
    name: '@vitejs/test-nested-external'
    version: 0.0.0
    dev: false

  file:playground/ssr-deps/no-external-cjs:
    resolution: {directory: playground/ssr-deps/no-external-cjs, type: directory}
    name: '@vitejs/test-no-external-cjs'
    version: 0.0.0
    dev: false

  file:playground/ssr-deps/no-external-css:
    resolution: {directory: playground/ssr-deps/no-external-css, type: directory}
    name: '@vitejs/test-no-external-css'
    version: 0.0.0
    dev: false

  file:playground/ssr-deps/non-optimized-with-nested-external:
    resolution: {directory: playground/ssr-deps/non-optimized-with-nested-external, type: directory}
    name: '@vitejs/test-non-optimized-with-nested-external'
    version: 0.0.0
    dependencies:
      nested-external: file:playground/ssr-deps/nested-external
    dev: false

  file:playground/ssr-deps/object-assigned-exports:
    resolution: {directory: playground/ssr-deps/object-assigned-exports, type: directory}
    name: '@vitejs/test-object-assigned-exports'
    version: 0.0.0
    dev: false

  file:playground/ssr-deps/only-object-assigned-exports:
    resolution: {directory: playground/ssr-deps/only-object-assigned-exports, type: directory}
    name: '@vitejs/test-only-object-assigned-exports'
    version: 0.0.0
    dev: false

  file:playground/ssr-deps/optimized-with-nested-external:
    resolution: {directory: playground/ssr-deps/optimized-with-nested-external, type: directory}
    name: '@vitejs/test-optimized-with-nested-external'
    version: 0.0.0
    dependencies:
      nested-external: file:playground/ssr-deps/nested-external
    dev: false

  file:playground/ssr-deps/pkg-exports:
    resolution: {directory: playground/ssr-deps/pkg-exports, type: directory}
    name: '@vitejs/test-pkg-exports'
    version: 0.0.0
    dev: false

  file:playground/ssr-deps/primitive-export:
    resolution: {directory: playground/ssr-deps/primitive-export, type: directory}
    name: '@vitejs/test-primitive-export'
    version: 0.0.0
    dev: false

  file:playground/ssr-deps/read-file-content:
    resolution: {directory: playground/ssr-deps/read-file-content, type: directory}
    name: '@vitejs/test-read-file-content'
    version: 0.0.0
    dev: false

  file:playground/ssr-deps/require-absolute:
    resolution: {directory: playground/ssr-deps/require-absolute, type: directory}
    name: '@vitejs/test-require-absolute'
    version: 0.0.0
    dev: false

  file:playground/ssr-deps/ts-transpiled-exports:
    resolution: {directory: playground/ssr-deps/ts-transpiled-exports, type: directory}
    name: '@vitejs/test-ts-transpiled-exports'
    version: 0.0.0
    dev: false

  file:playground/ssr-noexternal/external-cjs:
    resolution: {directory: playground/ssr-noexternal/external-cjs, type: directory}
    name: '@vitejs/test-external-cjs'
    version: 0.0.0
    dev: false

  file:playground/ssr-noexternal/require-external-cjs:
    resolution: {directory: playground/ssr-noexternal/require-external-cjs, type: directory}
    name: '@vitejs/test-require-external-cjs'
    version: 0.0.0
    dependencies:
      '@vitejs/external-cjs': file:playground/ssr-noexternal/external-cjs
      '@vitejs/test-external-cjs': file:playground/ssr-noexternal/external-cjs
    dev: false

  file:playground/ssr-resolve/entries:
    resolution: {directory: playground/ssr-resolve/entries, type: directory}
    name: '@vitejs/test-entries'
    version: 0.0.0
    dev: false

  file:playground/ssr-resolve/pkg-exports:
    resolution: {directory: playground/ssr-resolve/pkg-exports, type: directory}
    name: '@vitejs/test-resolve-pkg-exports'
    version: 0.0.0
    dev: false

  file:playground/worker/dep-to-optimize:
    resolution: {directory: playground/worker/dep-to-optimize, type: directory}
    name: '@vitejs/test-dep-to-optimize'
    version: 1.0.0
    dev: false<|MERGE_RESOLUTION|>--- conflicted
+++ resolved
@@ -9,12 +9,12 @@
   chokidar@3.5.3:
     hash: dzxbf3kgof5pdmbsyih2x43sq4
     path: patches/chokidar@3.5.3.patch
+  dotenv-expand@9.0.0:
+    hash: dccccn23nvejzy75sgiosdt2au
+    path: patches/dotenv-expand@9.0.0.patch
   sirv@2.0.2:
     hash: hmoqtj4vy3i7wnpchga2a2mu3y
     path: patches/sirv@2.0.2.patch
-  dotenv-expand@9.0.0:
-    hash: dccccn23nvejzy75sgiosdt2au
-    path: patches/dotenv-expand@9.0.0.patch
 
 importers:
 
@@ -63,7 +63,7 @@
       prompts: ^2.4.2
       resolve: ^1.22.1
       rimraf: ^4.4.0
-      rollup: ^3.20.1
+      rollup: ^3.20.2
       semver: ^7.3.8
       simple-git-hooks: ^2.8.1
       tslib: ^2.5.0
@@ -77,11 +77,7 @@
     devDependencies:
       '@babel/types': 7.21.3
       '@microsoft/api-extractor': 7.34.4_@types+node@18.15.5
-<<<<<<< HEAD
-      '@rollup/plugin-typescript': 11.0.0_nq7tmx6k5udhfqoe4bwkrsqtd4
-=======
-      '@rollup/plugin-typescript': 11.0.0_7sniqkrn5rmxrmax2dmiqcv3qu
->>>>>>> 5d07d7c9
+      '@rollup/plugin-typescript': 11.0.0_b72j35qsjh4lu3mgicjyqmc4ve
       '@types/babel__core': 7.20.0
       '@types/babel__standalone': 7.1.4
       '@types/convert-source-map': 2.0.0
@@ -122,7 +118,7 @@
       prompts: 2.4.2
       resolve: 1.22.1
       rimraf: 4.4.0
-      rollup: 3.20.1
+      rollup: 3.20.2
       semver: 7.3.8
       simple-git-hooks: 2.8.1
       tslib: 2.5.0
@@ -223,7 +219,7 @@
       postcss-modules: ^6.0.0
       resolve: ^1.22.1
       resolve.exports: ^2.0.1
-      rollup: ^3.20.1
+      rollup: ^3.20.2
       rollup-plugin-license: ^3.0.1
       sirv: ^2.0.2
       source-map-js: ^1.0.2
@@ -239,7 +235,7 @@
       esbuild: 0.17.5
       postcss: 8.4.21
       resolve: 1.22.1
-      rollup: 3.20.1
+      rollup: 3.20.2
     optionalDependencies:
       fsevents: 2.3.2
     devDependencies:
@@ -247,13 +243,13 @@
       '@babel/parser': 7.21.3
       '@babel/types': 7.21.3
       '@jridgewell/trace-mapping': 0.3.17
-      '@rollup/plugin-alias': 4.0.3_rollup@3.20.1
-      '@rollup/plugin-commonjs': 24.0.1_rollup@3.20.1
-      '@rollup/plugin-dynamic-import-vars': 2.0.3_rollup@3.20.1
-      '@rollup/plugin-json': 6.0.0_rollup@3.20.1
-      '@rollup/plugin-node-resolve': 15.0.1_rollup@3.20.1
-      '@rollup/plugin-typescript': 11.0.0_rollup@3.20.1+tslib@2.5.0
-      '@rollup/pluginutils': 5.0.2_rollup@3.20.1
+      '@rollup/plugin-alias': 4.0.3_rollup@3.20.2
+      '@rollup/plugin-commonjs': 24.0.1_rollup@3.20.2
+      '@rollup/plugin-dynamic-import-vars': 2.0.3_rollup@3.20.2
+      '@rollup/plugin-json': 6.0.0_rollup@3.20.2
+      '@rollup/plugin-node-resolve': 15.0.1_rollup@3.20.2
+      '@rollup/plugin-typescript': 11.0.0_rollup@3.20.2+tslib@2.5.0
+      '@rollup/pluginutils': 5.0.2_rollup@3.20.2
       '@types/pnpapi': 0.0.2
       acorn: 8.8.2
       acorn-walk: 8.2.0_acorn@8.8.2
@@ -289,7 +285,7 @@
       postcss-load-config: 4.0.1_postcss@8.4.21
       postcss-modules: 6.0.0_postcss@8.4.21
       resolve.exports: 2.0.1
-      rollup-plugin-license: 3.0.1_rollup@3.20.1
+      rollup-plugin-license: 3.0.1_rollup@3.20.2
       sirv: 2.0.2_hmoqtj4vy3i7wnpchga2a2mu3y
       source-map-js: 1.0.2
       source-map-support: 0.5.21
@@ -3181,7 +3177,7 @@
     resolution: {integrity: sha512-a5Sab1C4/icpTZVzZc5Ghpz88yQtGOyNqYXcZgOssB2uuAr+wF/MvN6bgtW32q7HHrvBki+BsZ0OuNv6EV3K9g==}
     dev: true
 
-  /@rollup/plugin-alias/4.0.3_rollup@3.20.1:
+  /@rollup/plugin-alias/4.0.3_rollup@3.20.2:
     resolution: {integrity: sha512-ZuDWE1q4PQDhvm/zc5Prun8sBpLJy41DMptYrS6MhAy9s9kL/doN1613BWfEchGVfKxzliJ3BjbOPizXX38DbQ==}
     engines: {node: '>=14.0.0'}
     peerDependencies:
@@ -3190,11 +3186,11 @@
       rollup:
         optional: true
     dependencies:
-      rollup: 3.20.1
+      rollup: 3.20.2
       slash: 4.0.0
     dev: true
 
-  /@rollup/plugin-commonjs/24.0.1_rollup@3.20.1:
+  /@rollup/plugin-commonjs/24.0.1_rollup@3.20.2:
     resolution: {integrity: sha512-15LsiWRZk4eOGqvrJyu3z3DaBu5BhXIMeWnijSRvd8irrrg9SHpQ1pH+BUK4H6Z9wL9yOxZJMTLU+Au86XHxow==}
     engines: {node: '>=14.0.0'}
     peerDependencies:
@@ -3203,16 +3199,16 @@
       rollup:
         optional: true
     dependencies:
-      '@rollup/pluginutils': 5.0.2_rollup@3.20.1
+      '@rollup/pluginutils': 5.0.2_rollup@3.20.2
       commondir: 1.0.1
       estree-walker: 2.0.2
       glob: 8.0.3
       is-reference: 1.2.1
       magic-string: 0.27.0
-      rollup: 3.20.1
-    dev: true
-
-  /@rollup/plugin-dynamic-import-vars/2.0.3_rollup@3.20.1:
+      rollup: 3.20.2
+    dev: true
+
+  /@rollup/plugin-dynamic-import-vars/2.0.3_rollup@3.20.2:
     resolution: {integrity: sha512-0zQV0TDDewilU+7ZLmwc0u44SkeRxSxMdINBuX5isrQGJ6EdTjVL1TcnOZ9In99byaSGAQnHmSFw+6hm0E/jrw==}
     engines: {node: '>=14.0.0'}
     peerDependencies:
@@ -3221,14 +3217,14 @@
       rollup:
         optional: true
     dependencies:
-      '@rollup/pluginutils': 5.0.2_rollup@3.20.1
+      '@rollup/pluginutils': 5.0.2_rollup@3.20.2
       estree-walker: 2.0.2
       fast-glob: 3.2.12
       magic-string: 0.27.0
-      rollup: 3.20.1
-    dev: true
-
-  /@rollup/plugin-json/6.0.0_rollup@3.20.1:
+      rollup: 3.20.2
+    dev: true
+
+  /@rollup/plugin-json/6.0.0_rollup@3.20.2:
     resolution: {integrity: sha512-i/4C5Jrdr1XUarRhVu27EEwjt4GObltD7c+MkCIpO2QIbojw8MUs+CCTqOphQi3Qtg1FLmYt+l+6YeoIf51J7w==}
     engines: {node: '>=14.0.0'}
     peerDependencies:
@@ -3237,11 +3233,11 @@
       rollup:
         optional: true
     dependencies:
-      '@rollup/pluginutils': 5.0.2_rollup@3.20.1
-      rollup: 3.20.1
-    dev: true
-
-  /@rollup/plugin-node-resolve/15.0.1_rollup@3.20.1:
+      '@rollup/pluginutils': 5.0.2_rollup@3.20.2
+      rollup: 3.20.2
+    dev: true
+
+  /@rollup/plugin-node-resolve/15.0.1_rollup@3.20.2:
     resolution: {integrity: sha512-ReY88T7JhJjeRVbfCyNj+NXAG3IIsVMsX9b5/9jC98dRP8/yxlZdz7mHZbHk5zHr24wZZICS5AcXsFZAXYUQEg==}
     engines: {node: '>=14.0.0'}
     peerDependencies:
@@ -3250,16 +3246,16 @@
       rollup:
         optional: true
     dependencies:
-      '@rollup/pluginutils': 5.0.2_rollup@3.20.1
+      '@rollup/pluginutils': 5.0.2_rollup@3.20.2
       '@types/resolve': 1.20.2
       deepmerge: 4.2.2
       is-builtin-module: 3.2.0
       is-module: 1.0.0
       resolve: 1.22.1
-      rollup: 3.20.1
-    dev: true
-
-  /@rollup/plugin-replace/5.0.2_rollup@3.20.1:
+      rollup: 3.20.2
+    dev: true
+
+  /@rollup/plugin-replace/5.0.2_rollup@3.20.2:
     resolution: {integrity: sha512-M9YXNekv/C/iHHK+cvORzfRYfPbq0RDD8r0G+bMiTXjNGKulPnCT9O3Ss46WfhI6ZOCgApOP7xAdmCQJ+U2LAA==}
     engines: {node: '>=14.0.0'}
     peerDependencies:
@@ -3268,16 +3264,12 @@
       rollup:
         optional: true
     dependencies:
-      '@rollup/pluginutils': 5.0.2_rollup@3.20.1
+      '@rollup/pluginutils': 5.0.2_rollup@3.20.2
       magic-string: 0.27.0
-      rollup: 3.20.1
-    dev: true
-
-<<<<<<< HEAD
-  /@rollup/plugin-typescript/11.0.0_nq7tmx6k5udhfqoe4bwkrsqtd4:
-=======
-  /@rollup/plugin-typescript/11.0.0_7sniqkrn5rmxrmax2dmiqcv3qu:
->>>>>>> 5d07d7c9
+      rollup: 3.20.2
+    dev: true
+
+  /@rollup/plugin-typescript/11.0.0_b72j35qsjh4lu3mgicjyqmc4ve:
     resolution: {integrity: sha512-goPyCWBiimk1iJgSTgsehFD5OOFHiAknrRJjqFCudcW8JtWiBlK284Xnn4flqMqg6YAjVG/EE+3aVzrL5qNSzQ==}
     engines: {node: '>=14.0.0'}
     peerDependencies:
@@ -3290,14 +3282,14 @@
       tslib:
         optional: true
     dependencies:
-      '@rollup/pluginutils': 5.0.2_rollup@3.20.1
+      '@rollup/pluginutils': 5.0.2_rollup@3.20.2
       resolve: 1.22.1
-      rollup: 3.20.1
+      rollup: 3.20.2
       tslib: 2.5.0
       typescript: 5.0.2
     dev: true
 
-  /@rollup/plugin-typescript/11.0.0_rollup@3.20.1+tslib@2.5.0:
+  /@rollup/plugin-typescript/11.0.0_rollup@3.20.2+tslib@2.5.0:
     resolution: {integrity: sha512-goPyCWBiimk1iJgSTgsehFD5OOFHiAknrRJjqFCudcW8JtWiBlK284Xnn4flqMqg6YAjVG/EE+3aVzrL5qNSzQ==}
     engines: {node: '>=14.0.0'}
     peerDependencies:
@@ -3310,13 +3302,13 @@
       tslib:
         optional: true
     dependencies:
-      '@rollup/pluginutils': 5.0.2_rollup@3.20.1
+      '@rollup/pluginutils': 5.0.2_rollup@3.20.2
       resolve: 1.22.1
-      rollup: 3.20.1
+      rollup: 3.20.2
       tslib: 2.5.0
     dev: true
 
-  /@rollup/pluginutils/5.0.2_rollup@3.20.1:
+  /@rollup/pluginutils/5.0.2_rollup@3.20.2:
     resolution: {integrity: sha512-pTd9rIsP92h+B6wWwFbW8RkZv4hiR/xKsqre4SIuAOaOEQRxi0lqLke9k2/7WegC85GgUs9pjmOjCUi3In4vwA==}
     engines: {node: '>=14.0.0'}
     peerDependencies:
@@ -3328,7 +3320,7 @@
       '@types/estree': 1.0.0
       estree-walker: 2.0.2
       picomatch: 2.3.1
-      rollup: 3.20.1
+      rollup: 3.20.2
     dev: true
 
   /@rushstack/node-core-library/3.55.2_@types+node@18.15.5:
@@ -8552,31 +8544,21 @@
       glob: 9.3.1
     dev: true
 
-<<<<<<< HEAD
-  /rollup-plugin-dts/5.2.0_4joynb4fart7wudy5do7rdiunu:
-    resolution: {integrity: sha512-B68T/haEu2MKcz4kNUhXB8/h5sq4gpplHAJIYNHbh8cp4ZkvzDvNca/11KQdFrB9ZeKucegQIotzo5T0JUtM8w==}
-=======
-  /rollup-plugin-dts/5.3.0_pn5zetjg24cqcolt42iry5qj6a:
+  /rollup-plugin-dts/5.3.0_e7tciabaay7z2i5ycjdzz3zl6i:
     resolution: {integrity: sha512-8FXp0ZkyZj1iU5klkIJYLjIq/YZSwBoERu33QBDxm/1yw5UU4txrEtcmMkrq+ZiKu3Q4qvPCNqc3ovX6rjqzbQ==}
->>>>>>> 5d07d7c9
     engines: {node: '>=v14'}
     peerDependencies:
       rollup: ^3.0.0
       typescript: ^4.1 || ^5.0
     dependencies:
-<<<<<<< HEAD
-      magic-string: 0.29.0
-      rollup: 3.20.1
-=======
       magic-string: 0.30.0
-      rollup: 3.20.0
->>>>>>> 5d07d7c9
+      rollup: 3.20.2
       typescript: 4.9.5
     optionalDependencies:
       '@babel/code-frame': 7.18.6
     dev: true
 
-  /rollup-plugin-license/3.0.1_rollup@3.20.1:
+  /rollup-plugin-license/3.0.1_rollup@3.20.2:
     resolution: {integrity: sha512-/lec6Y94Y3wMfTDeYTO/jSXII0GQ/XkDZCiqkMKxyU5D5nGPaxr/2JNYvAgYsoCYuOLGOanKDPjCCQiTT96p7A==}
     engines: {node: '>=14.0.0'}
     peerDependencies:
@@ -8589,13 +8571,13 @@
       mkdirp: 1.0.4
       moment: 2.29.3
       package-name-regex: 2.0.6
-      rollup: 3.20.1
+      rollup: 3.20.2
       spdx-expression-validate: 2.0.0
       spdx-satisfies: 5.0.1
     dev: true
 
-  /rollup/3.20.1:
-    resolution: {integrity: sha512-sz2w8cBJlWQ2E17RcpvHuf4sk2BQx4tfKDnjNPikEpLEevrbIAR7CH3PGa2hpPwWbNgPaA9yh9Jzljds5bc9zg==}
+  /rollup/3.20.2:
+    resolution: {integrity: sha512-3zwkBQl7Ai7MFYQE0y1MeQ15+9jsi7XxfrqwTb/9EK8D9C9+//EBR4M+CuA1KODRaNbFez/lWxA5vhEGZp4MUg==}
     engines: {node: '>=14.18.0', npm: '>=8.0.0'}
     hasBin: true
     optionalDependencies:
@@ -9505,12 +9487,12 @@
     resolution: {integrity: sha512-EK5LeABThyn5KbX0eo5c7xKRQhnHVxKN8/e5Y+YQEf4ZobJB6OZ766756wbVqzIY/G/MvAfLbc6EwFPdSNnlpA==}
     hasBin: true
     dependencies:
-      '@rollup/plugin-alias': 4.0.3_rollup@3.20.1
-      '@rollup/plugin-commonjs': 24.0.1_rollup@3.20.1
-      '@rollup/plugin-json': 6.0.0_rollup@3.20.1
-      '@rollup/plugin-node-resolve': 15.0.1_rollup@3.20.1
-      '@rollup/plugin-replace': 5.0.2_rollup@3.20.1
-      '@rollup/pluginutils': 5.0.2_rollup@3.20.1
+      '@rollup/plugin-alias': 4.0.3_rollup@3.20.2
+      '@rollup/plugin-commonjs': 24.0.1_rollup@3.20.2
+      '@rollup/plugin-json': 6.0.0_rollup@3.20.2
+      '@rollup/plugin-node-resolve': 15.0.1_rollup@3.20.2
+      '@rollup/plugin-replace': 5.0.2_rollup@3.20.2
+      '@rollup/pluginutils': 5.0.2_rollup@3.20.2
       chalk: 5.2.0
       consola: 2.15.3
       defu: 6.1.2
@@ -9525,13 +9507,8 @@
       pathe: 1.1.0
       pkg-types: 1.0.2
       pretty-bytes: 6.1.0
-<<<<<<< HEAD
-      rollup: 3.20.1
-      rollup-plugin-dts: 5.2.0_4joynb4fart7wudy5do7rdiunu
-=======
-      rollup: 3.20.0
-      rollup-plugin-dts: 5.3.0_pn5zetjg24cqcolt42iry5qj6a
->>>>>>> 5d07d7c9
+      rollup: 3.20.2
+      rollup-plugin-dts: 5.3.0_e7tciabaay7z2i5ycjdzz3zl6i
       scule: 1.0.0
       typescript: 4.9.5
       untyped: 1.2.2
