--- conflicted
+++ resolved
@@ -109,11 +109,11 @@
         specifier: 3.4.2
         version: 3.4.2
       rollup:
-        specifier: ^4.27.4
-        version: 4.27.4
+        specifier: ^4.23.0
+        version: 4.24.4
       rollup-plugin-esbuild:
         specifier: ^6.1.1
-        version: 6.1.1(esbuild@0.24.0)(rollup@4.27.4)
+        version: 6.1.1(esbuild@0.24.0)(rollup@4.24.4)
       simple-git-hooks:
         specifier: ^2.11.1
         version: 2.11.1
@@ -230,8 +230,8 @@
         specifier: ^8.4.49
         version: 8.4.49
       rollup:
-        specifier: ^4.27.4
-        version: 4.27.4
+        specifier: ^4.23.0
+        version: 4.24.4
     optionalDependencies:
       fsevents:
         specifier: ~2.3.3
@@ -251,22 +251,22 @@
         version: 1.0.0-next.25
       '@rollup/plugin-alias':
         specifier: ^5.1.1
-        version: 5.1.1(rollup@4.27.4)
+        version: 5.1.1(rollup@4.24.4)
       '@rollup/plugin-commonjs':
         specifier: ^28.0.1
-        version: 28.0.1(rollup@4.27.4)
+        version: 28.0.1(rollup@4.24.4)
       '@rollup/plugin-dynamic-import-vars':
         specifier: 2.1.4
-        version: 2.1.4(rollup@4.27.4)
+        version: 2.1.4(rollup@4.24.4)
       '@rollup/plugin-json':
         specifier: ^6.1.0
-        version: 6.1.0(rollup@4.27.4)
+        version: 6.1.0(rollup@4.24.4)
       '@rollup/plugin-node-resolve':
         specifier: 15.3.0
-        version: 15.3.0(rollup@4.27.4)
+        version: 15.3.0(rollup@4.24.4)
       '@rollup/pluginutils':
         specifier: ^5.1.3
-        version: 5.1.3(rollup@4.27.4)
+        version: 5.1.3(rollup@4.24.4)
       '@types/escape-html':
         specifier: ^1.0.4
         version: 1.0.4
@@ -371,13 +371,13 @@
         version: 2.0.3
       rollup-plugin-dts:
         specifier: ^6.1.1
-        version: 6.1.1(rollup@4.27.4)(typescript@5.6.3)
+        version: 6.1.1(rollup@4.24.4)(typescript@5.6.3)
       rollup-plugin-esbuild:
         specifier: ^6.1.1
-        version: 6.1.1(esbuild@0.24.0)(rollup@4.27.4)
+        version: 6.1.1(esbuild@0.24.0)(rollup@4.24.4)
       rollup-plugin-license:
         specifier: ^3.5.3
-        version: 3.5.3(picomatch@4.0.2)(rollup@4.27.4)
+        version: 3.5.3(picomatch@4.0.2)(rollup@4.24.4)
       sass:
         specifier: ^1.82.0
         version: 1.82.0
@@ -2890,178 +2890,88 @@
     cpu: [arm]
     os: [android]
 
-  '@rollup/rollup-android-arm-eabi@4.27.4':
-    resolution: {integrity: sha512-2Y3JT6f5MrQkICUyRVCw4oa0sutfAsgaSsb0Lmmy1Wi2y7X5vT9Euqw4gOsCyy0YfKURBg35nhUKZS4mDcfULw==}
-    cpu: [arm]
-    os: [android]
-
   '@rollup/rollup-android-arm64@4.24.4':
     resolution: {integrity: sha512-j4nrEO6nHU1nZUuCfRKoCcvh7PIywQPUCBa2UsootTHvTHIoIu2BzueInGJhhvQO/2FTRdNYpf63xsgEqH9IhA==}
     cpu: [arm64]
     os: [android]
 
-  '@rollup/rollup-android-arm64@4.27.4':
-    resolution: {integrity: sha512-wzKRQXISyi9UdCVRqEd0H4cMpzvHYt1f/C3CoIjES6cG++RHKhrBj2+29nPF0IB5kpy9MS71vs07fvrNGAl/iA==}
-    cpu: [arm64]
-    os: [android]
-
   '@rollup/rollup-darwin-arm64@4.24.4':
     resolution: {integrity: sha512-GmU/QgGtBTeraKyldC7cDVVvAJEOr3dFLKneez/n7BvX57UdhOqDsVwzU7UOnYA7AAOt+Xb26lk79PldDHgMIQ==}
     cpu: [arm64]
     os: [darwin]
 
-  '@rollup/rollup-darwin-arm64@4.27.4':
-    resolution: {integrity: sha512-PlNiRQapift4LNS8DPUHuDX/IdXiLjf8mc5vdEmUR0fF/pyy2qWwzdLjB+iZquGr8LuN4LnUoSEvKRwjSVYz3Q==}
-    cpu: [arm64]
-    os: [darwin]
-
   '@rollup/rollup-darwin-x64@4.24.4':
     resolution: {integrity: sha512-N6oDBiZCBKlwYcsEPXGDE4g9RoxZLK6vT98M8111cW7VsVJFpNEqvJeIPfsCzbf0XEakPslh72X0gnlMi4Ddgg==}
     cpu: [x64]
     os: [darwin]
 
-  '@rollup/rollup-darwin-x64@4.27.4':
-    resolution: {integrity: sha512-o9bH2dbdgBDJaXWJCDTNDYa171ACUdzpxSZt+u/AAeQ20Nk5x+IhA+zsGmrQtpkLiumRJEYef68gcpn2ooXhSQ==}
-    cpu: [x64]
-    os: [darwin]
-
   '@rollup/rollup-freebsd-arm64@4.24.4':
     resolution: {integrity: sha512-py5oNShCCjCyjWXCZNrRGRpjWsF0ic8f4ieBNra5buQz0O/U6mMXCpC1LvrHuhJsNPgRt36tSYMidGzZiJF6mw==}
     cpu: [arm64]
     os: [freebsd]
 
-  '@rollup/rollup-freebsd-arm64@4.27.4':
-    resolution: {integrity: sha512-NBI2/i2hT9Q+HySSHTBh52da7isru4aAAo6qC3I7QFVsuhxi2gM8t/EI9EVcILiHLj1vfi+VGGPaLOUENn7pmw==}
-    cpu: [arm64]
-    os: [freebsd]
-
   '@rollup/rollup-freebsd-x64@4.24.4':
     resolution: {integrity: sha512-L7VVVW9FCnTTp4i7KrmHeDsDvjB4++KOBENYtNYAiYl96jeBThFfhP6HVxL74v4SiZEVDH/1ILscR5U9S4ms4g==}
     cpu: [x64]
     os: [freebsd]
 
-  '@rollup/rollup-freebsd-x64@4.27.4':
-    resolution: {integrity: sha512-wYcC5ycW2zvqtDYrE7deary2P2UFmSh85PUpAx+dwTCO9uw3sgzD6Gv9n5X4vLaQKsrfTSZZ7Z7uynQozPVvWA==}
-    cpu: [x64]
-    os: [freebsd]
-
   '@rollup/rollup-linux-arm-gnueabihf@4.24.4':
     resolution: {integrity: sha512-10ICosOwYChROdQoQo589N5idQIisxjaFE/PAnX2i0Zr84mY0k9zul1ArH0rnJ/fpgiqfu13TFZR5A5YJLOYZA==}
     cpu: [arm]
     os: [linux]
 
-  '@rollup/rollup-linux-arm-gnueabihf@4.27.4':
-    resolution: {integrity: sha512-9OwUnK/xKw6DyRlgx8UizeqRFOfi9mf5TYCw1uolDaJSbUmBxP85DE6T4ouCMoN6pXw8ZoTeZCSEfSaYo+/s1w==}
-    cpu: [arm]
-    os: [linux]
-
   '@rollup/rollup-linux-arm-musleabihf@4.24.4':
     resolution: {integrity: sha512-ySAfWs69LYC7QhRDZNKqNhz2UKN8LDfbKSMAEtoEI0jitwfAG2iZwVqGACJT+kfYvvz3/JgsLlcBP+WWoKCLcw==}
     cpu: [arm]
     os: [linux]
 
-  '@rollup/rollup-linux-arm-musleabihf@4.27.4':
-    resolution: {integrity: sha512-Vgdo4fpuphS9V24WOV+KwkCVJ72u7idTgQaBoLRD0UxBAWTF9GWurJO9YD9yh00BzbkhpeXtm6na+MvJU7Z73A==}
-    cpu: [arm]
-    os: [linux]
-
   '@rollup/rollup-linux-arm64-gnu@4.24.4':
     resolution: {integrity: sha512-uHYJ0HNOI6pGEeZ/5mgm5arNVTI0nLlmrbdph+pGXpC9tFHFDQmDMOEqkmUObRfosJqpU8RliYoGz06qSdtcjg==}
     cpu: [arm64]
     os: [linux]
 
-  '@rollup/rollup-linux-arm64-gnu@4.27.4':
-    resolution: {integrity: sha512-pleyNgyd1kkBkw2kOqlBx+0atfIIkkExOTiifoODo6qKDSpnc6WzUY5RhHdmTdIJXBdSnh6JknnYTtmQyobrVg==}
-    cpu: [arm64]
-    os: [linux]
-
   '@rollup/rollup-linux-arm64-musl@4.24.4':
     resolution: {integrity: sha512-38yiWLemQf7aLHDgTg85fh3hW9stJ0Muk7+s6tIkSUOMmi4Xbv5pH/5Bofnsb6spIwD5FJiR+jg71f0CH5OzoA==}
     cpu: [arm64]
     os: [linux]
 
-  '@rollup/rollup-linux-arm64-musl@4.27.4':
-    resolution: {integrity: sha512-caluiUXvUuVyCHr5DxL8ohaaFFzPGmgmMvwmqAITMpV/Q+tPoaHZ/PWa3t8B2WyoRcIIuu1hkaW5KkeTDNSnMA==}
-    cpu: [arm64]
-    os: [linux]
-
   '@rollup/rollup-linux-powerpc64le-gnu@4.24.4':
     resolution: {integrity: sha512-q73XUPnkwt9ZNF2xRS4fvneSuaHw2BXuV5rI4cw0fWYVIWIBeDZX7c7FWhFQPNTnE24172K30I+dViWRVD9TwA==}
     cpu: [ppc64]
     os: [linux]
 
-  '@rollup/rollup-linux-powerpc64le-gnu@4.27.4':
-    resolution: {integrity: sha512-FScrpHrO60hARyHh7s1zHE97u0KlT/RECzCKAdmI+LEoC1eDh/RDji9JgFqyO+wPDb86Oa/sXkily1+oi4FzJQ==}
-    cpu: [ppc64]
-    os: [linux]
-
   '@rollup/rollup-linux-riscv64-gnu@4.24.4':
     resolution: {integrity: sha512-Aie/TbmQi6UXokJqDZdmTJuZBCU3QBDA8oTKRGtd4ABi/nHgXICulfg1KI6n9/koDsiDbvHAiQO3YAUNa/7BCw==}
     cpu: [riscv64]
     os: [linux]
 
-  '@rollup/rollup-linux-riscv64-gnu@4.27.4':
-    resolution: {integrity: sha512-qyyprhyGb7+RBfMPeww9FlHwKkCXdKHeGgSqmIXw9VSUtvyFZ6WZRtnxgbuz76FK7LyoN8t/eINRbPUcvXB5fw==}
-    cpu: [riscv64]
-    os: [linux]
-
   '@rollup/rollup-linux-s390x-gnu@4.24.4':
     resolution: {integrity: sha512-P8MPErVO/y8ohWSP9JY7lLQ8+YMHfTI4bAdtCi3pC2hTeqFJco2jYspzOzTUB8hwUWIIu1xwOrJE11nP+0JFAQ==}
     cpu: [s390x]
     os: [linux]
 
-  '@rollup/rollup-linux-s390x-gnu@4.27.4':
-    resolution: {integrity: sha512-PFz+y2kb6tbh7m3A7nA9++eInGcDVZUACulf/KzDtovvdTizHpZaJty7Gp0lFwSQcrnebHOqxF1MaKZd7psVRg==}
-    cpu: [s390x]
-    os: [linux]
-
   '@rollup/rollup-linux-x64-gnu@4.24.4':
     resolution: {integrity: sha512-K03TljaaoPK5FOyNMZAAEmhlyO49LaE4qCsr0lYHUKyb6QacTNF9pnfPpXnFlFD3TXuFbFbz7tJ51FujUXkXYA==}
     cpu: [x64]
     os: [linux]
 
-  '@rollup/rollup-linux-x64-gnu@4.27.4':
-    resolution: {integrity: sha512-Ni8mMtfo+o/G7DVtweXXV/Ol2TFf63KYjTtoZ5f078AUgJTmaIJnj4JFU7TK/9SVWTaSJGxPi5zMDgK4w+Ez7Q==}
-    cpu: [x64]
-    os: [linux]
-
   '@rollup/rollup-linux-x64-musl@4.24.4':
     resolution: {integrity: sha512-VJYl4xSl/wqG2D5xTYncVWW+26ICV4wubwN9Gs5NrqhJtayikwCXzPL8GDsLnaLU3WwhQ8W02IinYSFJfyo34Q==}
     cpu: [x64]
     os: [linux]
 
-  '@rollup/rollup-linux-x64-musl@4.27.4':
-    resolution: {integrity: sha512-5AeeAF1PB9TUzD+3cROzFTnAJAcVUGLuR8ng0E0WXGkYhp6RD6L+6szYVX+64Rs0r72019KHZS1ka1q+zU/wUw==}
-    cpu: [x64]
-    os: [linux]
-
   '@rollup/rollup-win32-arm64-msvc@4.24.4':
     resolution: {integrity: sha512-ku2GvtPwQfCqoPFIJCqZ8o7bJcj+Y54cZSr43hHca6jLwAiCbZdBUOrqE6y29QFajNAzzpIOwsckaTFmN6/8TA==}
     cpu: [arm64]
     os: [win32]
 
-  '@rollup/rollup-win32-arm64-msvc@4.27.4':
-    resolution: {integrity: sha512-yOpVsA4K5qVwu2CaS3hHxluWIK5HQTjNV4tWjQXluMiiiu4pJj4BN98CvxohNCpcjMeTXk/ZMJBRbgRg8HBB6A==}
-    cpu: [arm64]
-    os: [win32]
-
   '@rollup/rollup-win32-ia32-msvc@4.24.4':
     resolution: {integrity: sha512-V3nCe+eTt/W6UYNr/wGvO1fLpHUrnlirlypZfKCT1fG6hWfqhPgQV/K/mRBXBpxc0eKLIF18pIOFVPh0mqHjlg==}
     cpu: [ia32]
     os: [win32]
 
-  '@rollup/rollup-win32-ia32-msvc@4.27.4':
-    resolution: {integrity: sha512-KtwEJOaHAVJlxV92rNYiG9JQwQAdhBlrjNRp7P9L8Cb4Rer3in+0A+IPhJC9y68WAi9H0sX4AiG2NTsVlmqJeQ==}
-    cpu: [ia32]
-    os: [win32]
-
   '@rollup/rollup-win32-x64-msvc@4.24.4':
     resolution: {integrity: sha512-LTw1Dfd0mBIEqUVCxbvTE/LLo+9ZxVC9k99v1v4ahg9Aak6FpqOfNu5kRkeTAn0wphoC4JU7No1/rL+bBCEwhg==}
-    cpu: [x64]
-    os: [win32]
-
-  '@rollup/rollup-win32-x64-msvc@4.27.4':
-    resolution: {integrity: sha512-3j4jx1TppORdTAoBJRd+/wJRGCPC0ETWkXOecJ6PPZLj6SptXkrXcNqdj0oclbKML6FkQltdz7bBA3rUSirZug==}
     cpu: [x64]
     os: [win32]
 
@@ -6459,11 +6369,6 @@
 
   rollup@4.24.4:
     resolution: {integrity: sha512-vGorVWIsWfX3xbcyAS+I047kFKapHYivmkaT63Smj77XwvLSJos6M1xGqZnBPFQFBRZDOcG1QnYEIxAvTr/HjA==}
-    engines: {node: '>=18.0.0', npm: '>=8.0.0'}
-    hasBin: true
-
-  rollup@4.27.4:
-    resolution: {integrity: sha512-RLKxqHEMjh/RGLsDxAEsaLO3mWgyoU6x9w6n1ikAzet4B3gI2/3yP6PWY2p9QzRTh6MfEIXB3MwsOY0Iv3vNrw==}
     engines: {node: '>=18.0.0', npm: '>=8.0.0'}
     hasBin: true
 
@@ -8588,10 +8493,6 @@
     optionalDependencies:
       rollup: 4.24.4
 
-  '@rollup/plugin-alias@5.1.1(rollup@4.27.4)':
-    optionalDependencies:
-      rollup: 4.27.4
-
   '@rollup/plugin-commonjs@28.0.1(rollup@4.24.4)':
     dependencies:
       '@rollup/pluginutils': 5.1.3(rollup@4.24.4)
@@ -8604,39 +8505,21 @@
     optionalDependencies:
       rollup: 4.24.4
 
-  '@rollup/plugin-commonjs@28.0.1(rollup@4.27.4)':
-    dependencies:
-      '@rollup/pluginutils': 5.1.3(rollup@4.27.4)
-      commondir: 1.0.1
-      estree-walker: 2.0.2
-      fdir: 6.4.2(picomatch@4.0.2)
-      is-reference: 1.2.1
-      magic-string: 0.30.13
-      picomatch: 4.0.2
-    optionalDependencies:
-      rollup: 4.27.4
-
-  '@rollup/plugin-dynamic-import-vars@2.1.4(rollup@4.27.4)':
-    dependencies:
-      '@rollup/pluginutils': 5.1.3(rollup@4.27.4)
+  '@rollup/plugin-dynamic-import-vars@2.1.4(rollup@4.24.4)':
+    dependencies:
+      '@rollup/pluginutils': 5.1.3(rollup@4.24.4)
       astring: 1.9.0
       estree-walker: 2.0.2
       magic-string: 0.30.14
       tinyglobby: 0.2.10
     optionalDependencies:
-      rollup: 4.27.4
+      rollup: 4.24.4
 
   '@rollup/plugin-json@6.1.0(rollup@4.24.4)':
     dependencies:
       '@rollup/pluginutils': 5.1.3(rollup@4.24.4)
     optionalDependencies:
       rollup: 4.24.4
-
-  '@rollup/plugin-json@6.1.0(rollup@4.27.4)':
-    dependencies:
-      '@rollup/pluginutils': 5.1.3(rollup@4.27.4)
-    optionalDependencies:
-      rollup: 4.27.4
 
   '@rollup/plugin-node-resolve@15.3.0(rollup@4.24.4)':
     dependencies:
@@ -8648,16 +8531,6 @@
     optionalDependencies:
       rollup: 4.24.4
 
-  '@rollup/plugin-node-resolve@15.3.0(rollup@4.27.4)':
-    dependencies:
-      '@rollup/pluginutils': 5.1.3(rollup@4.27.4)
-      '@types/resolve': 1.20.2
-      deepmerge: 4.3.1
-      is-module: 1.0.0
-      resolve: 1.22.8
-    optionalDependencies:
-      rollup: 4.27.4
-
   '@rollup/plugin-replace@6.0.1(rollup@4.24.4)':
     dependencies:
       '@rollup/pluginutils': 5.1.3(rollup@4.24.4)
@@ -8673,120 +8546,58 @@
     optionalDependencies:
       rollup: 4.24.4
 
-  '@rollup/pluginutils@5.1.3(rollup@4.27.4)':
-    dependencies:
-      '@types/estree': 1.0.6
-      estree-walker: 2.0.2
-      picomatch: 4.0.2
-    optionalDependencies:
-      rollup: 4.27.4
-
   '@rollup/rollup-android-arm-eabi@4.24.4':
     optional: true
 
-  '@rollup/rollup-android-arm-eabi@4.27.4':
-    optional: true
-
   '@rollup/rollup-android-arm64@4.24.4':
     optional: true
 
-  '@rollup/rollup-android-arm64@4.27.4':
-    optional: true
-
   '@rollup/rollup-darwin-arm64@4.24.4':
     optional: true
 
-  '@rollup/rollup-darwin-arm64@4.27.4':
-    optional: true
-
   '@rollup/rollup-darwin-x64@4.24.4':
     optional: true
 
-  '@rollup/rollup-darwin-x64@4.27.4':
-    optional: true
-
   '@rollup/rollup-freebsd-arm64@4.24.4':
     optional: true
 
-  '@rollup/rollup-freebsd-arm64@4.27.4':
-    optional: true
-
   '@rollup/rollup-freebsd-x64@4.24.4':
     optional: true
 
-  '@rollup/rollup-freebsd-x64@4.27.4':
-    optional: true
-
   '@rollup/rollup-linux-arm-gnueabihf@4.24.4':
     optional: true
 
-  '@rollup/rollup-linux-arm-gnueabihf@4.27.4':
-    optional: true
-
   '@rollup/rollup-linux-arm-musleabihf@4.24.4':
     optional: true
 
-  '@rollup/rollup-linux-arm-musleabihf@4.27.4':
-    optional: true
-
   '@rollup/rollup-linux-arm64-gnu@4.24.4':
     optional: true
 
-  '@rollup/rollup-linux-arm64-gnu@4.27.4':
-    optional: true
-
   '@rollup/rollup-linux-arm64-musl@4.24.4':
     optional: true
 
-  '@rollup/rollup-linux-arm64-musl@4.27.4':
-    optional: true
-
   '@rollup/rollup-linux-powerpc64le-gnu@4.24.4':
     optional: true
 
-  '@rollup/rollup-linux-powerpc64le-gnu@4.27.4':
-    optional: true
-
   '@rollup/rollup-linux-riscv64-gnu@4.24.4':
     optional: true
 
-  '@rollup/rollup-linux-riscv64-gnu@4.27.4':
-    optional: true
-
   '@rollup/rollup-linux-s390x-gnu@4.24.4':
     optional: true
 
-  '@rollup/rollup-linux-s390x-gnu@4.27.4':
-    optional: true
-
   '@rollup/rollup-linux-x64-gnu@4.24.4':
     optional: true
 
-  '@rollup/rollup-linux-x64-gnu@4.27.4':
-    optional: true
-
   '@rollup/rollup-linux-x64-musl@4.24.4':
     optional: true
 
-  '@rollup/rollup-linux-x64-musl@4.27.4':
-    optional: true
-
   '@rollup/rollup-win32-arm64-msvc@4.24.4':
     optional: true
 
-  '@rollup/rollup-win32-arm64-msvc@4.27.4':
-    optional: true
-
   '@rollup/rollup-win32-ia32-msvc@4.24.4':
     optional: true
 
-  '@rollup/rollup-win32-ia32-msvc@4.27.4':
-    optional: true
-
   '@rollup/rollup-win32-x64-msvc@4.24.4':
-    optional: true
-
-  '@rollup/rollup-win32-x64-msvc@4.27.4':
     optional: true
 
   '@sec-ant/readable-stream@0.4.1': {}
@@ -12458,31 +12269,18 @@
     optionalDependencies:
       '@babel/code-frame': 7.26.2
 
-  rollup-plugin-dts@6.1.1(rollup@4.27.4)(typescript@5.6.3):
-    dependencies:
-<<<<<<< HEAD
-      magic-string: 0.30.13
-      rollup: 4.27.4
-      typescript: 5.6.3
-    optionalDependencies:
-      '@babel/code-frame': 7.26.2
-
-  rollup-plugin-esbuild@6.1.1(esbuild@0.24.0)(rollup@4.27.4):
-    dependencies:
-      '@rollup/pluginutils': 5.1.3(rollup@4.27.4)
-      debug: 4.3.7
-=======
+  rollup-plugin-esbuild@6.1.1(esbuild@0.24.0)(rollup@4.24.4):
+    dependencies:
       '@rollup/pluginutils': 5.1.3(rollup@4.24.4)
       debug: 4.4.0
->>>>>>> 3400a5e2
       es-module-lexer: 1.5.4
       esbuild: 0.24.0
       get-tsconfig: 4.8.1
-      rollup: 4.27.4
+      rollup: 4.24.4
     transitivePeerDependencies:
       - supports-color
 
-  rollup-plugin-license@3.5.3(picomatch@4.0.2)(rollup@4.27.4):
+  rollup-plugin-license@3.5.3(picomatch@4.0.2)(rollup@4.24.4):
     dependencies:
       commenting: 1.1.0
       fdir: 6.3.0(picomatch@4.0.2)
@@ -12490,7 +12288,7 @@
       magic-string: 0.30.14
       moment: 2.30.1
       package-name-regex: 2.0.6
-      rollup: 4.27.4
+      rollup: 4.24.4
       spdx-expression-validate: 2.0.0
       spdx-satisfies: 5.0.1
     transitivePeerDependencies:
@@ -12518,30 +12316,6 @@
       '@rollup/rollup-win32-arm64-msvc': 4.24.4
       '@rollup/rollup-win32-ia32-msvc': 4.24.4
       '@rollup/rollup-win32-x64-msvc': 4.24.4
-      fsevents: 2.3.3
-
-  rollup@4.27.4:
-    dependencies:
-      '@types/estree': 1.0.6
-    optionalDependencies:
-      '@rollup/rollup-android-arm-eabi': 4.27.4
-      '@rollup/rollup-android-arm64': 4.27.4
-      '@rollup/rollup-darwin-arm64': 4.27.4
-      '@rollup/rollup-darwin-x64': 4.27.4
-      '@rollup/rollup-freebsd-arm64': 4.27.4
-      '@rollup/rollup-freebsd-x64': 4.27.4
-      '@rollup/rollup-linux-arm-gnueabihf': 4.27.4
-      '@rollup/rollup-linux-arm-musleabihf': 4.27.4
-      '@rollup/rollup-linux-arm64-gnu': 4.27.4
-      '@rollup/rollup-linux-arm64-musl': 4.27.4
-      '@rollup/rollup-linux-powerpc64le-gnu': 4.27.4
-      '@rollup/rollup-linux-riscv64-gnu': 4.27.4
-      '@rollup/rollup-linux-s390x-gnu': 4.27.4
-      '@rollup/rollup-linux-x64-gnu': 4.27.4
-      '@rollup/rollup-linux-x64-musl': 4.27.4
-      '@rollup/rollup-win32-arm64-msvc': 4.27.4
-      '@rollup/rollup-win32-ia32-msvc': 4.27.4
-      '@rollup/rollup-win32-x64-msvc': 4.27.4
       fsevents: 2.3.3
 
   router@2.0.0:
