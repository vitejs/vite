--- conflicted
+++ resolved
@@ -26,16 +26,11 @@
   .:
     devDependencies:
       '@eslint/js':
-<<<<<<< HEAD
-        specifier: ^9.9.0
-        version: 9.9.0
+        specifier: ^9.9.1
+        version: 9.9.1
       '@type-challenges/utils':
         specifier: ^0.1.1
         version: 0.1.1
-=======
-        specifier: ^9.9.1
-        version: 9.9.1
->>>>>>> cfb621e7
       '@types/babel__core':
         specifier: ^7.20.5
         version: 7.20.5
@@ -157,13 +152,8 @@
         specifier: ^4.2.2
         version: 4.2.2
       vitepress:
-<<<<<<< HEAD
-        specifier: 1.3.3
-        version: 1.3.3(@algolia/client-search@4.20.0)(@types/react@18.3.3)(axios@1.7.4)(postcss@8.4.41)(react-dom@18.3.1(react@18.3.1))(react@18.3.1)(typescript@5.5.3)
-=======
         specifier: 1.3.4
-        version: 1.3.4(@algolia/client-search@4.20.0)(axios@1.7.5)(postcss@8.4.41)(react-dom@18.3.1(react@18.3.1))(react@18.3.1)(typescript@5.5.3)
->>>>>>> cfb621e7
+        version: 1.3.4(@algolia/client-search@4.20.0)(@types/react@18.3.3)(axios@1.7.5)(postcss@8.4.41)(react-dom@18.3.1(react@18.3.1))(react@18.3.1)(typescript@5.5.3)
       vue:
         specifier: ^3.4.38
         version: 3.4.38(typescript@5.5.3)
@@ -12676,11 +12666,7 @@
     transitivePeerDependencies:
       - supports-color
 
-<<<<<<< HEAD
-  vitepress@1.3.3(@algolia/client-search@4.20.0)(@types/react@18.3.3)(axios@1.7.4)(postcss@8.4.41)(react-dom@18.3.1(react@18.3.1))(react@18.3.1)(typescript@5.5.3):
-=======
-  vitepress@1.3.4(@algolia/client-search@4.20.0)(axios@1.7.5)(postcss@8.4.41)(react-dom@18.3.1(react@18.3.1))(react@18.3.1)(typescript@5.5.3):
->>>>>>> cfb621e7
+  vitepress@1.3.4(@algolia/client-search@4.20.0)(@types/react@18.3.3)(axios@1.7.5)(postcss@8.4.41)(react-dom@18.3.1(react@18.3.1))(react@18.3.1)(typescript@5.5.3):
     dependencies:
       '@docsearch/css': 3.6.1
       '@docsearch/js': 3.6.1(@algolia/client-search@4.20.0)(@types/react@18.3.3)(react-dom@18.3.1(react@18.3.1))(react@18.3.1)
