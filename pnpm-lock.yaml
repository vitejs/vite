--- conflicted
+++ resolved
@@ -35,15 +35,9 @@
       '@typescript-eslint/eslint-plugin': ^5.41.0
       '@typescript-eslint/parser': ^5.41.0
       conventional-changelog-cli: ^2.2.2
-<<<<<<< HEAD
       esbuild: ^0.15.9
-      eslint: ^8.25.0
-      eslint-define-config: ^1.7.0
-=======
-      esbuild: ^0.14.47
       eslint: ^8.26.0
       eslint-define-config: ^1.11.0
->>>>>>> 1f57f843
       eslint-plugin-import: ^2.26.0
       eslint-plugin-node: ^11.1.0
       execa: ^6.1.0
@@ -97,19 +91,11 @@
       '@typescript-eslint/eslint-plugin': 5.41.0_ffukdn5orh6tcfytlcazewwqli
       '@typescript-eslint/parser': 5.41.0_t64u7vh5pvkzkn6jnkohfgcmb4
       conventional-changelog-cli: 2.2.2
-<<<<<<< HEAD
       esbuild: 0.15.11
-      eslint: 8.25.0
-      eslint-define-config: 1.7.0
-      eslint-plugin-import: 2.26.0_vcunoyu347gmi72pwsm7mdvjca
-      eslint-plugin-node: 11.1.0_eslint@8.25.0
-=======
-      esbuild: 0.14.47
       eslint: 8.26.0
       eslint-define-config: 1.11.0
       eslint-plugin-import: 2.26.0_c2flhriocdzler6lrwbyxxyoca
       eslint-plugin-node: 11.1.0_eslint@8.26.0
->>>>>>> 1f57f843
       execa: 6.1.0
       fast-glob: 3.2.12
       fs-extra: 10.1.0
