lockfileVersion: '9.0'

settings:
  autoInstallPeers: false
  excludeLinksFromLockfile: false

overrides:
  vite: workspace:*

packageExtensionsChecksum: sha256-BLDZCgUIohvBXMHo3XFOlGLzGXRyK3sDU0nMBRk9APY=

patchedDependencies:
  '@clack/core@0.4.1':
    hash: 00ce0d17727d5b3ef7add6723490478f994340b9a76ea02f8d20682e097f0e7a
    path: patches/@clack__core@0.4.1.patch
  chokidar@3.6.0:
    hash: 8a4f9e2b397e6034b91a0508faae3cecb97f222313faa129d7cb0eb71e9d0e84
    path: patches/chokidar@3.6.0.patch
  dotenv-expand@12.0.1:
    hash: 49330a663821151418e003e822a82a6a61d2f0f8a6e3cab00c1c94815a112889
    path: patches/dotenv-expand@12.0.1.patch
  http-proxy@1.18.1:
    hash: 8071c23044f455271f4d4074ae4c7b81beec17a03aefd158d5f4edd4ef751c11
    path: patches/http-proxy@1.18.1.patch
  sirv@3.0.1:
    hash: 95b663b930c5cc6e609c7fa15b69a86ff3b30df68978611d1d3d724c65135cb1
    path: patches/sirv@3.0.1.patch

importers:

  .:
    devDependencies:
      '@eslint/js':
        specifier: ^9.22.0
        version: 9.22.0
      '@type-challenges/utils':
        specifier: ^0.1.1
        version: 0.1.1
      '@types/babel__core':
        specifier: ^7.20.5
        version: 7.20.5
      '@types/babel__preset-env':
        specifier: ^7.10.0
        version: 7.10.0
      '@types/convert-source-map':
        specifier: ^2.0.3
        version: 2.0.3
      '@types/cross-spawn':
        specifier: ^6.0.6
        version: 6.0.6
      '@types/debug':
        specifier: ^4.1.12
        version: 4.1.12
      '@types/estree':
        specifier: ^1.0.6
        version: 1.0.6
      '@types/etag':
        specifier: ^1.8.3
        version: 1.8.3
      '@types/less':
        specifier: ^3.0.8
        version: 3.0.8
      '@types/node':
        specifier: ^22.13.6
        version: 22.13.6
      '@types/picomatch':
        specifier: ^3.0.2
        version: 3.0.2
      '@types/stylus':
        specifier: ^0.48.43
        version: 0.48.43
      '@types/ws':
        specifier: ^8.18.0
        version: 8.18.0
      '@vitejs/release-scripts':
        specifier: ^1.3.3
        version: 1.3.3
      conventional-changelog-cli:
        specifier: ^5.0.0
        version: 5.0.0(conventional-commits-filter@5.0.0)
      eslint:
        specifier: ^9.22.0
        version: 9.22.0(jiti@2.4.2)
      eslint-plugin-import-x:
        specifier: ^4.8.0
        version: 4.8.0(eslint@9.22.0(jiti@2.4.2))(typescript@5.7.3)
      eslint-plugin-n:
        specifier: ^17.16.2
        version: 17.16.2(eslint@9.22.0(jiti@2.4.2))
      eslint-plugin-regexp:
        specifier: ^2.7.0
        version: 2.7.0(eslint@9.22.0(jiti@2.4.2))
      execa:
        specifier: ^9.5.2
        version: 9.5.2
      globals:
        specifier: ^16.0.0
        version: 16.0.0
      gsap:
        specifier: ^3.12.7
        version: 3.12.7
      lint-staged:
        specifier: ^15.5.0
        version: 15.5.0
      picocolors:
        specifier: ^1.1.1
        version: 1.1.1
      playwright-chromium:
        specifier: ^1.50.1
        version: 1.50.1
      premove:
        specifier: ^4.0.0
        version: 4.0.0
      prettier:
        specifier: 3.5.3
        version: 3.5.3
      rollup:
        specifier: ^4.34.9
        version: 4.34.9
      rollup-plugin-esbuild:
        specifier: ^6.2.1
        version: 6.2.1(esbuild@0.25.0)(rollup@4.34.9)
      simple-git-hooks:
        specifier: ^2.11.1
        version: 2.11.1
      tslib:
        specifier: ^2.8.1
        version: 2.8.1
      tsx:
        specifier: ^4.19.3
        version: 4.19.3
      typescript:
        specifier: ~5.7.2
        version: 5.7.3
      typescript-eslint:
        specifier: ^8.26.1
        version: 8.26.1(eslint@9.22.0(jiti@2.4.2))(typescript@5.7.3)
      vite:
        specifier: workspace:*
        version: link:packages/vite
      vitest:
        specifier: ^3.0.8
        version: 3.0.8(@types/debug@4.1.12)(@types/node@22.13.6)

  docs:
    devDependencies:
      '@shikijs/vitepress-twoslash':
        specifier: ^2.5.0
        version: 2.5.0(typescript@5.7.3)
      '@types/express':
        specifier: ^4.17.21
        version: 4.17.21
      feed:
        specifier: ^4.2.2
        version: 4.2.2
      vitepress:
        specifier: ^1.6.3
        version: 1.6.3(@algolia/client-search@5.20.3)(axios@1.8.3)(postcss@8.5.3)(typescript@5.7.3)
      vitepress-plugin-group-icons:
        specifier: ^1.3.7
        version: 1.3.7
      vue:
        specifier: ^3.5.13
        version: 3.5.13(typescript@5.7.3)

  packages/create-vite:
    devDependencies:
      '@clack/prompts':
        specifier: ^0.10.0
        version: 0.10.0
      cross-spawn:
        specifier: ^7.0.6
        version: 7.0.6
      mri:
        specifier: ^1.2.0
        version: 1.2.0
      picocolors:
        specifier: ^1.1.1
        version: 1.1.1
      unbuild:
        specifier: ^3.5.0
        version: 3.5.0(sass@1.85.1)(typescript@5.7.3)(vue@3.5.13(typescript@5.7.3))

  packages/plugin-legacy:
    dependencies:
      '@babel/core':
        specifier: ^7.26.10
        version: 7.26.10
      '@babel/preset-env':
        specifier: ^7.26.9
        version: 7.26.9(@babel/core@7.26.10)
      browserslist:
        specifier: ^4.24.4
        version: 4.24.4
      browserslist-to-esbuild:
        specifier: ^2.1.1
        version: 2.1.1(browserslist@4.24.4)
      core-js:
        specifier: ^3.41.0
        version: 3.41.0
      magic-string:
        specifier: ^0.30.17
        version: 0.30.17
      regenerator-runtime:
        specifier: ^0.14.1
        version: 0.14.1
      systemjs:
        specifier: ^6.15.1
        version: 6.15.1
    devDependencies:
      acorn:
        specifier: ^8.14.1
        version: 8.14.1
      picocolors:
        specifier: ^1.1.1
        version: 1.1.1
      unbuild:
        specifier: ^3.5.0
        version: 3.5.0(sass@1.85.1)(typescript@5.7.3)(vue@3.5.13(typescript@5.7.3))
      vite:
        specifier: workspace:*
        version: link:../vite

  packages/vite:
    dependencies:
      esbuild:
        specifier: ^0.25.0
        version: 0.25.0
      postcss:
        specifier: ^8.5.3
        version: 8.5.3
      rollup:
        specifier: ^4.34.9
        version: 4.34.9
    devDependencies:
      '@ampproject/remapping':
        specifier: ^2.3.0
        version: 2.3.0
      '@babel/parser':
        specifier: ^7.26.10
        version: 7.26.10
      '@jridgewell/trace-mapping':
        specifier: ^0.3.25
        version: 0.3.25
      '@polka/compression':
        specifier: ^1.0.0-next.25
        version: 1.0.0-next.25
      '@rollup/plugin-alias':
        specifier: ^5.1.1
        version: 5.1.1(rollup@4.34.9)
      '@rollup/plugin-commonjs':
<<<<<<< HEAD
        specifier: ^28.0.2
        version: 28.0.2(rollup@4.34.9)
=======
        specifier: ^28.0.3
        version: 28.0.3(rollup@4.34.8)
>>>>>>> 832b2c40
      '@rollup/plugin-dynamic-import-vars':
        specifier: 2.1.4
        version: 2.1.4(rollup@4.34.9)
      '@rollup/plugin-json':
        specifier: ^6.1.0
        version: 6.1.0(rollup@4.34.9)
      '@rollup/plugin-node-resolve':
<<<<<<< HEAD
        specifier: 16.0.0
        version: 16.0.0(rollup@4.34.9)
=======
        specifier: 16.0.1
        version: 16.0.1(rollup@4.34.8)
>>>>>>> 832b2c40
      '@rollup/pluginutils':
        specifier: ^5.1.4
        version: 5.1.4(rollup@4.34.9)
      '@types/escape-html':
        specifier: ^1.0.4
        version: 1.0.4
      '@types/pnpapi':
        specifier: ^0.0.5
        version: 0.0.5
      artichokie:
        specifier: ^0.3.1
        version: 0.3.1
      cac:
        specifier: ^6.7.14
        version: 6.7.14
      chokidar:
        specifier: ^3.6.0
        version: 3.6.0(patch_hash=8a4f9e2b397e6034b91a0508faae3cecb97f222313faa129d7cb0eb71e9d0e84)
      connect:
        specifier: ^3.7.0
        version: 3.7.0
      convert-source-map:
        specifier: ^2.0.0
        version: 2.0.0
      cors:
        specifier: ^2.8.5
        version: 2.8.5
      cross-spawn:
        specifier: ^7.0.6
        version: 7.0.6
      debug:
        specifier: ^4.4.0
        version: 4.4.0
      dep-types:
        specifier: link:./src/types
        version: link:src/types
      dotenv:
        specifier: ^16.4.7
        version: 16.4.7
      dotenv-expand:
        specifier: ^12.0.1
        version: 12.0.1(patch_hash=49330a663821151418e003e822a82a6a61d2f0f8a6e3cab00c1c94815a112889)
      es-module-lexer:
        specifier: ^1.6.0
        version: 1.6.0
      escape-html:
        specifier: ^1.0.3
        version: 1.0.3
      estree-walker:
        specifier: ^3.0.3
        version: 3.0.3
      etag:
        specifier: ^1.8.1
        version: 1.8.1
      http-proxy:
        specifier: ^1.18.1
        version: 1.18.1(patch_hash=8071c23044f455271f4d4074ae4c7b81beec17a03aefd158d5f4edd4ef751c11)(debug@4.4.0)
      launch-editor-middleware:
        specifier: ^2.10.0
        version: 2.10.0
      lightningcss:
        specifier: ^1.29.3
        version: 1.29.3
      magic-string:
        specifier: ^0.30.17
        version: 0.30.17
      mlly:
        specifier: ^1.7.4
        version: 1.7.4
      mrmime:
        specifier: ^2.0.1
        version: 2.0.1
      nanoid:
        specifier: ^5.1.4
        version: 5.1.4
      open:
        specifier: ^10.1.0
        version: 10.1.0
      parse5:
        specifier: ^7.2.1
        version: 7.2.1
      pathe:
        specifier: ^2.0.3
        version: 2.0.3
      periscopic:
        specifier: ^4.0.2
        version: 4.0.2
      picocolors:
        specifier: ^1.1.1
        version: 1.1.1
      picomatch:
        specifier: ^4.0.2
        version: 4.0.2
      postcss-import:
        specifier: ^16.1.0
        version: 16.1.0(postcss@8.5.3)
      postcss-load-config:
        specifier: ^6.0.1
        version: 6.0.1(jiti@2.4.2)(postcss@8.5.3)(tsx@4.19.3)(yaml@2.7.0)
      postcss-modules:
        specifier: ^6.0.1
        version: 6.0.1(postcss@8.5.3)
      resolve.exports:
        specifier: ^2.0.3
        version: 2.0.3
      rollup-plugin-dts:
        specifier: ^6.1.1
        version: 6.1.1(rollup@4.34.9)(typescript@5.7.3)
      rollup-plugin-esbuild:
        specifier: ^6.2.1
        version: 6.2.1(esbuild@0.25.0)(rollup@4.34.9)
      rollup-plugin-license:
        specifier: ^3.6.0
        version: 3.6.0(picomatch@4.0.2)(rollup@4.34.9)
      sass:
        specifier: ^1.85.1
        version: 1.85.1
      sass-embedded:
        specifier: ^1.85.1
        version: 1.85.1(source-map-js@1.2.1)
      sirv:
        specifier: ^3.0.1
        version: 3.0.1(patch_hash=95b663b930c5cc6e609c7fa15b69a86ff3b30df68978611d1d3d724c65135cb1)
      source-map-support:
        specifier: ^0.5.21
        version: 0.5.21
      strip-literal:
        specifier: ^3.0.0
        version: 3.0.0
      terser:
        specifier: ^5.39.0
        version: 5.39.0
      tinyglobby:
        specifier: ^0.2.12
        version: 0.2.12
      tsconfck:
        specifier: ^3.1.5
        version: 3.1.5(typescript@5.7.3)
      tslib:
        specifier: ^2.8.1
        version: 2.8.1
      types:
        specifier: link:./types
        version: link:types
      ufo:
        specifier: ^1.5.4
        version: 1.5.4
      ws:
        specifier: ^8.18.1
        version: 8.18.1
    optionalDependencies:
      fsevents:
        specifier: ~2.3.3
        version: 2.3.3

  packages/vite/src/node/__tests__:
    dependencies:
      '@vitejs/cjs-ssr-dep':
        specifier: link:./fixtures/cjs-ssr-dep
        version: link:fixtures/cjs-ssr-dep
      '@vitejs/parent':
        specifier: link:./packages/parent
        version: link:packages/parent
      '@vitejs/test-dep-conditions':
        specifier: file:./fixtures/test-dep-conditions
        version: file:packages/vite/src/node/__tests__/fixtures/test-dep-conditions

  packages/vite/src/node/__tests__/fixtures/cjs-ssr-dep: {}

  packages/vite/src/node/__tests__/fixtures/config/entry:
    dependencies:
      '@vite/test-config-plugin-module-condition':
        specifier: link:../plugin-module-condition
        version: link:../plugin-module-condition

  packages/vite/src/node/__tests__/fixtures/config/plugin-module-condition: {}

  packages/vite/src/node/__tests__/fixtures/config/siblings:
    devDependencies:
      '@types/lodash':
        specifier: ^4.17.16
        version: 4.17.16
      lodash:
        specifier: ^4.17.21
        version: 4.17.21

  packages/vite/src/node/__tests__/fixtures/file-url: {}

  packages/vite/src/node/__tests__/fixtures/test-dep-conditions: {}

  packages/vite/src/node/__tests__/fixtures/watch-rebuild-manifest: {}

  packages/vite/src/node/__tests__/packages: {}

  packages/vite/src/node/__tests__/packages/child: {}

  packages/vite/src/node/__tests__/packages/module: {}

  packages/vite/src/node/__tests__/packages/name: {}

  packages/vite/src/node/__tests__/packages/noname: {}

  packages/vite/src/node/__tests__/packages/parent:
    dependencies:
      '@vitejs/child':
        specifier: link:../child
        version: link:../child

  packages/vite/src/node/server/__tests__/fixtures/lerna/nested: {}

  packages/vite/src/node/server/__tests__/fixtures/none/nested: {}

  packages/vite/src/node/server/__tests__/fixtures/pnpm: {}

  packages/vite/src/node/server/__tests__/fixtures/pnpm/nested: {}

  packages/vite/src/node/server/__tests__/fixtures/watcher: {}

  packages/vite/src/node/server/__tests__/fixtures/yarn: {}

  packages/vite/src/node/server/__tests__/fixtures/yarn/nested: {}

  packages/vite/src/node/ssr/runtime/__tests__:
    dependencies:
      '@vitejs/cjs-external':
        specifier: link:./fixtures/cjs-external
        version: link:fixtures/cjs-external
      '@vitejs/esm-external':
        specifier: link:./fixtures/esm-external
        version: link:fixtures/esm-external
      birpc:
        specifier: ^0.2.19
        version: 0.2.19
      tinyspy:
        specifier: 2.2.0
        version: 2.2.0

  packages/vite/src/node/ssr/runtime/__tests__/fixtures/cjs-external: {}

  packages/vite/src/node/ssr/runtime/__tests__/fixtures/esm-external: {}

  playground:
    devDependencies:
      convert-source-map:
        specifier: ^2.0.0
        version: 2.0.0
      css-color-names:
        specifier: ^1.0.1
        version: 1.0.1
      kill-port:
        specifier: ^1.6.1
        version: 1.6.1
      node-fetch:
        specifier: ^3.3.2
        version: 3.3.2

  playground/alias:
    dependencies:
      '@vue/shared':
        specifier: ^3.5.13
        version: 3.5.13
      aliased-module:
        specifier: file:./dir/module
        version: '@vitejs/test-aliased-module@file:playground/alias/dir/module'
      vue:
        specifier: ^3.5.13
        version: 3.5.13(typescript@5.7.3)
    devDependencies:
      '@vitejs/test-resolve-linked':
        specifier: workspace:*
        version: link:../resolve-linked

  playground/alias/dir/module: {}

  playground/assets: {}

  playground/assets-sanitize: {}

  playground/backend-integration:
    devDependencies:
      '@tailwindcss/vite':
        specifier: ^4.0.14
        version: 4.0.14(vite@packages+vite)
      sass:
        specifier: ^1.85.1
        version: 1.85.1
      tailwindcss:
        specifier: ^4.0.14
        version: 4.0.14
      tinyglobby:
        specifier: ^0.2.12
        version: 0.2.12

  playground/build-old: {}

  playground/cli: {}

  playground/cli-module:
    devDependencies:
      url:
        specifier: ^0.11.4
        version: 0.11.4

  playground/client-reload: {}

  playground/csp: {}

  playground/css:
    devDependencies:
      '@vitejs/test-css-dep':
        specifier: link:./css-dep
        version: link:css-dep
      '@vitejs/test-css-dep-exports':
        specifier: link:./css-dep-exports
        version: link:css-dep-exports
      '@vitejs/test-css-js-dep':
        specifier: file:./css-js-dep
        version: file:playground/css/css-js-dep
      '@vitejs/test-css-proxy-dep':
        specifier: file:./css-proxy-dep
        version: file:playground/css/css-proxy-dep
      '@vitejs/test-scss-proxy-dep':
        specifier: file:./scss-proxy-dep
        version: file:playground/css/scss-proxy-dep
      less:
        specifier: ^4.2.2
        version: 4.2.2
      postcss-nested:
        specifier: ^7.0.2
        version: 7.0.2(postcss@8.5.3)
      sass:
        specifier: ^1.85.1
        version: 1.85.1
      stylus:
        specifier: ^0.64.0
        version: 0.64.0
      sugarss:
        specifier: ^5.0.0
        version: 5.0.0(postcss@8.5.3)
      tinyglobby:
        specifier: ^0.2.12
        version: 0.2.12

  playground/css-codesplit: {}

  playground/css-codesplit-cjs: {}

  playground/css-dynamic-import: {}

  playground/css-lightningcss:
    devDependencies:
      lightningcss:
        specifier: ^1.29.3
        version: 1.29.3

  playground/css-lightningcss-proxy:
    devDependencies:
      express:
        specifier: ^5.0.1
        version: 5.0.1
      lightningcss:
        specifier: ^1.29.3
        version: 1.29.3

  playground/css-lightningcss-root:
    devDependencies:
      lightningcss:
        specifier: ^1.29.3
        version: 1.29.3

  playground/css-no-codesplit: {}

  playground/css-sourcemap:
    devDependencies:
      less:
        specifier: ^4.2.2
        version: 4.2.2
      magic-string:
        specifier: ^0.30.17
        version: 0.30.17
      sass:
        specifier: ^1.85.1
        version: 1.85.1
      stylus:
        specifier: ^0.64.0
        version: 0.64.0
      sugarss:
        specifier: ^5.0.0
        version: 5.0.0(postcss@8.5.3)

  playground/css/css-dep: {}

  playground/css/css-dep-exports: {}

  playground/css/css-js-dep: {}

  playground/css/css-proxy-dep:
    dependencies:
      '@vitejs/test-css-proxy-dep-nested':
        specifier: file:../css-proxy-dep-nested
        version: file:playground/css/css-proxy-dep-nested

  playground/css/css-proxy-dep-nested: {}

  playground/css/pkg-dep: {}

  playground/css/postcss-caching/blue-app: {}

  playground/css/postcss-caching/green-app: {}

  playground/css/scss-proxy-dep:
    dependencies:
      '@vitejs/test-scss-proxy-dep-nested':
        specifier: file:../scss-proxy-dep-nested
        version: file:playground/css/scss-proxy-dep-nested

  playground/css/scss-proxy-dep-nested: {}

  playground/data-uri: {}

  playground/define:
    dependencies:
      '@vitejs/test-commonjs-dep':
        specifier: file:./commonjs-dep
        version: file:playground/define/commonjs-dep

  playground/define/commonjs-dep: {}

  playground/dynamic-import:
    dependencies:
      '@vitejs/test-pkg':
        specifier: file:./pkg
        version: file:playground/dynamic-import/pkg

  playground/dynamic-import-inline: {}

  playground/dynamic-import/pkg: {}

  playground/env: {}

  playground/env-nested: {}

  playground/environment-react-ssr:
    devDependencies:
      '@types/react':
        specifier: ^19.0.10
        version: 19.0.10
      '@types/react-dom':
        specifier: ^19.0.4
        version: 19.0.4(@types/react@19.0.10)
      react:
        specifier: ^19.0.0
        version: 19.0.0
      react-dom:
        specifier: ^19.0.0
        version: 19.0.0(react@19.0.0)
      react-fake-client:
        specifier: npm:react@^19.0.0
        version: react@19.0.0
      react-fake-server:
        specifier: npm:react@^19.0.0
        version: react@19.0.0

  playground/extensions:
    dependencies:
      vue:
        specifier: ^3.5.13
        version: 3.5.13(typescript@5.7.3)

  playground/external:
    dependencies:
      '@vitejs/test-dep-that-imports':
        specifier: file:./dep-that-imports
        version: file:playground/external/dep-that-imports(typescript@5.7.3)
      '@vitejs/test-dep-that-requires':
        specifier: file:./dep-that-requires
        version: file:playground/external/dep-that-requires(typescript@5.7.3)
    devDependencies:
      slash3:
        specifier: npm:slash@^3.0.0
        version: slash@3.0.0
      slash5:
        specifier: npm:slash@^5.1.0
        version: slash@5.1.0
      vite:
        specifier: workspace:*
        version: link:../../packages/vite
      vue:
        specifier: ^3.5.13
        version: 3.5.13(typescript@5.7.3)
      vue32:
        specifier: npm:vue@~3.2.47
        version: vue@3.2.47

  playground/external/dep-that-imports:
    dependencies:
      slash3:
        specifier: npm:slash@^3.0.0
        version: slash@3.0.0
      slash5:
        specifier: npm:slash@^5.1.0
        version: slash@5.1.0
      vue:
        specifier: ^3.5.13
        version: 3.5.13(typescript@5.7.3)

  playground/external/dep-that-requires:
    dependencies:
      slash3:
        specifier: npm:slash@^3.0.0
        version: slash@3.0.0
      slash5:
        specifier: npm:slash@^5.1.0
        version: slash@5.1.0
      vue:
        specifier: ^3.5.13
        version: 3.5.13(typescript@5.7.3)

  playground/fs-serve:
    devDependencies:
      ws:
        specifier: ^8.18.1
        version: 8.18.1

  playground/glob-import:
    dependencies:
      '@vitejs/test-import-meta-glob-pkg':
        specifier: file:./import-meta-glob-pkg
        version: file:playground/glob-import/import-meta-glob-pkg

  playground/glob-import/import-meta-glob-pkg: {}

  playground/hmr: {}

  playground/hmr-ssr: {}

  playground/html: {}

  playground/html/side-effects: {}

  playground/import-assertion:
    dependencies:
      '@vitejs/test-import-assertion-dep':
        specifier: file:./import-assertion-dep
        version: file:playground/import-assertion/import-assertion-dep

  playground/import-assertion/import-assertion-dep: {}

  playground/js-sourcemap:
    dependencies:
      '@vitejs/test-importee-pkg':
        specifier: file:importee-pkg
        version: file:playground/js-sourcemap/importee-pkg
      magic-string:
        specifier: ^0.30.17
        version: 0.30.17

  playground/js-sourcemap/importee-pkg: {}

  playground/json:
    devDependencies:
      '@vitejs/test-json-module':
        specifier: file:./json-module
        version: file:playground/json/json-module
      express:
        specifier: ^5.0.1
        version: 5.0.1
      vue:
        specifier: ^3.5.13
        version: 3.5.13(typescript@5.7.3)

  playground/json/json-module: {}

  playground/legacy:
    devDependencies:
      '@vitejs/plugin-legacy':
        specifier: workspace:*
        version: link:../../packages/plugin-legacy
      express:
        specifier: ^5.0.1
        version: 5.0.1
      terser:
        specifier: ^5.39.0
        version: 5.39.0
      vite:
        specifier: workspace:*
        version: link:../../packages/vite

  playground/lib:
    devDependencies:
      sirv:
        specifier: ^3.0.1
        version: 3.0.1(patch_hash=95b663b930c5cc6e609c7fa15b69a86ff3b30df68978611d1d3d724c65135cb1)

  playground/minify:
    dependencies:
      minified-module:
        specifier: file:./dir/module
        version: '@vitejs/test-minify@file:playground/minify/dir/module'

  playground/minify/dir/module: {}

  playground/module-graph: {}

  playground/multiple-entrypoints:
    devDependencies:
      sass:
        specifier: ^1.85.1
        version: 1.85.1

  playground/nested-deps:
    dependencies:
      '@vitejs/self-referencing':
        specifier: link:../self-referencing
        version: link:../self-referencing
      '@vitejs/test-package-a':
        specifier: link:./test-package-a
        version: link:test-package-a
      '@vitejs/test-package-b':
        specifier: link:./test-package-b
        version: link:test-package-b
      '@vitejs/test-package-c':
        specifier: link:./test-package-c
        version: link:test-package-c
      '@vitejs/test-package-d':
        specifier: link:./test-package-d
        version: link:test-package-d
      '@vitejs/test-package-e':
        specifier: link:./test-package-e
        version: link:test-package-e
      '@vitejs/test-package-f':
        specifier: link:./test-package-f
        version: link:test-package-f

  playground/nested-deps/test-package-a: {}

  playground/nested-deps/test-package-b: {}

  playground/nested-deps/test-package-c: {}

  playground/nested-deps/test-package-d:
    dependencies:
      '@vitejs/test-package-d-nested':
        specifier: link:./test-package-d-nested
        version: link:test-package-d-nested

  playground/nested-deps/test-package-d/test-package-d-nested: {}

  playground/nested-deps/test-package-e:
    dependencies:
      '@vitejs/test-package-e-excluded':
        specifier: link:./test-package-e-excluded
        version: link:test-package-e-excluded
      '@vitejs/test-package-e-included':
        specifier: link:./test-package-e-included
        version: link:test-package-e-included

  playground/nested-deps/test-package-e/test-package-e-excluded: {}

  playground/nested-deps/test-package-e/test-package-e-included:
    dependencies:
      '@vitejs/test-package-e-excluded':
        specifier: link:../test-package-e-excluded
        version: link:../test-package-e-excluded

  playground/nested-deps/test-package-f: {}

  playground/object-hooks:
    dependencies:
      vue:
        specifier: ^3.5.13
        version: 3.5.13(typescript@5.7.3)

  playground/optimize-deps:
    dependencies:
      '@vitejs/longfilename-aaaaaaaaaaaaaaaaaaaaaaaaaaaaaaaaaaaaaaaaaaaaaaaaaaaaaaaaaaaaaaaaaaaaaaaaaaaaaaaaaaaaaaaaaaaaaaaaaaaaaaaaaaaaaaaaaaaaaaaaaaaaaaaaaaaaaaaaaaaaaaaaaaaaaaaaaaaaaaaaaaaaaaaaaaaaaaaaaaaaaaaaaaaa':
        specifier: file:./longfilename
        version: file:playground/optimize-deps/longfilename
      '@vitejs/test-added-in-entries':
        specifier: file:./added-in-entries
        version: file:playground/optimize-deps/added-in-entries
      '@vitejs/test-dep-alias-using-absolute-path':
        specifier: file:./dep-alias-using-absolute-path
        version: file:playground/optimize-deps/dep-alias-using-absolute-path
      '@vitejs/test-dep-cjs-browser-field-bare':
        specifier: file:./dep-cjs-browser-field-bare
        version: file:playground/optimize-deps/dep-cjs-browser-field-bare
      '@vitejs/test-dep-cjs-compiled-from-cjs':
        specifier: file:./dep-cjs-compiled-from-cjs
        version: file:playground/optimize-deps/dep-cjs-compiled-from-cjs
      '@vitejs/test-dep-cjs-compiled-from-esm':
        specifier: file:./dep-cjs-compiled-from-esm
        version: file:playground/optimize-deps/dep-cjs-compiled-from-esm
      '@vitejs/test-dep-cjs-external-package-omit-js-suffix':
        specifier: file:./dep-cjs-external-package-omit-js-suffix
        version: file:playground/optimize-deps/dep-cjs-external-package-omit-js-suffix
      '@vitejs/test-dep-cjs-with-assets':
        specifier: file:./dep-cjs-with-assets
        version: file:playground/optimize-deps/dep-cjs-with-assets
      '@vitejs/test-dep-css-require':
        specifier: file:./dep-css-require
        version: file:playground/optimize-deps/dep-css-require
      '@vitejs/test-dep-esbuild-plugin-transform':
        specifier: file:./dep-esbuild-plugin-transform
        version: file:playground/optimize-deps/dep-esbuild-plugin-transform
      '@vitejs/test-dep-incompatible':
        specifier: file:./dep-incompatible
        version: file:playground/optimize-deps/dep-incompatible
      '@vitejs/test-dep-linked':
        specifier: link:./dep-linked
        version: link:dep-linked
      '@vitejs/test-dep-linked-include':
        specifier: link:./dep-linked-include
        version: link:dep-linked-include
      '@vitejs/test-dep-node-env':
        specifier: file:./dep-node-env
        version: file:playground/optimize-deps/dep-node-env
      '@vitejs/test-dep-non-optimized':
        specifier: file:./dep-non-optimized
        version: file:playground/optimize-deps/dep-non-optimized
      '@vitejs/test-dep-not-js':
        specifier: file:./dep-not-js
        version: file:playground/optimize-deps/dep-not-js
      '@vitejs/test-dep-optimize-exports-with-glob':
        specifier: file:./dep-optimize-exports-with-glob
        version: file:playground/optimize-deps/dep-optimize-exports-with-glob
      '@vitejs/test-dep-optimize-exports-with-root-glob':
        specifier: file:./dep-optimize-exports-with-root-glob
        version: file:playground/optimize-deps/dep-optimize-exports-with-root-glob
      '@vitejs/test-dep-optimize-with-glob':
        specifier: file:./dep-optimize-with-glob
        version: file:playground/optimize-deps/dep-optimize-with-glob
      '@vitejs/test-dep-relative-to-main':
        specifier: file:./dep-relative-to-main
        version: file:playground/optimize-deps/dep-relative-to-main
      '@vitejs/test-dep-source-map-no-sources':
        specifier: file:./dep-source-map-no-sources
        version: file:playground/optimize-deps/dep-source-map-no-sources
      '@vitejs/test-dep-with-asset-ext1.pdf':
        specifier: file:./dep-with-asset-ext/dep1
        version: file:playground/optimize-deps/dep-with-asset-ext/dep1
      '@vitejs/test-dep-with-asset-ext2.pdf':
        specifier: file:./dep-with-asset-ext/dep2
        version: file:playground/optimize-deps/dep-with-asset-ext/dep2
      '@vitejs/test-dep-with-builtin-module-cjs':
        specifier: file:./dep-with-builtin-module-cjs
        version: file:playground/optimize-deps/dep-with-builtin-module-cjs
      '@vitejs/test-dep-with-builtin-module-esm':
        specifier: file:./dep-with-builtin-module-esm
        version: file:playground/optimize-deps/dep-with-builtin-module-esm
      '@vitejs/test-dep-with-dynamic-import':
        specifier: file:./dep-with-dynamic-import
        version: file:playground/optimize-deps/dep-with-dynamic-import
      '@vitejs/test-dep-with-optional-peer-dep':
        specifier: file:./dep-with-optional-peer-dep
        version: file:playground/optimize-deps/dep-with-optional-peer-dep
      '@vitejs/test-dep-with-optional-peer-dep-submodule':
        specifier: file:./dep-with-optional-peer-dep-submodule
        version: file:playground/optimize-deps/dep-with-optional-peer-dep-submodule
      '@vitejs/test-nested-exclude':
        specifier: file:./nested-exclude
        version: file:playground/optimize-deps/nested-exclude
      '@vitejs/test-resolve-linked':
        specifier: workspace:0.0.0
        version: link:../resolve-linked
      axios:
        specifier: ^1.8.3
        version: 1.8.3
      clipboard:
        specifier: ^2.0.11
        version: 2.0.11
      lodash:
        specifier: ^4.17.21
        version: 4.17.21
      lodash-es:
        specifier: ^4.17.21
        version: 4.17.21
      lodash.clonedeep:
        specifier: ^4.5.0
        version: 4.5.0
      phoenix:
        specifier: ^1.7.20
        version: 1.7.20
      react:
        specifier: ^19.0.0
        version: 19.0.0
      react-dom:
        specifier: ^19.0.0
        version: 19.0.0(react@19.0.0)
      url:
        specifier: ^0.11.4
        version: 0.11.4
      vue:
        specifier: ^3.5.13
        version: 3.5.13(typescript@5.7.3)
      vuex:
        specifier: ^4.1.0
        version: 4.1.0(vue@3.5.13(typescript@5.7.3))

  playground/optimize-deps-no-discovery:
    dependencies:
      '@vitejs/test-dep-no-discovery':
        specifier: file:./dep-no-discovery
        version: file:playground/optimize-deps-no-discovery/dep-no-discovery
      vue:
        specifier: ^3.5.13
        version: 3.5.13(typescript@5.7.3)
      vuex:
        specifier: ^4.1.0
        version: 4.1.0(vue@3.5.13(typescript@5.7.3))

  playground/optimize-deps-no-discovery/dep-no-discovery: {}

  playground/optimize-deps/added-in-entries: {}

  playground/optimize-deps/dep-alias-using-absolute-path:
    dependencies:
      lodash:
        specifier: ^4.17.21
        version: 4.17.21

  playground/optimize-deps/dep-cjs-browser-field-bare: {}

  playground/optimize-deps/dep-cjs-compiled-from-cjs: {}

  playground/optimize-deps/dep-cjs-compiled-from-esm: {}

  playground/optimize-deps/dep-cjs-external-package-omit-js-suffix: {}

  playground/optimize-deps/dep-cjs-with-assets: {}

  playground/optimize-deps/dep-css-require: {}

  playground/optimize-deps/dep-esbuild-plugin-transform: {}

  playground/optimize-deps/dep-incompatible: {}

  playground/optimize-deps/dep-linked:
    dependencies:
      lodash-es:
        specifier: ^4.17.21
        version: 4.17.21

  playground/optimize-deps/dep-linked-include:
    dependencies:
      react:
        specifier: 19.0.0
        version: 19.0.0

  playground/optimize-deps/dep-node-env: {}

  playground/optimize-deps/dep-non-optimized: {}

  playground/optimize-deps/dep-not-js: {}

  playground/optimize-deps/dep-optimize-exports-with-glob: {}

  playground/optimize-deps/dep-optimize-exports-with-root-glob: {}

  playground/optimize-deps/dep-optimize-with-glob: {}

  playground/optimize-deps/dep-relative-to-main: {}

  playground/optimize-deps/dep-source-map-no-sources: {}

  playground/optimize-deps/dep-with-asset-ext/dep1: {}

  playground/optimize-deps/dep-with-asset-ext/dep2:
    dependencies:
      '@vitejs/test-dep-with-asset-ext1.pdf':
        specifier: file:../dep1
        version: file:playground/optimize-deps/dep-with-asset-ext/dep1

  playground/optimize-deps/dep-with-builtin-module-cjs: {}

  playground/optimize-deps/dep-with-builtin-module-esm: {}

  playground/optimize-deps/dep-with-dynamic-import: {}

  playground/optimize-deps/dep-with-optional-peer-dep: {}

  playground/optimize-deps/dep-with-optional-peer-dep-submodule: {}

  playground/optimize-deps/longfilename: {}

  playground/optimize-deps/nested-exclude:
    dependencies:
      '@vitejs/test-nested-include':
        specifier: file:../nested-include
        version: file:playground/optimize-deps/nested-include

  playground/optimize-deps/nested-include: {}

  playground/optimize-deps/non-optimizable-include: {}

  playground/optimize-missing-deps:
    dependencies:
      '@vitejs/test-missing-dep':
        specifier: file:./missing-dep
        version: file:playground/optimize-missing-deps/missing-dep
    devDependencies:
      express:
        specifier: ^5.0.1
        version: 5.0.1

  playground/optimize-missing-deps/missing-dep:
    dependencies:
      '@vitejs/test-multi-entry-dep':
        specifier: file:../multi-entry-dep
        version: file:playground/optimize-missing-deps/multi-entry-dep

  playground/optimize-missing-deps/multi-entry-dep: {}

  playground/preload:
    devDependencies:
      '@vitejs/test-dep-a':
        specifier: file:./dep-a
        version: file:playground/preload/dep-a
      '@vitejs/test-dep-including-a':
        specifier: file:./dep-including-a
        version: file:playground/preload/dep-including-a
      terser:
        specifier: ^5.39.0
        version: 5.39.0

  playground/preload/dep-a: {}

  playground/preload/dep-including-a:
    dependencies:
      '@vitejs/test-dep-a':
        specifier: file:../dep-a
        version: file:playground/preload/dep-a

  playground/preserve-symlinks:
    dependencies:
      '@vitejs/test-module-a':
        specifier: link:./module-a
        version: link:module-a

  playground/preserve-symlinks/module-a: {}

  playground/proxy-bypass: {}

  playground/proxy-hmr: {}

  playground/proxy-hmr/other-app: {}

  playground/resolve:
    dependencies:
      '@babel/runtime':
        specifier: ^7.26.9
        version: 7.26.10
      '@vitejs/test-require-pkg-with-module-field':
        specifier: link:./require-pkg-with-module-field
        version: link:require-pkg-with-module-field
      '@vitejs/test-resolve-browser-field':
        specifier: link:./browser-field
        version: link:browser-field
      '@vitejs/test-resolve-browser-module-field1':
        specifier: link:./browser-module-field1
        version: link:browser-module-field1
      '@vitejs/test-resolve-browser-module-field2':
        specifier: link:./browser-module-field2
        version: link:browser-module-field2
      '@vitejs/test-resolve-browser-module-field3':
        specifier: link:./browser-module-field3
        version: link:browser-module-field3
      '@vitejs/test-resolve-custom-browser-main-field':
        specifier: link:./custom-browser-main-field
        version: link:custom-browser-main-field
      '@vitejs/test-resolve-custom-condition':
        specifier: link:./custom-condition
        version: link:custom-condition
      '@vitejs/test-resolve-custom-main-field':
        specifier: link:./custom-main-field
        version: link:custom-main-field
      '@vitejs/test-resolve-exports-and-nested-scope':
        specifier: link:./exports-and-nested-scope
        version: link:exports-and-nested-scope
      '@vitejs/test-resolve-exports-env':
        specifier: link:./exports-env
        version: link:exports-env
      '@vitejs/test-resolve-exports-from-root':
        specifier: link:./exports-from-root
        version: link:exports-from-root
      '@vitejs/test-resolve-exports-legacy-fallback':
        specifier: link:./exports-legacy-fallback
        version: link:exports-legacy-fallback
      '@vitejs/test-resolve-exports-path':
        specifier: link:./exports-path
        version: link:exports-path
      '@vitejs/test-resolve-exports-with-module':
        specifier: link:./exports-with-module
        version: link:exports-with-module
      '@vitejs/test-resolve-exports-with-module-condition':
        specifier: link:./exports-with-module-condition
        version: link:exports-with-module-condition
      '@vitejs/test-resolve-exports-with-module-condition-required':
        specifier: link:./exports-with-module-condition-required
        version: link:exports-with-module-condition-required
      '@vitejs/test-resolve-imports-pkg':
        specifier: link:./imports-path/other-pkg
        version: link:imports-path/other-pkg
      '@vitejs/test-resolve-linked':
        specifier: workspace:*
        version: link:../resolve-linked
      '@vitejs/test-resolve-sharp-dir':
        specifier: link:./sharp-dir
        version: link:sharp-dir
      '@vitejs/test-utf8-bom-package':
        specifier: link:./utf8-bom-package
        version: link:utf8-bom-package
      es5-ext:
        specifier: 0.10.64
        version: 0.10.64
      normalize.css:
        specifier: ^8.0.1
        version: 8.0.1

  playground/resolve-linked: {}

  playground/resolve/browser-field:
    dependencies:
      '@vitejs/test-resolve-browser-field-bare-import-fail':
        specifier: link:../browser-field-bare-import-fail
        version: link:../browser-field-bare-import-fail
      '@vitejs/test-resolve-browser-field-bare-import-success':
        specifier: link:../browser-field-bare-import-success
        version: link:../browser-field-bare-import-success

  playground/resolve/browser-field-bare-import-fail: {}

  playground/resolve/browser-field-bare-import-success: {}

  playground/resolve/browser-module-field1: {}

  playground/resolve/browser-module-field2: {}

  playground/resolve/browser-module-field3: {}

  playground/resolve/custom-browser-main-field: {}

  playground/resolve/custom-condition: {}

  playground/resolve/custom-main-field: {}

  playground/resolve/exports-and-nested-scope: {}

  playground/resolve/exports-and-nested-scope/nested-scope: {}

  playground/resolve/exports-env: {}

  playground/resolve/exports-from-root: {}

  playground/resolve/exports-from-root/nested: {}

  playground/resolve/exports-legacy-fallback: {}

  playground/resolve/exports-legacy-fallback/dir: {}

  playground/resolve/exports-path: {}

  playground/resolve/exports-with-module: {}

  playground/resolve/exports-with-module-condition: {}

  playground/resolve/exports-with-module-condition-required:
    dependencies:
      '@vitejs/test-resolve-exports-with-module-condition':
        specifier: link:../exports-with-module-condition
        version: link:../exports-with-module-condition

  playground/resolve/imports-path/other-pkg: {}

  playground/resolve/inline-package: {}

  playground/resolve/require-pkg-with-module-field:
    dependencies:
      bignumber.js:
        specifier: 9.1.2
        version: 9.1.2

  playground/resolve/sharp-dir:
    dependencies:
      es5-ext:
        specifier: 0.10.64
        version: 0.10.64

  playground/resolve/utf8-bom-package: {}

  playground/self-referencing: {}

  playground/ssr:
    devDependencies:
      express:
        specifier: ^5.0.1
        version: 5.0.1

  playground/ssr-alias:
    dependencies:
      '@vitejs/test-alias-original':
        specifier: file:./alias-original
        version: file:playground/ssr-alias/alias-original

  playground/ssr-alias/alias-original: {}

  playground/ssr-conditions:
    dependencies:
      '@vitejs/test-ssr-conditions-external':
        specifier: file:./external
        version: file:playground/ssr-conditions/external
      '@vitejs/test-ssr-conditions-no-external':
        specifier: file:./no-external
        version: file:playground/ssr-conditions/no-external
    devDependencies:
      express:
        specifier: ^5.0.1
        version: 5.0.1
      sirv:
        specifier: ^3.0.1
        version: 3.0.1(patch_hash=95b663b930c5cc6e609c7fa15b69a86ff3b30df68978611d1d3d724c65135cb1)

  playground/ssr-conditions/external: {}

  playground/ssr-conditions/no-external: {}

  playground/ssr-deps:
    dependencies:
      '@vitejs/test-css-lib':
        specifier: file:./css-lib
        version: file:playground/ssr-deps/css-lib
      '@vitejs/test-define-properties-exports':
        specifier: file:./define-properties-exports
        version: file:playground/ssr-deps/define-properties-exports
      '@vitejs/test-define-property-exports':
        specifier: file:./define-property-exports
        version: file:playground/ssr-deps/define-property-exports
      '@vitejs/test-external-entry':
        specifier: file:./external-entry
        version: file:playground/ssr-deps/external-entry
      '@vitejs/test-external-using-external-entry':
        specifier: file:./external-using-external-entry
        version: file:playground/ssr-deps/external-using-external-entry
      '@vitejs/test-forwarded-export':
        specifier: file:./forwarded-export
        version: file:playground/ssr-deps/forwarded-export
      '@vitejs/test-import-builtin-cjs':
        specifier: file:./import-builtin-cjs
        version: '@vitejs/test-import-builtin@file:playground/ssr-deps/import-builtin-cjs'
      '@vitejs/test-linked-no-external':
        specifier: link:./linked-no-external
        version: link:linked-no-external
      '@vitejs/test-module-condition':
        specifier: file:./module-condition
        version: file:playground/ssr-deps/module-condition
      '@vitejs/test-nested-exclude':
        specifier: file:./nested-exclude
        version: file:playground/ssr-deps/nested-exclude
      '@vitejs/test-no-external-cjs':
        specifier: file:./no-external-cjs
        version: file:playground/ssr-deps/no-external-cjs
      '@vitejs/test-no-external-css':
        specifier: file:./no-external-css
        version: file:playground/ssr-deps/no-external-css
      '@vitejs/test-non-optimized-with-nested-external':
        specifier: workspace:*
        version: link:non-optimized-with-nested-external
      '@vitejs/test-object-assigned-exports':
        specifier: file:./object-assigned-exports
        version: file:playground/ssr-deps/object-assigned-exports
      '@vitejs/test-only-object-assigned-exports':
        specifier: file:./only-object-assigned-exports
        version: file:playground/ssr-deps/only-object-assigned-exports
      '@vitejs/test-optimized-cjs-with-nested-external':
        specifier: file:./optimized-with-nested-external
        version: '@vitejs/test-optimized-with-nested-external@file:playground/ssr-deps/optimized-with-nested-external'
      '@vitejs/test-optimized-with-nested-external':
        specifier: file:./optimized-with-nested-external
        version: file:playground/ssr-deps/optimized-with-nested-external
      '@vitejs/test-pkg-exports':
        specifier: file:./pkg-exports
        version: file:playground/ssr-deps/pkg-exports
      '@vitejs/test-primitive-export':
        specifier: file:./primitive-export
        version: file:playground/ssr-deps/primitive-export
      '@vitejs/test-read-file-content':
        specifier: file:./read-file-content
        version: file:playground/ssr-deps/read-file-content
      '@vitejs/test-require-absolute':
        specifier: file:./require-absolute
        version: file:playground/ssr-deps/require-absolute
      '@vitejs/test-ts-transpiled-exports':
        specifier: file:./ts-transpiled-exports
        version: file:playground/ssr-deps/ts-transpiled-exports
      bcrypt:
        specifier: ^5.1.1
        version: 5.1.1
    devDependencies:
      express:
        specifier: ^5.0.1
        version: 5.0.1

  playground/ssr-deps/css-lib: {}

  playground/ssr-deps/define-properties-exports: {}

  playground/ssr-deps/define-property-exports: {}

  playground/ssr-deps/external-entry: {}

  playground/ssr-deps/external-using-external-entry:
    dependencies:
      external-entry:
        specifier: file:../external-entry
        version: '@vitejs/test-external-entry@file:playground/ssr-deps/external-entry'

  playground/ssr-deps/forwarded-export:
    dependencies:
      object-assigned-exports:
        specifier: file:../object-assigned-exports
        version: '@vitejs/test-object-assigned-exports@file:playground/ssr-deps/object-assigned-exports'

  playground/ssr-deps/import-builtin-cjs: {}

  playground/ssr-deps/linked-no-external: {}

  playground/ssr-deps/module-condition: {}

  playground/ssr-deps/nested-exclude:
    dependencies:
      '@vitejs/test-nested-include':
        specifier: file:../nested-include
        version: file:playground/ssr-deps/nested-include

  playground/ssr-deps/nested-external: {}

  playground/ssr-deps/nested-external-cjs: {}

  playground/ssr-deps/nested-include: {}

  playground/ssr-deps/no-external-cjs: {}

  playground/ssr-deps/no-external-css: {}

  playground/ssr-deps/non-optimized-with-nested-external:
    dependencies:
      nested-external:
        specifier: file:../nested-external
        version: '@vitejs/test-nested-external@file:playground/ssr-deps/nested-external'
      nested-external-cjs:
        specifier: file:../nested-external-cjs
        version: file:playground/ssr-deps/nested-external-cjs

  playground/ssr-deps/object-assigned-exports: {}

  playground/ssr-deps/only-object-assigned-exports: {}

  playground/ssr-deps/optimized-cjs-with-nested-external:
    dependencies:
      nested-external:
        specifier: file:../nested-external
        version: '@vitejs/test-nested-external@file:playground/ssr-deps/nested-external'

  playground/ssr-deps/optimized-with-nested-external:
    dependencies:
      nested-external:
        specifier: file:../nested-external
        version: '@vitejs/test-nested-external@file:playground/ssr-deps/nested-external'

  playground/ssr-deps/pkg-exports: {}

  playground/ssr-deps/primitive-export: {}

  playground/ssr-deps/read-file-content: {}

  playground/ssr-deps/require-absolute: {}

  playground/ssr-deps/ts-transpiled-exports: {}

  playground/ssr-html:
    devDependencies:
      express:
        specifier: ^5.0.1
        version: 5.0.1

  playground/ssr-noexternal:
    dependencies:
      '@vitejs/test-external-cjs':
        specifier: file:./external-cjs
        version: file:playground/ssr-noexternal/external-cjs
      '@vitejs/test-require-external-cjs':
        specifier: file:./require-external-cjs
        version: file:playground/ssr-noexternal/require-external-cjs
      express:
        specifier: ^5.0.1
        version: 5.0.1

  playground/ssr-noexternal/external-cjs: {}

  playground/ssr-noexternal/require-external-cjs:
    dependencies:
      '@vitejs/test-external-cjs':
        specifier: file:../external-cjs
        version: file:playground/ssr-noexternal/external-cjs

  playground/ssr-pug:
    devDependencies:
      express:
        specifier: ^5.0.1
        version: 5.0.1
      pug:
        specifier: ^3.0.3
        version: 3.0.3

  playground/ssr-resolve:
    dependencies:
      '@vitejs/test-deep-import':
        specifier: file:./deep-import
        version: file:playground/ssr-resolve/deep-import
      '@vitejs/test-entries':
        specifier: file:./entries
        version: file:playground/ssr-resolve/entries
      '@vitejs/test-resolve-pkg-exports':
        specifier: file:./pkg-exports
        version: file:playground/ssr-resolve/pkg-exports

  playground/ssr-resolve/deep-import: {}

  playground/ssr-resolve/deep-import/bar: {}

  playground/ssr-resolve/deep-import/foo: {}

  playground/ssr-resolve/entries: {}

  playground/ssr-resolve/pkg-exports: {}

  playground/ssr-webworker:
    dependencies:
      '@vitejs/test-browser-exports':
        specifier: file:./browser-exports
        version: file:playground/ssr-webworker/browser-exports
      '@vitejs/test-worker-exports':
        specifier: file:./worker-exports
        version: file:playground/ssr-webworker/worker-exports
      react:
        specifier: ^19.0.0
        version: 19.0.0
    devDependencies:
      '@vitejs/test-resolve-linked':
        specifier: workspace:*
        version: link:../resolve-linked
      miniflare:
        specifier: ^3.20250310.0
        version: 3.20250310.0

  playground/ssr-webworker/browser-exports: {}

  playground/ssr-webworker/worker-exports: {}

  playground/tailwind:
    dependencies:
      '@tailwindcss/vite':
        specifier: ^4.0.14
        version: 4.0.14(vite@packages+vite)
      tailwindcss:
        specifier: ^4.0.14
        version: 4.0.14
      vue:
        specifier: ^3.5.13
        version: 3.5.13(typescript@5.7.3)
      vue-router:
        specifier: ^4.5.0
        version: 4.5.0(vue@3.5.13(typescript@5.7.3))
    devDependencies:
      tsx:
        specifier: ^4.19.3
        version: 4.19.3

  playground/tailwind-sourcemap:
    dependencies:
      '@tailwindcss/postcss':
        specifier: ^4.0.14
        version: 4.0.14
      tailwindcss:
        specifier: ^4.0.14
        version: 4.0.14

  playground/tailwind-v3:
    dependencies:
      autoprefixer:
        specifier: ^10.4.21
        version: 10.4.21(postcss@8.5.3)
      tailwindcss:
        specifier: ^3.4.17
        version: 3.4.17
      vue:
        specifier: ^3.5.13
        version: 3.5.13(typescript@5.7.3)
      vue-router:
        specifier: ^4.5.0
        version: 4.5.0(vue@3.5.13(typescript@5.7.3))
    devDependencies:
      tsx:
        specifier: ^4.19.3
        version: 4.19.3

  playground/transform-plugin: {}

  playground/tsconfig-json: {}

  playground/tsconfig-json-load-error: {}

  playground/wasm: {}

  playground/worker:
    dependencies:
      '@vitejs/test-dep-self-reference-url-worker':
        specifier: file:./dep-self-reference-url-worker
        version: file:playground/worker/dep-self-reference-url-worker
      '@vitejs/test-dep-to-optimize':
        specifier: file:./dep-to-optimize
        version: file:playground/worker/dep-to-optimize
      '@vitejs/test-worker-dep-cjs':
        specifier: file:./dep-cjs
        version: file:playground/worker/dep-cjs

  playground/worker/dep-cjs: {}

  playground/worker/dep-self-reference-url-worker: {}

  playground/worker/dep-to-optimize: {}

packages:

  '@adobe/css-tools@4.3.3':
    resolution: {integrity: sha512-rE0Pygv0sEZ4vBWHlAgJLGDU7Pm8xoO6p3wsEceb7GYAjScrOHpEo8KK/eVkAcnSM+slAEtXjA2JpdjLp4fJQQ==}

  '@algolia/autocomplete-core@1.17.7':
    resolution: {integrity: sha512-BjiPOW6ks90UKl7TwMv7oNQMnzU+t/wk9mgIDi6b1tXpUek7MW0lbNOUHpvam9pe3lVCf4xPFT+lK7s+e+fs7Q==}

  '@algolia/autocomplete-plugin-algolia-insights@1.17.7':
    resolution: {integrity: sha512-Jca5Ude6yUOuyzjnz57og7Et3aXjbwCSDf/8onLHSQgw1qW3ALl9mrMWaXb5FmPVkV3EtkD2F/+NkT6VHyPu9A==}
    peerDependencies:
      search-insights: '>= 1 < 3'

  '@algolia/autocomplete-preset-algolia@1.17.7':
    resolution: {integrity: sha512-ggOQ950+nwbWROq2MOCIL71RE0DdQZsceqrg32UqnhDz8FlO9rL8ONHNsI2R1MH0tkgVIDKI/D0sMiUchsFdWA==}
    peerDependencies:
      '@algolia/client-search': '>= 4.9.1 < 6'
      algoliasearch: '>= 4.9.1 < 6'

  '@algolia/autocomplete-shared@1.17.7':
    resolution: {integrity: sha512-o/1Vurr42U/qskRSuhBH+VKxMvkkUVTLU6WZQr+L5lGZZLYWyhdzWjW0iGXY7EkwRTjBqvN2EsR81yCTGV/kmg==}
    peerDependencies:
      '@algolia/client-search': '>= 4.9.1 < 6'
      algoliasearch: '>= 4.9.1 < 6'

  '@algolia/client-abtesting@5.20.3':
    resolution: {integrity: sha512-wPOzHYSsW+H97JkBLmnlOdJSpbb9mIiuNPycUCV5DgzSkJFaI/OFxXfZXAh1gqxK+hf0miKue1C9bltjWljrNA==}
    engines: {node: '>= 14.0.0'}

  '@algolia/client-analytics@5.20.3':
    resolution: {integrity: sha512-XE3iduH9lA7iTQacDGofBQyIyIgaX8qbTRRdj1bOCmfzc9b98CoiMwhNwdTifmmMewmN0EhVF3hP8KjKWwX7Yw==}
    engines: {node: '>= 14.0.0'}

  '@algolia/client-common@5.20.3':
    resolution: {integrity: sha512-IYRd/A/R3BXeaQVT2805lZEdWo54v39Lqa7ABOxIYnUvX2vvOMW1AyzCuT0U7Q+uPdD4UW48zksUKRixShcWxA==}
    engines: {node: '>= 14.0.0'}

  '@algolia/client-insights@5.20.3':
    resolution: {integrity: sha512-QGc/bmDUBgzB71rDL6kihI2e1Mx6G6PxYO5Ks84iL3tDcIel1aFuxtRF14P8saGgdIe1B6I6QkpkeIddZ6vWQw==}
    engines: {node: '>= 14.0.0'}

  '@algolia/client-personalization@5.20.3':
    resolution: {integrity: sha512-zuM31VNPDJ1LBIwKbYGz/7+CSm+M8EhlljDamTg8AnDilnCpKjBebWZR5Tftv/FdWSro4tnYGOIz1AURQgZ+tQ==}
    engines: {node: '>= 14.0.0'}

  '@algolia/client-query-suggestions@5.20.3':
    resolution: {integrity: sha512-Nn872PuOI8qzi1bxMMhJ0t2AzVBqN01jbymBQOkypvZHrrjZPso3iTpuuLLo9gi3yc/08vaaWTAwJfPhxPwJUw==}
    engines: {node: '>= 14.0.0'}

  '@algolia/client-search@5.20.3':
    resolution: {integrity: sha512-9+Fm1ahV8/2goSIPIqZnVitV5yHW5E5xTdKy33xnqGd45A9yVv5tTkudWzEXsbfBB47j9Xb3uYPZjAvV5RHbKA==}
    engines: {node: '>= 14.0.0'}

  '@algolia/ingestion@1.20.3':
    resolution: {integrity: sha512-5GHNTiZ3saLjTNyr6WkP5hzDg2eFFAYWomvPcm9eHWskjzXt8R0IOiW9kkTS6I6hXBwN5H9Zna5mZDSqqJdg+g==}
    engines: {node: '>= 14.0.0'}

  '@algolia/monitoring@1.20.3':
    resolution: {integrity: sha512-KUWQbTPoRjP37ivXSQ1+lWMfaifCCMzTnEcEnXwAmherS5Tp7us6BAqQDMGOD4E7xyaS2I8pto6WlOzxH+CxmA==}
    engines: {node: '>= 14.0.0'}

  '@algolia/recommend@5.20.3':
    resolution: {integrity: sha512-oo/gG77xTTTclkrdFem0Kmx5+iSRFiwuRRdxZETDjwzCI7svutdbwBgV/Vy4D4QpYaX4nhY/P43k84uEowCE4Q==}
    engines: {node: '>= 14.0.0'}

  '@algolia/requester-browser-xhr@5.20.3':
    resolution: {integrity: sha512-BkkW7otbiI/Er1AiEPZs1h7lxbtSO9p09jFhv3/iT8/0Yz0CY79VJ9iq+Wv1+dq/l0OxnMpBy8mozrieGA3mXQ==}
    engines: {node: '>= 14.0.0'}

  '@algolia/requester-fetch@5.20.3':
    resolution: {integrity: sha512-eAVlXz7UNzTsA1EDr+p0nlIH7WFxo7k3NMxYe8p38DH8YVWLgm2MgOVFUMNg9HCi6ZNOi/A2w/id2ZZ4sKgUOw==}
    engines: {node: '>= 14.0.0'}

  '@algolia/requester-node-http@5.20.3':
    resolution: {integrity: sha512-FqR3pQPfHfQyX1wgcdK6iyqu86yP76MZd4Pzj1y/YLMj9rRmRCY0E0AffKr//nrOFEwv6uY8BQY4fd9/6b0ZCg==}
    engines: {node: '>= 14.0.0'}

  '@alloc/quick-lru@5.2.0':
    resolution: {integrity: sha512-UrcABB+4bUrFABwbluTIBErXwvbsU/V7TZWfmbgJfbkwiBuziS9gxdODUyuiecfdGQ85jglMW6juS3+z5TsKLw==}
    engines: {node: '>=10'}

  '@ampproject/remapping@2.3.0':
    resolution: {integrity: sha512-30iZtAPgz+LTIYoeivqYo853f02jBYSd5uGnGpkFV0M3xOt9aN73erkgYAmZU43x4VfqcnLxW9Kpg3R5LC4YYw==}
    engines: {node: '>=6.0.0'}

  '@antfu/install-pkg@1.0.0':
    resolution: {integrity: sha512-xvX6P/lo1B3ej0OsaErAjqgFYzYVcJpamjLAFLYh9vRJngBrMoUG7aVnrGTeqM7yxbyTD5p3F2+0/QUEh8Vzhw==}

  '@antfu/utils@8.1.1':
    resolution: {integrity: sha512-Mex9nXf9vR6AhcXmMrlz/HVgYYZpVGJ6YlPgwl7UnaFpnshXs6EK/oa5Gpf3CzENMjkvEx2tQtntGnb7UtSTOQ==}

  '@babel/code-frame@7.26.2':
    resolution: {integrity: sha512-RJlIHRueQgwWitWgF8OdFYGZX328Ax5BCemNGlqHfplnRT9ESi8JkFlvaVYbS+UubVY6dpv87Fs2u5M29iNFVQ==}
    engines: {node: '>=6.9.0'}

  '@babel/compat-data@7.26.8':
    resolution: {integrity: sha512-oH5UPLMWR3L2wEFLnFJ1TZXqHufiTKAiLfqw5zkhS4dKXLJ10yVztfil/twG8EDTA4F/tvVNw9nOl4ZMslB8rQ==}
    engines: {node: '>=6.9.0'}

  '@babel/core@7.26.10':
    resolution: {integrity: sha512-vMqyb7XCDMPvJFFOaT9kxtiRh42GwlZEg1/uIgtZshS5a/8OaduUfCi7kynKgc3Tw/6Uo2D+db9qBttghhmxwQ==}
    engines: {node: '>=6.9.0'}

  '@babel/generator@7.26.10':
    resolution: {integrity: sha512-rRHT8siFIXQrAYOYqZQVsAr8vJ+cBNqcVAY6m5V8/4QqzaPl+zDBe6cLEPRDuNOUf3ww8RfJVlOyQMoSI+5Ang==}
    engines: {node: '>=6.9.0'}

  '@babel/generator@7.26.9':
    resolution: {integrity: sha512-kEWdzjOAUMW4hAyrzJ0ZaTOu9OmpyDIQicIh0zg0EEcEkYXZb2TjtBhnHi2ViX7PKwZqF4xwqfAm299/QMP3lg==}
    engines: {node: '>=6.9.0'}

  '@babel/helper-annotate-as-pure@7.25.9':
    resolution: {integrity: sha512-gv7320KBUFJz1RnylIg5WWYPRXKZ884AGkYpgpWW02TH66Dl+HaC1t1CKd0z3R4b6hdYEcmrNZHUmfCP+1u3/g==}
    engines: {node: '>=6.9.0'}

  '@babel/helper-compilation-targets@7.26.5':
    resolution: {integrity: sha512-IXuyn5EkouFJscIDuFF5EsiSolseme1s0CZB+QxVugqJLYmKdxI1VfIBOst0SUu4rnk2Z7kqTwmoO1lp3HIfnA==}
    engines: {node: '>=6.9.0'}

  '@babel/helper-create-class-features-plugin@7.26.9':
    resolution: {integrity: sha512-ubbUqCofvxPRurw5L8WTsCLSkQiVpov4Qx0WMA+jUN+nXBK8ADPlJO1grkFw5CWKC5+sZSOfuGMdX1aI1iT9Sg==}
    engines: {node: '>=6.9.0'}
    peerDependencies:
      '@babel/core': ^7.0.0

  '@babel/helper-create-regexp-features-plugin@7.26.3':
    resolution: {integrity: sha512-G7ZRb40uUgdKOQqPLjfD12ZmGA54PzqDFUv2BKImnC9QIfGhIHKvVML0oN8IUiDq4iRqpq74ABpvOaerfWdong==}
    engines: {node: '>=6.9.0'}
    peerDependencies:
      '@babel/core': ^7.0.0

  '@babel/helper-define-polyfill-provider@0.6.3':
    resolution: {integrity: sha512-HK7Bi+Hj6H+VTHA3ZvBis7V/6hu9QuTrnMXNybfUf2iiuU/N97I8VjB+KbhFF8Rld/Lx5MzoCwPCpPjfK+n8Cg==}
    peerDependencies:
      '@babel/core': ^7.4.0 || ^8.0.0-0 <8.0.0

  '@babel/helper-member-expression-to-functions@7.25.9':
    resolution: {integrity: sha512-wbfdZ9w5vk0C0oyHqAJbc62+vet5prjj01jjJ8sKn3j9h3MQQlflEdXYvuqRWjHnM12coDEqiC1IRCi0U/EKwQ==}
    engines: {node: '>=6.9.0'}

  '@babel/helper-module-imports@7.25.9':
    resolution: {integrity: sha512-tnUA4RsrmflIM6W6RFTLFSXITtl0wKjgpnLgXyowocVPrbYrLUXSBXDgTs8BlbmIzIdlBySRQjINYs2BAkiLtw==}
    engines: {node: '>=6.9.0'}

  '@babel/helper-module-transforms@7.26.0':
    resolution: {integrity: sha512-xO+xu6B5K2czEnQye6BHA7DolFFmS3LB7stHZFaOLb1pAwO1HWLS8fXA+eh0A2yIvltPVmx3eNNDBJA2SLHXFw==}
    engines: {node: '>=6.9.0'}
    peerDependencies:
      '@babel/core': ^7.0.0

  '@babel/helper-optimise-call-expression@7.25.9':
    resolution: {integrity: sha512-FIpuNaz5ow8VyrYcnXQTDRGvV6tTjkNtCK/RYNDXGSLlUD6cBuQTSw43CShGxjvfBTfcUA/r6UhUCbtYqkhcuQ==}
    engines: {node: '>=6.9.0'}

  '@babel/helper-plugin-utils@7.26.5':
    resolution: {integrity: sha512-RS+jZcRdZdRFzMyr+wcsaqOmld1/EqTghfaBGQQd/WnRdzdlvSZ//kF7U8VQTxf1ynZ4cjUcYgjVGx13ewNPMg==}
    engines: {node: '>=6.9.0'}

  '@babel/helper-remap-async-to-generator@7.25.9':
    resolution: {integrity: sha512-IZtukuUeBbhgOcaW2s06OXTzVNJR0ybm4W5xC1opWFFJMZbwRj5LCk+ByYH7WdZPZTt8KnFwA8pvjN2yqcPlgw==}
    engines: {node: '>=6.9.0'}
    peerDependencies:
      '@babel/core': ^7.0.0

  '@babel/helper-replace-supers@7.26.5':
    resolution: {integrity: sha512-bJ6iIVdYX1YooY2X7w1q6VITt+LnUILtNk7zT78ykuwStx8BauCzxvFqFaHjOpW1bVnSUM1PN1f0p5P21wHxvg==}
    engines: {node: '>=6.9.0'}
    peerDependencies:
      '@babel/core': ^7.0.0

  '@babel/helper-skip-transparent-expression-wrappers@7.25.9':
    resolution: {integrity: sha512-K4Du3BFa3gvyhzgPcntrkDgZzQaq6uozzcpGbOO1OEJaI+EJdqWIMTLgFgQf6lrfiDFo5FU+BxKepI9RmZqahA==}
    engines: {node: '>=6.9.0'}

  '@babel/helper-string-parser@7.25.9':
    resolution: {integrity: sha512-4A/SCr/2KLd5jrtOMFzaKjVtAei3+2r/NChoBNoZ3EyP/+GlhoaEGoWOZUmFmoITP7zOJyHIMm+DYRd8o3PvHA==}
    engines: {node: '>=6.9.0'}

  '@babel/helper-validator-identifier@7.25.9':
    resolution: {integrity: sha512-Ed61U6XJc3CVRfkERJWDz4dJwKe7iLmmJsbOGu9wSloNSFttHV0I8g6UAgb7qnK5ly5bGLPd4oXZlxCdANBOWQ==}
    engines: {node: '>=6.9.0'}

  '@babel/helper-validator-option@7.25.9':
    resolution: {integrity: sha512-e/zv1co8pp55dNdEcCynfj9X7nyUKUXoUEwfXqaZt0omVOmDe9oOTdKStH4GmAw6zxMFs50ZayuMfHDKlO7Tfw==}
    engines: {node: '>=6.9.0'}

  '@babel/helper-wrap-function@7.25.9':
    resolution: {integrity: sha512-ETzz9UTjQSTmw39GboatdymDq4XIQbR8ySgVrylRhPOFpsd+JrKHIuF0de7GCWmem+T4uC5z7EZguod7Wj4A4g==}
    engines: {node: '>=6.9.0'}

  '@babel/helpers@7.26.10':
    resolution: {integrity: sha512-UPYc3SauzZ3JGgj87GgZ89JVdC5dj0AoetR5Bw6wj4niittNyFh6+eOGonYvJ1ao6B8lEa3Q3klS7ADZ53bc5g==}
    engines: {node: '>=6.9.0'}

  '@babel/parser@7.26.10':
    resolution: {integrity: sha512-6aQR2zGE/QFi8JpDLjUZEPYOs7+mhKXm86VaKFiLP35JQwQb6bwUE+XbvkH0EptsYhbNBSUGaUBLKqxH1xSgsA==}
    engines: {node: '>=6.0.0'}
    hasBin: true

  '@babel/plugin-bugfix-firefox-class-in-computed-class-key@7.25.9':
    resolution: {integrity: sha512-ZkRyVkThtxQ/J6nv3JFYv1RYY+JT5BvU0y3k5bWrmuG4woXypRa4PXmm9RhOwodRkYFWqC0C0cqcJ4OqR7kW+g==}
    engines: {node: '>=6.9.0'}
    peerDependencies:
      '@babel/core': ^7.0.0

  '@babel/plugin-bugfix-safari-class-field-initializer-scope@7.25.9':
    resolution: {integrity: sha512-MrGRLZxLD/Zjj0gdU15dfs+HH/OXvnw/U4jJD8vpcP2CJQapPEv1IWwjc/qMg7ItBlPwSv1hRBbb7LeuANdcnw==}
    engines: {node: '>=6.9.0'}
    peerDependencies:
      '@babel/core': ^7.0.0

  '@babel/plugin-bugfix-safari-id-destructuring-collision-in-function-expression@7.25.9':
    resolution: {integrity: sha512-2qUwwfAFpJLZqxd02YW9btUCZHl+RFvdDkNfZwaIJrvB8Tesjsk8pEQkTvGwZXLqXUx/2oyY3ySRhm6HOXuCug==}
    engines: {node: '>=6.9.0'}
    peerDependencies:
      '@babel/core': ^7.0.0

  '@babel/plugin-bugfix-v8-spread-parameters-in-optional-chaining@7.25.9':
    resolution: {integrity: sha512-6xWgLZTJXwilVjlnV7ospI3xi+sl8lN8rXXbBD6vYn3UYDlGsag8wrZkKcSI8G6KgqKP7vNFaDgeDnfAABq61g==}
    engines: {node: '>=6.9.0'}
    peerDependencies:
      '@babel/core': ^7.13.0

  '@babel/plugin-bugfix-v8-static-class-fields-redefine-readonly@7.25.9':
    resolution: {integrity: sha512-aLnMXYPnzwwqhYSCyXfKkIkYgJ8zv9RK+roo9DkTXz38ynIhd9XCbN08s3MGvqL2MYGVUGdRQLL/JqBIeJhJBg==}
    engines: {node: '>=6.9.0'}
    peerDependencies:
      '@babel/core': ^7.0.0

  '@babel/plugin-proposal-private-property-in-object@7.21.0-placeholder-for-preset-env.2':
    resolution: {integrity: sha512-SOSkfJDddaM7mak6cPEpswyTRnuRltl429hMraQEglW+OkovnCzsiszTmsrlY//qLFjCpQDFRvjdm2wA5pPm9w==}
    engines: {node: '>=6.9.0'}
    peerDependencies:
      '@babel/core': ^7.0.0-0

  '@babel/plugin-syntax-import-assertions@7.26.0':
    resolution: {integrity: sha512-QCWT5Hh830hK5EQa7XzuqIkQU9tT/whqbDz7kuaZMHFl1inRRg7JnuAEOQ0Ur0QUl0NufCk1msK2BeY79Aj/eg==}
    engines: {node: '>=6.9.0'}
    peerDependencies:
      '@babel/core': ^7.0.0-0

  '@babel/plugin-syntax-import-attributes@7.26.0':
    resolution: {integrity: sha512-e2dttdsJ1ZTpi3B9UYGLw41hifAubg19AtCu/2I/F1QNVclOBr1dYpTdmdyZ84Xiz43BS/tCUkMAZNLv12Pi+A==}
    engines: {node: '>=6.9.0'}
    peerDependencies:
      '@babel/core': ^7.0.0-0

  '@babel/plugin-syntax-unicode-sets-regex@7.18.6':
    resolution: {integrity: sha512-727YkEAPwSIQTv5im8QHz3upqp92JTWhidIC81Tdx4VJYIte/VndKf1qKrfnnhPLiPghStWfvC/iFaMCQu7Nqg==}
    engines: {node: '>=6.9.0'}
    peerDependencies:
      '@babel/core': ^7.0.0

  '@babel/plugin-transform-arrow-functions@7.25.9':
    resolution: {integrity: sha512-6jmooXYIwn9ca5/RylZADJ+EnSxVUS5sjeJ9UPk6RWRzXCmOJCy6dqItPJFpw2cuCangPK4OYr5uhGKcmrm5Qg==}
    engines: {node: '>=6.9.0'}
    peerDependencies:
      '@babel/core': ^7.0.0-0

  '@babel/plugin-transform-async-generator-functions@7.26.8':
    resolution: {integrity: sha512-He9Ej2X7tNf2zdKMAGOsmg2MrFc+hfoAhd3po4cWfo/NWjzEAKa0oQruj1ROVUdl0e6fb6/kE/G3SSxE0lRJOg==}
    engines: {node: '>=6.9.0'}
    peerDependencies:
      '@babel/core': ^7.0.0-0

  '@babel/plugin-transform-async-to-generator@7.25.9':
    resolution: {integrity: sha512-NT7Ejn7Z/LjUH0Gv5KsBCxh7BH3fbLTV0ptHvpeMvrt3cPThHfJfst9Wrb7S8EvJ7vRTFI7z+VAvFVEQn/m5zQ==}
    engines: {node: '>=6.9.0'}
    peerDependencies:
      '@babel/core': ^7.0.0-0

  '@babel/plugin-transform-block-scoped-functions@7.26.5':
    resolution: {integrity: sha512-chuTSY+hq09+/f5lMj8ZSYgCFpppV2CbYrhNFJ1BFoXpiWPnnAb7R0MqrafCpN8E1+YRrtM1MXZHJdIx8B6rMQ==}
    engines: {node: '>=6.9.0'}
    peerDependencies:
      '@babel/core': ^7.0.0-0

  '@babel/plugin-transform-block-scoping@7.25.9':
    resolution: {integrity: sha512-1F05O7AYjymAtqbsFETboN1NvBdcnzMerO+zlMyJBEz6WkMdejvGWw9p05iTSjC85RLlBseHHQpYaM4gzJkBGg==}
    engines: {node: '>=6.9.0'}
    peerDependencies:
      '@babel/core': ^7.0.0-0

  '@babel/plugin-transform-class-properties@7.25.9':
    resolution: {integrity: sha512-bbMAII8GRSkcd0h0b4X+36GksxuheLFjP65ul9w6C3KgAamI3JqErNgSrosX6ZPj+Mpim5VvEbawXxJCyEUV3Q==}
    engines: {node: '>=6.9.0'}
    peerDependencies:
      '@babel/core': ^7.0.0-0

  '@babel/plugin-transform-class-static-block@7.26.0':
    resolution: {integrity: sha512-6J2APTs7BDDm+UMqP1useWqhcRAXo0WIoVj26N7kPFB6S73Lgvyka4KTZYIxtgYXiN5HTyRObA72N2iu628iTQ==}
    engines: {node: '>=6.9.0'}
    peerDependencies:
      '@babel/core': ^7.12.0

  '@babel/plugin-transform-classes@7.25.9':
    resolution: {integrity: sha512-mD8APIXmseE7oZvZgGABDyM34GUmK45Um2TXiBUt7PnuAxrgoSVf123qUzPxEr/+/BHrRn5NMZCdE2m/1F8DGg==}
    engines: {node: '>=6.9.0'}
    peerDependencies:
      '@babel/core': ^7.0.0-0

  '@babel/plugin-transform-computed-properties@7.25.9':
    resolution: {integrity: sha512-HnBegGqXZR12xbcTHlJ9HGxw1OniltT26J5YpfruGqtUHlz/xKf/G2ak9e+t0rVqrjXa9WOhvYPz1ERfMj23AA==}
    engines: {node: '>=6.9.0'}
    peerDependencies:
      '@babel/core': ^7.0.0-0

  '@babel/plugin-transform-destructuring@7.25.9':
    resolution: {integrity: sha512-WkCGb/3ZxXepmMiX101nnGiU+1CAdut8oHyEOHxkKuS1qKpU2SMXE2uSvfz8PBuLd49V6LEsbtyPhWC7fnkgvQ==}
    engines: {node: '>=6.9.0'}
    peerDependencies:
      '@babel/core': ^7.0.0-0

  '@babel/plugin-transform-dotall-regex@7.25.9':
    resolution: {integrity: sha512-t7ZQ7g5trIgSRYhI9pIJtRl64KHotutUJsh4Eze5l7olJv+mRSg4/MmbZ0tv1eeqRbdvo/+trvJD/Oc5DmW2cA==}
    engines: {node: '>=6.9.0'}
    peerDependencies:
      '@babel/core': ^7.0.0-0

  '@babel/plugin-transform-duplicate-keys@7.25.9':
    resolution: {integrity: sha512-LZxhJ6dvBb/f3x8xwWIuyiAHy56nrRG3PeYTpBkkzkYRRQ6tJLu68lEF5VIqMUZiAV7a8+Tb78nEoMCMcqjXBw==}
    engines: {node: '>=6.9.0'}
    peerDependencies:
      '@babel/core': ^7.0.0-0

  '@babel/plugin-transform-duplicate-named-capturing-groups-regex@7.25.9':
    resolution: {integrity: sha512-0UfuJS0EsXbRvKnwcLjFtJy/Sxc5J5jhLHnFhy7u4zih97Hz6tJkLU+O+FMMrNZrosUPxDi6sYxJ/EA8jDiAog==}
    engines: {node: '>=6.9.0'}
    peerDependencies:
      '@babel/core': ^7.0.0

  '@babel/plugin-transform-dynamic-import@7.25.9':
    resolution: {integrity: sha512-GCggjexbmSLaFhqsojeugBpeaRIgWNTcgKVq/0qIteFEqY2A+b9QidYadrWlnbWQUrW5fn+mCvf3tr7OeBFTyg==}
    engines: {node: '>=6.9.0'}
    peerDependencies:
      '@babel/core': ^7.0.0-0

  '@babel/plugin-transform-exponentiation-operator@7.26.3':
    resolution: {integrity: sha512-7CAHcQ58z2chuXPWblnn1K6rLDnDWieghSOEmqQsrBenH0P9InCUtOJYD89pvngljmZlJcz3fcmgYsXFNGa1ZQ==}
    engines: {node: '>=6.9.0'}
    peerDependencies:
      '@babel/core': ^7.0.0-0

  '@babel/plugin-transform-export-namespace-from@7.25.9':
    resolution: {integrity: sha512-2NsEz+CxzJIVOPx2o9UsW1rXLqtChtLoVnwYHHiB04wS5sgn7mrV45fWMBX0Kk+ub9uXytVYfNP2HjbVbCB3Ww==}
    engines: {node: '>=6.9.0'}
    peerDependencies:
      '@babel/core': ^7.0.0-0

  '@babel/plugin-transform-for-of@7.26.9':
    resolution: {integrity: sha512-Hry8AusVm8LW5BVFgiyUReuoGzPUpdHQQqJY5bZnbbf+ngOHWuCuYFKw/BqaaWlvEUrF91HMhDtEaI1hZzNbLg==}
    engines: {node: '>=6.9.0'}
    peerDependencies:
      '@babel/core': ^7.0.0-0

  '@babel/plugin-transform-function-name@7.25.9':
    resolution: {integrity: sha512-8lP+Yxjv14Vc5MuWBpJsoUCd3hD6V9DgBon2FVYL4jJgbnVQ9fTgYmonchzZJOVNgzEgbxp4OwAf6xz6M/14XA==}
    engines: {node: '>=6.9.0'}
    peerDependencies:
      '@babel/core': ^7.0.0-0

  '@babel/plugin-transform-json-strings@7.25.9':
    resolution: {integrity: sha512-xoTMk0WXceiiIvsaquQQUaLLXSW1KJ159KP87VilruQm0LNNGxWzahxSS6T6i4Zg3ezp4vA4zuwiNUR53qmQAw==}
    engines: {node: '>=6.9.0'}
    peerDependencies:
      '@babel/core': ^7.0.0-0

  '@babel/plugin-transform-literals@7.25.9':
    resolution: {integrity: sha512-9N7+2lFziW8W9pBl2TzaNht3+pgMIRP74zizeCSrtnSKVdUl8mAjjOP2OOVQAfZ881P2cNjDj1uAMEdeD50nuQ==}
    engines: {node: '>=6.9.0'}
    peerDependencies:
      '@babel/core': ^7.0.0-0

  '@babel/plugin-transform-logical-assignment-operators@7.25.9':
    resolution: {integrity: sha512-wI4wRAzGko551Y8eVf6iOY9EouIDTtPb0ByZx+ktDGHwv6bHFimrgJM/2T021txPZ2s4c7bqvHbd+vXG6K948Q==}
    engines: {node: '>=6.9.0'}
    peerDependencies:
      '@babel/core': ^7.0.0-0

  '@babel/plugin-transform-member-expression-literals@7.25.9':
    resolution: {integrity: sha512-PYazBVfofCQkkMzh2P6IdIUaCEWni3iYEerAsRWuVd8+jlM1S9S9cz1dF9hIzyoZ8IA3+OwVYIp9v9e+GbgZhA==}
    engines: {node: '>=6.9.0'}
    peerDependencies:
      '@babel/core': ^7.0.0-0

  '@babel/plugin-transform-modules-amd@7.25.9':
    resolution: {integrity: sha512-g5T11tnI36jVClQlMlt4qKDLlWnG5pP9CSM4GhdRciTNMRgkfpo5cR6b4rGIOYPgRRuFAvwjPQ/Yk+ql4dyhbw==}
    engines: {node: '>=6.9.0'}
    peerDependencies:
      '@babel/core': ^7.0.0-0

  '@babel/plugin-transform-modules-commonjs@7.26.3':
    resolution: {integrity: sha512-MgR55l4q9KddUDITEzEFYn5ZsGDXMSsU9E+kh7fjRXTIC3RHqfCo8RPRbyReYJh44HQ/yomFkqbOFohXvDCiIQ==}
    engines: {node: '>=6.9.0'}
    peerDependencies:
      '@babel/core': ^7.0.0-0

  '@babel/plugin-transform-modules-systemjs@7.25.9':
    resolution: {integrity: sha512-hyss7iIlH/zLHaehT+xwiymtPOpsiwIIRlCAOwBB04ta5Tt+lNItADdlXw3jAWZ96VJ2jlhl/c+PNIQPKNfvcA==}
    engines: {node: '>=6.9.0'}
    peerDependencies:
      '@babel/core': ^7.0.0-0

  '@babel/plugin-transform-modules-umd@7.25.9':
    resolution: {integrity: sha512-bS9MVObUgE7ww36HEfwe6g9WakQ0KF07mQF74uuXdkoziUPfKyu/nIm663kz//e5O1nPInPFx36z7WJmJ4yNEw==}
    engines: {node: '>=6.9.0'}
    peerDependencies:
      '@babel/core': ^7.0.0-0

  '@babel/plugin-transform-named-capturing-groups-regex@7.25.9':
    resolution: {integrity: sha512-oqB6WHdKTGl3q/ItQhpLSnWWOpjUJLsOCLVyeFgeTktkBSCiurvPOsyt93gibI9CmuKvTUEtWmG5VhZD+5T/KA==}
    engines: {node: '>=6.9.0'}
    peerDependencies:
      '@babel/core': ^7.0.0

  '@babel/plugin-transform-new-target@7.25.9':
    resolution: {integrity: sha512-U/3p8X1yCSoKyUj2eOBIx3FOn6pElFOKvAAGf8HTtItuPyB+ZeOqfn+mvTtg9ZlOAjsPdK3ayQEjqHjU/yLeVQ==}
    engines: {node: '>=6.9.0'}
    peerDependencies:
      '@babel/core': ^7.0.0-0

  '@babel/plugin-transform-nullish-coalescing-operator@7.26.6':
    resolution: {integrity: sha512-CKW8Vu+uUZneQCPtXmSBUC6NCAUdya26hWCElAWh5mVSlSRsmiCPUUDKb3Z0szng1hiAJa098Hkhg9o4SE35Qw==}
    engines: {node: '>=6.9.0'}
    peerDependencies:
      '@babel/core': ^7.0.0-0

  '@babel/plugin-transform-numeric-separator@7.25.9':
    resolution: {integrity: sha512-TlprrJ1GBZ3r6s96Yq8gEQv82s8/5HnCVHtEJScUj90thHQbwe+E5MLhi2bbNHBEJuzrvltXSru+BUxHDoog7Q==}
    engines: {node: '>=6.9.0'}
    peerDependencies:
      '@babel/core': ^7.0.0-0

  '@babel/plugin-transform-object-rest-spread@7.25.9':
    resolution: {integrity: sha512-fSaXafEE9CVHPweLYw4J0emp1t8zYTXyzN3UuG+lylqkvYd7RMrsOQ8TYx5RF231be0vqtFC6jnx3UmpJmKBYg==}
    engines: {node: '>=6.9.0'}
    peerDependencies:
      '@babel/core': ^7.0.0-0

  '@babel/plugin-transform-object-super@7.25.9':
    resolution: {integrity: sha512-Kj/Gh+Rw2RNLbCK1VAWj2U48yxxqL2x0k10nPtSdRa0O2xnHXalD0s+o1A6a0W43gJ00ANo38jxkQreckOzv5A==}
    engines: {node: '>=6.9.0'}
    peerDependencies:
      '@babel/core': ^7.0.0-0

  '@babel/plugin-transform-optional-catch-binding@7.25.9':
    resolution: {integrity: sha512-qM/6m6hQZzDcZF3onzIhZeDHDO43bkNNlOX0i8n3lR6zLbu0GN2d8qfM/IERJZYauhAHSLHy39NF0Ctdvcid7g==}
    engines: {node: '>=6.9.0'}
    peerDependencies:
      '@babel/core': ^7.0.0-0

  '@babel/plugin-transform-optional-chaining@7.25.9':
    resolution: {integrity: sha512-6AvV0FsLULbpnXeBjrY4dmWF8F7gf8QnvTEoO/wX/5xm/xE1Xo8oPuD3MPS+KS9f9XBEAWN7X1aWr4z9HdOr7A==}
    engines: {node: '>=6.9.0'}
    peerDependencies:
      '@babel/core': ^7.0.0-0

  '@babel/plugin-transform-parameters@7.25.9':
    resolution: {integrity: sha512-wzz6MKwpnshBAiRmn4jR8LYz/g8Ksg0o80XmwZDlordjwEk9SxBzTWC7F5ef1jhbrbOW2DJ5J6ayRukrJmnr0g==}
    engines: {node: '>=6.9.0'}
    peerDependencies:
      '@babel/core': ^7.0.0-0

  '@babel/plugin-transform-private-methods@7.25.9':
    resolution: {integrity: sha512-D/JUozNpQLAPUVusvqMxyvjzllRaF8/nSrP1s2YGQT/W4LHK4xxsMcHjhOGTS01mp9Hda8nswb+FblLdJornQw==}
    engines: {node: '>=6.9.0'}
    peerDependencies:
      '@babel/core': ^7.0.0-0

  '@babel/plugin-transform-private-property-in-object@7.25.9':
    resolution: {integrity: sha512-Evf3kcMqzXA3xfYJmZ9Pg1OvKdtqsDMSWBDzZOPLvHiTt36E75jLDQo5w1gtRU95Q4E5PDttrTf25Fw8d/uWLw==}
    engines: {node: '>=6.9.0'}
    peerDependencies:
      '@babel/core': ^7.0.0-0

  '@babel/plugin-transform-property-literals@7.25.9':
    resolution: {integrity: sha512-IvIUeV5KrS/VPavfSM/Iu+RE6llrHrYIKY1yfCzyO/lMXHQ+p7uGhonmGVisv6tSBSVgWzMBohTcvkC9vQcQFA==}
    engines: {node: '>=6.9.0'}
    peerDependencies:
      '@babel/core': ^7.0.0-0

  '@babel/plugin-transform-regenerator@7.25.9':
    resolution: {integrity: sha512-vwDcDNsgMPDGP0nMqzahDWE5/MLcX8sv96+wfX7as7LoF/kr97Bo/7fI00lXY4wUXYfVmwIIyG80fGZ1uvt2qg==}
    engines: {node: '>=6.9.0'}
    peerDependencies:
      '@babel/core': ^7.0.0-0

  '@babel/plugin-transform-regexp-modifiers@7.26.0':
    resolution: {integrity: sha512-vN6saax7lrA2yA/Pak3sCxuD6F5InBjn9IcrIKQPjpsLvuHYLVroTxjdlVRHjjBWxKOqIwpTXDkOssYT4BFdRw==}
    engines: {node: '>=6.9.0'}
    peerDependencies:
      '@babel/core': ^7.0.0

  '@babel/plugin-transform-reserved-words@7.25.9':
    resolution: {integrity: sha512-7DL7DKYjn5Su++4RXu8puKZm2XBPHyjWLUidaPEkCUBbE7IPcsrkRHggAOOKydH1dASWdcUBxrkOGNxUv5P3Jg==}
    engines: {node: '>=6.9.0'}
    peerDependencies:
      '@babel/core': ^7.0.0-0

  '@babel/plugin-transform-shorthand-properties@7.25.9':
    resolution: {integrity: sha512-MUv6t0FhO5qHnS/W8XCbHmiRWOphNufpE1IVxhK5kuN3Td9FT1x4rx4K42s3RYdMXCXpfWkGSbCSd0Z64xA7Ng==}
    engines: {node: '>=6.9.0'}
    peerDependencies:
      '@babel/core': ^7.0.0-0

  '@babel/plugin-transform-spread@7.25.9':
    resolution: {integrity: sha512-oNknIB0TbURU5pqJFVbOOFspVlrpVwo2H1+HUIsVDvp5VauGGDP1ZEvO8Nn5xyMEs3dakajOxlmkNW7kNgSm6A==}
    engines: {node: '>=6.9.0'}
    peerDependencies:
      '@babel/core': ^7.0.0-0

  '@babel/plugin-transform-sticky-regex@7.25.9':
    resolution: {integrity: sha512-WqBUSgeVwucYDP9U/xNRQam7xV8W5Zf+6Eo7T2SRVUFlhRiMNFdFz58u0KZmCVVqs2i7SHgpRnAhzRNmKfi2uA==}
    engines: {node: '>=6.9.0'}
    peerDependencies:
      '@babel/core': ^7.0.0-0

  '@babel/plugin-transform-template-literals@7.26.8':
    resolution: {integrity: sha512-OmGDL5/J0CJPJZTHZbi2XpO0tyT2Ia7fzpW5GURwdtp2X3fMmN8au/ej6peC/T33/+CRiIpA8Krse8hFGVmT5Q==}
    engines: {node: '>=6.9.0'}
    peerDependencies:
      '@babel/core': ^7.0.0-0

  '@babel/plugin-transform-typeof-symbol@7.26.7':
    resolution: {integrity: sha512-jfoTXXZTgGg36BmhqT3cAYK5qkmqvJpvNrPhaK/52Vgjhw4Rq29s9UqpWWV0D6yuRmgiFH/BUVlkl96zJWqnaw==}
    engines: {node: '>=6.9.0'}
    peerDependencies:
      '@babel/core': ^7.0.0-0

  '@babel/plugin-transform-unicode-escapes@7.25.9':
    resolution: {integrity: sha512-s5EDrE6bW97LtxOcGj1Khcx5AaXwiMmi4toFWRDP9/y0Woo6pXC+iyPu/KuhKtfSrNFd7jJB+/fkOtZy6aIC6Q==}
    engines: {node: '>=6.9.0'}
    peerDependencies:
      '@babel/core': ^7.0.0-0

  '@babel/plugin-transform-unicode-property-regex@7.25.9':
    resolution: {integrity: sha512-Jt2d8Ga+QwRluxRQ307Vlxa6dMrYEMZCgGxoPR8V52rxPyldHu3hdlHspxaqYmE7oID5+kB+UKUB/eWS+DkkWg==}
    engines: {node: '>=6.9.0'}
    peerDependencies:
      '@babel/core': ^7.0.0-0

  '@babel/plugin-transform-unicode-regex@7.25.9':
    resolution: {integrity: sha512-yoxstj7Rg9dlNn9UQxzk4fcNivwv4nUYz7fYXBaKxvw/lnmPuOm/ikoELygbYq68Bls3D/D+NBPHiLwZdZZ4HA==}
    engines: {node: '>=6.9.0'}
    peerDependencies:
      '@babel/core': ^7.0.0-0

  '@babel/plugin-transform-unicode-sets-regex@7.25.9':
    resolution: {integrity: sha512-8BYqO3GeVNHtx69fdPshN3fnzUNLrWdHhk/icSwigksJGczKSizZ+Z6SBCxTs723Fr5VSNorTIK7a+R2tISvwQ==}
    engines: {node: '>=6.9.0'}
    peerDependencies:
      '@babel/core': ^7.0.0

  '@babel/preset-env@7.26.9':
    resolution: {integrity: sha512-vX3qPGE8sEKEAZCWk05k3cpTAE3/nOYca++JA+Rd0z2NCNzabmYvEiSShKzm10zdquOIAVXsy2Ei/DTW34KlKQ==}
    engines: {node: '>=6.9.0'}
    peerDependencies:
      '@babel/core': ^7.0.0-0

  '@babel/preset-modules@0.1.6-no-external-plugins':
    resolution: {integrity: sha512-HrcgcIESLm9aIR842yhJ5RWan/gebQUJ6E/E5+rf0y9o6oj7w0Br+sWuL6kEQ/o/AdfvR1Je9jG18/gnpwjEyA==}
    peerDependencies:
      '@babel/core': ^7.0.0-0 || ^8.0.0-0 <8.0.0

  '@babel/runtime@7.26.10':
    resolution: {integrity: sha512-2WJMeRQPHKSPemqk/awGrAiuFfzBmOIPXKizAsVhWH9YJqLZ0H+HS4c8loHGgW6utJ3E/ejXQUsiGaQy2NZ9Fw==}
    engines: {node: '>=6.9.0'}

  '@babel/template@7.26.9':
    resolution: {integrity: sha512-qyRplbeIpNZhmzOysF/wFMuP9sctmh2cFzRAZOn1YapxBsE1i9bJIY586R/WBLfLcmcBlM8ROBiQURnnNy+zfA==}
    engines: {node: '>=6.9.0'}

  '@babel/traverse@7.26.10':
    resolution: {integrity: sha512-k8NuDrxr0WrPH5Aupqb2LCVURP/S0vBEn5mK6iH+GIYob66U5EtoZvcdudR2jQ4cmTwhEwW1DLB+Yyas9zjF6A==}
    engines: {node: '>=6.9.0'}

  '@babel/traverse@7.26.9':
    resolution: {integrity: sha512-ZYW7L+pL8ahU5fXmNbPF+iZFHCv5scFak7MZ9bwaRPLUhHh7QQEMjZUg0HevihoqCM5iSYHN61EyCoZvqC+bxg==}
    engines: {node: '>=6.9.0'}

  '@babel/types@7.26.10':
    resolution: {integrity: sha512-emqcG3vHrpxUKTrxcblR36dcrcoRDvKmnL/dCL6ZsHaShW80qxCAcNhzQZrpeM765VzEos+xOi4s+r4IXzTwdQ==}
    engines: {node: '>=6.9.0'}

  '@babel/types@7.26.9':
    resolution: {integrity: sha512-Y3IR1cRnOxOCDvMmNiym7XpXQ93iGDDPHx+Zj+NM+rg0fBaShfQLkg+hKPaZCEvg5N/LeCo4+Rj/i3FuJsIQaw==}
    engines: {node: '>=6.9.0'}

  '@bufbuild/protobuf@2.2.3':
    resolution: {integrity: sha512-tFQoXHJdkEOSwj5tRIZSPNUuXK3RaR7T1nUrPgbYX1pUbvqqaaZAsfo+NXBPsz5rZMSKVFrgK1WL8Q/MSLvprg==}

  '@clack/core@0.4.1':
    resolution: {integrity: sha512-Pxhij4UXg8KSr7rPek6Zowm+5M22rbd2g1nfojHJkxp5YkFqiZ2+YLEM/XGVIzvGOcM0nqjIFxrpDwWRZYWYjA==}

  '@clack/prompts@0.10.0':
    resolution: {integrity: sha512-H3rCl6CwW1NdQt9rE3n373t7o5cthPv7yUoxF2ytZvyvlJv89C5RYMJu83Hed8ODgys5vpBU0GKxIRG83jd8NQ==}

  '@cloudflare/workerd-darwin-64@1.20250310.0':
    resolution: {integrity: sha512-LkLJO6F8lRNaCbK5sQCITi66SyCirDpffRuI5/5iILDJWQU4KVvAOKPvHrd4E5h/WDm9FGd22zMJwky7SxaNjg==}
    engines: {node: '>=16'}
    cpu: [x64]
    os: [darwin]

  '@cloudflare/workerd-darwin-arm64@1.20250310.0':
    resolution: {integrity: sha512-WythDJQbsU3Ii1hhA7pJZLBQlHezeYWAnaMnv3gS2Exj45oF8G4chFvrO7zCzjlcJXwSeBTtQRJqxw9AiUDhyA==}
    engines: {node: '>=16'}
    cpu: [arm64]
    os: [darwin]

  '@cloudflare/workerd-linux-64@1.20250310.0':
    resolution: {integrity: sha512-LbP769tT4/5QBHSj4lCt99QIKTi6cU+wYhLfF7rEtYHBnZS2+nIw9xttAzxeERx/aFrU+mxLcYPFV8fUeVxGng==}
    engines: {node: '>=16'}
    cpu: [x64]
    os: [linux]

  '@cloudflare/workerd-linux-arm64@1.20250310.0':
    resolution: {integrity: sha512-FzWeKM6id20EMZACaDg0Kkvg1C4lvXZgLBXVI6h6xaXTNFReoyEp4v4eMrRTuja5ec5k+m5iGKjP4/bMWJp9ew==}
    engines: {node: '>=16'}
    cpu: [arm64]
    os: [linux]

  '@cloudflare/workerd-windows-64@1.20250310.0':
    resolution: {integrity: sha512-04OgaDzm8/8nkjF3tovB+WywZLjSdAHCQT2omXKCwH3EDd1kpd8vvzE1pErtdIyKCOf9/sArY4BhPdxRj7ijlg==}
    engines: {node: '>=16'}
    cpu: [x64]
    os: [win32]

  '@conventional-changelog/git-client@1.0.1':
    resolution: {integrity: sha512-PJEqBwAleffCMETaVm/fUgHldzBE35JFk3/9LL6NUA5EXa3qednu+UT6M7E5iBu3zIQZCULYIiZ90fBYHt6xUw==}
    engines: {node: '>=18'}
    peerDependencies:
      conventional-commits-filter: ^5.0.0
      conventional-commits-parser: ^6.0.0
    peerDependenciesMeta:
      conventional-commits-filter:
        optional: true
      conventional-commits-parser:
        optional: true

  '@cspotcode/source-map-support@0.8.1':
    resolution: {integrity: sha512-IchNf6dN4tHoMFIn/7OE8LWZ19Y6q/67Bmf6vnGREv8RSbBVb9LPJxEcnwrcwX6ixSvaiGoomAUvu4YSxXrVgw==}
    engines: {node: '>=12'}

  '@docsearch/css@3.8.2':
    resolution: {integrity: sha512-y05ayQFyUmCXze79+56v/4HpycYF3uFqB78pLPrSV5ZKAlDuIAAJNhaRi8tTdRNXh05yxX/TyNnzD6LwSM89vQ==}

  '@docsearch/js@3.8.2':
    resolution: {integrity: sha512-Q5wY66qHn0SwA7Taa0aDbHiJvaFJLOJyHmooQ7y8hlwwQLQ/5WwCcoX0g7ii04Qi2DJlHsd0XXzJ8Ypw9+9YmQ==}

  '@docsearch/react@3.8.2':
    resolution: {integrity: sha512-xCRrJQlTt8N9GU0DG4ptwHRkfnSnD/YpdeaXe02iKfqs97TkZJv60yE+1eq/tjPcVnTW8dP5qLP7itifFVV5eg==}
    peerDependencies:
      '@types/react': '>= 16.8.0 < 19.0.0'
      react: '>= 16.8.0 < 19.0.0'
      react-dom: '>= 16.8.0 < 19.0.0'
      search-insights: '>= 1 < 3'
    peerDependenciesMeta:
      '@types/react':
        optional: true
      react:
        optional: true
      react-dom:
        optional: true
      search-insights:
        optional: true

  '@emnapi/core@1.3.1':
    resolution: {integrity: sha512-pVGjBIt1Y6gg3EJN8jTcfpP/+uuRksIo055oE/OBkDNcjZqVbfkWCksG1Jp4yZnj3iKWyWX8fdG/j6UDYPbFog==}

  '@emnapi/runtime@1.3.1':
    resolution: {integrity: sha512-kEBmG8KyqtxJZv+ygbEim+KCGtIq1fC22Ms3S4ziXmYKm8uyoLX0MHONVKwp+9opg390VaKRNt4a7A9NwmpNhw==}

  '@emnapi/wasi-threads@1.0.1':
    resolution: {integrity: sha512-iIBu7mwkq4UQGeMEM8bLwNK962nXdhodeScX4slfQnRhEMMzvYivHhutCIk8uojvmASXXPC2WNEjwxFWk72Oqw==}

  '@esbuild/aix-ppc64@0.24.2':
    resolution: {integrity: sha512-thpVCb/rhxE/BnMLQ7GReQLLN8q9qbHmI55F4489/ByVg2aQaQ6kbcLb6FHkocZzQhxc4gx0sCk0tJkKBFzDhA==}
    engines: {node: '>=18'}
    cpu: [ppc64]
    os: [aix]

  '@esbuild/aix-ppc64@0.25.0':
    resolution: {integrity: sha512-O7vun9Sf8DFjH2UtqK8Ku3LkquL9SZL8OLY1T5NZkA34+wG3OQF7cl4Ql8vdNzM6fzBbYfLaiRLIOZ+2FOCgBQ==}
    engines: {node: '>=18'}
    cpu: [ppc64]
    os: [aix]

  '@esbuild/android-arm64@0.24.2':
    resolution: {integrity: sha512-cNLgeqCqV8WxfcTIOeL4OAtSmL8JjcN6m09XIgro1Wi7cF4t/THaWEa7eL5CMoMBdjoHOTh/vwTO/o2TRXIyzg==}
    engines: {node: '>=18'}
    cpu: [arm64]
    os: [android]

  '@esbuild/android-arm64@0.25.0':
    resolution: {integrity: sha512-grvv8WncGjDSyUBjN9yHXNt+cq0snxXbDxy5pJtzMKGmmpPxeAmAhWxXI+01lU5rwZomDgD3kJwulEnhTRUd6g==}
    engines: {node: '>=18'}
    cpu: [arm64]
    os: [android]

  '@esbuild/android-arm@0.24.2':
    resolution: {integrity: sha512-tmwl4hJkCfNHwFB3nBa8z1Uy3ypZpxqxfTQOcHX+xRByyYgunVbZ9MzUUfb0RxaHIMnbHagwAxuTL+tnNM+1/Q==}
    engines: {node: '>=18'}
    cpu: [arm]
    os: [android]

  '@esbuild/android-arm@0.25.0':
    resolution: {integrity: sha512-PTyWCYYiU0+1eJKmw21lWtC+d08JDZPQ5g+kFyxP0V+es6VPPSUhM6zk8iImp2jbV6GwjX4pap0JFbUQN65X1g==}
    engines: {node: '>=18'}
    cpu: [arm]
    os: [android]

  '@esbuild/android-x64@0.24.2':
    resolution: {integrity: sha512-B6Q0YQDqMx9D7rvIcsXfmJfvUYLoP722bgfBlO5cGvNVb5V/+Y7nhBE3mHV9OpxBf4eAS2S68KZztiPaWq4XYw==}
    engines: {node: '>=18'}
    cpu: [x64]
    os: [android]

  '@esbuild/android-x64@0.25.0':
    resolution: {integrity: sha512-m/ix7SfKG5buCnxasr52+LI78SQ+wgdENi9CqyCXwjVR2X4Jkz+BpC3le3AoBPYTC9NHklwngVXvbJ9/Akhrfg==}
    engines: {node: '>=18'}
    cpu: [x64]
    os: [android]

  '@esbuild/darwin-arm64@0.24.2':
    resolution: {integrity: sha512-kj3AnYWc+CekmZnS5IPu9D+HWtUI49hbnyqk0FLEJDbzCIQt7hg7ucF1SQAilhtYpIujfaHr6O0UHlzzSPdOeA==}
    engines: {node: '>=18'}
    cpu: [arm64]
    os: [darwin]

  '@esbuild/darwin-arm64@0.25.0':
    resolution: {integrity: sha512-mVwdUb5SRkPayVadIOI78K7aAnPamoeFR2bT5nszFUZ9P8UpK4ratOdYbZZXYSqPKMHfS1wdHCJk1P1EZpRdvw==}
    engines: {node: '>=18'}
    cpu: [arm64]
    os: [darwin]

  '@esbuild/darwin-x64@0.24.2':
    resolution: {integrity: sha512-WeSrmwwHaPkNR5H3yYfowhZcbriGqooyu3zI/3GGpF8AyUdsrrP0X6KumITGA9WOyiJavnGZUwPGvxvwfWPHIA==}
    engines: {node: '>=18'}
    cpu: [x64]
    os: [darwin]

  '@esbuild/darwin-x64@0.25.0':
    resolution: {integrity: sha512-DgDaYsPWFTS4S3nWpFcMn/33ZZwAAeAFKNHNa1QN0rI4pUjgqf0f7ONmXf6d22tqTY+H9FNdgeaAa+YIFUn2Rg==}
    engines: {node: '>=18'}
    cpu: [x64]
    os: [darwin]

  '@esbuild/freebsd-arm64@0.24.2':
    resolution: {integrity: sha512-UN8HXjtJ0k/Mj6a9+5u6+2eZ2ERD7Edt1Q9IZiB5UZAIdPnVKDoG7mdTVGhHJIeEml60JteamR3qhsr1r8gXvg==}
    engines: {node: '>=18'}
    cpu: [arm64]
    os: [freebsd]

  '@esbuild/freebsd-arm64@0.25.0':
    resolution: {integrity: sha512-VN4ocxy6dxefN1MepBx/iD1dH5K8qNtNe227I0mnTRjry8tj5MRk4zprLEdG8WPyAPb93/e4pSgi1SoHdgOa4w==}
    engines: {node: '>=18'}
    cpu: [arm64]
    os: [freebsd]

  '@esbuild/freebsd-x64@0.24.2':
    resolution: {integrity: sha512-TvW7wE/89PYW+IevEJXZ5sF6gJRDY/14hyIGFXdIucxCsbRmLUcjseQu1SyTko+2idmCw94TgyaEZi9HUSOe3Q==}
    engines: {node: '>=18'}
    cpu: [x64]
    os: [freebsd]

  '@esbuild/freebsd-x64@0.25.0':
    resolution: {integrity: sha512-mrSgt7lCh07FY+hDD1TxiTyIHyttn6vnjesnPoVDNmDfOmggTLXRv8Id5fNZey1gl/V2dyVK1VXXqVsQIiAk+A==}
    engines: {node: '>=18'}
    cpu: [x64]
    os: [freebsd]

  '@esbuild/linux-arm64@0.24.2':
    resolution: {integrity: sha512-7HnAD6074BW43YvvUmE/35Id9/NB7BeX5EoNkK9obndmZBUk8xmJJeU7DwmUeN7tkysslb2eSl6CTrYz6oEMQg==}
    engines: {node: '>=18'}
    cpu: [arm64]
    os: [linux]

  '@esbuild/linux-arm64@0.25.0':
    resolution: {integrity: sha512-9QAQjTWNDM/Vk2bgBl17yWuZxZNQIF0OUUuPZRKoDtqF2k4EtYbpyiG5/Dk7nqeK6kIJWPYldkOcBqjXjrUlmg==}
    engines: {node: '>=18'}
    cpu: [arm64]
    os: [linux]

  '@esbuild/linux-arm@0.24.2':
    resolution: {integrity: sha512-n0WRM/gWIdU29J57hJyUdIsk0WarGd6To0s+Y+LwvlC55wt+GT/OgkwoXCXvIue1i1sSNWblHEig00GBWiJgfA==}
    engines: {node: '>=18'}
    cpu: [arm]
    os: [linux]

  '@esbuild/linux-arm@0.25.0':
    resolution: {integrity: sha512-vkB3IYj2IDo3g9xX7HqhPYxVkNQe8qTK55fraQyTzTX/fxaDtXiEnavv9geOsonh2Fd2RMB+i5cbhu2zMNWJwg==}
    engines: {node: '>=18'}
    cpu: [arm]
    os: [linux]

  '@esbuild/linux-ia32@0.24.2':
    resolution: {integrity: sha512-sfv0tGPQhcZOgTKO3oBE9xpHuUqguHvSo4jl+wjnKwFpapx+vUDcawbwPNuBIAYdRAvIDBfZVvXprIj3HA+Ugw==}
    engines: {node: '>=18'}
    cpu: [ia32]
    os: [linux]

  '@esbuild/linux-ia32@0.25.0':
    resolution: {integrity: sha512-43ET5bHbphBegyeqLb7I1eYn2P/JYGNmzzdidq/w0T8E2SsYL1U6un2NFROFRg1JZLTzdCoRomg8Rvf9M6W6Gg==}
    engines: {node: '>=18'}
    cpu: [ia32]
    os: [linux]

  '@esbuild/linux-loong64@0.24.2':
    resolution: {integrity: sha512-CN9AZr8kEndGooS35ntToZLTQLHEjtVB5n7dl8ZcTZMonJ7CCfStrYhrzF97eAecqVbVJ7APOEe18RPI4KLhwQ==}
    engines: {node: '>=18'}
    cpu: [loong64]
    os: [linux]

  '@esbuild/linux-loong64@0.25.0':
    resolution: {integrity: sha512-fC95c/xyNFueMhClxJmeRIj2yrSMdDfmqJnyOY4ZqsALkDrrKJfIg5NTMSzVBr5YW1jf+l7/cndBfP3MSDpoHw==}
    engines: {node: '>=18'}
    cpu: [loong64]
    os: [linux]

  '@esbuild/linux-mips64el@0.24.2':
    resolution: {integrity: sha512-iMkk7qr/wl3exJATwkISxI7kTcmHKE+BlymIAbHO8xanq/TjHaaVThFF6ipWzPHryoFsesNQJPE/3wFJw4+huw==}
    engines: {node: '>=18'}
    cpu: [mips64el]
    os: [linux]

  '@esbuild/linux-mips64el@0.25.0':
    resolution: {integrity: sha512-nkAMFju7KDW73T1DdH7glcyIptm95a7Le8irTQNO/qtkoyypZAnjchQgooFUDQhNAy4iu08N79W4T4pMBwhPwQ==}
    engines: {node: '>=18'}
    cpu: [mips64el]
    os: [linux]

  '@esbuild/linux-ppc64@0.24.2':
    resolution: {integrity: sha512-shsVrgCZ57Vr2L8mm39kO5PPIb+843FStGt7sGGoqiiWYconSxwTiuswC1VJZLCjNiMLAMh34jg4VSEQb+iEbw==}
    engines: {node: '>=18'}
    cpu: [ppc64]
    os: [linux]

  '@esbuild/linux-ppc64@0.25.0':
    resolution: {integrity: sha512-NhyOejdhRGS8Iwv+KKR2zTq2PpysF9XqY+Zk77vQHqNbo/PwZCzB5/h7VGuREZm1fixhs4Q/qWRSi5zmAiO4Fw==}
    engines: {node: '>=18'}
    cpu: [ppc64]
    os: [linux]

  '@esbuild/linux-riscv64@0.24.2':
    resolution: {integrity: sha512-4eSFWnU9Hhd68fW16GD0TINewo1L6dRrB+oLNNbYyMUAeOD2yCK5KXGK1GH4qD/kT+bTEXjsyTCiJGHPZ3eM9Q==}
    engines: {node: '>=18'}
    cpu: [riscv64]
    os: [linux]

  '@esbuild/linux-riscv64@0.25.0':
    resolution: {integrity: sha512-5S/rbP5OY+GHLC5qXp1y/Mx//e92L1YDqkiBbO9TQOvuFXM+iDqUNG5XopAnXoRH3FjIUDkeGcY1cgNvnXp/kA==}
    engines: {node: '>=18'}
    cpu: [riscv64]
    os: [linux]

  '@esbuild/linux-s390x@0.24.2':
    resolution: {integrity: sha512-S0Bh0A53b0YHL2XEXC20bHLuGMOhFDO6GN4b3YjRLK//Ep3ql3erpNcPlEFed93hsQAjAQDNsvcK+hV90FubSw==}
    engines: {node: '>=18'}
    cpu: [s390x]
    os: [linux]

  '@esbuild/linux-s390x@0.25.0':
    resolution: {integrity: sha512-XM2BFsEBz0Fw37V0zU4CXfcfuACMrppsMFKdYY2WuTS3yi8O1nFOhil/xhKTmE1nPmVyvQJjJivgDT+xh8pXJA==}
    engines: {node: '>=18'}
    cpu: [s390x]
    os: [linux]

  '@esbuild/linux-x64@0.24.2':
    resolution: {integrity: sha512-8Qi4nQcCTbLnK9WoMjdC9NiTG6/E38RNICU6sUNqK0QFxCYgoARqVqxdFmWkdonVsvGqWhmm7MO0jyTqLqwj0Q==}
    engines: {node: '>=18'}
    cpu: [x64]
    os: [linux]

  '@esbuild/linux-x64@0.25.0':
    resolution: {integrity: sha512-9yl91rHw/cpwMCNytUDxwj2XjFpxML0y9HAOH9pNVQDpQrBxHy01Dx+vaMu0N1CKa/RzBD2hB4u//nfc+Sd3Cw==}
    engines: {node: '>=18'}
    cpu: [x64]
    os: [linux]

  '@esbuild/netbsd-arm64@0.24.2':
    resolution: {integrity: sha512-wuLK/VztRRpMt9zyHSazyCVdCXlpHkKm34WUyinD2lzK07FAHTq0KQvZZlXikNWkDGoT6x3TD51jKQ7gMVpopw==}
    engines: {node: '>=18'}
    cpu: [arm64]
    os: [netbsd]

  '@esbuild/netbsd-arm64@0.25.0':
    resolution: {integrity: sha512-RuG4PSMPFfrkH6UwCAqBzauBWTygTvb1nxWasEJooGSJ/NwRw7b2HOwyRTQIU97Hq37l3npXoZGYMy3b3xYvPw==}
    engines: {node: '>=18'}
    cpu: [arm64]
    os: [netbsd]

  '@esbuild/netbsd-x64@0.24.2':
    resolution: {integrity: sha512-VefFaQUc4FMmJuAxmIHgUmfNiLXY438XrL4GDNV1Y1H/RW3qow68xTwjZKfj/+Plp9NANmzbH5R40Meudu8mmw==}
    engines: {node: '>=18'}
    cpu: [x64]
    os: [netbsd]

  '@esbuild/netbsd-x64@0.25.0':
    resolution: {integrity: sha512-jl+qisSB5jk01N5f7sPCsBENCOlPiS/xptD5yxOx2oqQfyourJwIKLRA2yqWdifj3owQZCL2sn6o08dBzZGQzA==}
    engines: {node: '>=18'}
    cpu: [x64]
    os: [netbsd]

  '@esbuild/openbsd-arm64@0.24.2':
    resolution: {integrity: sha512-YQbi46SBct6iKnszhSvdluqDmxCJA+Pu280Av9WICNwQmMxV7nLRHZfjQzwbPs3jeWnuAhE9Jy0NrnJ12Oz+0A==}
    engines: {node: '>=18'}
    cpu: [arm64]
    os: [openbsd]

  '@esbuild/openbsd-arm64@0.25.0':
    resolution: {integrity: sha512-21sUNbq2r84YE+SJDfaQRvdgznTD8Xc0oc3p3iW/a1EVWeNj/SdUCbm5U0itZPQYRuRTW20fPMWMpcrciH2EJw==}
    engines: {node: '>=18'}
    cpu: [arm64]
    os: [openbsd]

  '@esbuild/openbsd-x64@0.24.2':
    resolution: {integrity: sha512-+iDS6zpNM6EnJyWv0bMGLWSWeXGN/HTaF/LXHXHwejGsVi+ooqDfMCCTerNFxEkM3wYVcExkeGXNqshc9iMaOA==}
    engines: {node: '>=18'}
    cpu: [x64]
    os: [openbsd]

  '@esbuild/openbsd-x64@0.25.0':
    resolution: {integrity: sha512-2gwwriSMPcCFRlPlKx3zLQhfN/2WjJ2NSlg5TKLQOJdV0mSxIcYNTMhk3H3ulL/cak+Xj0lY1Ym9ysDV1igceg==}
    engines: {node: '>=18'}
    cpu: [x64]
    os: [openbsd]

  '@esbuild/sunos-x64@0.24.2':
    resolution: {integrity: sha512-hTdsW27jcktEvpwNHJU4ZwWFGkz2zRJUz8pvddmXPtXDzVKTTINmlmga3ZzwcuMpUvLw7JkLy9QLKyGpD2Yxig==}
    engines: {node: '>=18'}
    cpu: [x64]
    os: [sunos]

  '@esbuild/sunos-x64@0.25.0':
    resolution: {integrity: sha512-bxI7ThgLzPrPz484/S9jLlvUAHYMzy6I0XiU1ZMeAEOBcS0VePBFxh1JjTQt3Xiat5b6Oh4x7UC7IwKQKIJRIg==}
    engines: {node: '>=18'}
    cpu: [x64]
    os: [sunos]

  '@esbuild/win32-arm64@0.24.2':
    resolution: {integrity: sha512-LihEQ2BBKVFLOC9ZItT9iFprsE9tqjDjnbulhHoFxYQtQfai7qfluVODIYxt1PgdoyQkz23+01rzwNwYfutxUQ==}
    engines: {node: '>=18'}
    cpu: [arm64]
    os: [win32]

  '@esbuild/win32-arm64@0.25.0':
    resolution: {integrity: sha512-ZUAc2YK6JW89xTbXvftxdnYy3m4iHIkDtK3CLce8wg8M2L+YZhIvO1DKpxrd0Yr59AeNNkTiic9YLf6FTtXWMw==}
    engines: {node: '>=18'}
    cpu: [arm64]
    os: [win32]

  '@esbuild/win32-ia32@0.24.2':
    resolution: {integrity: sha512-q+iGUwfs8tncmFC9pcnD5IvRHAzmbwQ3GPS5/ceCyHdjXubwQWI12MKWSNSMYLJMq23/IUCvJMS76PDqXe1fxA==}
    engines: {node: '>=18'}
    cpu: [ia32]
    os: [win32]

  '@esbuild/win32-ia32@0.25.0':
    resolution: {integrity: sha512-eSNxISBu8XweVEWG31/JzjkIGbGIJN/TrRoiSVZwZ6pkC6VX4Im/WV2cz559/TXLcYbcrDN8JtKgd9DJVIo8GA==}
    engines: {node: '>=18'}
    cpu: [ia32]
    os: [win32]

  '@esbuild/win32-x64@0.24.2':
    resolution: {integrity: sha512-7VTgWzgMGvup6aSqDPLiW5zHaxYJGTO4OokMjIlrCtf+VpEL+cXKtCvg723iguPYI5oaUNdS+/V7OU2gvXVWEg==}
    engines: {node: '>=18'}
    cpu: [x64]
    os: [win32]

  '@esbuild/win32-x64@0.25.0':
    resolution: {integrity: sha512-ZENoHJBxA20C2zFzh6AI4fT6RraMzjYw4xKWemRTRmRVtN9c5DcH9r/f2ihEkMjOW5eGgrwCslG/+Y/3bL+DHQ==}
    engines: {node: '>=18'}
    cpu: [x64]
    os: [win32]

  '@eslint-community/eslint-utils@4.4.1':
    resolution: {integrity: sha512-s3O3waFUrMV8P/XaF/+ZTp1X9XBZW1a4B97ZnjQF2KYWaFD2A8KyFBsrsfSjEmjn3RGWAIuvlneuZm3CUK3jbA==}
    engines: {node: ^12.22.0 || ^14.17.0 || >=16.0.0}
    peerDependencies:
      eslint: ^6.0.0 || ^7.0.0 || >=8.0.0

  '@eslint-community/regexpp@4.12.1':
    resolution: {integrity: sha512-CCZCDJuduB9OUkFkY2IgppNZMi2lBQgD2qzwXkEia16cge2pijY/aXi96CJMquDMn3nJdlPV1A5KrJEXwfLNzQ==}
    engines: {node: ^12.0.0 || ^14.0.0 || >=16.0.0}

  '@eslint/config-array@0.19.2':
    resolution: {integrity: sha512-GNKqxfHG2ySmJOBSHg7LxeUx4xpuCoFjacmlCoYWEbaPXLwvfIjixRI12xCQZeULksQb23uiA8F40w5TojpV7w==}
    engines: {node: ^18.18.0 || ^20.9.0 || >=21.1.0}

  '@eslint/config-helpers@0.1.0':
    resolution: {integrity: sha512-kLrdPDJE1ckPo94kmPPf9Hfd0DU0Jw6oKYrhe+pwSC0iTUInmTa+w6fw8sGgcfkFJGNdWOUeOaDM4quW4a7OkA==}
    engines: {node: ^18.18.0 || ^20.9.0 || >=21.1.0}

  '@eslint/core@0.12.0':
    resolution: {integrity: sha512-cmrR6pytBuSMTaBweKoGMwu3EiHiEC+DoyupPmlZ0HxBJBtIxwe+j/E4XPIKNx+Q74c8lXKPwYawBf5glsTkHg==}
    engines: {node: ^18.18.0 || ^20.9.0 || >=21.1.0}

  '@eslint/eslintrc@3.3.0':
    resolution: {integrity: sha512-yaVPAiNAalnCZedKLdR21GOGILMLKPyqSLWaAjQFvYA2i/ciDi8ArYVr69Anohb6cH2Ukhqti4aFnYyPm8wdwQ==}
    engines: {node: ^18.18.0 || ^20.9.0 || >=21.1.0}

  '@eslint/js@9.22.0':
    resolution: {integrity: sha512-vLFajx9o8d1/oL2ZkpMYbkLv8nDB6yaIwFNt7nI4+I80U/z03SxmfOMsLbvWr3p7C+Wnoh//aOu2pQW8cS0HCQ==}
    engines: {node: ^18.18.0 || ^20.9.0 || >=21.1.0}

  '@eslint/object-schema@2.1.6':
    resolution: {integrity: sha512-RBMg5FRL0I0gs51M/guSAj5/e14VQ4tpZnQNWwuDT66P14I43ItmPfIZRhO9fUVIPOAQXU47atlywZ/czoqFPA==}
    engines: {node: ^18.18.0 || ^20.9.0 || >=21.1.0}

  '@eslint/plugin-kit@0.2.7':
    resolution: {integrity: sha512-JubJ5B2pJ4k4yGxaNLdbjrnk9d/iDz6/q8wOilpIowd6PJPgaxCuHBnBszq7Ce2TyMrywm5r4PnKm6V3iiZF+g==}
    engines: {node: ^18.18.0 || ^20.9.0 || >=21.1.0}

  '@fastify/busboy@2.1.1':
    resolution: {integrity: sha512-vBZP4NlzfOlerQTnba4aqZoMhE/a9HY7HRqoOPaETQcSQuWEIyZMHGfVu6w9wGtGK5fED5qRs2DteVCjOH60sA==}
    engines: {node: '>=14'}

  '@floating-ui/core@1.6.9':
    resolution: {integrity: sha512-uMXCuQ3BItDUbAMhIXw7UPXRfAlOAvZzdK9BWpE60MCn+Svt3aLn9jsPTi/WNGlRUu2uI0v5S7JiIUsbsvh3fw==}

  '@floating-ui/dom@1.1.1':
    resolution: {integrity: sha512-TpIO93+DIujg3g7SykEAGZMDtbJRrmnYRCNYSjJlvIbGhBjRSNTLVbNeDQBrzy9qDgUbiWdc7KA0uZHZ2tJmiw==}

  '@floating-ui/utils@0.2.9':
    resolution: {integrity: sha512-MDWhGtE+eHw5JW7lq4qhc5yRLS11ERl1c7Z6Xd0a58DozHES6EnNNwUWbMiG4J9Cgj053Bhk8zvlhFYKVhULwg==}

  '@humanfs/core@0.19.1':
    resolution: {integrity: sha512-5DyQ4+1JEUzejeK1JGICcideyfUbGixgS9jNgex5nqkW+cY7WZhxBigmieN5Qnw9ZosSNVC9KQKyb+GUaGyKUA==}
    engines: {node: '>=18.18.0'}

  '@humanfs/node@0.16.6':
    resolution: {integrity: sha512-YuI2ZHQL78Q5HbhDiBA1X4LmYdXCKCMQIfw0pw7piHJwyREFebJUvrQN4cMssyES6x+vfUbx1CIpaQUKYdQZOw==}
    engines: {node: '>=18.18.0'}

  '@humanwhocodes/module-importer@1.0.1':
    resolution: {integrity: sha512-bxveV4V8v5Yb4ncFTT3rPSgZBOpCkjfK0y4oVVVJwIuDVBRMDXrPyXRL988i5ap9m9bnyEEjWfm5WkBmtffLfA==}
    engines: {node: '>=12.22'}

  '@humanwhocodes/retry@0.3.1':
    resolution: {integrity: sha512-JBxkERygn7Bv/GbN5Rv8Ul6LVknS+5Bp6RgDC/O8gEBU/yeH5Ui5C/OlWrTb6qct7LjjfT6Re2NxB0ln0yYybA==}
    engines: {node: '>=18.18'}

  '@humanwhocodes/retry@0.4.2':
    resolution: {integrity: sha512-xeO57FpIu4p1Ri3Jq/EXq4ClRm86dVF2z/+kvFnyqVYRavTZmaFaUBbWCOuuTh0o/g7DSsk6kc2vrS4Vl5oPOQ==}
    engines: {node: '>=18.18'}

  '@hutson/parse-repository-url@5.0.0':
    resolution: {integrity: sha512-e5+YUKENATs1JgYHMzTr2MW/NDcXGfYFAuOQU8gJgF/kEh4EqKgfGrfLI67bMD4tbhZVlkigz/9YYwWcbOFthg==}
    engines: {node: '>=10.13.0'}

  '@iconify-json/logos@1.2.4':
    resolution: {integrity: sha512-XC4If5D/hbaZvUkTV8iaZuGlQCyG6CNOlaAaJaGa13V5QMYwYjgtKk3vPP8wz3wtTVNVEVk3LRx1fOJz+YnSMw==}

  '@iconify-json/simple-icons@1.2.25':
    resolution: {integrity: sha512-2E1/gOCO97rF6usfhhiXxwzCb+UhdEsxW3lW1Sew+xZY0COY6dp82Z/r1rUt2fWKneWjuoGcNeJHHXQyG8mIuw==}

  '@iconify-json/vscode-icons@1.2.14':
    resolution: {integrity: sha512-DLFEWtKpqpzzWbn8DWQoBb2j/KK8KASLHPKQ7763/F4SJelMZg2xVUPUEWrceLNcTu8OVtKQcd/+3Ysa3WcAsg==}

  '@iconify/types@2.0.0':
    resolution: {integrity: sha512-+wluvCrRhXrhyOmRDJ3q8mux9JkKy5SJ/v8ol2tu4FVjyYvtEzkc/3pK15ET6RKg4b4w4BmTk1+gsCUhf21Ykg==}

  '@iconify/utils@2.3.0':
    resolution: {integrity: sha512-GmQ78prtwYW6EtzXRU1rY+KwOKfz32PD7iJh6Iyqw68GiKuoZ2A6pRtzWONz5VQJbp50mEjXh/7NkumtrAgRKA==}

  '@isaacs/cliui@8.0.2':
    resolution: {integrity: sha512-O8jcjabXaleOG9DQ0+ARXWZBTfnP4WNAqzuiJK7ll44AmxGKv/J2M4TPjxjY3znBCfvBXFzucm1twdyFybFqEA==}
    engines: {node: '>=12'}

  '@jridgewell/gen-mapping@0.3.8':
    resolution: {integrity: sha512-imAbBGkb+ebQyxKgzv5Hu2nmROxoDOXHh80evxdoXNOrvAnVx7zimzc1Oo5h9RlfV4vPXaE2iM5pOFbvOCClWA==}
    engines: {node: '>=6.0.0'}

  '@jridgewell/resolve-uri@3.1.2':
    resolution: {integrity: sha512-bRISgCIjP20/tbWSPWMEi54QVPRZExkuD9lJL+UIxUKtwVJA8wW1Trb1jMs1RFXo1CBTNZ/5hpC9QvmKWdopKw==}
    engines: {node: '>=6.0.0'}

  '@jridgewell/set-array@1.2.1':
    resolution: {integrity: sha512-R8gLRTZeyp03ymzP/6Lil/28tGeGEzhx1q2k703KGWRAI1VdvPIXdG70VJc2pAMw3NA6JKL5hhFu1sJX0Mnn/A==}
    engines: {node: '>=6.0.0'}

  '@jridgewell/source-map@0.3.6':
    resolution: {integrity: sha512-1ZJTZebgqllO79ue2bm3rIGud/bOe0pP5BjSRCRxxYkEZS8STV7zN84UBbiYu7jy+eCKSnVIUgoWWE/tt+shMQ==}

  '@jridgewell/sourcemap-codec@1.5.0':
    resolution: {integrity: sha512-gv3ZRaISU3fjPAgNsriBRqGWQL6quFx04YMPW/zD8XMLsU32mhCCbfbO6KZFLjvYpCZ8zyDEgqsgf+PwPaM7GQ==}

  '@jridgewell/trace-mapping@0.3.25':
    resolution: {integrity: sha512-vNk6aEwybGtawWmy/PzwnGDOjCkLWSD2wqvjGGAgOAwCGWySYXfYoxt00IJkTF+8Lb57DwOb3Aa0o9CApepiYQ==}

  '@jridgewell/trace-mapping@0.3.9':
    resolution: {integrity: sha512-3Belt6tdc8bPgAtbcmdtNJlirVoTmEb5e2gC94PnkwEW9jI6CAHUeoG85tjWP5WquqfavoMtMwiG4P926ZKKuQ==}

  '@mapbox/node-pre-gyp@1.0.11':
    resolution: {integrity: sha512-Yhlar6v9WQgUp/He7BdgzOz8lqMQ8sU+jkCq7Wx8Myc5YFJLbEe7lgui/V7G1qB1DJykHSGwreceSaD60Y0PUQ==}
    hasBin: true

  '@napi-rs/wasm-runtime@0.2.7':
    resolution: {integrity: sha512-5yximcFK5FNompXfJFoWanu5l8v1hNGqNHh9du1xETp9HWk/B/PzvchX55WYOPaIeNglG8++68AAiauBAtbnzw==}

  '@nodelib/fs.scandir@2.1.5':
    resolution: {integrity: sha512-vq24Bq3ym5HEQm2NKCr3yXDwjc7vTsEThRDnkp2DK9p1uqLR+DHurm/NOTo0KG7HYHU7eppKZj3MyqYuMBf62g==}
    engines: {node: '>= 8'}

  '@nodelib/fs.stat@2.0.5':
    resolution: {integrity: sha512-RkhPPp2zrqDAQA/2jNhnztcPAlv64XdhIp7a7454A5ovI7Bukxgt7MX7udwAu3zg1DcpPU0rz3VV1SeaqvY4+A==}
    engines: {node: '>= 8'}

  '@nodelib/fs.walk@1.2.8':
    resolution: {integrity: sha512-oGB+UxlgWcgQkgwo8GcEGwemoTFt3FIO9ababBmaGwXIoBKZ+GTy0pP185beGg7Llih/NSHSV2XAs1lnznocSg==}
    engines: {node: '>= 8'}

  '@parcel/watcher-android-arm64@2.5.1':
    resolution: {integrity: sha512-KF8+j9nNbUN8vzOFDpRMsaKBHZ/mcjEjMToVMJOhTozkDonQFFrRcfdLWn6yWKCmJKmdVxSgHiYvTCef4/qcBA==}
    engines: {node: '>= 10.0.0'}
    cpu: [arm64]
    os: [android]

  '@parcel/watcher-darwin-arm64@2.5.1':
    resolution: {integrity: sha512-eAzPv5osDmZyBhou8PoF4i6RQXAfeKL9tjb3QzYuccXFMQU0ruIc/POh30ePnaOyD1UXdlKguHBmsTs53tVoPw==}
    engines: {node: '>= 10.0.0'}
    cpu: [arm64]
    os: [darwin]

  '@parcel/watcher-darwin-x64@2.5.1':
    resolution: {integrity: sha512-1ZXDthrnNmwv10A0/3AJNZ9JGlzrF82i3gNQcWOzd7nJ8aj+ILyW1MTxVk35Db0u91oD5Nlk9MBiujMlwmeXZg==}
    engines: {node: '>= 10.0.0'}
    cpu: [x64]
    os: [darwin]

  '@parcel/watcher-freebsd-x64@2.5.1':
    resolution: {integrity: sha512-SI4eljM7Flp9yPuKi8W0ird8TI/JK6CSxju3NojVI6BjHsTyK7zxA9urjVjEKJ5MBYC+bLmMcbAWlZ+rFkLpJQ==}
    engines: {node: '>= 10.0.0'}
    cpu: [x64]
    os: [freebsd]

  '@parcel/watcher-linux-arm-glibc@2.5.1':
    resolution: {integrity: sha512-RCdZlEyTs8geyBkkcnPWvtXLY44BCeZKmGYRtSgtwwnHR4dxfHRG3gR99XdMEdQ7KeiDdasJwwvNSF5jKtDwdA==}
    engines: {node: '>= 10.0.0'}
    cpu: [arm]
    os: [linux]

  '@parcel/watcher-linux-arm-musl@2.5.1':
    resolution: {integrity: sha512-6E+m/Mm1t1yhB8X412stiKFG3XykmgdIOqhjWj+VL8oHkKABfu/gjFj8DvLrYVHSBNC+/u5PeNrujiSQ1zwd1Q==}
    engines: {node: '>= 10.0.0'}
    cpu: [arm]
    os: [linux]

  '@parcel/watcher-linux-arm64-glibc@2.5.1':
    resolution: {integrity: sha512-LrGp+f02yU3BN9A+DGuY3v3bmnFUggAITBGriZHUREfNEzZh/GO06FF5u2kx8x+GBEUYfyTGamol4j3m9ANe8w==}
    engines: {node: '>= 10.0.0'}
    cpu: [arm64]
    os: [linux]

  '@parcel/watcher-linux-arm64-musl@2.5.1':
    resolution: {integrity: sha512-cFOjABi92pMYRXS7AcQv9/M1YuKRw8SZniCDw0ssQb/noPkRzA+HBDkwmyOJYp5wXcsTrhxO0zq1U11cK9jsFg==}
    engines: {node: '>= 10.0.0'}
    cpu: [arm64]
    os: [linux]

  '@parcel/watcher-linux-x64-glibc@2.5.1':
    resolution: {integrity: sha512-GcESn8NZySmfwlTsIur+49yDqSny2IhPeZfXunQi48DMugKeZ7uy1FX83pO0X22sHntJ4Ub+9k34XQCX+oHt2A==}
    engines: {node: '>= 10.0.0'}
    cpu: [x64]
    os: [linux]

  '@parcel/watcher-linux-x64-musl@2.5.1':
    resolution: {integrity: sha512-n0E2EQbatQ3bXhcH2D1XIAANAcTZkQICBPVaxMeaCVBtOpBZpWJuf7LwyWPSBDITb7In8mqQgJ7gH8CILCURXg==}
    engines: {node: '>= 10.0.0'}
    cpu: [x64]
    os: [linux]

  '@parcel/watcher-win32-arm64@2.5.1':
    resolution: {integrity: sha512-RFzklRvmc3PkjKjry3hLF9wD7ppR4AKcWNzH7kXR7GUe0Igb3Nz8fyPwtZCSquGrhU5HhUNDr/mKBqj7tqA2Vw==}
    engines: {node: '>= 10.0.0'}
    cpu: [arm64]
    os: [win32]

  '@parcel/watcher-win32-ia32@2.5.1':
    resolution: {integrity: sha512-c2KkcVN+NJmuA7CGlaGD1qJh1cLfDnQsHjE89E60vUEMlqduHGCdCLJCID5geFVM0dOtA3ZiIO8BoEQmzQVfpQ==}
    engines: {node: '>= 10.0.0'}
    cpu: [ia32]
    os: [win32]

  '@parcel/watcher-win32-x64@2.5.1':
    resolution: {integrity: sha512-9lHBdJITeNR++EvSQVUcaZoWupyHfXe1jZvGZ06O/5MflPcuPLtEphScIBL+AiCWBO46tDSHzWyD0uDmmZqsgA==}
    engines: {node: '>= 10.0.0'}
    cpu: [x64]
    os: [win32]

  '@parcel/watcher@2.5.1':
    resolution: {integrity: sha512-dfUnCxiN9H4ap84DvD2ubjw+3vUNpstxa0TneY/Paat8a3R4uQZDLSvWjmznAY/DoahqTHl9V46HF/Zs3F29pg==}
    engines: {node: '>= 10.0.0'}

  '@pkgjs/parseargs@0.11.0':
    resolution: {integrity: sha512-+1VkjdD0QBLPodGrJUeqarH8VAIvQODIbwh9XpP5Syisf7YoQgsJKPNFoqqLQlu+VQ/tVSshMR6loPMn8U+dPg==}
    engines: {node: '>=14'}

  '@polka/compression@1.0.0-next.25':
    resolution: {integrity: sha512-UlVkoSGRig87riHSn8QOxd2DzGhadRpNSj5Ukqj+Bt7WTE4Es+sE3ju3OYbe8SiV2OwA+8tDcSuHWUh5S3jCBQ==}
    engines: {node: '>=6'}

  '@polka/url@1.0.0-next.28':
    resolution: {integrity: sha512-8LduaNlMZGwdZ6qWrKlfa+2M4gahzFkprZiAt2TF8uS0qQgBizKXpXURqvTJ4WtmupWxaLqjRb2UCTe72mu+Aw==}

  '@publint/pack@0.1.1':
    resolution: {integrity: sha512-TvCl79Y8v18ZhFGd5mjO1kYPovSBq3+4LVCi5Nfl1JI8fS8i8kXbgQFGwBJRXczim8GlW8c2LMBKTtExYXOy/A==}
    engines: {node: '>=18'}

  '@rollup/plugin-alias@5.1.1':
    resolution: {integrity: sha512-PR9zDb+rOzkRb2VD+EuKB7UC41vU5DIwZ5qqCpk0KJudcWAyi8rvYOhS7+L5aZCspw1stTViLgN5v6FF1p5cgQ==}
    engines: {node: '>=14.0.0'}
    peerDependencies:
      rollup: ^1.20.0||^2.0.0||^3.0.0||^4.0.0
    peerDependenciesMeta:
      rollup:
        optional: true

  '@rollup/plugin-commonjs@28.0.2':
    resolution: {integrity: sha512-BEFI2EDqzl+vA1rl97IDRZ61AIwGH093d9nz8+dThxJNH8oSoB7MjWvPCX3dkaK1/RCJ/1v/R1XB15FuSs0fQw==}
    engines: {node: '>=16.0.0 || 14 >= 14.17'}
    peerDependencies:
      rollup: ^2.68.0||^3.0.0||^4.0.0
    peerDependenciesMeta:
      rollup:
        optional: true

  '@rollup/plugin-commonjs@28.0.3':
    resolution: {integrity: sha512-pyltgilam1QPdn+Zd9gaCfOLcnjMEJ9gV+bTw6/r73INdvzf1ah9zLIJBm+kW7R6IUFIQ1YO+VqZtYxZNWFPEQ==}
    engines: {node: '>=16.0.0 || 14 >= 14.17'}
    peerDependencies:
      rollup: ^2.68.0||^3.0.0||^4.0.0
    peerDependenciesMeta:
      rollup:
        optional: true

  '@rollup/plugin-dynamic-import-vars@2.1.4':
    resolution: {integrity: sha512-MZSB+lBSqTiMaE95/K159bRQcVbQugMzV5LbXQgFkjjPMCXFq1dgVHL7zs6diCowEviVxQ/6AHHLmDA1VDGGIw==}
    engines: {node: '>=14.0.0'}
    peerDependencies:
      rollup: ^1.20.0||^2.0.0||^3.0.0||^4.0.0
    peerDependenciesMeta:
      rollup:
        optional: true

  '@rollup/plugin-json@6.1.0':
    resolution: {integrity: sha512-EGI2te5ENk1coGeADSIwZ7G2Q8CJS2sF120T7jLw4xFw9n7wIOXHo+kIYRAoVpJAN+kmqZSoO3Fp4JtoNF4ReA==}
    engines: {node: '>=14.0.0'}
    peerDependencies:
      rollup: ^1.20.0||^2.0.0||^3.0.0||^4.0.0
    peerDependenciesMeta:
      rollup:
        optional: true

  '@rollup/plugin-node-resolve@16.0.0':
    resolution: {integrity: sha512-0FPvAeVUT/zdWoO0jnb/V5BlBsUSNfkIOtFHzMO4H9MOklrmQFY6FduVHKucNb/aTFxvnGhj4MNj/T1oNdDfNg==}
    engines: {node: '>=14.0.0'}
    peerDependencies:
      rollup: ^2.78.0||^3.0.0||^4.0.0
    peerDependenciesMeta:
      rollup:
        optional: true

  '@rollup/plugin-node-resolve@16.0.1':
    resolution: {integrity: sha512-tk5YCxJWIG81umIvNkSod2qK5KyQW19qcBF/B78n1bjtOON6gzKoVeSzAE8yHCZEDmqkHKkxplExA8KzdJLJpA==}
    engines: {node: '>=14.0.0'}
    peerDependencies:
      rollup: ^2.78.0||^3.0.0||^4.0.0
    peerDependenciesMeta:
      rollup:
        optional: true

  '@rollup/plugin-replace@6.0.2':
    resolution: {integrity: sha512-7QaYCf8bqF04dOy7w/eHmJeNExxTYwvKAmlSAH/EaWWUzbT0h5sbF6bktFoX/0F/0qwng5/dWFMyf3gzaM8DsQ==}
    engines: {node: '>=14.0.0'}
    peerDependencies:
      rollup: ^1.20.0||^2.0.0||^3.0.0||^4.0.0
    peerDependenciesMeta:
      rollup:
        optional: true

  '@rollup/pluginutils@5.1.4':
    resolution: {integrity: sha512-USm05zrsFxYLPdWWq+K3STlWiT/3ELn3RcV5hJMghpeAIhxfsUIg6mt12CBJBInWMV4VneoV7SfGv8xIwo2qNQ==}
    engines: {node: '>=14.0.0'}
    peerDependencies:
      rollup: ^1.20.0||^2.0.0||^3.0.0||^4.0.0
    peerDependenciesMeta:
      rollup:
        optional: true

  '@rollup/rollup-android-arm-eabi@4.34.9':
    resolution: {integrity: sha512-qZdlImWXur0CFakn2BJ2znJOdqYZKiedEPEVNTBrpfPjc/YuTGcaYZcdmNFTkUj3DU0ZM/AElcM8Ybww3xVLzA==}
    cpu: [arm]
    os: [android]

  '@rollup/rollup-android-arm64@4.34.9':
    resolution: {integrity: sha512-4KW7P53h6HtJf5Y608T1ISKvNIYLWRKMvfnG0c44M6In4DQVU58HZFEVhWINDZKp7FZps98G3gxwC1sb0wXUUg==}
    cpu: [arm64]
    os: [android]

  '@rollup/rollup-darwin-arm64@4.34.9':
    resolution: {integrity: sha512-0CY3/K54slrzLDjOA7TOjN1NuLKERBgk9nY5V34mhmuu673YNb+7ghaDUs6N0ujXR7fz5XaS5Aa6d2TNxZd0OQ==}
    cpu: [arm64]
    os: [darwin]

  '@rollup/rollup-darwin-x64@4.34.9':
    resolution: {integrity: sha512-eOojSEAi/acnsJVYRxnMkPFqcxSMFfrw7r2iD9Q32SGkb/Q9FpUY1UlAu1DH9T7j++gZ0lHjnm4OyH2vCI7l7Q==}
    cpu: [x64]
    os: [darwin]

  '@rollup/rollup-freebsd-arm64@4.34.9':
    resolution: {integrity: sha512-2lzjQPJbN5UnHm7bHIUKFMulGTQwdvOkouJDpPysJS+QFBGDJqcfh+CxxtG23Ik/9tEvnebQiylYoazFMAgrYw==}
    cpu: [arm64]
    os: [freebsd]

  '@rollup/rollup-freebsd-x64@4.34.9':
    resolution: {integrity: sha512-SLl0hi2Ah2H7xQYd6Qaiu01kFPzQ+hqvdYSoOtHYg/zCIFs6t8sV95kaoqjzjFwuYQLtOI0RZre/Ke0nPaQV+g==}
    cpu: [x64]
    os: [freebsd]

  '@rollup/rollup-linux-arm-gnueabihf@4.34.9':
    resolution: {integrity: sha512-88I+D3TeKItrw+Y/2ud4Tw0+3CxQ2kLgu3QvrogZ0OfkmX/DEppehus7L3TS2Q4lpB+hYyxhkQiYPJ6Mf5/dPg==}
    cpu: [arm]
    os: [linux]

  '@rollup/rollup-linux-arm-musleabihf@4.34.9':
    resolution: {integrity: sha512-3qyfWljSFHi9zH0KgtEPG4cBXHDFhwD8kwg6xLfHQ0IWuH9crp005GfoUUh/6w9/FWGBwEHg3lxK1iHRN1MFlA==}
    cpu: [arm]
    os: [linux]

  '@rollup/rollup-linux-arm64-gnu@4.34.9':
    resolution: {integrity: sha512-6TZjPHjKZUQKmVKMUowF3ewHxctrRR09eYyvT5eFv8w/fXarEra83A2mHTVJLA5xU91aCNOUnM+DWFMSbQ0Nxw==}
    cpu: [arm64]
    os: [linux]

  '@rollup/rollup-linux-arm64-musl@4.34.9':
    resolution: {integrity: sha512-LD2fytxZJZ6xzOKnMbIpgzFOuIKlxVOpiMAXawsAZ2mHBPEYOnLRK5TTEsID6z4eM23DuO88X0Tq1mErHMVq0A==}
    cpu: [arm64]
    os: [linux]

  '@rollup/rollup-linux-loongarch64-gnu@4.34.9':
    resolution: {integrity: sha512-dRAgTfDsn0TE0HI6cmo13hemKpVHOEyeciGtvlBTkpx/F65kTvShtY/EVyZEIfxFkV5JJTuQ9tP5HGBS0hfxIg==}
    cpu: [loong64]
    os: [linux]

  '@rollup/rollup-linux-powerpc64le-gnu@4.34.9':
    resolution: {integrity: sha512-PHcNOAEhkoMSQtMf+rJofwisZqaU8iQ8EaSps58f5HYll9EAY5BSErCZ8qBDMVbq88h4UxaNPlbrKqfWP8RfJA==}
    cpu: [ppc64]
    os: [linux]

  '@rollup/rollup-linux-riscv64-gnu@4.34.9':
    resolution: {integrity: sha512-Z2i0Uy5G96KBYKjeQFKbbsB54xFOL5/y1P5wNBsbXB8yE+At3oh0DVMjQVzCJRJSfReiB2tX8T6HUFZ2k8iaKg==}
    cpu: [riscv64]
    os: [linux]

  '@rollup/rollup-linux-s390x-gnu@4.34.9':
    resolution: {integrity: sha512-U+5SwTMoeYXoDzJX5dhDTxRltSrIax8KWwfaaYcynuJw8mT33W7oOgz0a+AaXtGuvhzTr2tVKh5UO8GVANTxyQ==}
    cpu: [s390x]
    os: [linux]

  '@rollup/rollup-linux-x64-gnu@4.34.9':
    resolution: {integrity: sha512-FwBHNSOjUTQLP4MG7y6rR6qbGw4MFeQnIBrMe161QGaQoBQLqSUEKlHIiVgF3g/mb3lxlxzJOpIBhaP+C+KP2A==}
    cpu: [x64]
    os: [linux]

  '@rollup/rollup-linux-x64-musl@4.34.9':
    resolution: {integrity: sha512-cYRpV4650z2I3/s6+5/LONkjIz8MBeqrk+vPXV10ORBnshpn8S32bPqQ2Utv39jCiDcO2eJTuSlPXpnvmaIgRA==}
    cpu: [x64]
    os: [linux]

  '@rollup/rollup-win32-arm64-msvc@4.34.9':
    resolution: {integrity: sha512-z4mQK9dAN6byRA/vsSgQiPeuO63wdiDxZ9yg9iyX2QTzKuQM7T4xlBoeUP/J8uiFkqxkcWndWi+W7bXdPbt27Q==}
    cpu: [arm64]
    os: [win32]

  '@rollup/rollup-win32-ia32-msvc@4.34.9':
    resolution: {integrity: sha512-KB48mPtaoHy1AwDNkAJfHXvHp24H0ryZog28spEs0V48l3H1fr4i37tiyHsgKZJnCmvxsbATdZGBpbmxTE3a9w==}
    cpu: [ia32]
    os: [win32]

  '@rollup/rollup-win32-x64-msvc@4.34.9':
    resolution: {integrity: sha512-AyleYRPU7+rgkMWbEh71fQlrzRfeP6SyMnRf9XX4fCdDPAJumdSBqYEcWPMzVQ4ScAl7E4oFfK0GUVn77xSwbw==}
    cpu: [x64]
    os: [win32]

  '@sec-ant/readable-stream@0.4.1':
    resolution: {integrity: sha512-831qok9r2t8AlxLko40y2ebgSDhenenCatLVeW/uBtnHPyhHOvG0C7TvfgecV+wHzIm5KUICgzmVpWS+IMEAeg==}

  '@shikijs/core@2.5.0':
    resolution: {integrity: sha512-uu/8RExTKtavlpH7XqnVYBrfBkUc20ngXiX9NSrBhOVZYv/7XQRKUyhtkeflY5QsxC0GbJThCerruZfsUaSldg==}

  '@shikijs/core@3.1.0':
    resolution: {integrity: sha512-1ppAOyg3F18N8Ge9DmJjGqRVswihN33rOgPovR6gUHW17Hw1L4RlRhnmVQcsacSHh0A8IO1FIgNbtTxUFwodmg==}

  '@shikijs/engine-javascript@2.5.0':
    resolution: {integrity: sha512-VjnOpnQf8WuCEZtNUdjjwGUbtAVKuZkVQ/5cHy/tojVVRIRtlWMYVjyWhxOmIq05AlSOv72z7hRNRGVBgQOl0w==}

  '@shikijs/engine-oniguruma@2.5.0':
    resolution: {integrity: sha512-pGd1wRATzbo/uatrCIILlAdFVKdxImWJGQ5rFiB5VZi2ve5xj3Ax9jny8QvkaV93btQEwR/rSz5ERFpC5mKNIw==}

  '@shikijs/langs@2.5.0':
    resolution: {integrity: sha512-Qfrrt5OsNH5R+5tJ/3uYBBZv3SuGmnRPejV9IlIbFH3HTGLDlkqgHymAlzklVmKBjAaVmkPkyikAV/sQ1wSL+w==}

  '@shikijs/themes@2.5.0':
    resolution: {integrity: sha512-wGrk+R8tJnO0VMzmUExHR+QdSaPUl/NKs+a4cQQRWyoc3YFbUzuLEi/KWK1hj+8BfHRKm2jNhhJck1dfstJpiw==}

  '@shikijs/transformers@2.5.0':
    resolution: {integrity: sha512-SI494W5X60CaUwgi8u4q4m4s3YAFSxln3tzNjOSYqq54wlVgz0/NbbXEb3mdLbqMBztcmS7bVTaEd2w0qMmfeg==}

  '@shikijs/twoslash@3.1.0':
    resolution: {integrity: sha512-cEaS6Nw1IhcJRc0RxJWIaZLXq0A5d9aJ9LoRfO4+y1L1wqC/+YCqrMEZqxkdjep3usCbZRae13fcXMd4pz8fHQ==}
    peerDependencies:
      typescript: '>=5.5.0'

  '@shikijs/types@2.5.0':
    resolution: {integrity: sha512-ygl5yhxki9ZLNuNpPitBWvcy9fsSKKaRuO4BAlMyagszQidxcpLAr0qiW/q43DtSIDxO6hEbtYLiFZNXO/hdGw==}

  '@shikijs/types@3.1.0':
    resolution: {integrity: sha512-F8e7Fy4ihtcNpJG572BZZC1ErYrBrzJ5Cbc9Zi3REgWry43gIvjJ9lFAoUnuy7Bvy4IFz7grUSxL5edfrrjFEA==}

  '@shikijs/vitepress-twoslash@2.5.0':
    resolution: {integrity: sha512-q/HUykPsvOOfaa+eWucu2/wFT/+hpIbBEYMneeR/VInBT05dDU3WlBb3ioEkUAmL7gyH9UiVK8e6u14zZNefeA==}

  '@shikijs/vscode-textmate@10.0.2':
    resolution: {integrity: sha512-83yeghZ2xxin3Nj8z1NMd/NCuca+gsYXswywDy5bHvwlWL8tpTQmzGeUuHd9FC3E/SBEMvzJRwWEOz5gGes9Qg==}

  '@sindresorhus/merge-streams@4.0.0':
    resolution: {integrity: sha512-tlqY9xq5ukxTUZBmoOp+m61cqwQD5pHJtFY3Mn8CA8ps6yghLH/Hw8UPdqg4OLmFW3IFlcXnQNmo/dh8HzXYIQ==}
    engines: {node: '>=18'}

  '@tailwindcss/node@4.0.14':
    resolution: {integrity: sha512-Ux9NbFkKWYE4rfUFz6M5JFLs/GEYP6ysxT8uSyPn6aTbh2K3xDE1zz++eVK4Vwx799fzMF8CID9sdHn4j/Ab8w==}

  '@tailwindcss/oxide-android-arm64@4.0.14':
    resolution: {integrity: sha512-VBFKC2rFyfJ5J8lRwjy6ub3rgpY186kAcYgiUr8ArR8BAZzMruyeKJ6mlsD22Zp5ZLcPW/FXMasJiJBx0WsdQg==}
    engines: {node: '>= 10'}
    cpu: [arm64]
    os: [android]

  '@tailwindcss/oxide-darwin-arm64@4.0.14':
    resolution: {integrity: sha512-U3XOwLrefGr2YQZ9DXasDSNWGPZBCh8F62+AExBEDMLDfvLLgI/HDzY8Oq8p/JtqkAY38sWPOaNnRwEGKU5Zmg==}
    engines: {node: '>= 10'}
    cpu: [arm64]
    os: [darwin]

  '@tailwindcss/oxide-darwin-x64@4.0.14':
    resolution: {integrity: sha512-V5AjFuc3ndWGnOi1d379UsODb0TzAS2DYIP/lwEbfvafUaD2aNZIcbwJtYu2DQqO2+s/XBvDVA+w4yUyaewRwg==}
    engines: {node: '>= 10'}
    cpu: [x64]
    os: [darwin]

  '@tailwindcss/oxide-freebsd-x64@4.0.14':
    resolution: {integrity: sha512-tXvtxbaZfcPfqBwW3f53lTcyH6EDT+1eT7yabwcfcxTs+8yTPqxsDUhrqe9MrnEzpNkd+R/QAjJapfd4tjWdLg==}
    engines: {node: '>= 10'}
    cpu: [x64]
    os: [freebsd]

  '@tailwindcss/oxide-linux-arm-gnueabihf@4.0.14':
    resolution: {integrity: sha512-cSeLNWWqIWeSTmBntQvyY2/2gcLX8rkPFfDDTQVF8qbRcRMVPLxBvFVJyfSAYRNch6ZyVH2GI6dtgALOBDpdNA==}
    engines: {node: '>= 10'}
    cpu: [arm]
    os: [linux]

  '@tailwindcss/oxide-linux-arm64-gnu@4.0.14':
    resolution: {integrity: sha512-bwDWLBalXFMDItcSXzFk6y7QKvj6oFlaY9vM+agTlwFL1n1OhDHYLZkSjaYsh6KCeG0VB0r7H8PUJVOM1LRZyg==}
    engines: {node: '>= 10'}
    cpu: [arm64]
    os: [linux]

  '@tailwindcss/oxide-linux-arm64-musl@4.0.14':
    resolution: {integrity: sha512-gVkJdnR/L6iIcGYXx64HGJRmlme2FGr/aZH0W6u4A3RgPMAb+6ELRLi+UBiH83RXBm9vwCfkIC/q8T51h8vUJQ==}
    engines: {node: '>= 10'}
    cpu: [arm64]
    os: [linux]

  '@tailwindcss/oxide-linux-x64-gnu@4.0.14':
    resolution: {integrity: sha512-EE+EQ+c6tTpzsg+LGO1uuusjXxYx0Q00JE5ubcIGfsogSKth8n8i2BcS2wYTQe4jXGs+BQs35l78BIPzgwLddw==}
    engines: {node: '>= 10'}
    cpu: [x64]
    os: [linux]

  '@tailwindcss/oxide-linux-x64-musl@4.0.14':
    resolution: {integrity: sha512-KCCOzo+L6XPT0oUp2Jwh233ETRQ/F6cwUnMnR0FvMUCbkDAzHbcyOgpfuAtRa5HD0WbTbH4pVD+S0pn1EhNfbw==}
    engines: {node: '>= 10'}
    cpu: [x64]
    os: [linux]

  '@tailwindcss/oxide-win32-arm64-msvc@4.0.14':
    resolution: {integrity: sha512-AHObFiFL9lNYcm3tZSPqa/cHGpM5wOrNmM2uOMoKppp+0Hom5uuyRh0QkOp7jftsHZdrZUpmoz0Mp6vhh2XtUg==}
    engines: {node: '>= 10'}
    cpu: [arm64]
    os: [win32]

  '@tailwindcss/oxide-win32-x64-msvc@4.0.14':
    resolution: {integrity: sha512-rNXXMDJfCJLw/ZaFTOLOHoGULxyXfh2iXTGiChFiYTSgKBKQHIGEpV0yn5N25WGzJJ+VBnRjHzlmDqRV+d//oQ==}
    engines: {node: '>= 10'}
    cpu: [x64]
    os: [win32]

  '@tailwindcss/oxide@4.0.14':
    resolution: {integrity: sha512-M8VCNyO/NBi5vJ2cRcI9u8w7Si+i76a7o1vveoGtbbjpEYJZYiyc7f2VGps/DqawO56l3tImIbq2OT/533jcrA==}
    engines: {node: '>= 10'}

  '@tailwindcss/postcss@4.0.14':
    resolution: {integrity: sha512-+uIR6KtKhla1XeIanF27KtrfYy+PX+R679v5LxbkmEZlhQe3g8rk+wKj7Xgt++rWGRuFLGMXY80Ek8JNn+kN/g==}

  '@tailwindcss/vite@4.0.14':
    resolution: {integrity: sha512-y69ztPTRFy+13EPS/7dEFVl7q2Goh1pQueVO8IfGeyqSpcx/joNJXFk0lLhMgUbF0VFJotwRSb9ZY7Xoq3r26Q==}
    peerDependencies:
      vite: workspace:*

  '@trysound/sax@0.2.0':
    resolution: {integrity: sha512-L7z9BgrNEcYyUYtF+HaEfiS5ebkh9jXqbszz7pC0hRBPaatV0XjSD3+eHrpqFemQfgwiFF0QPIarnIihIDn7OA==}
    engines: {node: '>=10.13.0'}

  '@tybys/wasm-util@0.9.0':
    resolution: {integrity: sha512-6+7nlbMVX/PVDCwaIQ8nTOPveOcFLSt8GcXdx8hD0bt39uWxYT88uXzqTd4fTvqta7oeUJqudepapKNt2DYJFw==}

  '@type-challenges/utils@0.1.1':
    resolution: {integrity: sha512-A7ljYfBM+FLw+NDyuYvGBJiCEV9c0lPWEAdzfOAkb3JFqfLl0Iv/WhWMMARHiRKlmmiD1g8gz/507yVvHdQUYA==}

  '@types/babel__core@7.20.5':
    resolution: {integrity: sha512-qoQprZvz5wQFJwMDqeseRXWv3rqMvhgpbXFfVyWhbx9X47POIA6i/+dXefEmZKoAgOaTdaIgNSMqMIU61yRyzA==}

  '@types/babel__generator@7.6.8':
    resolution: {integrity: sha512-ASsj+tpEDsEiFr1arWrlN6V3mdfjRMZt6LtK/Vp/kreFLnr5QH5+DhvD5nINYZXzwJvXeGq+05iUXcAzVrqWtw==}

  '@types/babel__preset-env@7.10.0':
    resolution: {integrity: sha512-LS8hRb/8TQir2f8W9/s5enDtrRS2F/6fsdkVw5ePHp6Q8SrSJHOGtWnP93ryaYMmg2du03vOsiGrl5mllz4uDA==}

  '@types/babel__template@7.4.4':
    resolution: {integrity: sha512-h/NUaSyG5EyxBIp8YRxo4RMe2/qQgvyowRwVMzhYhBCONbW8PUsg4lkFMrhgZhUe5z3L3MiLDuvyJ/CaPa2A8A==}

  '@types/babel__traverse@7.20.6':
    resolution: {integrity: sha512-r1bzfrm0tomOI8g1SzvCaQHo6Lcv6zu0EA+W2kHrt8dyrHQxGzBBL4kdkzIS+jBMV+EYcMAEAqXqYaLJq5rOZg==}

  '@types/body-parser@1.19.5':
    resolution: {integrity: sha512-fB3Zu92ucau0iQ0JMCFQE7b/dv8Ot07NI3KaZIkIUNXq82k4eBAqUaneXfleGY9JWskeS9y+u0nXMyspcuQrCg==}

  '@types/connect@3.4.38':
    resolution: {integrity: sha512-K6uROf1LD88uDQqJCktA4yzL1YYAK6NgfsI0v/mTgyPKWsX1CnJ0XPSDhViejru1GcRkLWb8RlzFYJRqGUbaug==}

  '@types/convert-source-map@2.0.3':
    resolution: {integrity: sha512-ag0BfJLZf6CQz8VIuRIEYQ5Ggwk/82uvTQf27RcpyDNbY0Vw49LIPqAxk5tqYfrCs9xDaIMvl4aj7ZopnYL8bA==}

  '@types/cross-spawn@6.0.6':
    resolution: {integrity: sha512-fXRhhUkG4H3TQk5dBhQ7m/JDdSNHKwR2BBia62lhwEIq9xGiQKLxd6LymNhn47SjXhsUEPmxi+PKw2OkW4LLjA==}

  '@types/debug@4.1.12':
    resolution: {integrity: sha512-vIChWdVG3LG1SMxEvI/AK+FWJthlrqlTu7fbrlywTkkaONwk/UAGaULXRlf8vkzFBLVm0zkMdCquhL5aOjhXPQ==}

  '@types/doctrine@0.0.9':
    resolution: {integrity: sha512-eOIHzCUSH7SMfonMG1LsC2f8vxBFtho6NGBznK41R84YzPuvSBzrhEps33IsQiOW9+VL6NQ9DbjQJznk/S4uRA==}

  '@types/escape-html@1.0.4':
    resolution: {integrity: sha512-qZ72SFTgUAZ5a7Tj6kf2SHLetiH5S6f8G5frB2SPQ3EyF02kxdyBFf4Tz4banE3xCgGnKgWLt//a6VuYHKYJTg==}

  '@types/estree@1.0.6':
    resolution: {integrity: sha512-AYnb1nQyY49te+VRAVgmzfcgjYS91mY5P0TKUDCLEM+gNnA+3T6rWITXRLYCpahpqSQbN5cE+gHpnPyXjHWxcw==}

  '@types/etag@1.8.3':
    resolution: {integrity: sha512-QYHv9Yeh1ZYSMPQOoxY4XC4F1r+xRUiAriB303F4G6uBsT3KKX60DjiogvVv+2VISVDuJhcIzMdbjT+Bm938QQ==}

  '@types/express-serve-static-core@4.19.6':
    resolution: {integrity: sha512-N4LZ2xG7DatVqhCZzOGb1Yi5lMbXSZcmdLDe9EzSndPV2HpWYWzRbaerl2n27irrm94EPpprqa8KpskPT085+A==}

  '@types/express@4.17.21':
    resolution: {integrity: sha512-ejlPM315qwLpaQlQDTjPdsUFSc6ZsP4AN6AlWnogPjQ7CVi7PYF3YVz+CY3jE2pwYf7E/7HlDAN0rV2GxTG0HQ==}

  '@types/hast@3.0.4':
    resolution: {integrity: sha512-WPs+bbQw5aCj+x6laNGWLH3wviHtoCv/P3+otBhbOhJgG8qtpdAMlTCxLtsTWA7LH1Oh/bFCHsBn0TPS5m30EQ==}

  '@types/http-errors@2.0.4':
    resolution: {integrity: sha512-D0CFMMtydbJAegzOyHjtiKPLlvnm3iTZyZRSZoLq2mRhDdmLfIWOCYPfQJ4cu2erKghU++QvjcUjp/5h7hESpA==}

  '@types/json-schema@7.0.15':
    resolution: {integrity: sha512-5+fP8P8MFNC+AyZCDxrB2pkZFPGzqQWUzpSeuuVLvm8VMcorNYavBqoFcxK8bQz4Qsbn4oUEEem4wDLfcysGHA==}

  '@types/less@3.0.8':
    resolution: {integrity: sha512-Gjm4+H9noDJgu5EdT3rUw5MhPBag46fiOy27BefvWkNL8mlZnKnCaVVVTLKj6RYXed9b62CPKnPav9govyQDzA==}

  '@types/linkify-it@5.0.0':
    resolution: {integrity: sha512-sVDA58zAw4eWAffKOaQH5/5j3XeayukzDk+ewSsnv3p4yJEZHCCzMDiZM8e0OUrRvmpGZ85jf4yDHkHsgBNr9Q==}

  '@types/lodash@4.17.16':
    resolution: {integrity: sha512-HX7Em5NYQAXKW+1T+FiuG27NGwzJfCX3s1GjOa7ujxZa52kjJLOr4FUxT+giF6Tgxv1e+/czV/iTtBw27WTU9g==}

  '@types/markdown-it@14.1.2':
    resolution: {integrity: sha512-promo4eFwuiW+TfGxhi+0x3czqTYJkG8qB17ZUJiVF10Xm7NLVRSLUsfRTU/6h1e24VvRnXCx+hG7li58lkzog==}

  '@types/mdast@4.0.4':
    resolution: {integrity: sha512-kGaNbPh1k7AFzgpud/gMdvIm5xuECykRR+JnWKQno9TAXVa6WIVCGTPvYGekIDL4uwCZQSYbUxNBSb1aUo79oA==}

  '@types/mdurl@2.0.0':
    resolution: {integrity: sha512-RGdgjQUZba5p6QEFAVx2OGb8rQDL/cPRG7GiedRzMcJ1tYnUANBncjbSB1NRGwbvjcPeikRABz2nshyPk1bhWg==}

  '@types/mime@1.3.5':
    resolution: {integrity: sha512-/pyBZWSLD2n0dcHE3hq8s8ZvcETHtEuF+3E7XVt0Ig2nvsVQXdghHVcEkIWjy9A0wKfTn97a/PSDYohKIlnP/w==}

  '@types/ms@2.1.0':
    resolution: {integrity: sha512-GsCCIZDE/p3i96vtEqx+7dBUGXrc7zeSK3wwPHIaRThS+9OhWIXRqzs4d6k1SVU8g91DrNRWxWUGhp5KXQb2VA==}

  '@types/node@22.13.6':
    resolution: {integrity: sha512-GYmF65GI7417CpZXsEXMjT8goQQDnpRnJnDw6jIYa+le3V/lMazPZ4vZmK1B/9R17fh2VLr2zuy9d/h5xgrLAg==}

  '@types/normalize-package-data@2.4.4':
    resolution: {integrity: sha512-37i+OaWTh9qeK4LSHPsyRC7NahnGotNuZvjLSgcPzblpHB3rrCJxAOgI5gCdKm7coonsaX1Of0ILiTcnZjbfxA==}

  '@types/picomatch@3.0.2':
    resolution: {integrity: sha512-n0i8TD3UDB7paoMMxA3Y65vUncFJXjcUf7lQY7YyKGl6031FNjfsLs6pdLFCy2GNFxItPJG8GvvpbZc2skH7WA==}

  '@types/pnpapi@0.0.5':
    resolution: {integrity: sha512-tjymquatF9seZGE3GcN1barqNqpmyEpqIN0rBKTcoZWwgDC0SgBp5LFqCRJE6YhzXA7TjpXbpTdcL5A8cwyryw==}

  '@types/qs@6.9.18':
    resolution: {integrity: sha512-kK7dgTYDyGqS+e2Q4aK9X3D7q234CIZ1Bv0q/7Z5IwRDoADNU81xXJK/YVyLbLTZCoIwUoDoffFeF+p/eIklAA==}

  '@types/range-parser@1.2.7':
    resolution: {integrity: sha512-hKormJbkJqzQGhziax5PItDUTMAM9uE2XXQmM37dyd4hVM+5aVl7oVxMVUiVQn2oCQFN/LKCZdvSM0pFRqbSmQ==}

  '@types/react-dom@19.0.4':
    resolution: {integrity: sha512-4fSQ8vWFkg+TGhePfUzVmat3eC14TXYSsiiDSLI0dVLsrm9gZFABjPy/Qu6TKgl1tq1Bu1yDsuQgY3A3DOjCcg==}
    peerDependencies:
      '@types/react': ^19.0.0

  '@types/react@19.0.10':
    resolution: {integrity: sha512-JuRQ9KXLEjaUNjTWpzuR231Z2WpIwczOkBEIvbHNCzQefFIT0L8IqE6NV6ULLyC1SI/i234JnDoMkfg+RjQj2g==}

  '@types/resolve@1.20.2':
    resolution: {integrity: sha512-60BCwRFOZCQhDncwQdxxeOEEkbc5dIMccYLwbxsS4TUNeVECQ/pBJ0j09mrHOl/JJvpRPGwO9SvE4nR2Nb/a4Q==}

  '@types/semver@7.5.8':
    resolution: {integrity: sha512-I8EUhyrgfLrcTkzV3TSsGyl1tSuPrEDzr0yd5m90UgNxQkyDXULk3b6MlQqTCpZpNtWe1K0hzclnZkTcLBe2UQ==}

  '@types/send@0.17.4':
    resolution: {integrity: sha512-x2EM6TJOybec7c52BX0ZspPodMsQUd5L6PRwOunVyVUhXiBSKf3AezDL8Dgvgt5o0UfKNfuA0eMLr2wLT4AiBA==}

  '@types/serve-static@1.15.7':
    resolution: {integrity: sha512-W8Ym+h8nhuRwaKPaDw34QUkwsGi6Rc4yYqvKFo5rm2FUEhCFbzVWrxXUxuKK8TASjWsysJY0nsmNCGhCOIsrOw==}

  '@types/stylus@0.48.43':
    resolution: {integrity: sha512-72dv/zdhuyXWVHUXG2VTPEQdOG+oen95/DNFx2aMFFaY6LoITI6PwEqf5x31JF49kp2w9hvUzkNfTGBIeg61LQ==}

  '@types/unist@3.0.3':
    resolution: {integrity: sha512-ko/gIFJRv177XgZsZcBwnqJN5x/Gien8qNOn0D5bQU/zAzVf9Zt3BlcUiLqhV9y4ARk0GbT3tnUiPNgnTXzc/Q==}

  '@types/web-bluetooth@0.0.20':
    resolution: {integrity: sha512-g9gZnnXVq7gM7v3tJCWV/qw7w+KeOlSHAhgF9RytFyifW6AF61hdT2ucrYhPq9hLs5JIryeupHV3qGk95dH9ow==}

  '@types/ws@8.18.0':
    resolution: {integrity: sha512-8svvI3hMyvN0kKCJMvTJP/x6Y/EoQbepff882wL+Sn5QsXb3etnamgrJq4isrBxSJj5L2AuXcI0+bgkoAXGUJw==}

  '@typescript-eslint/eslint-plugin@8.26.1':
    resolution: {integrity: sha512-2X3mwqsj9Bd3Ciz508ZUtoQQYpOhU/kWoUqIf49H8Z0+Vbh6UF/y0OEYp0Q0axOGzaBGs7QxRwq0knSQ8khQNA==}
    engines: {node: ^18.18.0 || ^20.9.0 || >=21.1.0}
    peerDependencies:
      '@typescript-eslint/parser': ^8.0.0 || ^8.0.0-alpha.0
      eslint: ^8.57.0 || ^9.0.0
      typescript: '>=4.8.4 <5.9.0'

  '@typescript-eslint/parser@8.26.1':
    resolution: {integrity: sha512-w6HZUV4NWxqd8BdeFf81t07d7/YV9s7TCWrQQbG5uhuvGUAW+fq1usZ1Hmz9UPNLniFnD8GLSsDpjP0hm1S4lQ==}
    engines: {node: ^18.18.0 || ^20.9.0 || >=21.1.0}
    peerDependencies:
      eslint: ^8.57.0 || ^9.0.0
<<<<<<< HEAD
      typescript: '>=4.8.4 <5.8.0'

  '@typescript-eslint/scope-manager@8.25.0':
    resolution: {integrity: sha512-6PPeiKIGbgStEyt4NNXa2ru5pMzQ8OYKO1hX1z53HMomrmiSB+R5FmChgQAP1ro8jMtNawz+TRQo/cSXrauTpg==}
=======
      typescript: '>=4.8.4 <5.9.0'

  '@typescript-eslint/scope-manager@8.26.1':
    resolution: {integrity: sha512-6EIvbE5cNER8sqBu6V7+KeMZIC1664d2Yjt+B9EWUXrsyWpxx4lEZrmvxgSKRC6gX+efDL/UY9OpPZ267io3mg==}
>>>>>>> 832b2c40
    engines: {node: ^18.18.0 || ^20.9.0 || >=21.1.0}

  '@typescript-eslint/type-utils@8.26.1':
    resolution: {integrity: sha512-Kcj/TagJLwoY/5w9JGEFV0dclQdyqw9+VMndxOJKtoFSjfZhLXhYjzsQEeyza03rwHx2vFEGvrJWJBXKleRvZg==}
    engines: {node: ^18.18.0 || ^20.9.0 || >=21.1.0}
    peerDependencies:
      eslint: ^8.57.0 || ^9.0.0
<<<<<<< HEAD
      typescript: '>=4.8.4 <5.8.0'

  '@typescript-eslint/types@8.25.0':
    resolution: {integrity: sha512-+vUe0Zb4tkNgznQwicsvLUJgZIRs6ITeWSCclX1q85pR1iOiaj+4uZJIUp//Z27QWu5Cseiw3O3AR8hVpax7Aw==}
    engines: {node: ^18.18.0 || ^20.9.0 || >=21.1.0}

  '@typescript-eslint/typescript-estree@8.25.0':
    resolution: {integrity: sha512-ZPaiAKEZ6Blt/TPAx5Ot0EIB/yGtLI2EsGoY6F7XKklfMxYQyvtL+gT/UCqkMzO0BVFHLDlzvFqQzurYahxv9Q==}
    engines: {node: ^18.18.0 || ^20.9.0 || >=21.1.0}
    peerDependencies:
      typescript: '>=4.8.4 <5.8.0'

  '@typescript-eslint/utils@8.25.0':
    resolution: {integrity: sha512-syqRbrEv0J1wywiLsK60XzHnQe/kRViI3zwFALrNEgnntn1l24Ra2KvOAWwWbWZ1lBZxZljPDGOq967dsl6fkA==}
=======
      typescript: '>=4.8.4 <5.9.0'

  '@typescript-eslint/types@8.26.1':
    resolution: {integrity: sha512-n4THUQW27VmQMx+3P+B0Yptl7ydfceUj4ON/AQILAASwgYdZ/2dhfymRMh5egRUrvK5lSmaOm77Ry+lmXPOgBQ==}
    engines: {node: ^18.18.0 || ^20.9.0 || >=21.1.0}

  '@typescript-eslint/typescript-estree@8.26.1':
    resolution: {integrity: sha512-yUwPpUHDgdrv1QJ7YQal3cMVBGWfnuCdKbXw1yyjArax3353rEJP1ZA+4F8nOlQ3RfS2hUN/wze3nlY+ZOhvoA==}
    engines: {node: ^18.18.0 || ^20.9.0 || >=21.1.0}
    peerDependencies:
      typescript: '>=4.8.4 <5.9.0'

  '@typescript-eslint/utils@8.26.1':
    resolution: {integrity: sha512-V4Urxa/XtSUroUrnI7q6yUTD3hDtfJ2jzVfeT3VK0ciizfK2q/zGC0iDh1lFMUZR8cImRrep6/q0xd/1ZGPQpg==}
>>>>>>> 832b2c40
    engines: {node: ^18.18.0 || ^20.9.0 || >=21.1.0}
    peerDependencies:
      eslint: ^8.57.0 || ^9.0.0
      typescript: '>=4.8.4 <5.9.0'

<<<<<<< HEAD
  '@typescript-eslint/visitor-keys@8.25.0':
    resolution: {integrity: sha512-kCYXKAum9CecGVHGij7muybDfTS2sD3t0L4bJsEZLkyrXUImiCTq1M3LG2SRtOhiHFwMR9wAFplpT6XHYjTkwQ==}
=======
  '@typescript-eslint/visitor-keys@8.26.1':
    resolution: {integrity: sha512-AjOC3zfnxd6S4Eiy3jwktJPclqhFHNyd8L6Gycf9WUPoKZpgM5PjkxY1X7uSy61xVpiJDhhk7XT2NVsN3ALTWg==}
>>>>>>> 832b2c40
    engines: {node: ^18.18.0 || ^20.9.0 || >=21.1.0}

  '@typescript/vfs@1.6.1':
    resolution: {integrity: sha512-JwoxboBh7Oz1v38tPbkrZ62ZXNHAk9bJ7c9x0eI5zBfBnBYGhURdbnh7Z4smN/MV48Y5OCcZb58n972UtbazsA==}
    peerDependencies:
      typescript: '*'

  '@ungap/structured-clone@1.3.0':
    resolution: {integrity: sha512-WmoN8qaIAo7WTYWbAZuG8PYEhn5fkz7dZrqTBZ7dtt//lL2Gwms1IcnQ5yHqjDfX8Ft5j4YzDM23f87zBfDe9g==}

  '@unrs/rspack-resolver-binding-darwin-arm64@1.1.2':
    resolution: {integrity: sha512-bQx2L40UF5XxsXwkD26PzuspqUbUswWVbmclmUC+c83Cv/EFrFJ1JaZj5Q5jyYglKGOtyIWY/hXTCdWRN9vT0Q==}
    cpu: [arm64]
    os: [darwin]

  '@unrs/rspack-resolver-binding-darwin-x64@1.1.2':
    resolution: {integrity: sha512-dMi9a7//BsuPTnhWEDxmdKZ6wxQlPnAob8VSjefGbKX/a+pHfTaX1pm/jv2VPdarP96IIjCKPatJS/TtLQeGQA==}
    cpu: [x64]
    os: [darwin]

  '@unrs/rspack-resolver-binding-freebsd-x64@1.1.2':
    resolution: {integrity: sha512-RiBZQ+LSORQObfhV1yH7jGz+4sN3SDYtV53jgc8tUVvqdqVDaUm1KA3zHLffmoiYNGrYkE3sSreGC+FVpsB4Vg==}
    cpu: [x64]
    os: [freebsd]

  '@unrs/rspack-resolver-binding-linux-arm-gnueabihf@1.1.2':
    resolution: {integrity: sha512-IyKIFBtOvuPCJt1WPx9e9ovTGhZzrIbW11vWzw4aPmx3VShE+YcMpAldqQubdCep0UVKZyFt+2hQDQZwFiJ4jg==}
    cpu: [arm]
    os: [linux]

  '@unrs/rspack-resolver-binding-linux-arm64-gnu@1.1.2':
    resolution: {integrity: sha512-RfYtlCtJrv5i6TO4dSlpbyOJX9Zbhmkqrr9hjDfr6YyE5KD0ywLRzw8UjXsohxG1XWgRpb2tvPuRYtURJwbqWg==}
    cpu: [arm64]
    os: [linux]

  '@unrs/rspack-resolver-binding-linux-arm64-musl@1.1.2':
    resolution: {integrity: sha512-MaITzkoqsn1Rm3+YnplubgAQEfOt+2jHfFvuFhXseUfcfbxe8Zyc3TM7LKwgv7mRVjIl+/yYN5JqL0cjbnhAnQ==}
    cpu: [arm64]
    os: [linux]

  '@unrs/rspack-resolver-binding-linux-x64-gnu@1.1.2':
    resolution: {integrity: sha512-Nu981XmzQqis/uB3j4Gi3p5BYCd/zReU5zbJmjMrEH7IIRH0dxZpdOmS/+KwEk6ao7Xd8P2D2gDHpHD/QTp0aQ==}
    cpu: [x64]
    os: [linux]

  '@unrs/rspack-resolver-binding-linux-x64-musl@1.1.2':
    resolution: {integrity: sha512-xJupeDvaRpV0ADMuG1dY9jkOjhUzTqtykvchiU2NldSD+nafSUcMWnoqzNUx7HGiqbTMOw9d9xT8ZiFs+6ZFyQ==}
    cpu: [x64]
    os: [linux]

  '@unrs/rspack-resolver-binding-wasm32-wasi@1.1.2':
    resolution: {integrity: sha512-un6X/xInks+KEgGpIHFV8BdoODHRohaDRvOwtjq+FXuoI4Ga0P6sLRvf4rPSZDvoMnqUhZtVNG0jG9oxOnrrLQ==}
    engines: {node: '>=14.0.0'}
    cpu: [wasm32]

  '@unrs/rspack-resolver-binding-win32-arm64-msvc@1.1.2':
    resolution: {integrity: sha512-2lCFkeT1HYUb/OOStBS1m67aZOf9BQxRA+Wf/xs94CGgzmoQt7H4V/BrkB/GSGKsudXjkiwt2oHNkHiowAS90A==}
    cpu: [arm64]
    os: [win32]

  '@unrs/rspack-resolver-binding-win32-x64-msvc@1.1.2':
    resolution: {integrity: sha512-EYfya5HCQ/8Yfy7rvAAX2rGytu81+d/CIhNCbZfNKLQ690/qFsdEeTXRsMQW1afHoluMM50PsjPYu8ndy8fSQg==}
    cpu: [x64]
    os: [win32]

  '@vitejs/longfilename-aaaaaaaaaaaaaaaaaaaaaaaaaaaaaaaaaaaaaaaaaaaaaaaaaaaaaaaaaaaaaaaaaaaaaaaaaaaaaaaaaaaaaaaaaaaaaaaaaaaaaaaaaaaaaaaaaaaaaaaaaaaaaaaaaaaaaaaaaaaaaaaaaaaaaaaaaaaaaaaaaaaaaaaaaaaaaaaaaaaaaaaaaaaa@file:playground/optimize-deps/longfilename':
    resolution: {directory: playground/optimize-deps/longfilename, type: directory}

  '@vitejs/plugin-vue@5.2.1':
    resolution: {integrity: sha512-cxh314tzaWwOLqVes2gnnCtvBDcM1UMdn+iFR+UjAn411dPT3tOmqrJjbMd7koZpMAmBM/GqeV4n9ge7JSiJJQ==}
    engines: {node: ^18.0.0 || >=20.0.0}
    peerDependencies:
      vite: workspace:*
      vue: ^3.2.25

  '@vitejs/release-scripts@1.3.3':
    resolution: {integrity: sha512-Zw3+ijPOVaAoYma129CCX0D50j8XgzYnJCdKRvCjlBC84PdqYnsu6SjdWWIdxsywG358wNPkFCHlDkZPJqtJQQ==}

  '@vitejs/test-added-in-entries@file:playground/optimize-deps/added-in-entries':
    resolution: {directory: playground/optimize-deps/added-in-entries, type: directory}

  '@vitejs/test-alias-original@file:playground/ssr-alias/alias-original':
    resolution: {directory: playground/ssr-alias/alias-original, type: directory}

  '@vitejs/test-aliased-module@file:playground/alias/dir/module':
    resolution: {directory: playground/alias/dir/module, type: directory}

  '@vitejs/test-browser-exports@file:playground/ssr-webworker/browser-exports':
    resolution: {directory: playground/ssr-webworker/browser-exports, type: directory}

  '@vitejs/test-commonjs-dep@file:playground/define/commonjs-dep':
    resolution: {directory: playground/define/commonjs-dep, type: directory}

  '@vitejs/test-css-js-dep@file:playground/css/css-js-dep':
    resolution: {directory: playground/css/css-js-dep, type: directory}

  '@vitejs/test-css-lib@file:playground/ssr-deps/css-lib':
    resolution: {directory: playground/ssr-deps/css-lib, type: directory}

  '@vitejs/test-css-proxy-dep-nested@file:playground/css/css-proxy-dep-nested':
    resolution: {directory: playground/css/css-proxy-dep-nested, type: directory}

  '@vitejs/test-css-proxy-dep@file:playground/css/css-proxy-dep':
    resolution: {directory: playground/css/css-proxy-dep, type: directory}

  '@vitejs/test-deep-import@file:playground/ssr-resolve/deep-import':
    resolution: {directory: playground/ssr-resolve/deep-import, type: directory}

  '@vitejs/test-define-properties-exports@file:playground/ssr-deps/define-properties-exports':
    resolution: {directory: playground/ssr-deps/define-properties-exports, type: directory}

  '@vitejs/test-define-property-exports@file:playground/ssr-deps/define-property-exports':
    resolution: {directory: playground/ssr-deps/define-property-exports, type: directory}

  '@vitejs/test-dep-a@file:playground/preload/dep-a':
    resolution: {directory: playground/preload/dep-a, type: directory}

  '@vitejs/test-dep-alias-using-absolute-path@file:playground/optimize-deps/dep-alias-using-absolute-path':
    resolution: {directory: playground/optimize-deps/dep-alias-using-absolute-path, type: directory}

  '@vitejs/test-dep-cjs-browser-field-bare@file:playground/optimize-deps/dep-cjs-browser-field-bare':
    resolution: {directory: playground/optimize-deps/dep-cjs-browser-field-bare, type: directory}

  '@vitejs/test-dep-cjs-compiled-from-cjs@file:playground/optimize-deps/dep-cjs-compiled-from-cjs':
    resolution: {directory: playground/optimize-deps/dep-cjs-compiled-from-cjs, type: directory}

  '@vitejs/test-dep-cjs-compiled-from-esm@file:playground/optimize-deps/dep-cjs-compiled-from-esm':
    resolution: {directory: playground/optimize-deps/dep-cjs-compiled-from-esm, type: directory}

  '@vitejs/test-dep-cjs-external-package-omit-js-suffix@file:playground/optimize-deps/dep-cjs-external-package-omit-js-suffix':
    resolution: {directory: playground/optimize-deps/dep-cjs-external-package-omit-js-suffix, type: directory}

  '@vitejs/test-dep-cjs-with-assets@file:playground/optimize-deps/dep-cjs-with-assets':
    resolution: {directory: playground/optimize-deps/dep-cjs-with-assets, type: directory}

  '@vitejs/test-dep-conditions@file:packages/vite/src/node/__tests__/fixtures/test-dep-conditions':
    resolution: {directory: packages/vite/src/node/__tests__/fixtures/test-dep-conditions, type: directory}

  '@vitejs/test-dep-css-require@file:playground/optimize-deps/dep-css-require':
    resolution: {directory: playground/optimize-deps/dep-css-require, type: directory}

  '@vitejs/test-dep-esbuild-plugin-transform@file:playground/optimize-deps/dep-esbuild-plugin-transform':
    resolution: {directory: playground/optimize-deps/dep-esbuild-plugin-transform, type: directory}

  '@vitejs/test-dep-including-a@file:playground/preload/dep-including-a':
    resolution: {directory: playground/preload/dep-including-a, type: directory}

  '@vitejs/test-dep-incompatible@file:playground/optimize-deps/dep-incompatible':
    resolution: {directory: playground/optimize-deps/dep-incompatible, type: directory}

  '@vitejs/test-dep-no-discovery@file:playground/optimize-deps-no-discovery/dep-no-discovery':
    resolution: {directory: playground/optimize-deps-no-discovery/dep-no-discovery, type: directory}

  '@vitejs/test-dep-node-env@file:playground/optimize-deps/dep-node-env':
    resolution: {directory: playground/optimize-deps/dep-node-env, type: directory}

  '@vitejs/test-dep-non-optimized@file:playground/optimize-deps/dep-non-optimized':
    resolution: {directory: playground/optimize-deps/dep-non-optimized, type: directory}

  '@vitejs/test-dep-not-js@file:playground/optimize-deps/dep-not-js':
    resolution: {directory: playground/optimize-deps/dep-not-js, type: directory}

  '@vitejs/test-dep-optimize-exports-with-glob@file:playground/optimize-deps/dep-optimize-exports-with-glob':
    resolution: {directory: playground/optimize-deps/dep-optimize-exports-with-glob, type: directory}

  '@vitejs/test-dep-optimize-exports-with-root-glob@file:playground/optimize-deps/dep-optimize-exports-with-root-glob':
    resolution: {directory: playground/optimize-deps/dep-optimize-exports-with-root-glob, type: directory}

  '@vitejs/test-dep-optimize-with-glob@file:playground/optimize-deps/dep-optimize-with-glob':
    resolution: {directory: playground/optimize-deps/dep-optimize-with-glob, type: directory}

  '@vitejs/test-dep-relative-to-main@file:playground/optimize-deps/dep-relative-to-main':
    resolution: {directory: playground/optimize-deps/dep-relative-to-main, type: directory}

  '@vitejs/test-dep-self-reference-url-worker@file:playground/worker/dep-self-reference-url-worker':
    resolution: {directory: playground/worker/dep-self-reference-url-worker, type: directory}

  '@vitejs/test-dep-source-map-no-sources@file:playground/optimize-deps/dep-source-map-no-sources':
    resolution: {directory: playground/optimize-deps/dep-source-map-no-sources, type: directory}

  '@vitejs/test-dep-that-imports@file:playground/external/dep-that-imports':
    resolution: {directory: playground/external/dep-that-imports, type: directory}

  '@vitejs/test-dep-that-requires@file:playground/external/dep-that-requires':
    resolution: {directory: playground/external/dep-that-requires, type: directory}

  '@vitejs/test-dep-to-optimize@file:playground/worker/dep-to-optimize':
    resolution: {directory: playground/worker/dep-to-optimize, type: directory}

  '@vitejs/test-dep-with-asset-ext1.pdf@file:playground/optimize-deps/dep-with-asset-ext/dep1':
    resolution: {directory: playground/optimize-deps/dep-with-asset-ext/dep1, type: directory}

  '@vitejs/test-dep-with-asset-ext2.pdf@file:playground/optimize-deps/dep-with-asset-ext/dep2':
    resolution: {directory: playground/optimize-deps/dep-with-asset-ext/dep2, type: directory}

  '@vitejs/test-dep-with-builtin-module-cjs@file:playground/optimize-deps/dep-with-builtin-module-cjs':
    resolution: {directory: playground/optimize-deps/dep-with-builtin-module-cjs, type: directory}

  '@vitejs/test-dep-with-builtin-module-esm@file:playground/optimize-deps/dep-with-builtin-module-esm':
    resolution: {directory: playground/optimize-deps/dep-with-builtin-module-esm, type: directory}

  '@vitejs/test-dep-with-dynamic-import@file:playground/optimize-deps/dep-with-dynamic-import':
    resolution: {directory: playground/optimize-deps/dep-with-dynamic-import, type: directory}

  '@vitejs/test-dep-with-optional-peer-dep-submodule@file:playground/optimize-deps/dep-with-optional-peer-dep-submodule':
    resolution: {directory: playground/optimize-deps/dep-with-optional-peer-dep-submodule, type: directory}
    peerDependencies:
      foobar: 0.0.0
    peerDependenciesMeta:
      foobar:
        optional: true

  '@vitejs/test-dep-with-optional-peer-dep@file:playground/optimize-deps/dep-with-optional-peer-dep':
    resolution: {directory: playground/optimize-deps/dep-with-optional-peer-dep, type: directory}
    peerDependencies:
      foobar: 0.0.0
    peerDependenciesMeta:
      foobar:
        optional: true

  '@vitejs/test-entries@file:playground/ssr-resolve/entries':
    resolution: {directory: playground/ssr-resolve/entries, type: directory}

  '@vitejs/test-external-cjs@file:playground/ssr-noexternal/external-cjs':
    resolution: {directory: playground/ssr-noexternal/external-cjs, type: directory}

  '@vitejs/test-external-entry@file:playground/ssr-deps/external-entry':
    resolution: {directory: playground/ssr-deps/external-entry, type: directory}

  '@vitejs/test-external-using-external-entry@file:playground/ssr-deps/external-using-external-entry':
    resolution: {directory: playground/ssr-deps/external-using-external-entry, type: directory}

  '@vitejs/test-forwarded-export@file:playground/ssr-deps/forwarded-export':
    resolution: {directory: playground/ssr-deps/forwarded-export, type: directory}

  '@vitejs/test-import-assertion-dep@file:playground/import-assertion/import-assertion-dep':
    resolution: {directory: playground/import-assertion/import-assertion-dep, type: directory}

  '@vitejs/test-import-builtin@file:playground/ssr-deps/import-builtin-cjs':
    resolution: {directory: playground/ssr-deps/import-builtin-cjs, type: directory}

  '@vitejs/test-import-meta-glob-pkg@file:playground/glob-import/import-meta-glob-pkg':
    resolution: {directory: playground/glob-import/import-meta-glob-pkg, type: directory}

  '@vitejs/test-importee-pkg@file:playground/js-sourcemap/importee-pkg':
    resolution: {directory: playground/js-sourcemap/importee-pkg, type: directory}

  '@vitejs/test-json-module@file:playground/json/json-module':
    resolution: {directory: playground/json/json-module, type: directory}

  '@vitejs/test-minify@file:playground/minify/dir/module':
    resolution: {directory: playground/minify/dir/module, type: directory}

  '@vitejs/test-missing-dep@file:playground/optimize-missing-deps/missing-dep':
    resolution: {directory: playground/optimize-missing-deps/missing-dep, type: directory}

  '@vitejs/test-module-condition@file:playground/ssr-deps/module-condition':
    resolution: {directory: playground/ssr-deps/module-condition, type: directory}

  '@vitejs/test-multi-entry-dep@file:playground/optimize-missing-deps/multi-entry-dep':
    resolution: {directory: playground/optimize-missing-deps/multi-entry-dep, type: directory}

  '@vitejs/test-nested-exclude@file:playground/optimize-deps/nested-exclude':
    resolution: {directory: playground/optimize-deps/nested-exclude, type: directory}

  '@vitejs/test-nested-exclude@file:playground/ssr-deps/nested-exclude':
    resolution: {directory: playground/ssr-deps/nested-exclude, type: directory}

  '@vitejs/test-nested-external@file:playground/ssr-deps/nested-external':
    resolution: {directory: playground/ssr-deps/nested-external, type: directory}

  '@vitejs/test-nested-include@file:playground/optimize-deps/nested-include':
    resolution: {directory: playground/optimize-deps/nested-include, type: directory}

  '@vitejs/test-nested-include@file:playground/ssr-deps/nested-include':
    resolution: {directory: playground/ssr-deps/nested-include, type: directory}

  '@vitejs/test-no-external-cjs@file:playground/ssr-deps/no-external-cjs':
    resolution: {directory: playground/ssr-deps/no-external-cjs, type: directory}

  '@vitejs/test-no-external-css@file:playground/ssr-deps/no-external-css':
    resolution: {directory: playground/ssr-deps/no-external-css, type: directory}

  '@vitejs/test-object-assigned-exports@file:playground/ssr-deps/object-assigned-exports':
    resolution: {directory: playground/ssr-deps/object-assigned-exports, type: directory}

  '@vitejs/test-only-object-assigned-exports@file:playground/ssr-deps/only-object-assigned-exports':
    resolution: {directory: playground/ssr-deps/only-object-assigned-exports, type: directory}

  '@vitejs/test-optimized-with-nested-external@file:playground/ssr-deps/optimized-with-nested-external':
    resolution: {directory: playground/ssr-deps/optimized-with-nested-external, type: directory}

  '@vitejs/test-pkg-exports@file:playground/ssr-deps/pkg-exports':
    resolution: {directory: playground/ssr-deps/pkg-exports, type: directory}

  '@vitejs/test-pkg@file:playground/dynamic-import/pkg':
    resolution: {directory: playground/dynamic-import/pkg, type: directory}

  '@vitejs/test-primitive-export@file:playground/ssr-deps/primitive-export':
    resolution: {directory: playground/ssr-deps/primitive-export, type: directory}

  '@vitejs/test-read-file-content@file:playground/ssr-deps/read-file-content':
    resolution: {directory: playground/ssr-deps/read-file-content, type: directory}

  '@vitejs/test-require-absolute@file:playground/ssr-deps/require-absolute':
    resolution: {directory: playground/ssr-deps/require-absolute, type: directory}

  '@vitejs/test-require-external-cjs@file:playground/ssr-noexternal/require-external-cjs':
    resolution: {directory: playground/ssr-noexternal/require-external-cjs, type: directory}

  '@vitejs/test-resolve-pkg-exports@file:playground/ssr-resolve/pkg-exports':
    resolution: {directory: playground/ssr-resolve/pkg-exports, type: directory}

  '@vitejs/test-scss-proxy-dep-nested@file:playground/css/scss-proxy-dep-nested':
    resolution: {directory: playground/css/scss-proxy-dep-nested, type: directory}

  '@vitejs/test-scss-proxy-dep@file:playground/css/scss-proxy-dep':
    resolution: {directory: playground/css/scss-proxy-dep, type: directory}

  '@vitejs/test-ssr-conditions-external@file:playground/ssr-conditions/external':
    resolution: {directory: playground/ssr-conditions/external, type: directory}

  '@vitejs/test-ssr-conditions-no-external@file:playground/ssr-conditions/no-external':
    resolution: {directory: playground/ssr-conditions/no-external, type: directory}

  '@vitejs/test-ts-transpiled-exports@file:playground/ssr-deps/ts-transpiled-exports':
    resolution: {directory: playground/ssr-deps/ts-transpiled-exports, type: directory}

  '@vitejs/test-worker-dep-cjs@file:playground/worker/dep-cjs':
    resolution: {directory: playground/worker/dep-cjs, type: directory}

  '@vitejs/test-worker-exports@file:playground/ssr-webworker/worker-exports':
    resolution: {directory: playground/ssr-webworker/worker-exports, type: directory}

  '@vitest/expect@3.0.8':
    resolution: {integrity: sha512-Xu6TTIavTvSSS6LZaA3EebWFr6tsoXPetOWNMOlc7LO88QVVBwq2oQWBoDiLCN6YTvNYsGSjqOO8CAdjom5DCQ==}

  '@vitest/mocker@3.0.8':
    resolution: {integrity: sha512-n3LjS7fcW1BCoF+zWZxG7/5XvuYH+lsFg+BDwwAz0arIwHQJFUEsKBQ0BLU49fCxuM/2HSeBPHQD8WjgrxMfow==}
    peerDependencies:
      msw: ^2.4.9
      vite: workspace:*
    peerDependenciesMeta:
      msw:
        optional: true
      vite:
        optional: true

  '@vitest/pretty-format@3.0.8':
    resolution: {integrity: sha512-BNqwbEyitFhzYMYHUVbIvepOyeQOSFA/NeJMIP9enMntkkxLgOcgABH6fjyXG85ipTgvero6noreavGIqfJcIg==}

  '@vitest/runner@3.0.8':
    resolution: {integrity: sha512-c7UUw6gEcOzI8fih+uaAXS5DwjlBaCJUo7KJ4VvJcjL95+DSR1kova2hFuRt3w41KZEFcOEiq098KkyrjXeM5w==}

  '@vitest/snapshot@3.0.8':
    resolution: {integrity: sha512-x8IlMGSEMugakInj44nUrLSILh/zy1f2/BgH0UeHpNyOocG18M9CWVIFBaXPt8TrqVZWmcPjwfG/ht5tnpba8A==}

  '@vitest/spy@3.0.8':
    resolution: {integrity: sha512-MR+PzJa+22vFKYb934CejhR4BeRpMSoxkvNoDit68GQxRLSf11aT6CTj3XaqUU9rxgWJFnqicN/wxw6yBRkI1Q==}

  '@vitest/utils@3.0.8':
    resolution: {integrity: sha512-nkBC3aEhfX2PdtQI/QwAWp8qZWwzASsU4Npbcd5RdMPBSSLCpkZp52P3xku3s3uA0HIEhGvEcF8rNkBsz9dQ4Q==}

  '@volar/language-core@2.4.11':
    resolution: {integrity: sha512-lN2C1+ByfW9/JRPpqScuZt/4OrUUse57GLI6TbLgTIqBVemdl1wNcZ1qYGEo2+Gw8coYLgCy7SuKqn6IrQcQgg==}

  '@volar/source-map@2.4.11':
    resolution: {integrity: sha512-ZQpmafIGvaZMn/8iuvCFGrW3smeqkq/IIh9F1SdSx9aUl0J4Iurzd6/FhmjNO5g2ejF3rT45dKskgXWiofqlZQ==}

  '@vue/compiler-core@3.2.47':
    resolution: {integrity: sha512-p4D7FDnQb7+YJmO2iPEv0SQNeNzcbHdGByJDsT4lynf63AFkOTFN07HsiRSvjGo0QrxR/o3d0hUyNCUnBU2Tig==}

  '@vue/compiler-core@3.5.13':
    resolution: {integrity: sha512-oOdAkwqUfW1WqpwSYJce06wvt6HljgY3fGeM9NcVA1HaYOij3mZG9Rkysn0OHuyUAGMbEbARIpsG+LPVlBJ5/Q==}

  '@vue/compiler-dom@3.2.47':
    resolution: {integrity: sha512-dBBnEHEPoftUiS03a4ggEig74J2YBZ2UIeyfpcRM2tavgMWo4bsEfgCGsu+uJIL/vax9S+JztH8NmQerUo7shQ==}

  '@vue/compiler-dom@3.5.13':
    resolution: {integrity: sha512-ZOJ46sMOKUjO3e94wPdCzQ6P1Lx/vhp2RSvfaab88Ajexs0AHeV0uasYhi99WPaogmBlRHNRuly8xV75cNTMDA==}

  '@vue/compiler-sfc@3.2.47':
    resolution: {integrity: sha512-rog05W+2IFfxjMcFw10tM9+f7i/+FFpZJJ5XHX72NP9eC2uRD+42M3pYcQqDXVYoj74kHMSEdQ/WmCjt8JFksQ==}

  '@vue/compiler-sfc@3.5.13':
    resolution: {integrity: sha512-6VdaljMpD82w6c2749Zhf5T9u5uLBWKnVue6XWxprDobftnletJ8+oel7sexFfM3qIxNmVE7LSFGTpv6obNyaQ==}

  '@vue/compiler-ssr@3.2.47':
    resolution: {integrity: sha512-wVXC+gszhulcMD8wpxMsqSOpvDZ6xKXSVWkf50Guf/S+28hTAXPDYRTbLQ3EDkOP5Xz/+SY37YiwDquKbJOgZw==}

  '@vue/compiler-ssr@3.5.13':
    resolution: {integrity: sha512-wMH6vrYHxQl/IybKJagqbquvxpWCuVYpoUJfCqFZwa/JY1GdATAQ+TgVtgrwwMZ0D07QhA99rs/EAAWfvG6KpA==}

  '@vue/compiler-vue2@2.7.16':
    resolution: {integrity: sha512-qYC3Psj9S/mfu9uVi5WvNZIzq+xnXMhOwbTFKKDD7b1lhpnn71jXSFdTQ+WsIEk0ONCd7VV2IMm7ONl6tbQ86A==}

  '@vue/devtools-api@6.6.4':
    resolution: {integrity: sha512-sGhTPMuXqZ1rVOk32RylztWkfXTRhuS7vgAKv0zjqk8gbsHkJ7xfFf+jbySxt7tWObEJwyKaHMikV/WGDiQm8g==}

  '@vue/devtools-api@7.7.2':
    resolution: {integrity: sha512-1syn558KhyN+chO5SjlZIwJ8bV/bQ1nOVTG66t2RbG66ZGekyiYNmRO7X9BJCXQqPsFHlnksqvPhce2qpzxFnA==}

  '@vue/devtools-kit@7.7.2':
    resolution: {integrity: sha512-CY0I1JH3Z8PECbn6k3TqM1Bk9ASWxeMtTCvZr7vb+CHi+X/QwQm5F1/fPagraamKMAHVfuuCbdcnNg1A4CYVWQ==}

  '@vue/devtools-shared@7.7.2':
    resolution: {integrity: sha512-uBFxnp8gwW2vD6FrJB8JZLUzVb6PNRG0B0jBnHsOH8uKyva2qINY8PTF5Te4QlTbMDqU5K6qtJDr6cNsKWhbOA==}

  '@vue/language-core@2.1.10':
    resolution: {integrity: sha512-DAI289d0K3AB5TUG3xDp9OuQ71CnrujQwJrQnfuZDwo6eGNf0UoRlPuaVNO+Zrn65PC3j0oB2i7mNmVPggeGeQ==}
    peerDependencies:
      typescript: '*'
    peerDependenciesMeta:
      typescript:
        optional: true

  '@vue/reactivity-transform@3.2.47':
    resolution: {integrity: sha512-m8lGXw8rdnPVVIdIFhf0LeQ/ixyHkH5plYuS83yop5n7ggVJU+z5v0zecwEnX7fa7HNLBhh2qngJJkxpwEEmYA==}

  '@vue/reactivity@3.2.47':
    resolution: {integrity: sha512-7khqQ/75oyyg+N/e+iwV6lpy1f5wq759NdlS1fpAhFXa8VeAIKGgk2E/C4VF59lx5b+Ezs5fpp/5WsRYXQiKxQ==}

  '@vue/reactivity@3.5.13':
    resolution: {integrity: sha512-NaCwtw8o48B9I6L1zl2p41OHo/2Z4wqYGGIK1Khu5T7yxrn+ATOixn/Udn2m+6kZKB/J7cuT9DbWWhRxqixACg==}

  '@vue/runtime-core@3.2.47':
    resolution: {integrity: sha512-RZxbLQIRB/K0ev0K9FXhNbBzT32H9iRtYbaXb0ZIz2usLms/D55dJR2t6cIEUn6vyhS3ALNvNthI+Q95C+NOpA==}

  '@vue/runtime-core@3.5.13':
    resolution: {integrity: sha512-Fj4YRQ3Az0WTZw1sFe+QDb0aXCerigEpw418pw1HBUKFtnQHWzwojaukAs2X/c9DQz4MQ4bsXTGlcpGxU/RCIw==}

  '@vue/runtime-dom@3.2.47':
    resolution: {integrity: sha512-ArXrFTjS6TsDei4qwNvgrdmHtD930KgSKGhS5M+j8QxXrDJYLqYw4RRcDy1bz1m1wMmb6j+zGLifdVHtkXA7gA==}

  '@vue/runtime-dom@3.5.13':
    resolution: {integrity: sha512-dLaj94s93NYLqjLiyFzVs9X6dWhTdAlEAciC3Moq7gzAc13VJUdCnjjRurNM6uTLFATRHexHCTu/Xp3eW6yoog==}

  '@vue/server-renderer@3.2.47':
    resolution: {integrity: sha512-dN9gc1i8EvmP9RCzvneONXsKfBRgqFeFZLurmHOveL7oH6HiFXJw5OGu294n1nHc/HMgTy6LulU/tv5/A7f/LA==}
    peerDependencies:
      vue: 3.2.47

  '@vue/server-renderer@3.5.13':
    resolution: {integrity: sha512-wAi4IRJV/2SAW3htkTlB+dHeRmpTiVIK1OGLWV1yeStVSebSQQOwGwIq0D3ZIoBj2C2qpgz5+vX9iEBkTdk5YA==}
    peerDependencies:
      vue: 3.5.13

  '@vue/shared@3.2.47':
    resolution: {integrity: sha512-BHGyyGN3Q97EZx0taMQ+OLNuZcW3d37ZEVmEAyeoA9ERdGvm9Irc/0Fua8SNyOtV1w6BS4q25wbMzJujO9HIfQ==}

  '@vue/shared@3.5.13':
    resolution: {integrity: sha512-/hnE/qP5ZoGpol0a5mDi45bOd7t3tjYJBjsgCsivow7D48cJeV5l05RD82lPqi7gRiphZM37rnhW1l6ZoCNNnQ==}

  '@vueuse/core@12.7.0':
    resolution: {integrity: sha512-jtK5B7YjZXmkGNHjviyGO4s3ZtEhbzSgrbX+s5o+Lr8i2nYqNyHuPVOeTdM1/hZ5Tkxg/KktAuAVDDiHMraMVA==}

  '@vueuse/integrations@12.7.0':
    resolution: {integrity: sha512-IEq7K4bCl7mn3uKJaWtNXnd1CAPaHLUMuyj5K1/k/pVcItt0VONZW8xiGxdIovJcQjkzOHjImhX5t6gija+0/g==}
    peerDependencies:
      async-validator: ^4
      axios: ^1
      change-case: ^5
      drauu: ^0.4
      focus-trap: ^7
      fuse.js: ^7
      idb-keyval: ^6
      jwt-decode: ^4
      nprogress: ^0.2
      qrcode: ^1.5
      sortablejs: ^1
      universal-cookie: ^7
    peerDependenciesMeta:
      async-validator:
        optional: true
      axios:
        optional: true
      change-case:
        optional: true
      drauu:
        optional: true
      focus-trap:
        optional: true
      fuse.js:
        optional: true
      idb-keyval:
        optional: true
      jwt-decode:
        optional: true
      nprogress:
        optional: true
      qrcode:
        optional: true
      sortablejs:
        optional: true
      universal-cookie:
        optional: true

  '@vueuse/metadata@12.7.0':
    resolution: {integrity: sha512-4VvTH9mrjXqFN5LYa5YfqHVRI6j7R00Vy4995Rw7PQxyCL3z0Lli86iN4UemWqixxEvYfRjG+hF9wL8oLOn+3g==}

  '@vueuse/shared@12.7.0':
    resolution: {integrity: sha512-coLlUw2HHKsm7rPN6WqHJQr18WymN4wkA/3ThFaJ4v4gWGWAQQGK+MJxLuJTBs4mojQiazlVWAKNJNpUWGRkNw==}

  abbrev@1.1.1:
    resolution: {integrity: sha512-nne9/IiQ/hzIhY6pdDnbBtz7DjPTKrY00P/zvPSm5pOFkl6xuGrGnXn/VtTNNfNtAfZ9/1RtehkszU9qcTii0Q==}

  accepts@2.0.0:
    resolution: {integrity: sha512-5cvg6CtKwfgdmVqY1WIiXKc3Q1bkRqGLi+2W/6ao+6Y7gu/RCwRuAhGEzh5B4KlszSuTLgZYuqFqo5bImjNKng==}
    engines: {node: '>= 0.6'}

  acorn-jsx@5.3.2:
    resolution: {integrity: sha512-rq9s+JNhf0IChjtDXxllJ7g41oZk5SlXtp0LHwyA5cejwn7vKmKp4pPri6YEePv2PU65sAsegbXtIinmDFDXgQ==}
    peerDependencies:
      acorn: ^6.0.0 || ^7.0.0 || ^8.0.0

  acorn-walk@8.3.2:
    resolution: {integrity: sha512-cjkyv4OtNCIeqhHrfS81QWXoCBPExR/J62oyEqepVw8WaQeSqpW2uhuLPh1m9eWhDuOo/jUXVTlifvesOWp/4A==}
    engines: {node: '>=0.4.0'}

  acorn@7.4.1:
    resolution: {integrity: sha512-nQyp0o1/mNdbTO1PO6kHkwSrmgZ0MT/jCCpNiwbUjGoRN4dlBhqJtoQuCnEOKzgTVwg0ZWiCoQy6SxMebQVh8A==}
    engines: {node: '>=0.4.0'}
    hasBin: true

  acorn@8.14.0:
    resolution: {integrity: sha512-cl669nCJTZBsL97OF4kUQm5g5hC2uihk0NxY3WENAC0TYdILVkAyHymAntgxGkl7K+t0cXIrH5siy5S4XkFycA==}
    engines: {node: '>=0.4.0'}
    hasBin: true

  acorn@8.14.1:
    resolution: {integrity: sha512-OvQ/2pUDKmgfCg++xsTX1wGxfTaszcHVcTctW4UJB4hibJx2HXxxO5UmVgyjMa+ZDsiaf5wWLXYpRWMmBI0QHg==}
    engines: {node: '>=0.4.0'}
    hasBin: true

  add-stream@1.0.0:
    resolution: {integrity: sha512-qQLMr+8o0WC4FZGQTcJiKBVC59JylcPSrTtk6usvmIDFUOCKegapy1VHQwRbFMOFyb/inzUVqHs+eMYKDM1YeQ==}

  agent-base@6.0.2:
    resolution: {integrity: sha512-RZNwNclF7+MS/8bDg70amg32dyeZGZxiDuQmZxKLAlQjr3jGyLx+4Kkk58UO7D2QdgFIQCovuSuZESne6RG6XQ==}
    engines: {node: '>= 6.0.0'}

  ajv@6.12.6:
    resolution: {integrity: sha512-j3fVLgvTo527anyYyJOGTYJbG+vnnQYvE0m5mmkc1TK+nxAppkCLMIL0aZ4dblVCNoGShhm+kzE4ZUykBoMg4g==}

  algoliasearch@5.20.3:
    resolution: {integrity: sha512-iNC6BGvipaalFfDfDnXUje8GUlW5asj0cTMsZJwO/0rhsyLx1L7GZFAY8wW+eQ6AM4Yge2p5GSE5hrBlfSD90Q==}
    engines: {node: '>= 14.0.0'}

  alien-signals@0.2.2:
    resolution: {integrity: sha512-cZIRkbERILsBOXTQmMrxc9hgpxglstn69zm+F1ARf4aPAzdAFYd6sBq87ErO0Fj3DV94tglcyHG5kQz9nDC/8A==}

  ansi-escapes@7.0.0:
    resolution: {integrity: sha512-GdYO7a61mR0fOlAsvC9/rIHf7L96sBc6dEWzeOu+KAea5bZyQRPIpojrVoI4AXGJS/ycu/fBTdLrUkA4ODrvjw==}
    engines: {node: '>=18'}

  ansi-regex@5.0.1:
    resolution: {integrity: sha512-quJQXlTSUGL2LH9SUXo8VwsY4soanhgo6LNSm84E1LBcE8s3O0wpdiRzyR9z/ZZJMlMWv37qOOb9pdJlMUEKFQ==}
    engines: {node: '>=8'}

  ansi-regex@6.1.0:
    resolution: {integrity: sha512-7HSX4QQb4CspciLpVFwyRe79O3xsIZDDLER21kERQ71oaPodF8jL725AgJMFAYbooIqolJoRLuM81SpeUkpkvA==}
    engines: {node: '>=12'}

  ansi-styles@4.3.0:
    resolution: {integrity: sha512-zbB9rCJAT1rbjiVDb2hqKFHNYLxgtk8NURxZ3IZwD3F6NtxbXZQCnnSi1Lkx+IDohdPlFp222wVALIheZJQSEg==}
    engines: {node: '>=8'}

  ansi-styles@6.2.1:
    resolution: {integrity: sha512-bN798gFfQX+viw3R7yrGWRqnrN2oRkEkUjjl4JNn4E8GxxbjtG3FbrEIIY3l8/hrwUwIeCZvi4QuOTP4MErVug==}
    engines: {node: '>=12'}

  any-promise@1.3.0:
    resolution: {integrity: sha512-7UvmKalWRt1wgjL1RrGxoSJW/0QZFIegpeGvZG9kjp8vrRu55XTHbwnqq2GpXm9uLbcuhxm3IqX9OB4MZR1b2A==}

  anymatch@3.1.3:
    resolution: {integrity: sha512-KMReFUr0B4t+D+OBkjR3KYqvocp2XaSzO55UcB6mgQMd3KbcE+mWTyvVV7D/zsdEbNnV6acZUutkiHQXvTr1Rw==}
    engines: {node: '>= 8'}

  aproba@2.0.0:
    resolution: {integrity: sha512-lYe4Gx7QT+MKGbDsA+Z+he/Wtef0BiwDOlK/XkBrdfsh9J/jPPXbX0tE9x9cl27Tmu5gg3QUbUrQYa/y+KOHPQ==}

  are-we-there-yet@2.0.0:
    resolution: {integrity: sha512-Ci/qENmwHnsYo9xKIcUJN5LeDKdJ6R1Z1j9V/J5wyq8nh/mYPEpIKJbBZXtZjG04HiK7zV/p6Vs9952MrMeUIw==}
    engines: {node: '>=10'}
    deprecated: This package is no longer supported.

  arg@5.0.2:
    resolution: {integrity: sha512-PYjyFOLKQ9y57JvQ6QLo8dAgNqswh8M1RMJYdQduT6xbWSgK36P/Z/v+p888pM69jMMfS8Xd8F6I1kQ/I9HUGg==}

  argparse@2.0.1:
    resolution: {integrity: sha512-8+9WqebbFzpX9OR+Wa6O29asIogeRMzcGtAINdpMHHyAg10f05aSFVBbcEqGf/PXw1EjAZ+q2/bEBg3DvurK3Q==}

  array-find-index@1.0.2:
    resolution: {integrity: sha512-M1HQyIXcBGtVywBt8WVdim+lrNaK7VHp99Qt5pSNziXznKHViIBbXWtfRTpEFpF/c4FdfxNAsCCwPp5phBYJtw==}
    engines: {node: '>=0.10.0'}

  array-ify@1.0.0:
    resolution: {integrity: sha512-c5AMf34bKdvPhQ7tBGhqkgKNUzMr4WUs+WDtC2ZUGOUncbxKMTvqxYctiseW3+L4bA8ec+GcZ6/A/FW4m8ukng==}

  artichokie@0.3.1:
    resolution: {integrity: sha512-a/AXuaesjXZkeFSBB1VFZZl6f2SJuKyOcrRtaulV2+VUBHNroqbaehEzzA3mmGN1bXSlY6bDEgXBkf6OUj4T6A==}
    engines: {node: ^18.0.0 || >=20.0.0}

  as-table@1.0.55:
    resolution: {integrity: sha512-xvsWESUJn0JN421Xb9MQw6AsMHRCUknCe0Wjlxvjud80mU4E6hQf1A6NzQKcYNmYw62MfzEtXc+badstZP3JpQ==}

  asap@2.0.6:
    resolution: {integrity: sha512-BSHWgDSAiKs50o2Re8ppvp3seVHXSRM44cdSsT9FfNEUUZLOGWVCsiWaRPWM1Znn+mqZ1OfVZ3z3DWEzSp7hRA==}

  assert-never@1.4.0:
    resolution: {integrity: sha512-5oJg84os6NMQNl27T9LnZkvvqzvAnHu03ShCnoj6bsJwS7L8AO4lf+C/XjK/nvzEqQB744moC6V128RucQd1jA==}

  assertion-error@2.0.1:
    resolution: {integrity: sha512-Izi8RQcffqCeNVgFigKli1ssklIbpHnCYc6AknXGYoB6grJqyeby7jv12JUQgmTAnIDnbck1uxksT4dzN3PWBA==}
    engines: {node: '>=12'}

  astring@1.9.0:
    resolution: {integrity: sha512-LElXdjswlqjWrPpJFg1Fx4wpkOCxj1TDHlSV4PlaRxHGWko024xICaa97ZkMfs6DRKlCguiAI+rbXv5GWwXIkg==}
    hasBin: true

  asynckit@0.4.0:
    resolution: {integrity: sha512-Oei9OH4tRh0YqU3GxhX79dM/mwVgvbZJaSNaRk+bshkj0S5cfHcgYakreBjrHwatXKbz+IoIdYLxrKim2MjW0Q==}

  autoprefixer@10.4.21:
    resolution: {integrity: sha512-O+A6LWV5LDHSJD3LjHYoNi4VLsj/Whi7k6zG12xTYaU4cQ8oxQGckXNX8cRHK5yOZ/ppVHe0ZBXGzSV9jXdVbQ==}
    engines: {node: ^10 || ^12 || >=14}
    hasBin: true
    peerDependencies:
      postcss: ^8.1.0

  axios@1.8.3:
    resolution: {integrity: sha512-iP4DebzoNlP/YN2dpwCgb8zoCmhtkajzS48JvwmkSkXvPI3DHc7m+XYL5tGnSlJtR6nImXZmdCuN5aP8dh1d8A==}

  babel-plugin-polyfill-corejs2@0.4.12:
    resolution: {integrity: sha512-CPWT6BwvhrTO2d8QVorhTCQw9Y43zOu7G9HigcfxvepOU6b8o3tcWad6oVgZIsZCTt42FFv97aA7ZJsbM4+8og==}
    peerDependencies:
      '@babel/core': ^7.4.0 || ^8.0.0-0 <8.0.0

  babel-plugin-polyfill-corejs3@0.11.1:
    resolution: {integrity: sha512-yGCqvBT4rwMczo28xkH/noxJ6MZ4nJfkVYdoDaC/utLtWrXxv27HVrzAeSbqR8SxDsp46n0YF47EbHoixy6rXQ==}
    peerDependencies:
      '@babel/core': ^7.4.0 || ^8.0.0-0 <8.0.0

  babel-plugin-polyfill-regenerator@0.6.3:
    resolution: {integrity: sha512-LiWSbl4CRSIa5x/JAU6jZiG9eit9w6mz+yVMFwDE83LAWvt0AfGBoZ7HS/mkhrKuh2ZlzfVZYKoLjXdqw6Yt7Q==}
    peerDependencies:
      '@babel/core': ^7.4.0 || ^8.0.0-0 <8.0.0

  babel-walk@3.0.0-canary-5:
    resolution: {integrity: sha512-GAwkz0AihzY5bkwIY5QDR+LvsRQgB/B+1foMPvi0FZPMl5fjD7ICiznUiBdLYMH1QYe6vqu4gWYytZOccLouFw==}
    engines: {node: '>= 10.0.0'}

  balanced-match@1.0.2:
    resolution: {integrity: sha512-3oSeUO0TMV67hN1AmbXsK4yaqU7tjiHlbxRDZOpH0KW9+CeX4bRAaX0Anxt0tx2MrpRpWwQaPwIlISEJhYU5Pw==}

  bcrypt@5.1.1:
    resolution: {integrity: sha512-AGBHOG5hPYZ5Xl9KXzU5iKq9516yEmvCKDg3ecP5kX2aB6UqTeXZxk2ELnDgDm6BQSMlLt9rDB4LoSMx0rYwww==}
    engines: {node: '>= 10.0.0'}

  bignumber.js@9.1.2:
    resolution: {integrity: sha512-2/mKyZH9K85bzOEfhXDBFZTGd1CTs+5IHpeFQo9luiBG7hghdC851Pj2WAhb6E3R6b9tZj/XKhbg4fum+Kepug==}

  binary-extensions@2.3.0:
    resolution: {integrity: sha512-Ceh+7ox5qe7LJuLHoY0feh3pHuUDHAcRUeyL2VYghZwfpkNIy/+8Ocg0a3UuSoYzavmylwuLWQOf3hl0jjMMIw==}
    engines: {node: '>=8'}

  birpc@0.2.19:
    resolution: {integrity: sha512-5WeXXAvTmitV1RqJFppT5QtUiz2p1mRSYU000Jkft5ZUCLJIk4uQriYNO50HknxKwM6jd8utNc66K1qGIwwWBQ==}

  body-parser@2.1.0:
    resolution: {integrity: sha512-/hPxh61E+ll0Ujp24Ilm64cykicul1ypfwjVttduAiEdtnJFvLePSrIPk+HMImtNv5270wOGCb1Tns2rybMkoQ==}
    engines: {node: '>=18'}

  boolbase@1.0.0:
    resolution: {integrity: sha512-JZOSA7Mo9sNGB8+UjSgzdLtokWAky1zbztM3WRLCbZ70/3cTANmQmOdR7y2g+J0e2WXywy1yS468tY+IruqEww==}

  brace-expansion@1.1.11:
    resolution: {integrity: sha512-iCuPHDFgrHX7H2vEI/5xpz07zSHB00TpugqhmYtVmMO6518mCuRMoOYFldEBl0g187ufozdaHgWKcYFb61qGiA==}

  brace-expansion@2.0.1:
    resolution: {integrity: sha512-XnAIvQ8eM+kC6aULx6wuQiwVsnzsi9d3WxzV3FpWTGA19F621kwdbsAcFKXgKUHZWsy+mY6iL1sHTxWEFCytDA==}

  braces@3.0.3:
    resolution: {integrity: sha512-yQbXgO/OSZVD2IsiLlro+7Hf6Q18EJrKSEsdoMzKePKXct3gvD8oLcOQdIzGupr5Fj+EDe8gO/lxc1BzfMpxvA==}
    engines: {node: '>=8'}

  browserslist-to-esbuild@2.1.1:
    resolution: {integrity: sha512-KN+mty6C3e9AN8Z5dI1xeN15ExcRNeISoC3g7V0Kax/MMF9MSoYA2G7lkTTcVUFntiEjkpI0HNgqJC1NjdyNUw==}
    engines: {node: '>=18'}
    hasBin: true
    peerDependencies:
      browserslist: '*'

  browserslist@4.24.4:
    resolution: {integrity: sha512-KDi1Ny1gSePi1vm0q4oxSF8b4DR44GF4BbmS2YdhPLOEqd8pDviZOGH/GsmRwoWJ2+5Lr085X7naowMwKHDG1A==}
    engines: {node: ^6 || ^7 || ^8 || ^9 || ^10 || ^11 || ^12 || >=13.7}
    hasBin: true

  buffer-builder@0.2.0:
    resolution: {integrity: sha512-7VPMEPuYznPSoR21NE1zvd2Xna6c/CloiZCfcMXR1Jny6PjX0N4Nsa38zcBFo/FMK+BlA+FLKbJCQ0i2yxp+Xg==}

  buffer-from@1.1.2:
    resolution: {integrity: sha512-E+XQCRwSbaaiChtv6k6Dwgc+bx+Bs6vuKJHHl5kox/BaKbhiXzqQOwK4cO22yElGp2OCmjwVhT3HmxgyPGnJfQ==}

  bundle-name@4.1.0:
    resolution: {integrity: sha512-tjwM5exMg6BGRI+kNmTntNsvdZS1X8BFYS6tnJ2hdH0kVxM6/eVZ2xy+FqStSWvYmtfFMDLIxurorHwDKfDz5Q==}
    engines: {node: '>=18'}

  bytes@3.1.2:
    resolution: {integrity: sha512-/Nf7TyzTx6S3yRJObOAV7956r8cr2+Oj8AC5dt8wSP3BQAoeX58NoHyCU8P8zGkNXStjTSi6fzO6F0pBdcYbEg==}
    engines: {node: '>= 0.8'}

  cac@6.7.14:
    resolution: {integrity: sha512-b6Ilus+c3RrdDk+JhLKUAQfzzgLEPy6wcXqS7f/xe1EETvsDP6GORG7SFuOs6cID5YkqchW/LXZbX5bc8j7ZcQ==}
    engines: {node: '>=8'}

  call-bind-apply-helpers@1.0.2:
    resolution: {integrity: sha512-Sp1ablJ0ivDkSzjcaJdxEunN5/XvksFJ2sMBFfq6x0ryhQV/2b/KwFe21cMpmHtPOSij8K99/wSfoEuTObmuMQ==}
    engines: {node: '>= 0.4'}

  call-bound@1.0.3:
    resolution: {integrity: sha512-YTd+6wGlNlPxSuri7Y6X8tY2dmm12UMH66RpKMhiX6rsk5wXXnYgbUcOt8kiS31/AjfoTOvCsE+w8nZQLQnzHA==}
    engines: {node: '>= 0.4'}

  callsites@3.1.0:
    resolution: {integrity: sha512-P8BjAsXvZS+VIDUI11hHCQEv74YT67YUi5JJFNWIqL235sBmjX4+qx9Muvls5ivyNENctx46xQLQ3aTuE7ssaQ==}
    engines: {node: '>=6'}

  camelcase-css@2.0.1:
    resolution: {integrity: sha512-QOSvevhslijgYwRx6Rv7zKdMF8lbRmx+uQGx2+vDc+KI/eBnsy9kit5aj23AgGu3pa4t9AgwbnXWqS+iOY+2aA==}
    engines: {node: '>= 6'}

  caniuse-api@3.0.0:
    resolution: {integrity: sha512-bsTwuIg/BZZK/vreVTYYbSWoe2F+71P7K5QGEX+pT250DZbfU1MQ5prOKpPR+LL6uWKK3KMwMCAS74QB3Um1uw==}

  caniuse-lite@1.0.30001700:
    resolution: {integrity: sha512-2S6XIXwaE7K7erT8dY+kLQcpa5ms63XlRkMkReXjle+kf6c5g38vyMl+Z5y8dSxOFDhcFe+nxnn261PLxBSQsQ==}

  caniuse-lite@1.0.30001703:
    resolution: {integrity: sha512-kRlAGTRWgPsOj7oARC9m1okJEXdL/8fekFVcxA8Hl7GH4r/sN4OJn/i6Flde373T50KS7Y37oFbMwlE8+F42kQ==}

  ccount@2.0.1:
    resolution: {integrity: sha512-eyrF0jiFpY+3drT6383f1qhkbGsLSifNAjA61IUjZjmLCWjItY6LB9ft9YhoDgwfmclB2zhu51Lc7+95b8NRAg==}

  chai@5.2.0:
    resolution: {integrity: sha512-mCuXncKXk5iCLhfhwTc0izo0gtEmpz5CtG2y8GiOINBlMVS6v8TMRc5TaLWKS6692m9+dVVfzgeVxR5UxWHTYw==}
    engines: {node: '>=12'}

  chalk@4.1.2:
    resolution: {integrity: sha512-oKnbhFyRIXpUuez8iBMmyEa4nbj4IOQyuhc/wy9kY7/WVPcwIO9VA668Pu8RkO7+0G76SLROeyw9CpQ061i4mA==}
    engines: {node: '>=10'}

  chalk@5.4.1:
    resolution: {integrity: sha512-zgVZuo2WcZgfUEmsn6eO3kINexW8RAE4maiQ8QNs8CtpPCSyMiYsULR3HQYkm3w8FIA3SberyMJMSldGsW+U3w==}
    engines: {node: ^12.17.0 || ^14.13 || >=16.0.0}

  character-entities-html4@2.1.0:
    resolution: {integrity: sha512-1v7fgQRj6hnSwFpq1Eu0ynr/CDEw0rXo2B61qXrLNdHZmPKgb7fqS1a2JwF0rISo9q77jDI8VMEHoApn8qDoZA==}

  character-entities-legacy@3.0.0:
    resolution: {integrity: sha512-RpPp0asT/6ufRm//AJVwpViZbGM/MkjQFxJccQRHmISF/22NBtsHqAWmL+/pmkPWoIUJdWyeVleTl1wydHATVQ==}

  character-entities@2.0.2:
    resolution: {integrity: sha512-shx7oQ0Awen/BRIdkjkvz54PnEEI/EjwXDSIZp86/KKdbafHh1Df/RYGBhn4hbe2+uKC9FnT5UCEdyPz3ai9hQ==}

  character-parser@2.2.0:
    resolution: {integrity: sha512-+UqJQjFEFaTAs3bNsF2j2kEN1baG/zghZbdqoYEDxGZtJo9LBzl1A+m0D4n3qKx8N2FNv8/Xp6yV9mQmBuptaw==}

  check-error@2.1.1:
    resolution: {integrity: sha512-OAlb+T7V4Op9OwdkjmguYRqncdlx5JiofwOAUkmTF+jNdHwzTaTs4sRAGpzLF3oOz5xAyDGrPgeIDFQmDOTiJw==}
    engines: {node: '>= 16'}

  chokidar@3.6.0:
    resolution: {integrity: sha512-7VT13fmjotKpGipCW9JEQAusEPE+Ei8nl6/g4FBAmIm0GOOLMua9NDDo/DWp0ZAxCr3cPq5ZpBqmPAQgDda2Pw==}
    engines: {node: '>= 8.10.0'}

  chokidar@4.0.3:
    resolution: {integrity: sha512-Qgzu8kfBvo+cA4962jnP1KkS6Dop5NS6g7R5LFYJr4b8Ub94PPQXUksCw9PvXoeXPRRddRNC5C1JQUR2SMGtnA==}
    engines: {node: '>= 14.16.0'}

  chownr@2.0.0:
    resolution: {integrity: sha512-bIomtDF5KGpdogkLd9VspvFzk9KfpyyGlS8YFVZl7TGPBHL5snIOnxeshwVgPteQ9b4Eydl+pVbIyE1DcvCWgQ==}
    engines: {node: '>=10'}

  citty@0.1.6:
    resolution: {integrity: sha512-tskPPKEs8D2KPafUypv2gxwJP8h/OaJmC82QQGGDQcHvXX43xF2VDACcJVmZ0EuSxkpO9Kc4MlrA3q0+FG58AQ==}

  cli-cursor@5.0.0:
    resolution: {integrity: sha512-aCj4O5wKyszjMmDT4tZj93kxyydN/K5zPWSCe6/0AV/AA1pqe5ZBIw0a2ZfPQV7lL5/yb5HsUreJ6UFAF1tEQw==}
    engines: {node: '>=18'}

  cli-truncate@4.0.0:
    resolution: {integrity: sha512-nPdaFdQ0h/GEigbPClz11D0v/ZJEwxmeVZGeMo3Z5StPtUTkA9o1lD6QwoirYiSDzbcwn2XcjwmCp68W1IS4TA==}
    engines: {node: '>=18'}

  clipboard@2.0.11:
    resolution: {integrity: sha512-C+0bbOqkezLIsmWSvlsXS0Q0bmkugu7jcfMIACB+RDEntIzQIkdr148we28AfSloQLRdZlYL/QYyrq05j/3Faw==}

  color-convert@2.0.1:
    resolution: {integrity: sha512-RRECPsj7iu/xb5oKYcsFHSppFNnsj/52OVTRKb4zP5onXwVF3zVmmToNcOfGC+CRDpfK/U584fMg38ZHCaElKQ==}
    engines: {node: '>=7.0.0'}

  color-name@1.1.4:
    resolution: {integrity: sha512-dOy+3AuW3a2wNbZHIuMZpTcgjGuLU/uBL/ubcZF9OXbDo8ff4O8yVp5Bf0efS8uEoYo5q4Fx7dY9OgQGXgAsQA==}

  color-support@1.1.3:
    resolution: {integrity: sha512-qiBjkpbMLO/HL68y+lh4q0/O1MZFj2RX6X/KmMa3+gJD3z+WwI1ZzDHysvqHGS3mP6mznPckpXmw1nI9cJjyRg==}
    hasBin: true

  colord@2.9.3:
    resolution: {integrity: sha512-jeC1axXpnb0/2nn/Y1LPuLdgXBLH7aDcHu4KEKfqw3CUhX7ZpfBSlPKyqXE6btIgEzfWtrX3/tyBCaCvXvMkOw==}

  colorette@2.0.20:
    resolution: {integrity: sha512-IfEDxwoWIjkeXL1eXcDiow4UbKjhLdq6/EuSVR9GMN7KVH3r9gQ83e73hsz1Nd1T3ijd5xv1wcWRYO+D6kCI2w==}

  colorjs.io@0.5.2:
    resolution: {integrity: sha512-twmVoizEW7ylZSN32OgKdXRmo1qg+wT5/6C3xu5b9QsWzSFAhHLn2xd8ro0diCsKfCj1RdaTP/nrcW+vAoQPIw==}

  combined-stream@1.0.8:
    resolution: {integrity: sha512-FQN4MRfuJeHf7cBbBMJFXhKSDq+2kAArBlmRBvcvFE5BB1HZKXtSFASDhdlz9zOYwxh8lDdnvmMOe/+5cdoEdg==}
    engines: {node: '>= 0.8'}

  comma-separated-tokens@2.0.3:
    resolution: {integrity: sha512-Fu4hJdvzeylCfQPp9SGWidpzrMs7tTrlu6Vb8XGaRGck8QSNZJJp538Wrb60Lax4fPwR64ViY468OIUTbRlGZg==}

  commander@13.1.0:
    resolution: {integrity: sha512-/rFeCpNJQbhSZjGVwO9RFV3xPqbnERS8MmIQzCtD/zl6gpJuV/bMLuN92oG3F7d8oDEHHRrujSXNUr8fpjntKw==}
    engines: {node: '>=18'}

  commander@2.20.3:
    resolution: {integrity: sha512-GpVkmM8vF2vQUkj2LvZmD35JxeJOLCwJ9cUkugyk2nuhbv3+mJvpLYYt+0+USMxE+oj+ey/lJEnhZw75x/OMcQ==}

  commander@4.1.1:
    resolution: {integrity: sha512-NOKm8xhkzAjzFx8B2v5OAHT+u5pRQc2UCa2Vq9jYL/31o2wi9mxBA7LIFs3sV5VSC49z6pEhfbMULvShKj26WA==}
    engines: {node: '>= 6'}

  commander@7.2.0:
    resolution: {integrity: sha512-QrWXB+ZQSVPmIWIhtEO9H+gwHaMGYiF5ChvoJ+K9ZGHG/sVsa6yiesAD1GC/x46sET00Xlwo1u49RVVVzvcSkw==}
    engines: {node: '>= 10'}

  comment-parser@1.4.1:
    resolution: {integrity: sha512-buhp5kePrmda3vhc5B9t7pUQXAb2Tnd0qgpkIhPhkHXxJpiPJ11H0ZEU0oBpJ2QztSbzG/ZxMj/CHsYJqRHmyg==}
    engines: {node: '>= 12.0.0'}

  commenting@1.1.0:
    resolution: {integrity: sha512-YeNK4tavZwtH7jEgK1ZINXzLKm6DZdEMfsaaieOsCAN0S8vsY7UeuO3Q7d/M018EFgE+IeUAuBOKkFccBZsUZA==}

  commondir@1.0.1:
    resolution: {integrity: sha512-W9pAhw0ja1Edb5GVdIF1mjZw/ASI0AlShXM83UUGe2DVr5TdAPEA1OA8m/g8zWp9x6On7gqufY+FatDbC3MDQg==}

  compare-func@2.0.0:
    resolution: {integrity: sha512-zHig5N+tPWARooBnb0Zx1MFcdfpyJrfTJ3Y5L+IFvUm8rM74hHz66z0gw0x4tijh5CorKkKUCnW82R2vmpeCRA==}

  concat-map@0.0.1:
    resolution: {integrity: sha512-/Srv4dswyQNBfohGpz9o6Yb3Gz3SrUDqBH5rTuhGR7ahtlbYKnVxw2bCFMRljaA7EXHaXZ8wsHdodFvbkhKmqg==}

  confbox@0.1.8:
    resolution: {integrity: sha512-RMtmw0iFkeR4YV+fUOSucriAQNb9g8zFR52MWCtl+cCZOFRNL6zeB395vPzFhEjjn4fMxXudmELnl/KF/WrK6w==}

  connect@3.7.0:
    resolution: {integrity: sha512-ZqRXc+tZukToSNmh5C2iWMSoV3X1YUcPbqEM4DkEG5tNQXrQUZCNVGGv3IuicnkMtPfGf3Xtp8WCXs295iQ1pQ==}
    engines: {node: '>= 0.10.0'}

  consola@3.4.0:
    resolution: {integrity: sha512-EiPU8G6dQG0GFHNR8ljnZFki/8a+cQwEQ+7wpxdChl02Q8HXlwEZWD5lqAF8vC2sEC3Tehr8hy7vErz88LHyUA==}
    engines: {node: ^14.18.0 || >=16.10.0}

  console-control-strings@1.1.0:
    resolution: {integrity: sha512-ty/fTekppD2fIwRvnZAVdeOiGd1c7YXEixbgJTNzqcxJWKQnjJ/V1bNEEE6hygpM3WjwHFUVK6HTjWSzV4a8sQ==}

  constantinople@4.0.1:
    resolution: {integrity: sha512-vCrqcSIq4//Gx74TXXCGnHpulY1dskqLTFGDmhrGxzeXL8lF8kvXv6mpNWlJj1uD4DW23D4ljAqbY4RRaaUZIw==}

  content-disposition@1.0.0:
    resolution: {integrity: sha512-Au9nRL8VNUut/XSzbQA38+M78dzP4D+eqg3gfJHMIHHYa3bg067xj1KxMUWj+VULbiZMowKngFFbKczUrNJ1mg==}
    engines: {node: '>= 0.6'}

  content-type@1.0.5:
    resolution: {integrity: sha512-nTjqfcBFEipKdXCv4YDQWCfmcLZKm81ldF0pAopTvyrFGVbcR6P/VAAd5G7N+0tTr8QqiU0tFadD6FK4NtJwOA==}
    engines: {node: '>= 0.6'}

  conventional-changelog-angular@8.0.0:
    resolution: {integrity: sha512-CLf+zr6St0wIxos4bmaKHRXWAcsCXrJU6F4VdNDrGRK3B8LDLKoX3zuMV5GhtbGkVR/LohZ6MT6im43vZLSjmA==}
    engines: {node: '>=18'}

  conventional-changelog-atom@5.0.0:
    resolution: {integrity: sha512-WfzCaAvSCFPkznnLgLnfacRAzjgqjLUjvf3MftfsJzQdDICqkOOpcMtdJF3wTerxSpv2IAAjX8doM3Vozqle3g==}
    engines: {node: '>=18'}

  conventional-changelog-cli@5.0.0:
    resolution: {integrity: sha512-9Y8fucJe18/6ef6ZlyIlT2YQUbczvoQZZuYmDLaGvcSBP+M6h+LAvf7ON7waRxKJemcCII8Yqu5/8HEfskTxJQ==}
    engines: {node: '>=18'}
    hasBin: true

  conventional-changelog-codemirror@5.0.0:
    resolution: {integrity: sha512-8gsBDI5Y3vrKUCxN6Ue8xr6occZ5nsDEc4C7jO/EovFGozx8uttCAyfhRrvoUAWi2WMm3OmYs+0mPJU7kQdYWQ==}
    engines: {node: '>=18'}

  conventional-changelog-conventionalcommits@8.0.0:
    resolution: {integrity: sha512-eOvlTO6OcySPyyyk8pKz2dP4jjElYunj9hn9/s0OB+gapTO8zwS9UQWrZ1pmF2hFs3vw1xhonOLGcGjy/zgsuA==}
    engines: {node: '>=18'}

  conventional-changelog-core@8.0.0:
    resolution: {integrity: sha512-EATUx5y9xewpEe10UEGNpbSHRC6cVZgO+hXQjofMqpy+gFIrcGvH3Fl6yk2VFKh7m+ffenup2N7SZJYpyD9evw==}
    engines: {node: '>=18'}

  conventional-changelog-ember@5.0.0:
    resolution: {integrity: sha512-RPflVfm5s4cSO33GH/Ey26oxhiC67akcxSKL8CLRT3kQX2W3dbE19sSOM56iFqUJYEwv9mD9r6k79weWe1urfg==}
    engines: {node: '>=18'}

  conventional-changelog-eslint@6.0.0:
    resolution: {integrity: sha512-eiUyULWjzq+ybPjXwU6NNRflApDWlPEQEHvI8UAItYW/h22RKkMnOAtfCZxMmrcMO1OKUWtcf2MxKYMWe9zJuw==}
    engines: {node: '>=18'}

  conventional-changelog-express@5.0.0:
    resolution: {integrity: sha512-D8Q6WctPkQpvr2HNCCmwU5GkX22BVHM0r4EW8vN0230TSyS/d6VQJDAxGb84lbg0dFjpO22MwmsikKL++Oo/oQ==}
    engines: {node: '>=18'}

  conventional-changelog-jquery@6.0.0:
    resolution: {integrity: sha512-2kxmVakyehgyrho2ZHBi90v4AHswkGzHuTaoH40bmeNqUt20yEkDOSpw8HlPBfvEQBwGtbE+5HpRwzj6ac2UfA==}
    engines: {node: '>=18'}

  conventional-changelog-jshint@5.0.0:
    resolution: {integrity: sha512-gGNphSb/opc76n2eWaO6ma4/Wqu3tpa2w7i9WYqI6Cs2fncDSI2/ihOfMvXveeTTeld0oFvwMVNV+IYQIk3F3g==}
    engines: {node: '>=18'}

  conventional-changelog-preset-loader@5.0.0:
    resolution: {integrity: sha512-SetDSntXLk8Jh1NOAl1Gu5uLiCNSYenB5tm0YVeZKePRIgDW9lQImromTwLa3c/Gae298tsgOM+/CYT9XAl0NA==}
    engines: {node: '>=18'}

  conventional-changelog-writer@8.0.1:
    resolution: {integrity: sha512-hlqcy3xHred2gyYg/zXSMXraY2mjAYYo0msUCpK+BGyaVJMFCKWVXPIHiaacGO2GGp13kvHWXFhYmxT4QQqW3Q==}
    engines: {node: '>=18'}
    hasBin: true

  conventional-changelog@6.0.0:
    resolution: {integrity: sha512-tuUH8H/19VjtD9Ig7l6TQRh+Z0Yt0NZ6w/cCkkyzUbGQTnUEmKfGtkC9gGfVgCfOL1Rzno5NgNF4KY8vR+Jo3w==}
    engines: {node: '>=18'}

  conventional-commits-filter@5.0.0:
    resolution: {integrity: sha512-tQMagCOC59EVgNZcC5zl7XqO30Wki9i9J3acbUvkaosCT6JX3EeFwJD7Qqp4MCikRnzS18WXV3BLIQ66ytu6+Q==}
    engines: {node: '>=18'}

  conventional-commits-parser@6.1.0:
    resolution: {integrity: sha512-5nxDo7TwKB5InYBl4ZC//1g9GRwB/F3TXOGR9hgUjMGfvSP4Vu5NkpNro2+1+TIEy1vwxApl5ircECr2ri5JIw==}
    engines: {node: '>=18'}
    hasBin: true

  convert-source-map@2.0.0:
    resolution: {integrity: sha512-Kvp459HrV2FEJ1CAsi1Ku+MY3kasH19TFykTz2xWmMeq6bk2NU3XXvfJ+Q61m0xktWwt+1HSYf3JZsTms3aRJg==}

  cookie-signature@1.2.2:
    resolution: {integrity: sha512-D76uU73ulSXrD1UXF4KE2TMxVVwhsnCgfAyTg9k8P6KGZjlXKrOLe4dJQKI3Bxi5wjesZoFXJWElNWBjPZMbhg==}
    engines: {node: '>=6.6.0'}

  cookie@0.5.0:
    resolution: {integrity: sha512-YZ3GUyn/o8gfKJlnlX7g7xq4gyO6OSuhGPKaaGssGB2qgDUS0gPgtTvoyZLTt9Ab6dC4hfc9dV5arkvc/OCmrw==}
    engines: {node: '>= 0.6'}

  cookie@0.7.1:
    resolution: {integrity: sha512-6DnInpx7SJ2AK3+CTUE/ZM0vWTUboZCegxhC2xiIydHR9jNuTAASBrfEpHhiGOZw/nX51bHt6YQl8jsGo4y/0w==}
    engines: {node: '>= 0.6'}

  copy-anything@2.0.6:
    resolution: {integrity: sha512-1j20GZTsvKNkc4BY3NpMOM8tt///wY3FpIzozTOFO2ffuZcV61nojHXVKIy3WM+7ADCy5FVhdZYHYDdgTU0yJw==}

  copy-anything@3.0.5:
    resolution: {integrity: sha512-yCEafptTtb4bk7GLEQoM8KVJpxAfdBJYaXyzQEgQQQgYrZiDp8SJmGKlYza6CYjEDNstAdNdKA3UuoULlEbS6w==}
    engines: {node: '>=12.13'}

  core-js-compat@3.40.0:
    resolution: {integrity: sha512-0XEDpr5y5mijvw8Lbc6E5AkjrHfp7eEoPlu36SWeAbcL8fn1G1ANe8DBlo2XoNN89oVpxWwOjYIPVzR4ZvsKCQ==}

  core-js@3.41.0:
    resolution: {integrity: sha512-SJ4/EHwS36QMJd6h/Rg+GyR4A5xE0FSI3eZ+iBVpfqf1x0eTSg1smWLHrA+2jQThZSh97fmSgFSU8B61nxosxA==}

  cors@2.8.5:
    resolution: {integrity: sha512-KIHbLJqu73RGr/hnbrO9uBeixNGuvSQjul/jdFvS/KFSIH1hWVd1ng7zOHx+YrEfInLG7q4n6GHQ9cDtxv/P6g==}
    engines: {node: '>= 0.10'}

  cross-spawn@7.0.6:
    resolution: {integrity: sha512-uV2QOWP2nWzsy2aMp8aRibhi9dlzF5Hgh5SHaB9OiTGEyDTiJJyx0uy51QXdyWbtAHNua4XJzUKca3OzKUd3vA==}
    engines: {node: '>= 8'}

  css-color-names@1.0.1:
    resolution: {integrity: sha512-/loXYOch1qU1biStIFsHH8SxTmOseh1IJqFvy8IujXOm1h+QjUdDhkzOrR5HG8K8mlxREj0yfi8ewCHx0eMxzA==}

  css-declaration-sorter@7.2.0:
    resolution: {integrity: sha512-h70rUM+3PNFuaBDTLe8wF/cdWu+dOZmb7pJt8Z2sedYbAcQVQV/tEchueg3GWxwqS0cxtbxmaHEdkNACqcvsow==}
    engines: {node: ^14 || ^16 || >=18}
    peerDependencies:
      postcss: ^8.0.9

  css-select@5.1.0:
    resolution: {integrity: sha512-nwoRF1rvRRnnCqqY7updORDsuqKzqYJ28+oSMaJMMgOauh3fvwHqMS7EZpIPqK8GL+g9mKxF1vP/ZjSeNjEVHg==}

  css-tree@2.2.1:
    resolution: {integrity: sha512-OA0mILzGc1kCOCSJerOeqDxDQ4HOh+G8NbOJFOTgOCzpw7fCBubk0fEyxp8AgOL/jvLgYA/uV0cMbe43ElF1JA==}
    engines: {node: ^10 || ^12.20.0 || ^14.13.0 || >=15.0.0, npm: '>=7.0.0'}

  css-tree@2.3.1:
    resolution: {integrity: sha512-6Fv1DV/TYw//QF5IzQdqsNDjx/wc8TrMBZsqjL9eW01tWb7R7k/mq+/VXfJCl7SoD5emsJop9cOByJZfs8hYIw==}
    engines: {node: ^10 || ^12.20.0 || ^14.13.0 || >=15.0.0}

  css-what@6.1.0:
    resolution: {integrity: sha512-HTUrgRJ7r4dsZKU6GjmpfRK1O76h97Z8MfS1G0FozR+oF2kG6Vfe8JE6zwrkbxigziPHinCJ+gCPjA9EaBDtRw==}
    engines: {node: '>= 6'}

  cssesc@3.0.0:
    resolution: {integrity: sha512-/Tb/JcjK111nNScGob5MNtsntNM1aCNUDipB/TkwZFhyDrrE47SOx/18wF2bbjgc3ZzCSKW1T5nt5EbFoAz/Vg==}
    engines: {node: '>=4'}
    hasBin: true

  cssnano-preset-default@7.0.6:
    resolution: {integrity: sha512-ZzrgYupYxEvdGGuqL+JKOY70s7+saoNlHSCK/OGn1vB2pQK8KSET8jvenzItcY+kA7NoWvfbb/YhlzuzNKjOhQ==}
    engines: {node: ^18.12.0 || ^20.9.0 || >=22.0}
    peerDependencies:
      postcss: ^8.4.31

  cssnano-utils@5.0.0:
    resolution: {integrity: sha512-Uij0Xdxc24L6SirFr25MlwC2rCFX6scyUmuKpzI+JQ7cyqDEwD42fJ0xfB3yLfOnRDU5LKGgjQ9FA6LYh76GWQ==}
    engines: {node: ^18.12.0 || ^20.9.0 || >=22.0}
    peerDependencies:
      postcss: ^8.4.31

  cssnano@7.0.6:
    resolution: {integrity: sha512-54woqx8SCbp8HwvNZYn68ZFAepuouZW4lTwiMVnBErM3VkO7/Sd4oTOt3Zz3bPx3kxQ36aISppyXj2Md4lg8bw==}
    engines: {node: ^18.12.0 || ^20.9.0 || >=22.0}
    peerDependencies:
      postcss: ^8.4.31

  csso@5.0.5:
    resolution: {integrity: sha512-0LrrStPOdJj+SPCCrGhzryycLjwcgUSHBtxNA8aIDxf0GLsRh1cKYhB00Gd1lDOS4yGH69+SNn13+TWbVHETFQ==}
    engines: {node: ^10 || ^12.20.0 || ^14.13.0 || >=15.0.0, npm: '>=7.0.0'}

  csstype@2.6.21:
    resolution: {integrity: sha512-Z1PhmomIfypOpoMjRQB70jfvy/wxT50qW08YXO5lMIJkrdq4yOTR+AW7FqutScmB9NkLwxo+jU+kZLbofZZq/w==}

  csstype@3.1.3:
    resolution: {integrity: sha512-M1uQkMl8rQK/szD0LNhtqxIPLpimGm8sOBwU7lLnCpSbTyY3yeU1Vc7l4KT5zT4s/yOxHH5O7tIuuLOCnLADRw==}

  d@1.0.2:
    resolution: {integrity: sha512-MOqHvMWF9/9MX6nza0KgvFH4HpMU0EF5uUDXqX/BtxtU8NfB0QzRtJ8Oe/6SuS4kbhyzVJwjd97EA4PKrzJ8bw==}
    engines: {node: '>=0.12'}

  data-uri-to-buffer@2.0.2:
    resolution: {integrity: sha512-ND9qDTLc6diwj+Xe5cdAgVTbLVdXbtxTJRXRhli8Mowuaan+0EJOtdqJ0QCHNSSPyoXGx9HX2/VMnKeC34AChA==}

  data-uri-to-buffer@4.0.1:
    resolution: {integrity: sha512-0R9ikRb668HB7QDxT1vkpuUBtqc53YyAwMwGeUFKRojY/NWKvdZ+9UYtRfGmhqNbRkTSVpMbmyhXipFFv2cb/A==}
    engines: {node: '>= 12'}

  de-indent@1.0.2:
    resolution: {integrity: sha512-e/1zu3xH5MQryN2zdVaF0OrdNLUbvWxzMbi+iNA6Bky7l1RoP8a2fIbRocyHclXt/arDrrR6lL3TqFD9pMQTsg==}

  debug@2.6.9:
    resolution: {integrity: sha512-bC7ElrdJaJnPbAP+1EotYvqZsb3ecl5wi6Bfi6BJTUcNowp6cvspg0jXznRTKDjm/E7AdgFBVeAPVMNcKGsHMA==}
    peerDependencies:
      supports-color: '*'
    peerDependenciesMeta:
      supports-color:
        optional: true

  debug@3.2.7:
    resolution: {integrity: sha512-CFjzYYAi4ThfiQvizrFQevTTXHtnCqWfe7x1AhgEscTz6ZbLbfoLRLPugTQyBth6f8ZERVUSyWHFD/7Wu4t1XQ==}
    peerDependencies:
      supports-color: '*'
    peerDependenciesMeta:
      supports-color:
        optional: true

  debug@4.3.6:
    resolution: {integrity: sha512-O/09Bd4Z1fBrU4VzkhFqVgpPzaGbw6Sm9FEkBT1A/YBXQFGuuSxa1dN2nxgxS34JmKXqYx8CZAwEVoJFImUXIg==}
    engines: {node: '>=6.0'}
    peerDependencies:
      supports-color: '*'
    peerDependenciesMeta:
      supports-color:
        optional: true

  debug@4.4.0:
    resolution: {integrity: sha512-6WTZ/IxCY/T6BALoZHaE4ctp9xm+Z5kY/pzYaCHRFeyVhojxlrm+46y68HA6hr0TcwEssoxNiDEUJQjfPZ/RYA==}
    engines: {node: '>=6.0'}
    peerDependencies:
      supports-color: '*'
    peerDependenciesMeta:
      supports-color:
        optional: true

  decode-named-character-reference@1.0.2:
    resolution: {integrity: sha512-O8x12RzrUF8xyVcY0KJowWsmaJxQbmy0/EtnNtHRpsOcT7dFk5W598coHqBVpmWo1oQQfsCqfCmkZN5DJrZVdg==}

  deep-eql@5.0.2:
    resolution: {integrity: sha512-h5k/5U50IJJFpzfL6nO9jaaumfjO/f2NjK/oYB2Djzm4p9L+3T9qWpZqZ2hAbLPuuYq9wrU08WQyBTL5GbPk5Q==}
    engines: {node: '>=6'}

  deep-is@0.1.4:
    resolution: {integrity: sha512-oIPzksmTg4/MriiaYGO+okXDT7ztn/w3Eptv/+gSIdMdKsJo0u4CfYNFJPy+4SKMuCqGw2wxnA+URMg3t8a/bQ==}

  deepmerge@4.3.1:
    resolution: {integrity: sha512-3sUqbMEc77XqpdNO7FRyRog+eW3ph+GYCbj+rK+uYyRMuwsVy0rMiVtPn+QJlKFvWP/1PYpapqYn0Me2knFn+A==}
    engines: {node: '>=0.10.0'}

  default-browser-id@5.0.0:
    resolution: {integrity: sha512-A6p/pu/6fyBcA1TRz/GqWYPViplrftcW2gZC9q79ngNCKAeR/X3gcEdXQHl4KNXV+3wgIJ1CPkJQ3IHM6lcsyA==}
    engines: {node: '>=18'}

  default-browser@5.2.1:
    resolution: {integrity: sha512-WY/3TUME0x3KPYdRRxEJJvXRHV4PyPoUsxtZa78lwItwRQRHhd2U9xOscaT/YTf8uCXIAjeJOFBVEh/7FtD8Xg==}
    engines: {node: '>=18'}

  define-lazy-prop@3.0.0:
    resolution: {integrity: sha512-N+MeXYoqr3pOgn8xfyRPREN7gHakLYjhsHhWGT3fWAiL4IkAt0iDw14QiiEm2bE30c5XX5q0FtAA3CK5f9/BUg==}
    engines: {node: '>=12'}

  defu@6.1.4:
    resolution: {integrity: sha512-mEQCMmwJu317oSz8CwdIOdwf3xMif1ttiM8LTufzc3g6kR+9Pe236twL8j3IYT1F7GfRgGcW6MWxzZjLIkuHIg==}

  delayed-stream@1.0.0:
    resolution: {integrity: sha512-ZySD7Nf91aLB0RxL4KGrKHBXl7Eds1DAmEdcoVawXnLD7SDhpNgtuII2aAkg7a7QS41jxPSZ17p4VdGnMHk3MQ==}
    engines: {node: '>=0.4.0'}

  delegate@3.2.0:
    resolution: {integrity: sha512-IofjkYBZaZivn0V8nnsMJGBr4jVLxHDheKSW88PyxS5QC4Vo9ZbZVvhzlSxY87fVq3STR6r+4cGepyHkcWOQSw==}

  delegates@1.0.0:
    resolution: {integrity: sha512-bd2L678uiWATM6m5Z1VzNCErI3jiGzt6HGY8OVICs40JQq/HALfbyNJmp0UDakEY4pMMaN0Ly5om/B1VI/+xfQ==}

  depd@2.0.0:
    resolution: {integrity: sha512-g7nH6P6dyDioJogAAGprGpCtVImJhpPk/roCzdb3fIh61/s/nPsfR6onyMwkCAR/OlC3yBC0lESvUoQEAssIrw==}
    engines: {node: '>= 0.8'}

  dequal@2.0.3:
    resolution: {integrity: sha512-0je+qPKHEMohvfRTCEo3CrPG6cAzAYgmzKyxRiYSSDkS6eGJdyVJm7WaYA5ECaAD9wLB2T4EEeymA5aFVcYXCA==}
    engines: {node: '>=6'}

  destroy@1.2.0:
    resolution: {integrity: sha512-2sJGJTaXIIaR1w4iJSNoN0hnMY7Gpc/n8D4qSCJw8QqFWXf7cuAgnEHxBpweaVcPevC2l3KpjYCx3NypQQgaJg==}
    engines: {node: '>= 0.8', npm: 1.2.8000 || >= 1.4.16}

  detect-libc@1.0.3:
    resolution: {integrity: sha512-pGjwhsmsp4kL2RTz08wcOlGN83otlqHeD/Z5T8GXZB+/YcpQ/dgo+lbU8ZsGxV0HIvqqxo9l7mqYwyYMD9bKDg==}
    engines: {node: '>=0.10'}
    hasBin: true

  detect-libc@2.0.3:
    resolution: {integrity: sha512-bwy0MGW55bG41VqxxypOsdSdGqLwXPI/focwgTYCFMbdUiBAxLg9CFzG08sz2aqzknwiX7Hkl0bQENjg8iLByw==}
    engines: {node: '>=8'}

  devlop@1.1.0:
    resolution: {integrity: sha512-RWmIqhcFf1lRYBvNmr7qTNuyCt/7/ns2jbpp1+PalgE/rDQcBT0fioSMUpJ93irlUhC5hrg4cYqe6U+0ImW0rA==}

  didyoumean@1.2.2:
    resolution: {integrity: sha512-gxtyfqMg7GKyhQmb056K7M3xszy/myH8w+B4RT+QXBQsvAOdc3XymqDDPHx1BgPgsdAA5SIifona89YtRATDzw==}

  dlv@1.1.3:
    resolution: {integrity: sha512-+HlytyjlPKnIG8XuRG8WvmBP8xs8P71y+SKKS6ZXWoEgLuePxtDoUEiH7WkdePWrQ5JBpE6aoVqfZfJUQkjXwA==}

  doctrine@3.0.0:
    resolution: {integrity: sha512-yS+Q5i3hBf7GBkd4KG8a7eBNNWNGLTaEwwYWUijIYM7zrlYDM0BFXHjjPWlWZ1Rg7UaddZeIDmi9jF3HmqiQ2w==}
    engines: {node: '>=6.0.0'}

  doctypes@1.1.0:
    resolution: {integrity: sha512-LLBi6pEqS6Do3EKQ3J0NqHWV5hhb78Pi8vvESYwyOy2c31ZEZVdtitdzsQsKb7878PEERhzUk0ftqGhG6Mz+pQ==}

  dom-serializer@2.0.0:
    resolution: {integrity: sha512-wIkAryiqt/nV5EQKqQpo3SToSOV9J0DnbJqwK7Wv/Trc92zIAYZ4FlMu+JPFW1DfGFt81ZTCGgDEabffXeLyJg==}

  domelementtype@2.3.0:
    resolution: {integrity: sha512-OLETBj6w0OsagBwdXnPdN0cnMfF9opN69co+7ZrbfPGrdpPVNBUj02spi6B1N7wChLQiPn4CSH/zJvXw56gmHw==}

  domhandler@5.0.3:
    resolution: {integrity: sha512-cgwlv/1iFQiFnU96XXgROh8xTeetsnJiDsTc7TYCLFd9+/WNkIqPTxiM/8pSd8VIrhXGTf1Ny1q1hquVqDJB5w==}
    engines: {node: '>= 4'}

  domutils@3.2.2:
    resolution: {integrity: sha512-6kZKyUajlDuqlHKVX1w7gyslj9MPIXzIFiz/rGu35uC1wMi+kMhQwGhl4lt9unC9Vb9INnY9Z3/ZA3+FhASLaw==}

  dot-prop@5.3.0:
    resolution: {integrity: sha512-QM8q3zDe58hqUqjraQOmzZ1LIH9SWQJTlEKCH4kJ2oQvLZk7RbQXvtDM2XEq3fwkV9CCvvH4LA0AV+ogFsBM2Q==}
    engines: {node: '>=8'}

  dotenv-expand@12.0.1:
    resolution: {integrity: sha512-LaKRbou8gt0RNID/9RoI+J2rvXsBRPMV7p+ElHlPhcSARbCPDYcYG2s1TIzAfWv4YSgyY5taidWzzs31lNV3yQ==}
    engines: {node: '>=12'}

  dotenv@16.4.7:
    resolution: {integrity: sha512-47qPchRCykZC03FhkYAhrvwU4xDBFIj1QPqaarj6mdM/hgUzfPHcpkHJOn3mJAufFeeAxAzeGsr5X0M4k6fLZQ==}
    engines: {node: '>=12'}

  dunder-proto@1.0.1:
    resolution: {integrity: sha512-KIN/nDJBQRcXw0MLVhZE9iQHmG68qAVIBg9CqmUYjmQIhgij9U5MFvrqkUL5FbtyyzZuOeOt0zdeRe4UY7ct+A==}
    engines: {node: '>= 0.4'}

  eastasianwidth@0.2.0:
    resolution: {integrity: sha512-I88TYZWc9XiYHRQ4/3c5rjjfgkjhLyW2luGIheGERbNQ6OY7yTybanSpDXZa8y7VUP9YmDcYa+eyq4ca7iLqWA==}

  ee-first@1.1.1:
    resolution: {integrity: sha512-WMwm9LhRUo+WUaRN+vRuETqG89IgZphVSNkdFgeb6sS/E4OrDIN7t48CAewSHXc6C8lefD8KKfr5vY61brQlow==}

  electron-to-chromium@1.5.102:
    resolution: {integrity: sha512-eHhqaja8tE/FNpIiBrvBjFV/SSKpyWHLvxuR9dPTdo+3V9ppdLmFB7ZZQ98qNovcngPLYIz0oOBF9P0FfZef5Q==}

  emoji-regex-xs@1.0.0:
    resolution: {integrity: sha512-LRlerrMYoIDrT6jgpeZ2YYl/L8EulRTt5hQcYjy5AInh7HWXKimpqx68aknBFpGL2+/IcogTcaydJEgaTmOpDg==}

  emoji-regex@10.4.0:
    resolution: {integrity: sha512-EC+0oUMY1Rqm4O6LLrgjtYDvcVYTy7chDnM4Q7030tP4Kwj3u/pR6gP9ygnp2CJMK5Gq+9Q2oqmrFJAz01DXjw==}

  emoji-regex@8.0.0:
    resolution: {integrity: sha512-MSjYzcWNOA0ewAHpz0MxpYFvwg6yjy1NG3xteoqz644VCo/RPgnr1/GGt+ic3iJTzQ8Eu3TdM14SawnVUmGE6A==}

  emoji-regex@9.2.2:
    resolution: {integrity: sha512-L18DaJsXSUk2+42pv8mLs5jJT2hqFkFE4j21wOmgbUqsZ2hL72NsUU785g9RXgo3s0ZNgVl42TiHp3ZtOv/Vyg==}

  encodeurl@1.0.2:
    resolution: {integrity: sha512-TPJXq8JqFaVYm2CWmPvnP2Iyo4ZSM7/QKcSmuMLDObfpH5fi7RUGmd/rTDf+rut/saiDiQEeVTNgAmJEdAOx0w==}
    engines: {node: '>= 0.8'}

  encodeurl@2.0.0:
    resolution: {integrity: sha512-Q0n9HRi4m6JuGIV1eFlmvJB7ZEVxu93IrMyiMsGC0lrMJMWzRgx6WGquyfQgZVb31vhGgXnfmPNNXmxnOkRBrg==}
    engines: {node: '>= 0.8'}

  enhanced-resolve@5.18.1:
    resolution: {integrity: sha512-ZSW3ma5GkcQBIpwZTSRAI8N71Uuwgs93IezB7mf7R60tC8ZbJideoDNKjHn2O9KIlx6rkGTTEk1xUCK2E1Y2Yg==}
    engines: {node: '>=10.13.0'}

  entities@4.5.0:
    resolution: {integrity: sha512-V0hjH4dGPh9Ao5p0MoRY6BVqtwCjhz6vI5LT8AJ55H+4g9/4vbHx1I54fS0XuclLhDHArPQCiMjDxjaL8fPxhw==}
    engines: {node: '>=0.12'}

  environment@1.1.0:
    resolution: {integrity: sha512-xUtoPkMggbz0MPyPiIWr1Kp4aeWJjDZ6SMvURhimjdZgsRuDplF5/s9hcgGhyXMhs+6vpnuoiZ2kFiu3FMnS8Q==}
    engines: {node: '>=18'}

  errno@0.1.8:
    resolution: {integrity: sha512-dJ6oBr5SQ1VSd9qkk7ByRgb/1SH4JZjCHSW/mr63/QcXO9zLVxvJ6Oy13nio03rxpSnVDDjFor75SjVeZWPW/A==}
    hasBin: true

  es-define-property@1.0.1:
    resolution: {integrity: sha512-e3nRfgfUZ4rNGL232gUgX06QNyyez04KdjFrF+LTRoOXmrOgFKDg4BCdsjW8EnT69eqdYGmRpJwiPVYNrCaW3g==}
    engines: {node: '>= 0.4'}

  es-errors@1.3.0:
    resolution: {integrity: sha512-Zf5H2Kxt2xjTvbJvP2ZWLEICxA6j+hAmMzIlypy4xcBg1vKVnx89Wy0GbS+kf5cwCVFFzdCFh2XSCFNULS6csw==}
    engines: {node: '>= 0.4'}

  es-module-lexer@1.6.0:
    resolution: {integrity: sha512-qqnD1yMU6tk/jnaMosogGySTZP8YtUgAffA9nMN+E/rjxcfRQ6IEk7IiozUjgxKoFHBGjTLnrHB/YC45r/59EQ==}

  es-object-atoms@1.1.1:
    resolution: {integrity: sha512-FGgH2h8zKNim9ljj7dankFPcICIK9Cp5bm+c2gQSYePhpaG5+esrLODihIorn+Pe6FGJzWhXQotPv73jTaldXA==}
    engines: {node: '>= 0.4'}

  es-set-tostringtag@2.1.0:
    resolution: {integrity: sha512-j6vWzfrGVfyXxge+O0x5sh6cvxAog0a/4Rdd2K36zCMV5eJ+/+tOAngRO8cODMNWbVRdVlmGZQL2YS3yR8bIUA==}
    engines: {node: '>= 0.4'}

  es5-ext@0.10.64:
    resolution: {integrity: sha512-p2snDhiLaXe6dahss1LddxqEm+SkuDvV8dnIQG0MWjyHpcMNfXKPE+/Cc0y+PhxJX3A4xGNeFCj5oc0BUh6deg==}
    engines: {node: '>=0.10'}

  es6-iterator@2.0.3:
    resolution: {integrity: sha512-zw4SRzoUkd+cl+ZoE15A9o1oQd920Bb0iOJMQkQhl3jNc03YqVjAhG7scf9C5KWRU/R13Orf588uCC6525o02g==}

  es6-symbol@3.1.4:
    resolution: {integrity: sha512-U9bFFjX8tFiATgtkJ1zg25+KviIXpgRvRHS8sau3GfhVzThRQrOeksPeT0BWW2MNZs1OEWJ1DPXOQMn0KKRkvg==}
    engines: {node: '>=0.12'}

  esbuild@0.24.2:
    resolution: {integrity: sha512-+9egpBW8I3CD5XPe0n6BfT5fxLzxrlDzqydF3aviG+9ni1lDC/OvMHcxqEFV0+LANZG5R1bFMWfUrjVsdwxJvA==}
    engines: {node: '>=18'}
    hasBin: true

  esbuild@0.25.0:
    resolution: {integrity: sha512-BXq5mqc8ltbaN34cDqWuYKyNhX8D/Z0J1xdtdQ8UcIIIyJyz+ZMKUt58tF3SrZ85jcfN/PZYhjR5uDQAYNVbuw==}
    engines: {node: '>=18'}
    hasBin: true

  escalade@3.2.0:
    resolution: {integrity: sha512-WUj2qlxaQtO4g6Pq5c29GTcWGDyd8itL8zTlipgECz3JesAiiOKotd8JU6otB3PACgG6xkJUyVhboMS+bje/jA==}
    engines: {node: '>=6'}

  escape-html@1.0.3:
    resolution: {integrity: sha512-NiSupZ4OeuGwr68lGIeym/ksIZMJodUGOSCZ/FSnTxcrekbvqrgdUxlJOMpijaKZVjAJrWrGs/6Jy8OMuyj9ow==}

  escape-string-regexp@4.0.0:
    resolution: {integrity: sha512-TtpcNJ3XAzx3Gq8sWRzJaVajRs0uVxA2YAkdb1jm2YkPz4G6egUFAyA3n5vtEIZefPk5Wa4UXbKuS5fKkJWdgA==}
    engines: {node: '>=10'}

  escape-string-regexp@5.0.0:
    resolution: {integrity: sha512-/veY75JbMK4j1yjvuUxuVsiS/hr/4iHs9FTT6cgTexxdE0Ly/glccBAkloH/DofkjRbZU3bnoj38mOmhkZ0lHw==}
    engines: {node: '>=12'}

  eslint-compat-utils@0.5.1:
    resolution: {integrity: sha512-3z3vFexKIEnjHE3zCMRo6fn/e44U7T1khUjg+Hp0ZQMCigh28rALD0nPFBcGZuiLC5rLZa2ubQHDRln09JfU2Q==}
    engines: {node: '>=12'}
    peerDependencies:
      eslint: '>=6.0.0'

  eslint-import-resolver-node@0.3.9:
    resolution: {integrity: sha512-WFj2isz22JahUv+B788TlO3N6zL3nNJGU8CcZbPZvVEkBPaJdCV4vy5wyghty5ROFbCRnm132v8BScu5/1BQ8g==}

  eslint-plugin-es-x@7.8.0:
    resolution: {integrity: sha512-7Ds8+wAAoV3T+LAKeu39Y5BzXCrGKrcISfgKEqTS4BDN8SFEDQd0S43jiQ8vIa3wUKD07qitZdfzlenSi8/0qQ==}
    engines: {node: ^14.18.0 || >=16.0.0}
    peerDependencies:
      eslint: '>=8'

  eslint-plugin-import-x@4.8.0:
    resolution: {integrity: sha512-rCZftKo2QvFfV62MomJuIog74NrsfdEriJZxcNPEnjwrHpfHge6ZfUe+Pp2f4pqZe+ArtH8RapwqxLc1O+KJYw==}
    engines: {node: ^18.18.0 || ^20.9.0 || >=21.1.0}
    peerDependencies:
      eslint: ^8.57.0 || ^9.0.0

  eslint-plugin-n@17.16.2:
    resolution: {integrity: sha512-iQM5Oj+9o0KaeLoObJC/uxNGpktZCkYiTTBo8PkRWq3HwNcRxwpvSDFjBhQ5+HLJzBTy+CLDC5+bw0Z5GyhlOQ==}
    engines: {node: ^18.18.0 || ^20.9.0 || >=21.1.0}
    peerDependencies:
      eslint: '>=8.23.0'

  eslint-plugin-regexp@2.7.0:
    resolution: {integrity: sha512-U8oZI77SBtH8U3ulZ05iu0qEzIizyEDXd+BWHvyVxTOjGwcDcvy/kEpgFG4DYca2ByRLiVPFZ2GeH7j1pdvZTA==}
    engines: {node: ^18 || >=20}
    peerDependencies:
      eslint: '>=8.44.0'

  eslint-scope@8.3.0:
    resolution: {integrity: sha512-pUNxi75F8MJ/GdeKtVLSbYg4ZI34J6C0C7sbL4YOp2exGwen7ZsuBqKzUhXd0qMQ362yET3z+uPwKeg/0C2XCQ==}
    engines: {node: ^18.18.0 || ^20.9.0 || >=21.1.0}

  eslint-visitor-keys@3.4.3:
    resolution: {integrity: sha512-wpc+LXeiyiisxPlEkUzU6svyS1frIO3Mgxj1fdy7Pm8Ygzguax2N3Fa/D/ag1WqbOprdI+uY6wMUl8/a2G+iag==}
    engines: {node: ^12.22.0 || ^14.17.0 || >=16.0.0}

  eslint-visitor-keys@4.2.0:
    resolution: {integrity: sha512-UyLnSehNt62FFhSwjZlHmeokpRK59rcz29j+F1/aDgbkbRTk7wIc9XzdoasMUbRNKDM0qQt/+BJ4BrpFeABemw==}
    engines: {node: ^18.18.0 || ^20.9.0 || >=21.1.0}

  eslint@9.22.0:
    resolution: {integrity: sha512-9V/QURhsRN40xuHXWjV64yvrzMjcz7ZyNoF2jJFmy9j/SLk0u1OLSZgXi28MrXjymnjEGSR80WCdab3RGMDveQ==}
    engines: {node: ^18.18.0 || ^20.9.0 || >=21.1.0}
    hasBin: true
    peerDependencies:
      jiti: '*'
    peerDependenciesMeta:
      jiti:
        optional: true

  esniff@2.0.1:
    resolution: {integrity: sha512-kTUIGKQ/mDPFoJ0oVfcmyJn4iBDRptjNVIzwIFR7tqWXdVI9xfA2RMwY/gbSpJG3lkdWNEjLap/NqVHZiJsdfg==}
    engines: {node: '>=0.10'}

  espree@10.3.0:
    resolution: {integrity: sha512-0QYC8b24HWY8zjRnDTL6RiHfDbAWn63qb4LMj1Z4b076A4une81+z03Kg7l7mn/48PUTqoLptSXez8oknU8Clg==}
    engines: {node: ^18.18.0 || ^20.9.0 || >=21.1.0}

  esquery@1.6.0:
    resolution: {integrity: sha512-ca9pw9fomFcKPvFLXhBKUK90ZvGibiGOvRJNbjljY7s7uq/5YO4BOzcYtJqExdx99rF6aAcnRxHmcUHcz6sQsg==}
    engines: {node: '>=0.10'}

  esrecurse@4.3.0:
    resolution: {integrity: sha512-KmfKL3b6G+RXvP8N1vr3Tq1kL/oCFgn2NYXEtqP8/L3pKapUA4G8cFVaoF3SU323CD4XypR/ffioHmkti6/Tag==}
    engines: {node: '>=4.0'}

  estraverse@5.3.0:
    resolution: {integrity: sha512-MMdARuVEQziNTeJD8DgMqmhwR11BRQ/cBP+pLtYdSTnf3MIO8fFeiINEbX36ZdNlfU/7A9f3gUw49B3oQsvwBA==}
    engines: {node: '>=4.0'}

  estree-walker@2.0.2:
    resolution: {integrity: sha512-Rfkk/Mp/DL7JVje3u18FxFujQlTNR2q6QfMSMB7AvCBx91NGj/ba3kCfza0f6dVDbw7YlRf/nDrn7pQrCCyQ/w==}

  estree-walker@3.0.3:
    resolution: {integrity: sha512-7RUKfXgSMMkzt6ZuXmqapOurLGPPfgj6l9uRZ7lRGolvk0y2yocc35LdcxKC5PQZdn2DMqioAQ2NoWcrTKmm6g==}

  esutils@2.0.3:
    resolution: {integrity: sha512-kVscqXk4OCp68SZ0dkgEKVi6/8ij300KBWTJq32P/dYeWTSwK41WyTxalN1eRmA5Z9UU/LX9D7FWSmV9SAYx6g==}
    engines: {node: '>=0.10.0'}

  etag@1.8.1:
    resolution: {integrity: sha512-aIL5Fx7mawVa300al2BnEE4iNvo1qETxLrPI/o05L7z6go7fCw1J6EQmbK4FmJ2AS7kgVF/KEZWufBfdClMcPg==}
    engines: {node: '>= 0.6'}

  event-emitter@0.3.5:
    resolution: {integrity: sha512-D9rRn9y7kLPnJ+hMq7S/nhvoKwwvVJahBi2BPmx3bvbsEdK3W9ii8cBSGjP+72/LnM4n6fo3+dkCX5FeTQruXA==}

  eventemitter3@4.0.7:
    resolution: {integrity: sha512-8guHBZCwKnFhYdHr2ysuRWErTwhoN2X8XELRlrRwpmfeY2jjuUN4taQMsULKUVo1K4DvZl+0pgfyoysHxvmvEw==}

  eventemitter3@5.0.1:
    resolution: {integrity: sha512-GWkBvjiSZK87ELrYOSESUYeVIc9mvLLf/nXalMOS5dYrgZq9o5OVkbZAVM06CVxYsCwH9BDZFPlQTlPA1j4ahA==}

  execa@8.0.1:
    resolution: {integrity: sha512-VyhnebXciFV2DESc+p6B+y0LjSm0krU4OgJN44qFAhBY0TJ+1V61tYD2+wHusZ6F9n5K+vl8k0sTy7PEfV4qpg==}
    engines: {node: '>=16.17'}

  execa@9.5.2:
    resolution: {integrity: sha512-EHlpxMCpHWSAh1dgS6bVeoLAXGnJNdR93aabr4QCGbzOM73o5XmRfM/e5FUqsw3aagP8S8XEWUWFAxnRBnAF0Q==}
    engines: {node: ^18.19.0 || >=20.5.0}

  exit-hook@2.2.1:
    resolution: {integrity: sha512-eNTPlAD67BmP31LDINZ3U7HSF8l57TxOY2PmBJ1shpCvpnxBF93mWCE8YHBnXs8qiUZJc9WDcWIeC3a2HIAMfw==}
    engines: {node: '>=6'}

  expect-type@1.1.0:
    resolution: {integrity: sha512-bFi65yM+xZgk+u/KRIpekdSYkTB5W1pEf0Lt8Q8Msh7b+eQ7LXVtIB1Bkm4fvclDEL1b2CZkMhv2mOeF8tMdkA==}
    engines: {node: '>=12.0.0'}

  express@5.0.1:
    resolution: {integrity: sha512-ORF7g6qGnD+YtUG9yx4DFoqCShNMmUKiXuT5oWMHiOvt/4WFbHC6yCwQMTSBMno7AqntNCAzzcnnjowRkTL9eQ==}
    engines: {node: '>= 18'}

  exsolve@1.0.1:
    resolution: {integrity: sha512-Smf0iQtkQVJLaph8r/qS8C8SWfQkaq9Q/dFcD44MLbJj6DNhlWefVuaS21SjfqOsBbjVlKtbCj6L9ekXK6EZUg==}

  ext@1.7.0:
    resolution: {integrity: sha512-6hxeJYaL110a9b5TEJSj0gojyHQAmA2ch5Os+ySCiA1QGdS697XWY1pzsrSjqA9LDEEgdB/KypIlR59RcLuHYw==}

  fast-deep-equal@3.1.3:
    resolution: {integrity: sha512-f3qQ9oQy9j2AhBe/H9VC91wLmKBCCU/gDOnKNAYG5hswO7BLKj09Hc5HYNz9cGI++xlpDCIgDaitVs03ATR84Q==}

  fast-glob@3.3.3:
    resolution: {integrity: sha512-7MptL8U0cqcFdzIzwOTHoilX9x5BrNqye7Z/LuC7kCMRio1EMSyqRK3BEAUD7sXRq4iT4AzTVuZdhgQ2TCvYLg==}
    engines: {node: '>=8.6.0'}

  fast-json-stable-stringify@2.1.0:
    resolution: {integrity: sha512-lhd/wF+Lk98HZoTCtlVraHtfh5XYijIjalXck7saUtuanSDyLMxnHhSXEDJqHxD7msR8D0uCmqlkwjCV8xvwHw==}

  fast-levenshtein@2.0.6:
    resolution: {integrity: sha512-DCXu6Ifhqcks7TZKY3Hxp3y6qphY5SJZmrWMDrKcERSOXWQdMhU9Ig/PYrzyw/ul9jOIyh0N4M0tbC5hodg8dw==}

  fastq@1.19.0:
    resolution: {integrity: sha512-7SFSRCNjBQIZH/xZR3iy5iQYR8aGBE0h3VG6/cwlbrpdciNYBMotQav8c1XI3HjHH+NikUpP53nPdlZSdWmFzA==}

  fdir@6.4.3:
    resolution: {integrity: sha512-PMXmW2y1hDDfTSRc9gaXIuCCRpuoz3Kaz8cUelp3smouvfT632ozg2vrT6lJsHKKOF59YLbOGfAWGUcKEfRMQw==}
    peerDependencies:
      picomatch: ^3 || ^4
    peerDependenciesMeta:
      picomatch:
        optional: true

  feed@4.2.2:
    resolution: {integrity: sha512-u5/sxGfiMfZNtJ3OvQpXcvotFpYkL0n9u9mM2vkui2nGo8b4wvDkJ8gAkYqbA8QpGyFCv3RK0Z+Iv+9veCS9bQ==}
    engines: {node: '>=0.4.0'}

  fetch-blob@3.2.0:
    resolution: {integrity: sha512-7yAQpD2UMJzLi1Dqv7qFYnPbaPx7ZfFK6PiIxQ4PfkGPyNyl2Ugx+a/umUonmKqjhM4DnfbMvdX6otXq83soQQ==}
    engines: {node: ^12.20 || >= 14.13}

  figures@6.1.0:
    resolution: {integrity: sha512-d+l3qxjSesT4V7v2fh+QnmFnUWv9lSpjarhShNTgBOfA0ttejbQUAlHLitbjkoRiDulW0OPoQPYIGhIC8ohejg==}
    engines: {node: '>=18'}

  file-entry-cache@8.0.0:
    resolution: {integrity: sha512-XXTUwCvisa5oacNGRP9SfNtYBNAMi+RPwBFmblZEF7N7swHYQS6/Zfk7SRwx4D5j3CH211YNRco1DEMNVfZCnQ==}
    engines: {node: '>=16.0.0'}

  fill-range@7.1.1:
    resolution: {integrity: sha512-YsGpe3WHLK8ZYi4tWDg2Jy3ebRz2rXowDxnld4bkQB00cc/1Zw9AWnC0i9ztDJitivtQvaI9KaLyKrc+hBW0yg==}
    engines: {node: '>=8'}

  finalhandler@1.1.2:
    resolution: {integrity: sha512-aAWcW57uxVNrQZqFXjITpW3sIUQmHGG3qSb9mUah9MgMC4NeWhNOlNjXEYq3HjRAvL6arUviZGGJsBg6z0zsWA==}
    engines: {node: '>= 0.8'}

  finalhandler@2.0.0:
    resolution: {integrity: sha512-MX6Zo2adDViYh+GcxxB1dpO43eypOGUOL12rLCOTMQv/DfIbpSJUy4oQIIZhVZkH9e+bZWKMon0XHFEju16tkQ==}
    engines: {node: '>= 0.8'}

  find-up-simple@1.0.0:
    resolution: {integrity: sha512-q7Us7kcjj2VMePAa02hDAF6d+MzsdsAWEwYyOpwUtlerRBkOEPBCRZrAV4XfcSN8fHAgaD0hP7miwoay6DCprw==}
    engines: {node: '>=18'}

  find-up@5.0.0:
    resolution: {integrity: sha512-78/PXT1wlLLDgTzDs7sjq9hzz0vXD+zn+7wypEe4fXQxCmdmqfGsEPQxmiCSQI3ajFV91bVSsvNtrJRiW6nGng==}
    engines: {node: '>=10'}

  fix-dts-default-cjs-exports@1.0.0:
    resolution: {integrity: sha512-i9Vd++WOWo6JilNgZvNvmy1T0r+/j7vikghQSEhKIuDwz4GjUrYj+Z18zlL7MleYNxE+xE6t3aG7LiAwA1P+dg==}

  flat-cache@4.0.1:
    resolution: {integrity: sha512-f7ccFPK3SXFHpx15UIGyRJ/FJQctuKZ0zVuN3frBo4HnK3cay9VEW0R6yPYFHC0AgqhukPzKjq22t5DmAyqGyw==}
    engines: {node: '>=16'}

  flatted@3.3.3:
    resolution: {integrity: sha512-GX+ysw4PBCz0PzosHDepZGANEuFCMLrnRTiEy9McGjmkCQYwRq4A/X786G/fjM/+OjsWSU1ZrY5qyARZmO/uwg==}

  floating-vue@5.2.2:
    resolution: {integrity: sha512-afW+h2CFafo+7Y9Lvw/xsqjaQlKLdJV7h1fCHfcYQ1C4SVMlu7OAekqWgu5d4SgvkBVU0pVpLlVsrSTBURFRkg==}
    peerDependencies:
      '@nuxt/kit': ^3.2.0
      vue: ^3.2.0
    peerDependenciesMeta:
      '@nuxt/kit':
        optional: true

  focus-trap@7.6.4:
    resolution: {integrity: sha512-xx560wGBk7seZ6y933idtjJQc1l+ck+pI3sKvhKozdBV1dRZoKhkW5xoCaFv9tQiX5RH1xfSxjuNu6g+lmN/gw==}

  follow-redirects@1.15.9:
    resolution: {integrity: sha512-gew4GsXizNgdoRyqmyfMHyAmXsZDk6mHkSxZFCzW9gwlbtOW44CDtYavM+y+72qD/Vq2l550kMF52DT8fOLJqQ==}
    engines: {node: '>=4.0'}
    peerDependencies:
      debug: '*'
    peerDependenciesMeta:
      debug:
        optional: true

  foreground-child@3.3.0:
    resolution: {integrity: sha512-Ld2g8rrAyMYFXBhEqMz8ZAHBi4J4uS1i/CxGMDnjyFWddMXLVcDp051DZfu+t7+ab7Wv6SMqpWmyFIj5UbfFvg==}
    engines: {node: '>=14'}

  form-data@4.0.2:
    resolution: {integrity: sha512-hGfm/slu0ZabnNt4oaRZ6uREyfCj6P4fT/n6A1rGV+Z0VdGXjfOhVUpkn6qVQONHGIFwmveGXyDs75+nr6FM8w==}
    engines: {node: '>= 6'}

  formdata-polyfill@4.0.10:
    resolution: {integrity: sha512-buewHzMvYL29jdeQTVILecSaZKnt/RJWjoZCF5OW60Z67/GmSLBkOFM7qh1PI3zFNtJbaZL5eQu1vLfazOwj4g==}
    engines: {node: '>=12.20.0'}

  forwarded@0.2.0:
    resolution: {integrity: sha512-buRG0fpBtRHSTCOASe6hD258tEubFoRLb4ZNA6NxMVHNw2gOcwHo9wyablzMzOA5z9xA9L1KNjk/Nt6MT9aYow==}
    engines: {node: '>= 0.6'}

  fraction.js@4.3.7:
    resolution: {integrity: sha512-ZsDfxO51wGAXREY55a7la9LScWpwv9RxIrYABrlvOFBlH/ShPnrtsXeuUIfXKKOVicNxQ+o8JTbJvjS4M89yew==}

  fresh@0.5.2:
    resolution: {integrity: sha512-zJ2mQYM18rEFOudeV4GShTGIQ7RbzA7ozbU9I/XBpm7kqgMywgmylMwXHxZJmkVoYkna9d2pVXVXPdYTP9ej8Q==}
    engines: {node: '>= 0.6'}

  fresh@2.0.0:
    resolution: {integrity: sha512-Rx/WycZ60HOaqLKAi6cHRKKI7zxWbJ31MhntmtwMoaTeF7XFH9hhBp8vITaMidfljRQ6eYWCKkaTK+ykVJHP2A==}
    engines: {node: '>= 0.8'}

  fs-minipass@2.1.0:
    resolution: {integrity: sha512-V/JgOLFCS+R6Vcq0slCuaeWEdNC3ouDlJMNIsacH2VtALiu9mV4LPrHc5cDl8k5aw6J8jwgWWpiTo5RYhmIzvg==}
    engines: {node: '>= 8'}

  fs.realpath@1.0.0:
    resolution: {integrity: sha512-OO0pH2lK6a0hZnAdau5ItzHPI6pUlvI7jMVnxUQRtw4owF2wk8lOSabtGDCTP4Ggrg2MbGnWO9X8K1t4+fGMDw==}

  fsevents@2.3.3:
    resolution: {integrity: sha512-5xoDfX+fL7faATnagmWPpbFtwh/R77WmMMqqHGS65C3vvB0YHrgF+B1YmZ3441tMj5n63k0212XNoJwzlhffQw==}
    engines: {node: ^8.16.0 || ^10.6.0 || >=11.0.0}
    os: [darwin]

  function-bind@1.1.2:
    resolution: {integrity: sha512-7XHNxH7qX9xG5mIwxkhumTox/MIRNcOgDrxWsMt2pAr23WHp6MrRlN7FBSFpCpr+oVO0F744iUgR82nJMfG2SA==}

  gauge@3.0.2:
    resolution: {integrity: sha512-+5J6MS/5XksCuXq++uFRsnUd7Ovu1XenbeuIuNRJxYWjgQbPuFhT14lAvsWfqfAmnwluf1OwMjz39HjfLPci0Q==}
    engines: {node: '>=10'}
    deprecated: This package is no longer supported.

  generic-names@4.0.0:
    resolution: {integrity: sha512-ySFolZQfw9FoDb3ed9d80Cm9f0+r7qj+HJkWjeD9RBfpxEVTlVhol+gvaQB/78WbwYfbnNh8nWHHBSlg072y6A==}

  gensync@1.0.0-beta.2:
    resolution: {integrity: sha512-3hN7NaskYvMDLQY55gnW3NQ+mesEAepTqlg+VEbj7zzqEMBVNhzcGYYeqFo/TlYz6eQiFcp1HcsCZO+nGgS8zg==}
    engines: {node: '>=6.9.0'}

  get-east-asian-width@1.3.0:
    resolution: {integrity: sha512-vpeMIQKxczTD/0s2CdEWHcb0eeJe6TFjxb+J5xgX7hScxqrGuyjmv4c1D4A/gelKfyox0gJJwIHF+fLjeaM8kQ==}
    engines: {node: '>=18'}

  get-intrinsic@1.2.7:
    resolution: {integrity: sha512-VW6Pxhsrk0KAOqs3WEd0klDiF/+V7gQOpAvY1jVU/LHmaD/kQO4523aiJuikX/QAKYiW6x8Jh+RJej1almdtCA==}
    engines: {node: '>= 0.4'}

  get-proto@1.0.1:
    resolution: {integrity: sha512-sTSfBjoXBp89JvIKIefqw7U2CCebsc74kiY6awiGogKtoSGbgjYE/G/+l9sF3MWFPNc9IcoOC4ODfKHfxFmp0g==}
    engines: {node: '>= 0.4'}

  get-source@2.0.12:
    resolution: {integrity: sha512-X5+4+iD+HoSeEED+uwrQ07BOQr0kEDFMVqqpBuI+RaZBpBpHCuXxo70bjar6f0b0u/DQJsJ7ssurpP0V60Az+w==}

  get-stream@8.0.1:
    resolution: {integrity: sha512-VaUJspBffn/LMCJVoMvSAdmscJyS1auj5Zulnn5UoYcY531UWmdwhRWkcGKnGU93m5HSXP9LP2usOryrBtQowA==}
    engines: {node: '>=16'}

  get-stream@9.0.1:
    resolution: {integrity: sha512-kVCxPF3vQM/N0B1PmoqVUqgHP+EeVjmZSQn+1oCRPxd2P21P2F19lIgbR3HBosbB1PUhOAoctJnfEn2GbN2eZA==}
    engines: {node: '>=18'}

  get-them-args@1.3.2:
    resolution: {integrity: sha512-LRn8Jlk+DwZE4GTlDbT3Hikd1wSHgLMme/+7ddlqKd7ldwR6LjJgTVWzBnR01wnYGe4KgrXjg287RaI22UHmAw==}

  get-tsconfig@4.10.0:
    resolution: {integrity: sha512-kGzZ3LWWQcGIAmg6iWvXn0ei6WDtV26wzHRMwDSzmAbcXrTEXxHy6IehI6/4eT6VRKyMP1eF1VqwrVUmE/LR7A==}

  git-raw-commits@5.0.0:
    resolution: {integrity: sha512-I2ZXrXeOc0KrCvC7swqtIFXFN+rbjnC7b2T943tvemIOVNl+XP8YnA9UVwqFhzzLClnSA60KR/qEjLpXzs73Qg==}
    engines: {node: '>=18'}
    hasBin: true

  git-semver-tags@8.0.0:
    resolution: {integrity: sha512-N7YRIklvPH3wYWAR2vysaqGLPRcpwQ0GKdlqTiVN5w1UmCdaeY3K8s6DMKRCh54DDdzyt/OAB6C8jgVtb7Y2Fg==}
    engines: {node: '>=18'}
    hasBin: true

  glob-parent@5.1.2:
    resolution: {integrity: sha512-AOIgSQCepiJYwP3ARnGx+5VnTu2HBYdzbGP45eLw1vr3zB3vZLeyed1sC9hnbcOc9/SrMyM5RPQrkGz4aS9Zow==}
    engines: {node: '>= 6'}

  glob-parent@6.0.2:
    resolution: {integrity: sha512-XxwI8EOhVQgWp6iDL+3b0r86f4d6AX6zSU55HfB4ydCEuXLXc5FcYeOu+nnGftS4TEju/11rt4KJPTMgbfmv4A==}
    engines: {node: '>=10.13.0'}

  glob-to-regexp@0.4.1:
    resolution: {integrity: sha512-lkX1HJXwyMcprw/5YUZc2s7DrpAiHB21/V+E1rHUrVNokkvB6bqMzT0VfV6/86ZNabt1k14YOIaT7nDvOX3Iiw==}

  glob@10.4.5:
    resolution: {integrity: sha512-7Bv8RF0k6xjo7d4A/PxYLbUCfb6c+Vpd2/mB2yRDlew7Jb5hEXiCD9ibfO7wpk8i4sevK6DFny9h7EYbM3/sHg==}
    hasBin: true

  glob@7.2.3:
    resolution: {integrity: sha512-nFR0zLpU2YCaRxwoCJvL6UvCH2JFyFVIvwTLsIf21AuHlMskA1hhTdk+LlYJtOlYt9v6dvszD2BGRqBL+iQK9Q==}
    deprecated: Glob versions prior to v9 are no longer supported

  globals@11.12.0:
    resolution: {integrity: sha512-WOBp/EEGUiIsJSp7wcv/y6MO+lV9UoncWqxuFfm8eBwzWNgyfBd6Gz+IeKQ9jCmyhoH99g15M3T+QaVHFjizVA==}
    engines: {node: '>=4'}

  globals@14.0.0:
    resolution: {integrity: sha512-oahGvuMGQlPw/ivIYBjVSrWAfWLBeku5tpPE2fOPLi+WHffIWbuh2tCjhyQhTBPMf5E9jDEH4FOmTYgYwbKwtQ==}
    engines: {node: '>=18'}

  globals@15.15.0:
    resolution: {integrity: sha512-7ACyT3wmyp3I61S4fG682L0VA2RGD9otkqGJIwNUMF1SWUombIIk+af1unuDYgMm082aHYwD+mzJvv9Iu8dsgg==}
    engines: {node: '>=18'}

  globals@16.0.0:
    resolution: {integrity: sha512-iInW14XItCXET01CQFqudPOWP2jYMl7T+QRQT+UNcR/iQncN/F0UNpgd76iFkBPgNQb4+X3LV9tLJYzwh+Gl3A==}
    engines: {node: '>=18'}

  good-listener@1.2.2:
    resolution: {integrity: sha512-goW1b+d9q/HIwbVYZzZ6SsTr4IgE+WA44A0GmPIQstuOrgsFcT7VEJ48nmr9GaRtNu0XTKacFLGnBPAM6Afouw==}

  gopd@1.2.0:
    resolution: {integrity: sha512-ZUKRh6/kUFoAiTAtTYPZJ3hw9wNxx+BIBOijnlG9PnrJsCcSjs1wyyD6vJpaYtgnzDrKYRSqf3OO6Rfa93xsRg==}
    engines: {node: '>= 0.4'}

  graceful-fs@4.2.11:
    resolution: {integrity: sha512-RbJ5/jmFcNNCcDV5o9eTnBLJ/HszWV0P73bc+Ff4nS/rJj+YaS6IGyiOL0VoBYX+l1Wrl3k63h/KrH+nhJ0XvQ==}

  graphemer@1.4.0:
    resolution: {integrity: sha512-EtKwoO6kxCL9WO5xipiHTZlSzBm7WLT627TqC/uVRd0HKmq8NXyebnNYxDoBi7wt8eTWrUrKXCOVaFq9x1kgag==}

  gsap@3.12.7:
    resolution: {integrity: sha512-V4GsyVamhmKefvcAKaoy0h6si0xX7ogwBoBSs2CTJwt7luW0oZzC0LhdkyuKV8PJAXr7Yaj8pMjCKD4GJ+eEMg==}

  handlebars@4.7.8:
    resolution: {integrity: sha512-vafaFqs8MZkRrSX7sFVUdo3ap/eNiLnb4IakshzvP56X5Nr1iGKAIqdX6tMlm6HcNRIkr6AxO5jFEoJzzpT8aQ==}
    engines: {node: '>=0.4.7'}
    hasBin: true

  has-flag@4.0.0:
    resolution: {integrity: sha512-EykJT/Q1KjTWctppgIAgfSO0tKVuZUjhgMr17kqTumMl6Afv3EISleU7qZUzoXDFTAHTDC4NOoG/ZxU3EvlMPQ==}
    engines: {node: '>=8'}

  has-symbols@1.1.0:
    resolution: {integrity: sha512-1cDNdwJ2Jaohmb3sg4OmKaMBwuC48sYni5HUw2DvsC8LjGTLK9h+eb1X6RyuOHe4hT0ULCW68iomhjUoKUqlPQ==}
    engines: {node: '>= 0.4'}

  has-tostringtag@1.0.2:
    resolution: {integrity: sha512-NqADB8VjPFLM2V0VvHUewwwsw0ZWBaIdgo+ieHtK3hasLz4qeCRjYcqfB6AQrBggRKppKF8L52/VqdVsO47Dlw==}
    engines: {node: '>= 0.4'}

  has-unicode@2.0.1:
    resolution: {integrity: sha512-8Rf9Y83NBReMnx0gFzA8JImQACstCYWUplepDa9xprwwtmgEZUF0h/i5xSA625zB/I37EtrswSST6OXxwaaIJQ==}

  hasown@2.0.2:
    resolution: {integrity: sha512-0hJU9SCPvmMzIBdZFqNPXWa6dqh7WdH0cII9y+CyS8rG3nL48Bclra9HmKhVVUHyPWNH5Y7xDwAB7bfgSjkUMQ==}
    engines: {node: '>= 0.4'}

  hast-util-to-html@9.0.5:
    resolution: {integrity: sha512-OguPdidb+fbHQSU4Q4ZiLKnzWo8Wwsf5bZfbvu7//a9oTYoqD/fWpe96NuHkoS9h0ccGOTe0C4NGXdtS0iObOw==}

  hast-util-whitespace@3.0.0:
    resolution: {integrity: sha512-88JUN06ipLwsnv+dVn+OIYOvAuvBMy/Qoi6O7mQHxdPXpjy+Cd6xRkWwux7DKO+4sYILtLBRIKgsdpS2gQc7qw==}

  he@1.2.0:
    resolution: {integrity: sha512-F/1DnUGPopORZi0ni+CvrCgHQ5FyEAHRLSApuYWMmrbSwoN2Mn/7k+Gl38gJnR7yyDZk6WLXwiGod1JOWNDKGw==}
    hasBin: true

  hookable@5.5.3:
    resolution: {integrity: sha512-Yc+BQe8SvoXH1643Qez1zqLRmbA5rCL+sSmk6TVos0LWVfNIB7PGncdlId77WzLGSIB5KaWgTaNTs2lNVEI6VQ==}

  hosted-git-info@7.0.2:
    resolution: {integrity: sha512-puUZAUKT5m8Zzvs72XWy3HtvVbTWljRE66cP60bxJzAqf2DgICo7lYTY2IHUmLnNpjYvw5bvmoHvPc0QO2a62w==}
    engines: {node: ^16.14.0 || >=18.0.0}

  html-void-elements@3.0.0:
    resolution: {integrity: sha512-bEqo66MRXsUGxWHV5IP0PUiAWwoEjba4VCzg0LjFJBpchPaTfyfCKTG6bc5F8ucKec3q5y6qOdGyYTSBEvhCrg==}

  http-errors@2.0.0:
    resolution: {integrity: sha512-FtwrG/euBzaEjYeRqOgly7G0qviiXoJWnvEH2Z1plBdXgbyjv34pHTSb9zoeHMyDy33+DWy5Wt9Wo+TURtOYSQ==}
    engines: {node: '>= 0.8'}

  http-proxy@1.18.1:
    resolution: {integrity: sha512-7mz/721AbnJwIVbnaSv1Cz3Am0ZLT/UBwkC92VlxhXv/k/BBQfM2fXElQNC27BVGr0uwUpplYPQM9LnaBMR5NQ==}
    engines: {node: '>=8.0.0'}

  https-proxy-agent@5.0.1:
    resolution: {integrity: sha512-dFcAjpTQFgoLMzC2VwU+C/CbS7uRL0lWmxDITmqm7C+7F0Odmj6s9l6alZc6AELXhrnggM2CeWSXHGOdX2YtwA==}
    engines: {node: '>= 6'}

  human-signals@5.0.0:
    resolution: {integrity: sha512-AXcZb6vzzrFAUE61HnN4mpLqd/cSIwNQjtNWR0euPm6y0iqx3G4gOXaIDdtdDwZmhwe82LA6+zinmW4UBWVePQ==}
    engines: {node: '>=16.17.0'}

  human-signals@8.0.0:
    resolution: {integrity: sha512-/1/GPCpDUCCYwlERiYjxoczfP0zfvZMU/OWgQPMya9AbAE24vseigFdhAMObpc8Q4lc/kjutPfUddDYyAmejnA==}
    engines: {node: '>=18.18.0'}

  iconv-lite@0.5.2:
    resolution: {integrity: sha512-kERHXvpSaB4aU3eANwidg79K8FlrN77m8G9V+0vOR3HYaRifrlwMEpT7ZBJqLSEIHnEgJTHcWK82wwLwwKwtag==}
    engines: {node: '>=0.10.0'}

  iconv-lite@0.6.3:
    resolution: {integrity: sha512-4fCk79wshMdzMp2rH06qWrJE4iolqLhCUH+OiuIgU++RB0+94NlDL81atO7GX55uUKueo0txHNtvEyI6D7WdMw==}
    engines: {node: '>=0.10.0'}

  icss-utils@5.1.0:
    resolution: {integrity: sha512-soFhflCVWLfRNOPU3iv5Z9VUdT44xFRbzjLsEzSr5AQmgqPMTHdU3PMT1Cf1ssx8fLNJDA1juftYl+PUcv3MqA==}
    engines: {node: ^10 || ^12 || >= 14}
    peerDependencies:
      postcss: ^8.1.0

  ignore@5.3.2:
    resolution: {integrity: sha512-hsBTNUqQTDwkWtcdYI2i06Y/nUBEsNEDJKjWdigLvegy8kDuJAS8uRlpkkcQpyEXL0Z/pjDy5HBmMjRCJ2gq+g==}
    engines: {node: '>= 4'}

  image-size@0.5.5:
    resolution: {integrity: sha512-6TDAlDPZxUFCv+fuOkIoXT/V/f3Qbq8e37p+YOiYrUv3v9cc3/6x78VdfPgFVaB9dZYeLUfKgHRebpkm/oP2VQ==}
    engines: {node: '>=0.10.0'}
    hasBin: true

  immutable@5.0.3:
    resolution: {integrity: sha512-P8IdPQHq3lA1xVeBRi5VPqUm5HDgKnx0Ru51wZz5mjxHr5n3RWhjIpOFU7ybkUxfB+5IToy+OLaHYDBIWsv+uw==}

  import-fresh@3.3.1:
    resolution: {integrity: sha512-TR3KfrTZTYLPB6jUjfx6MF9WcWrHL9su5TObK4ZkYgBdWKPOFoSoQIdEuTuR82pmtxH2spWG9h6etwfr1pLBqQ==}
    engines: {node: '>=6'}

  imurmurhash@0.1.4:
    resolution: {integrity: sha512-JmXMZ6wuvDmLiHEml9ykzqO6lwFbof0GG4IkcGaENdCRDDmMVnny7s5HsIgHCbaq0w2MyPhDqkhTUgS2LU2PHA==}
    engines: {node: '>=0.8.19'}

  index-to-position@0.1.2:
    resolution: {integrity: sha512-MWDKS3AS1bGCHLBA2VLImJz42f7bJh8wQsTGCzI3j519/CASStoDONUBVz2I/VID0MpiX3SGSnbOD2xUalbE5g==}
    engines: {node: '>=18'}

  inflight@1.0.6:
    resolution: {integrity: sha512-k92I/b08q4wvFscXCLvqfsHCrjrF7yiXsQuIVvVE7N82W3+aqpzuUdBbfhWcy/FZR3/4IgflMgKLOsvPDrGCJA==}
    deprecated: This module is not supported, and leaks memory. Do not use it. Check out lru-cache if you want a good and tested way to coalesce async requests by a key value, which is much more comprehensive and powerful.

  inherits@2.0.4:
    resolution: {integrity: sha512-k/vGaX4/Yla3WzyMCvTQOXYeIHvqOKtnqBduzTHpzpQZzAskKMhZ2K+EnBiSM9zGSoIFeMpXKxa4dYeZIQqewQ==}

  ipaddr.js@1.9.1:
    resolution: {integrity: sha512-0KI/607xoxSToH7GjN1FfSbLoU0+btTicjsQSWQlh/hZykN8KpmMf7uYwPW3R+akZ6R/w18ZlXSHBYXiYUPO3g==}
    engines: {node: '>= 0.10'}

  is-binary-path@2.1.0:
    resolution: {integrity: sha512-ZMERYes6pDydyuGidse7OsHxtbI7WVeUEozgR/g7rd0xUimYNlvZRE/K2MgZTjWy725IfelLeVcEM97mmtRGXw==}
    engines: {node: '>=8'}

  is-core-module@2.16.1:
    resolution: {integrity: sha512-UfoeMA6fIJ8wTYFEUjelnaGI67v6+N7qXJEvQuIGa99l4xsCruSYOVSQ0uPANn4dAzm8lkYPaKLrrijLq7x23w==}
    engines: {node: '>= 0.4'}

  is-docker@3.0.0:
    resolution: {integrity: sha512-eljcgEDlEns/7AXFosB5K/2nCM4P7FQPkGc/DWLy5rmFEWvZayGrik1d9/QIY5nJ4f9YsVvBkA6kJpHn9rISdQ==}
    engines: {node: ^12.20.0 || ^14.13.1 || >=16.0.0}
    hasBin: true

  is-expression@4.0.0:
    resolution: {integrity: sha512-zMIXX63sxzG3XrkHkrAPvm/OVZVSCPNkwMHU8oTX7/U3AL78I0QXCEICXUM13BIa8TYGZ68PiTKfQz3yaTNr4A==}

  is-extglob@2.1.1:
    resolution: {integrity: sha512-SbKbANkN603Vi4jEZv49LeVJMn4yGwsbzZworEoyEiutsN3nJYdbO36zfhGJ6QEDpOZIFkDtnq5JRxmvl3jsoQ==}
    engines: {node: '>=0.10.0'}

  is-fullwidth-code-point@3.0.0:
    resolution: {integrity: sha512-zymm5+u+sCsSWyD9qNaejV3DFvhCKclKdizYaJUuHA83RLjb7nSuGnddCHGv0hk+KY7BMAlsWeK4Ueg6EV6XQg==}
    engines: {node: '>=8'}

  is-fullwidth-code-point@4.0.0:
    resolution: {integrity: sha512-O4L094N2/dZ7xqVdrXhh9r1KODPJpFms8B5sGdJLPy664AgvXsreZUyCQQNItZRDlYug4xStLjNp/sz3HvBowQ==}
    engines: {node: '>=12'}

  is-fullwidth-code-point@5.0.0:
    resolution: {integrity: sha512-OVa3u9kkBbw7b8Xw5F9P+D/T9X+Z4+JruYVNapTjPYZYUznQ5YfWeFkOj606XYYW8yugTfC8Pj0hYqvi4ryAhA==}
    engines: {node: '>=18'}

  is-glob@4.0.3:
    resolution: {integrity: sha512-xelSayHH36ZgE7ZWhli7pW34hNbNl8Ojv5KVmkJD4hBdD3th8Tfk9vYasLM+mXWOZhFkgZfxhLSnrwRr4elSSg==}
    engines: {node: '>=0.10.0'}

  is-inside-container@1.0.0:
    resolution: {integrity: sha512-KIYLCCJghfHZxqjYBE7rEy0OBuTd5xCHS7tHVgvCLkx7StIoaxwNW3hCALgEUjFfeRk+MG/Qxmp/vtETEF3tRA==}
    engines: {node: '>=14.16'}
    hasBin: true

  is-module@1.0.0:
    resolution: {integrity: sha512-51ypPSPCoTEIN9dy5Oy+h4pShgJmPCygKfyRCISBI+JoWT/2oJvK8QPxmwv7b/p239jXrm9M1mlQbyKJ5A152g==}

  is-number@7.0.0:
    resolution: {integrity: sha512-41Cifkg6e8TylSpdtTpeLVMqvSBEVzTttHvERD741+pnZ8ANv0004MRL43QKPDlK9cGvNp6NZWZUBlbGXYxxng==}
    engines: {node: '>=0.12.0'}

  is-obj@2.0.0:
    resolution: {integrity: sha512-drqDG3cbczxxEJRoOXcOjtdp1J/lyp1mNn0xaznRs8+muBhgQcrnbspox5X5fOw0HnMnbfDzvnEMEtqDEJEo8w==}
    engines: {node: '>=8'}

  is-plain-obj@4.1.0:
    resolution: {integrity: sha512-+Pgi+vMuUNkJyExiMBt5IlFoMyKnr5zhJ4Uspz58WOhBF5QoIZkFyNHIbBAtHwzVAgk5RtndVNsDRN61/mmDqg==}
    engines: {node: '>=12'}

  is-promise@2.2.2:
    resolution: {integrity: sha512-+lP4/6lKUBfQjZ2pdxThZvLUAafmZb8OAxFb8XXtiQmS35INgr85hdOGoEs124ez1FCnZJt6jau/T+alh58QFQ==}

  is-promise@4.0.0:
    resolution: {integrity: sha512-hvpoI6korhJMnej285dSg6nu1+e6uxs7zG3BYAm5byqDsgJNWwxzM6z6iZiAgQR4TJ30JmBTOwqZUw3WlyH3AQ==}

  is-reference@1.2.1:
    resolution: {integrity: sha512-U82MsXXiFIrjCK4otLT+o2NA2Cd2g5MLoOVXUZjIOhLurrRxpEXzI8O0KZHr3IjLvlAH1kTPYSuqer5T9ZVBKQ==}

  is-reference@3.0.3:
    resolution: {integrity: sha512-ixkJoqQvAP88E6wLydLGGqCJsrFUnqoH6HnaczB8XmDH1oaWU+xxdptvikTgaEhtZ53Ky6YXiBuUI2WXLMCwjw==}

  is-regex@1.2.1:
    resolution: {integrity: sha512-MjYsKHO5O7mCsmRGxWcLWheFqN9DJ/2TmngvjKXihe6efViPqc274+Fx/4fYj/r03+ESvBdTXK0V6tA3rgez1g==}
    engines: {node: '>= 0.4'}

  is-stream@3.0.0:
    resolution: {integrity: sha512-LnQR4bZ9IADDRSkvpqMGvt/tEJWclzklNgSw48V5EAaAeDd6qGvN8ei6k5p0tvxSR171VmGyHuTiAOfxAbr8kA==}
    engines: {node: ^12.20.0 || ^14.13.1 || >=16.0.0}

  is-stream@4.0.1:
    resolution: {integrity: sha512-Dnz92NInDqYckGEUJv689RbRiTSEHCQ7wOVeALbkOz999YpqT46yMRIGtSNl2iCL1waAZSx40+h59NV/EwzV/A==}
    engines: {node: '>=18'}

  is-unicode-supported@2.1.0:
    resolution: {integrity: sha512-mE00Gnza5EEB3Ds0HfMyllZzbBrmLOX3vfWoj9A9PEnTfratQ/BcaJOuMhnkhjXvb2+FkY3VuHqtAGpTPmglFQ==}
    engines: {node: '>=18'}

  is-what@3.14.1:
    resolution: {integrity: sha512-sNxgpk9793nzSs7bA6JQJGeIuRBQhAaNGG77kzYQgMkrID+lS6SlK07K5LaptscDlSaIgH+GPFzf+d75FVxozA==}

  is-what@4.1.16:
    resolution: {integrity: sha512-ZhMwEosbFJkA0YhFnNDgTM4ZxDRsS6HqTo7qsZM08fehyRYIYa0yHu5R6mgo1n/8MgaPBXiPimPD77baVFYg+A==}
    engines: {node: '>=12.13'}

  is-wsl@3.1.0:
    resolution: {integrity: sha512-UcVfVfaK4Sc4m7X3dUSoHoozQGBEFeDC+zVo06t98xe8CzHSZZBekNXH+tu0NalHolcJ/QAGqS46Hef7QXBIMw==}
    engines: {node: '>=16'}

  isexe@2.0.0:
    resolution: {integrity: sha512-RHxMLp9lnKHGHRng9QFhRCMbYAcVpn69smSGcq3f36xjgVVWThj4qqLbTLlq7Ssj8B+fIQ1EuCEGI2lKsyQeIw==}

  jackspeak@3.4.3:
    resolution: {integrity: sha512-OGlZQpz2yfahA/Rd1Y8Cd9SIEsqvXkLVoSw/cgwhnhFMDbsQFeZYoJJ7bIZBS9BcamUW96asq/npPWugM+RQBw==}

  jiti@1.21.7:
    resolution: {integrity: sha512-/imKNG4EbWNrVjoNC/1H5/9GFy+tqjGBHCaSsN+P2RnPqjsLmv6UD3Ej+Kj8nBWaRAwyk7kK5ZUc+OEatnTR3A==}
    hasBin: true

  jiti@2.4.2:
    resolution: {integrity: sha512-rg9zJN+G4n2nfJl5MW3BMygZX56zKPNVEYYqq7adpmMh4Jn2QNEwhvQlFy6jPVdcod7txZtKHWnyZiA3a0zP7A==}
    hasBin: true

  js-stringify@1.0.2:
    resolution: {integrity: sha512-rtS5ATOo2Q5k1G+DADISilDA6lv79zIiwFd6CcjuIxGKLFm5C+RLImRscVap9k55i+MOZwgliw+NejvkLuGD5g==}

  js-tokens@4.0.0:
    resolution: {integrity: sha512-RdJUflcE3cUzKiMqQgsCu06FPu9UdIJO0beYbPhHN4k6apgJtifcoCtT9bcxOpYBtpD2kCM6Sbzg4CausW/PKQ==}

  js-tokens@9.0.1:
    resolution: {integrity: sha512-mxa9E9ITFOt0ban3j6L5MpjwegGz6lBQmM1IJkWeBZGcMxto50+eWdjC/52xDbS2vy0k7vIMK0Fe2wfL9OQSpQ==}

  js-yaml@4.1.0:
    resolution: {integrity: sha512-wpxZs9NoxZaJESJGIZTyDEaYpl0FKSA+FB9aJiyemKhMwkxQg63h4T1KJgUGHpTqPDNRcmmYLugrRjJlBtWvRA==}
    hasBin: true

  jsdoc-type-pratt-parser@4.1.0:
    resolution: {integrity: sha512-Hicd6JK5Njt2QB6XYFS7ok9e37O8AYk3jTcppG4YVQnYjOemymvTcmc7OWsmq/Qqj5TdRFO5/x/tIPmBeRtGHg==}
    engines: {node: '>=12.0.0'}

  jsesc@3.0.2:
    resolution: {integrity: sha512-xKqzzWXDttJuOcawBt4KnKHHIf5oQ/Cxax+0PWFG+DFDgHNAdi+TXECADI+RYiFUMmx8792xsMbbgXj4CwnP4g==}
    engines: {node: '>=6'}
    hasBin: true

  jsesc@3.1.0:
    resolution: {integrity: sha512-/sM3dO2FOzXjKQhJuo0Q173wf2KOo8t4I8vHy6lF9poUp7bKT0/NHE8fPX23PwfhnykfqnC2xRxOnVw5XuGIaA==}
    engines: {node: '>=6'}
    hasBin: true

  json-buffer@3.0.1:
    resolution: {integrity: sha512-4bV5BfR2mqfQTJm+V5tPPdf+ZpuhiIvTuAB5g8kcrXOZpTT/QwwVRWBywX1ozr6lEuPdbHxwaJlm9G6mI2sfSQ==}

  json-schema-traverse@0.4.1:
    resolution: {integrity: sha512-xbbCH5dCYU5T8LcEhhuh7HJ88HXuW3qsI3Y0zOZFKfZEHcpWiHU/Jxzk629Brsab/mMiHQti9wMP+845RPe3Vg==}

  json-stable-stringify-without-jsonify@1.0.1:
    resolution: {integrity: sha512-Bdboy+l7tA3OGW6FjyFHWkP5LuByj1Tk33Ljyq0axyzdk9//JSi2u3fP1QSmd1KNwq6VOKYGlAu87CisVir6Pw==}

  json5@2.2.3:
    resolution: {integrity: sha512-XmOWe7eyHYH14cLdVPoyg+GOH3rYX++KpzrylJwSW98t3Nk+U8XOl8FWKOgwtzdb8lXGf6zYwDUzeHMWfxasyg==}
    engines: {node: '>=6'}
    hasBin: true

  jstransformer@1.0.0:
    resolution: {integrity: sha512-C9YK3Rf8q6VAPDCCU9fnqo3mAfOH6vUGnMcP4AQAYIEpWtfGLpwOTmZ+igtdK5y+VvI2n3CyYSzy4Qh34eq24A==}

  keyv@4.5.4:
    resolution: {integrity: sha512-oxVHkHR/EJf2CNXnWxRLW6mg7JyCCUcG0DtEGmL2ctUo1PNTin1PUil+r/+4r5MpVgC/fn1kjsx7mjSujKqIpw==}

  kill-port@1.6.1:
    resolution: {integrity: sha512-un0Y55cOM7JKGaLnGja28T38tDDop0AQ8N0KlAdyh+B1nmMoX8AnNmqPNZbS3mUMgiST51DCVqmbFT1gNJpVNw==}
    hasBin: true

  kleur@3.0.3:
    resolution: {integrity: sha512-eTIzlVOSUR+JxdDFepEYcBMtZ9Qqdef+rnzWdRZuMbOywu5tO2w2N7rqjoANZ5k9vywhL6Br1VRjUIgTQx4E8w==}
    engines: {node: '>=6'}

  knitwork@1.2.0:
    resolution: {integrity: sha512-xYSH7AvuQ6nXkq42x0v5S8/Iry+cfulBz/DJQzhIyESdLD7425jXsPy4vn5cCXU+HhRN2kVw51Vd1K6/By4BQg==}

  kolorist@1.8.0:
    resolution: {integrity: sha512-Y+60/zizpJ3HRH8DCss+q95yr6145JXZo46OTpFvDZWLfRCE4qChOyk1b26nMaNpfHHgxagk9dXT5OP0Tfe+dQ==}

  launch-editor-middleware@2.10.0:
    resolution: {integrity: sha512-RzZu7MeVlE3p1H6Sadc2BhuDGAj7bkeDCBpNq/zSENP4ohJGhso00k5+iYaRwKshIpiOAhMmimce+5D389xmSg==}

  launch-editor@2.10.0:
    resolution: {integrity: sha512-D7dBRJo/qcGX9xlvt/6wUYzQxjh5G1RvZPgPv8vi4KRU99DVQL/oW7tnVOCCTm2HGeo3C5HvGE5Yrh6UBoZ0vA==}

  less@4.2.2:
    resolution: {integrity: sha512-tkuLHQlvWUTeQ3doAqnHbNn8T6WX1KA8yvbKG9x4VtKtIjHsVKQZCH11zRgAfbDAXC2UNIg/K9BYAAcEzUIrNg==}
    engines: {node: '>=6'}
    hasBin: true

  levn@0.4.1:
    resolution: {integrity: sha512-+bT2uH4E5LGE7h/n3evcS/sQlJXCpIp6ym8OWJ5eV6+67Dsql/LaaT7qJBAt2rzfoa/5QBGBhxDix1dMt2kQKQ==}
    engines: {node: '>= 0.8.0'}

  lightningcss-darwin-arm64@1.29.2:
    resolution: {integrity: sha512-cK/eMabSViKn/PG8U/a7aCorpeKLMlK0bQeNHmdb7qUnBkNPnL+oV5DjJUo0kqWsJUapZsM4jCfYItbqBDvlcA==}
    engines: {node: '>= 12.0.0'}
    cpu: [arm64]
    os: [darwin]

  lightningcss-darwin-arm64@1.29.3:
    resolution: {integrity: sha512-fb7raKO3pXtlNbQbiMeEu8RbBVHnpyqAoxTyTRMEWFQWmscGC2wZxoHzZ+YKAepUuKT9uIW5vL2QbFivTgprZg==}
    engines: {node: '>= 12.0.0'}
    cpu: [arm64]
    os: [darwin]

  lightningcss-darwin-x64@1.29.2:
    resolution: {integrity: sha512-j5qYxamyQw4kDXX5hnnCKMf3mLlHvG44f24Qyi2965/Ycz829MYqjrVg2H8BidybHBp9kom4D7DR5VqCKDXS0w==}
    engines: {node: '>= 12.0.0'}
    cpu: [x64]
    os: [darwin]

  lightningcss-darwin-x64@1.29.3:
    resolution: {integrity: sha512-KF2XZ4ZdmDGGtEYmx5wpzn6u8vg7AdBHaEOvDKu8GOs7xDL/vcU2vMKtTeNe1d4dogkDdi3B9zC77jkatWBwEQ==}
    engines: {node: '>= 12.0.0'}
    cpu: [x64]
    os: [darwin]

  lightningcss-freebsd-x64@1.29.2:
    resolution: {integrity: sha512-wDk7M2tM78Ii8ek9YjnY8MjV5f5JN2qNVO+/0BAGZRvXKtQrBC4/cn4ssQIpKIPP44YXw6gFdpUF+Ps+RGsCwg==}
    engines: {node: '>= 12.0.0'}
    cpu: [x64]
    os: [freebsd]

  lightningcss-freebsd-x64@1.29.3:
    resolution: {integrity: sha512-VUWeVf+V1UM54jv9M4wen9vMlIAyT69Krl9XjI8SsRxz4tdNV/7QEPlW6JASev/pYdiynUCW0pwaFquDRYdxMw==}
    engines: {node: '>= 12.0.0'}
    cpu: [x64]
    os: [freebsd]

  lightningcss-linux-arm-gnueabihf@1.29.2:
    resolution: {integrity: sha512-IRUrOrAF2Z+KExdExe3Rz7NSTuuJ2HvCGlMKoquK5pjvo2JY4Rybr+NrKnq0U0hZnx5AnGsuFHjGnNT14w26sg==}
    engines: {node: '>= 12.0.0'}
    cpu: [arm]
    os: [linux]

  lightningcss-linux-arm-gnueabihf@1.29.3:
    resolution: {integrity: sha512-UhgZ/XVNfXQVEJrMIWeK1Laj8KbhjbIz7F4znUk7G4zeGw7TRoJxhb66uWrEsonn1+O45w//0i0Fu0wIovYdYg==}
    engines: {node: '>= 12.0.0'}
    cpu: [arm]
    os: [linux]

  lightningcss-linux-arm64-gnu@1.29.2:
    resolution: {integrity: sha512-KKCpOlmhdjvUTX/mBuaKemp0oeDIBBLFiU5Fnqxh1/DZ4JPZi4evEH7TKoSBFOSOV3J7iEmmBaw/8dpiUvRKlQ==}
    engines: {node: '>= 12.0.0'}
    cpu: [arm64]
    os: [linux]

  lightningcss-linux-arm64-gnu@1.29.3:
    resolution: {integrity: sha512-Pqau7jtgJNmQ/esugfmAT1aCFy/Gxc92FOxI+3n+LbMHBheBnk41xHDhc0HeYlx9G0xP5tK4t0Koy3QGGNqypw==}
    engines: {node: '>= 12.0.0'}
    cpu: [arm64]
    os: [linux]

  lightningcss-linux-arm64-musl@1.29.2:
    resolution: {integrity: sha512-Q64eM1bPlOOUgxFmoPUefqzY1yV3ctFPE6d/Vt7WzLW4rKTv7MyYNky+FWxRpLkNASTnKQUaiMJ87zNODIrrKQ==}
    engines: {node: '>= 12.0.0'}
    cpu: [arm64]
    os: [linux]

  lightningcss-linux-arm64-musl@1.29.3:
    resolution: {integrity: sha512-dxakOk66pf7KLS7VRYFO7B8WOJLecE5OPL2YOk52eriFd/yeyxt2Km5H0BjLfElokIaR+qWi33gB8MQLrdAY3A==}
    engines: {node: '>= 12.0.0'}
    cpu: [arm64]
    os: [linux]

  lightningcss-linux-x64-gnu@1.29.2:
    resolution: {integrity: sha512-0v6idDCPG6epLXtBH/RPkHvYx74CVziHo6TMYga8O2EiQApnUPZsbR9nFNrg2cgBzk1AYqEd95TlrsL7nYABQg==}
    engines: {node: '>= 12.0.0'}
    cpu: [x64]
    os: [linux]

  lightningcss-linux-x64-gnu@1.29.3:
    resolution: {integrity: sha512-ySZTNCpbfbK8rqpKJeJR2S0g/8UqqV3QnzcuWvpI60LWxnFN91nxpSSwCbzfOXkzKfar9j5eOuOplf+klKtINg==}
    engines: {node: '>= 12.0.0'}
    cpu: [x64]
    os: [linux]

  lightningcss-linux-x64-musl@1.29.2:
    resolution: {integrity: sha512-rMpz2yawkgGT8RULc5S4WiZopVMOFWjiItBT7aSfDX4NQav6M44rhn5hjtkKzB+wMTRlLLqxkeYEtQ3dd9696w==}
    engines: {node: '>= 12.0.0'}
    cpu: [x64]
    os: [linux]

  lightningcss-linux-x64-musl@1.29.3:
    resolution: {integrity: sha512-3pVZhIzW09nzi10usAXfIGTTSTYQ141dk88vGFNCgawIzayiIzZQxEcxVtIkdvlEq2YuFsL9Wcj/h61JHHzuFQ==}
    engines: {node: '>= 12.0.0'}
    cpu: [x64]
    os: [linux]

  lightningcss-win32-arm64-msvc@1.29.2:
    resolution: {integrity: sha512-nL7zRW6evGQqYVu/bKGK+zShyz8OVzsCotFgc7judbt6wnB2KbiKKJwBE4SGoDBQ1O94RjW4asrCjQL4i8Fhbw==}
    engines: {node: '>= 12.0.0'}
    cpu: [arm64]
    os: [win32]

  lightningcss-win32-arm64-msvc@1.29.3:
    resolution: {integrity: sha512-VRnkAvtIkeWuoBJeGOTrZxsNp4HogXtcaaLm8agmbYtLDOhQdpgxW6NjZZjDXbvGF+eOehGulXZ3C1TiwHY4QQ==}
    engines: {node: '>= 12.0.0'}
    cpu: [arm64]
    os: [win32]

  lightningcss-win32-x64-msvc@1.29.2:
    resolution: {integrity: sha512-EdIUW3B2vLuHmv7urfzMI/h2fmlnOQBk1xlsDxkN1tCWKjNFjfLhGxYk8C8mzpSfr+A6jFFIi8fU6LbQGsRWjA==}
    engines: {node: '>= 12.0.0'}
    cpu: [x64]
    os: [win32]

  lightningcss-win32-x64-msvc@1.29.3:
    resolution: {integrity: sha512-IszwRPu2cPnDQsZpd7/EAr0x2W7jkaWqQ1SwCVIZ/tSbZVXPLt6k8s6FkcyBjViCzvB5CW0We0QbbP7zp2aBjQ==}
    engines: {node: '>= 12.0.0'}
    cpu: [x64]
    os: [win32]

  lightningcss@1.29.2:
    resolution: {integrity: sha512-6b6gd/RUXKaw5keVdSEtqFVdzWnU5jMxTUjA2bVcMNPLwSQ08Sv/UodBVtETLCn7k4S1Ibxwh7k68IwLZPgKaA==}
    engines: {node: '>= 12.0.0'}

  lightningcss@1.29.3:
    resolution: {integrity: sha512-GlOJwTIP6TMIlrTFsxTerwC0W6OpQpCGuX1ECRLBUVRh6fpJH3xTqjCjRgQHTb4ZXexH9rtHou1Lf03GKzmhhQ==}
    engines: {node: '>= 12.0.0'}

  lilconfig@3.1.3:
    resolution: {integrity: sha512-/vlFKAoH5Cgt3Ie+JLhRbwOsCQePABiU3tJ1egGvyQ+33R/vcwM2Zl2QR/LzjsBeItPt3oSVXapn+m4nQDvpzw==}
    engines: {node: '>=14'}

  lines-and-columns@1.2.4:
    resolution: {integrity: sha512-7ylylesZQ/PV29jhEDl3Ufjo6ZX7gCqJr5F7PKrqc93v7fzSymt1BpwEU8nAUXs8qzzvqhbjhK5QZg6Mt/HkBg==}

  lint-staged@15.5.0:
    resolution: {integrity: sha512-WyCzSbfYGhK7cU+UuDDkzUiytbfbi0ZdPy2orwtM75P3WTtQBzmG40cCxIa8Ii2+XjfxzLH6Be46tUfWS85Xfg==}
    engines: {node: '>=18.12.0'}
    hasBin: true

  listr2@8.2.5:
    resolution: {integrity: sha512-iyAZCeyD+c1gPyE9qpFu8af0Y+MRtmKOncdGoA2S5EY8iFq99dmmvkNnHiWo+pj0s7yH7l3KPIgee77tKpXPWQ==}
    engines: {node: '>=18.0.0'}

  loader-utils@3.3.1:
    resolution: {integrity: sha512-FMJTLMXfCLMLfJxcX9PFqX5qD88Z5MRGaZCVzfuqeZSPsyiBzs+pahDQjbIWz2QIzPZz0NX9Zy4FX3lmK6YHIg==}
    engines: {node: '>= 12.13.0'}

  local-pkg@1.0.0:
    resolution: {integrity: sha512-bbgPw/wmroJsil/GgL4qjDzs5YLTBMQ99weRsok1XCDccQeehbHA/I1oRvk2NPtr7KGZgT/Y5tPRnAtMqeG2Kg==}
    engines: {node: '>=14'}

  locate-path@6.0.0:
    resolution: {integrity: sha512-iPZK6eYjbxRu3uB4/WZ3EsEIMJFMqAoopl3R+zuq0UjcAm/MO6KCweDgPfP3elTztoKP3KtnVHxTn2NHBSDVUw==}
    engines: {node: '>=10'}

  lodash-es@4.17.21:
    resolution: {integrity: sha512-mKnC+QJ9pWVzv+C4/U3rRsHapFfHvQFoFB92e52xeyGMcX6/OlIl78je1u8vePzYZSkkogMPJ2yjxxsb89cxyw==}

  lodash.camelcase@4.3.0:
    resolution: {integrity: sha512-TwuEnCnxbc3rAvhf/LbG7tJUDzhqXyFnv3dtzLOPgCG/hODL7WFnsbwktkD7yUV0RrreP/l1PALq/YSg6VvjlA==}

  lodash.clonedeep@4.5.0:
    resolution: {integrity: sha512-H5ZhCF25riFd9uB5UCkVKo61m3S/xZk1x4wA6yp/L3RFP6Z/eHH1ymQcGLo7J3GMPfm0V/7m1tryHuGVxpqEBQ==}

  lodash.debounce@4.0.8:
    resolution: {integrity: sha512-FT1yDzDYEoYWhnSGnpE/4Kj1fLZkDFyqRb7fNt6FdYOSxlUWAtp42Eh6Wb0rGIv/m9Bgo7x4GhQbm5Ys4SG5ow==}

  lodash.memoize@4.1.2:
    resolution: {integrity: sha512-t7j+NzmgnQzTAYXcsHYLgimltOV1MXHtlOWf6GjL9Kj8GK5FInw5JotxvbOs+IvV1/Dzo04/fCGfLVs7aXb4Ag==}

  lodash.merge@4.6.2:
    resolution: {integrity: sha512-0KpjqXRVvrYyCsX1swR/XTK0va6VQkQM6MNo7PqW77ByjAhoARA8EfrP1N4+KlKj8YS0ZUCtRT/YUuhyYDujIQ==}

  lodash.uniq@4.5.0:
    resolution: {integrity: sha512-xfBaXQd9ryd9dlSDvnvI0lvxfLJlYAZzXomUYzLKtUeOQvOP5piqAWuGtrhWeqaXK9hhoM/iyJc5AV+XfsX3HQ==}

  lodash@4.17.21:
    resolution: {integrity: sha512-v2kDEe57lecTulaDIuNTPy3Ry4gLGJ6Z1O3vE1krgXZNrsQ+LFTGHVxVjcXPs17LhbZVGedAJv8XZ1tvj5FvSg==}

  log-update@6.1.0:
    resolution: {integrity: sha512-9ie8ItPR6tjY5uYJh8K/Zrv/RMZ5VOlOWvtZdEHYSTFKZfIBPQa9tOAEeAWhd+AnIneLJ22w5fjOYtoutpWq5w==}
    engines: {node: '>=18'}

  longest-streak@3.1.0:
    resolution: {integrity: sha512-9Ri+o0JYgehTaVBBDoMqIl8GXtbWg711O3srftcHhZ0dqnETqLaoIK0x17fUw9rFSlK/0NlsKe0Ahhyl5pXE2g==}

  loupe@3.1.3:
    resolution: {integrity: sha512-kkIp7XSkP78ZxJEsSxW3712C6teJVoeHHwgo9zJ380de7IYyJ2ISlxojcH2pC5OFLewESmnRi/+XCDIEEVyoug==}

  lru-cache@10.4.3:
    resolution: {integrity: sha512-JNAzZcXrCt42VGLuYz0zfAzDfAvJWW6AfYlDBQyDV5DClI2m5sAmK+OIO7s59XfsRsWHp02jAJrRadPRGTt6SQ==}

  lru-cache@5.1.1:
    resolution: {integrity: sha512-KpNARQA3Iwv+jTA0utUVVbrh+Jlrr1Fv0e56GGzAFOXN7dk/FviaDW8LHmK52DlcH4WP2n6gI8vN1aesBFgo9w==}

  magic-string@0.25.9:
    resolution: {integrity: sha512-RmF0AsMzgt25qzqqLc1+MbHmhdx0ojF2Fvs4XnOqz2ZOBXzzkEwc/dJQZCYHAn7v1jbVOjAZfK8msRn4BxO4VQ==}

  magic-string@0.30.17:
    resolution: {integrity: sha512-sNPKHvyjVf7gyjwS4xGTaW/mCnF8wnjtifKBEhxfZ7E/S8tQ0rssrwGNn6q8JH/ohItJfSQp9mBtQYuTlH5QnA==}

  make-dir@2.1.0:
    resolution: {integrity: sha512-LS9X+dc8KLxXCb8dni79fLIIUA5VyZoyjSMCwTluaXA0o27cCK0bhXkpgw+sTXVpPy/lSO57ilRixqk0vDmtRA==}
    engines: {node: '>=6'}

  make-dir@3.1.0:
    resolution: {integrity: sha512-g3FeP20LNwhALb/6Cz6Dd4F2ngze0jz7tbzrD2wAV+o9FeNHe4rL+yK2md0J/fiSf1sa1ADhXqi5+oVwOM/eGw==}
    engines: {node: '>=8'}

  mark.js@8.11.1:
    resolution: {integrity: sha512-1I+1qpDt4idfgLQG+BNWmrqku+7/2bi5nLf4YwF8y8zXvmfiTBY3PV3ZibfrjBueCByROpuBjLLFCajqkgYoLQ==}

  markdown-table@3.0.4:
    resolution: {integrity: sha512-wiYz4+JrLyb/DqW2hkFJxP7Vd7JuTDm77fvbM8VfEQdmSMqcImWeeRbHwZjBjIFki/VaMK2BhFi7oUUZeM5bqw==}

  math-intrinsics@1.1.0:
    resolution: {integrity: sha512-/IXtbwEk5HTPyEwyKX6hGkYXxM9nbj64B+ilVJnC/R6B0pH5G4V3b0pVbL7DBj4tkhBAppbQUlf6F6Xl9LHu1g==}
    engines: {node: '>= 0.4'}

  mdast-util-find-and-replace@3.0.2:
    resolution: {integrity: sha512-Tmd1Vg/m3Xz43afeNxDIhWRtFZgM2VLyaf4vSTYwudTyeuTneoL3qtWMA5jeLyz/O1vDJmmV4QuScFCA2tBPwg==}

  mdast-util-from-markdown@2.0.2:
    resolution: {integrity: sha512-uZhTV/8NBuw0WHkPTrCqDOl0zVe1BIng5ZtHoDk49ME1qqcjYmmLmOf0gELgcRMxN4w2iuIeVso5/6QymSrgmA==}

  mdast-util-gfm-autolink-literal@2.0.1:
    resolution: {integrity: sha512-5HVP2MKaP6L+G6YaxPNjuL0BPrq9orG3TsrZ9YXbA3vDw/ACI4MEsnoDpn6ZNm7GnZgtAcONJyPhOP8tNJQavQ==}

  mdast-util-gfm-footnote@2.1.0:
    resolution: {integrity: sha512-sqpDWlsHn7Ac9GNZQMeUzPQSMzR6Wv0WKRNvQRg0KqHh02fpTz69Qc1QSseNX29bhz1ROIyNyxExfawVKTm1GQ==}

  mdast-util-gfm-strikethrough@2.0.0:
    resolution: {integrity: sha512-mKKb915TF+OC5ptj5bJ7WFRPdYtuHv0yTRxK2tJvi+BDqbkiG7h7u/9SI89nRAYcmap2xHQL9D+QG/6wSrTtXg==}

  mdast-util-gfm-table@2.0.0:
    resolution: {integrity: sha512-78UEvebzz/rJIxLvE7ZtDd/vIQ0RHv+3Mh5DR96p7cS7HsBhYIICDBCu8csTNWNO6tBWfqXPWekRuj2FNOGOZg==}

  mdast-util-gfm-task-list-item@2.0.0:
    resolution: {integrity: sha512-IrtvNvjxC1o06taBAVJznEnkiHxLFTzgonUdy8hzFVeDun0uTjxxrRGVaNFqkU1wJR3RBPEfsxmU6jDWPofrTQ==}

  mdast-util-gfm@3.1.0:
    resolution: {integrity: sha512-0ulfdQOM3ysHhCJ1p06l0b0VKlhU0wuQs3thxZQagjcjPrlFRqY215uZGHHJan9GEAXd9MbfPjFJz+qMkVR6zQ==}

  mdast-util-phrasing@4.1.0:
    resolution: {integrity: sha512-TqICwyvJJpBwvGAMZjj4J2n0X8QWp21b9l0o7eXyVJ25YNWYbJDVIyD1bZXE6WtV6RmKJVYmQAKWa0zWOABz2w==}

  mdast-util-to-hast@13.2.0:
    resolution: {integrity: sha512-QGYKEuUsYT9ykKBCMOEDLsU5JRObWQusAolFMeko/tYPufNkRffBAQjIE+99jbA87xv6FgmjLtwjh9wBWajwAA==}

  mdast-util-to-markdown@2.1.2:
    resolution: {integrity: sha512-xj68wMTvGXVOKonmog6LwyJKrYXZPvlwabaryTjLh9LuvovB/KAH+kvi8Gjj+7rJjsFi23nkUxRQv1KqSroMqA==}

  mdast-util-to-string@4.0.0:
    resolution: {integrity: sha512-0H44vDimn51F0YwvxSJSm0eCDOJTRlmN0R1yBh4HLj9wiV1Dn0QoXGbvFAWj2hSItVTlCmBF1hqKlIyUBVFLPg==}

  mdn-data@2.0.28:
    resolution: {integrity: sha512-aylIc7Z9y4yzHYAJNuESG3hfhC+0Ibp/MAMiaOZgNv4pmEdFyfZhhhny4MNiAfWdBQ1RQ2mfDWmM1x8SvGyp8g==}

  mdn-data@2.0.30:
    resolution: {integrity: sha512-GaqWWShW4kv/G9IEucWScBx9G1/vsFZZJUO+tD26M8J8z3Kw5RDQjaoZe03YAClgeS/SWPOcb4nkFBTEi5DUEA==}

  media-typer@1.1.0:
    resolution: {integrity: sha512-aisnrDP4GNe06UcKFnV5bfMNPBUw4jsLGaWwWfnH3v02GnBuXX2MCVn5RbrWo0j3pczUilYblq7fQ7Nw2t5XKw==}
    engines: {node: '>= 0.8'}

  meow@13.2.0:
    resolution: {integrity: sha512-pxQJQzB6djGPXh08dacEloMFopsOqGVRKFPYvPOt9XDZ1HasbgDZA74CJGreSU4G3Ak7EFJGoiH2auq+yXISgA==}
    engines: {node: '>=18'}

  merge-descriptors@2.0.0:
    resolution: {integrity: sha512-Snk314V5ayFLhp3fkUREub6WtjBfPdCPY1Ln8/8munuLuiYhsABgBVWsozAG+MWMbVEvcdcpbi9R7ww22l9Q3g==}
    engines: {node: '>=18'}

  merge-stream@2.0.0:
    resolution: {integrity: sha512-abv/qOcuPfk3URPfDzmZU1LKmuw8kT+0nIHvKrKgFrwifol/doWcdA4ZqsWQ8ENrFKkd67Mfpo/LovbIUsbt3w==}

  merge2@1.4.1:
    resolution: {integrity: sha512-8q7VEgMJW4J8tcfVPy8g09NcQwZdbwFEqhe/WZkoIzjn/3TGDwtOCYtXGxA3O8tPzpczCCDgv+P2P5y00ZJOOg==}
    engines: {node: '>= 8'}

  methods@1.1.2:
    resolution: {integrity: sha512-iclAHeNqNm68zFtnZ0e+1L2yUIdvzNoauKU4WBA3VvH/vPFieF7qfRlwUZU+DA9P9bPXIS90ulxoUoCH23sV2w==}
    engines: {node: '>= 0.6'}

  micromark-core-commonmark@2.0.2:
    resolution: {integrity: sha512-FKjQKbxd1cibWMM1P9N+H8TwlgGgSkWZMmfuVucLCHaYqeSvJ0hFeHsIa65pA2nYbes0f8LDHPMrd9X7Ujxg9w==}

  micromark-factory-destination@2.0.1:
    resolution: {integrity: sha512-Xe6rDdJlkmbFRExpTOmRj9N3MaWmbAgdpSrBQvCFqhezUn4AHqJHbaEnfbVYYiexVSs//tqOdY/DxhjdCiJnIA==}

  micromark-factory-label@2.0.1:
    resolution: {integrity: sha512-VFMekyQExqIW7xIChcXn4ok29YE3rnuyveW3wZQWWqF4Nv9Wk5rgJ99KzPvHjkmPXF93FXIbBp6YdW3t71/7Vg==}

  micromark-factory-space@2.0.1:
    resolution: {integrity: sha512-zRkxjtBxxLd2Sc0d+fbnEunsTj46SWXgXciZmHq0kDYGnck/ZSGj9/wULTV95uoeYiK5hRXP2mJ98Uo4cq/LQg==}

  micromark-factory-title@2.0.1:
    resolution: {integrity: sha512-5bZ+3CjhAd9eChYTHsjy6TGxpOFSKgKKJPJxr293jTbfry2KDoWkhBb6TcPVB4NmzaPhMs1Frm9AZH7OD4Cjzw==}

  micromark-factory-whitespace@2.0.1:
    resolution: {integrity: sha512-Ob0nuZ3PKt/n0hORHyvoD9uZhr+Za8sFoP+OnMcnWK5lngSzALgQYKMr9RJVOWLqQYuyn6ulqGWSXdwf6F80lQ==}

  micromark-util-character@2.1.1:
    resolution: {integrity: sha512-wv8tdUTJ3thSFFFJKtpYKOYiGP2+v96Hvk4Tu8KpCAsTMs6yi+nVmGh1syvSCsaxz45J6Jbw+9DD6g97+NV67Q==}

  micromark-util-chunked@2.0.1:
    resolution: {integrity: sha512-QUNFEOPELfmvv+4xiNg2sRYeS/P84pTW0TCgP5zc9FpXetHY0ab7SxKyAQCNCc1eK0459uoLI1y5oO5Vc1dbhA==}

  micromark-util-classify-character@2.0.1:
    resolution: {integrity: sha512-K0kHzM6afW/MbeWYWLjoHQv1sgg2Q9EccHEDzSkxiP/EaagNzCm7T/WMKZ3rjMbvIpvBiZgwR3dKMygtA4mG1Q==}

  micromark-util-combine-extensions@2.0.1:
    resolution: {integrity: sha512-OnAnH8Ujmy59JcyZw8JSbK9cGpdVY44NKgSM7E9Eh7DiLS2E9RNQf0dONaGDzEG9yjEl5hcqeIsj4hfRkLH/Bg==}

  micromark-util-decode-numeric-character-reference@2.0.2:
    resolution: {integrity: sha512-ccUbYk6CwVdkmCQMyr64dXz42EfHGkPQlBj5p7YVGzq8I7CtjXZJrubAYezf7Rp+bjPseiROqe7G6foFd+lEuw==}

  micromark-util-decode-string@2.0.1:
    resolution: {integrity: sha512-nDV/77Fj6eH1ynwscYTOsbK7rR//Uj0bZXBwJZRfaLEJ1iGBR6kIfNmlNqaqJf649EP0F3NWNdeJi03elllNUQ==}

  micromark-util-encode@2.0.1:
    resolution: {integrity: sha512-c3cVx2y4KqUnwopcO9b/SCdo2O67LwJJ/UyqGfbigahfegL9myoEFoDYZgkT7f36T0bLrM9hZTAaAyH+PCAXjw==}

  micromark-util-html-tag-name@2.0.1:
    resolution: {integrity: sha512-2cNEiYDhCWKI+Gs9T0Tiysk136SnR13hhO8yW6BGNyhOC4qYFnwF1nKfD3HFAIXA5c45RrIG1ub11GiXeYd1xA==}

  micromark-util-normalize-identifier@2.0.1:
    resolution: {integrity: sha512-sxPqmo70LyARJs0w2UclACPUUEqltCkJ6PhKdMIDuJ3gSf/Q+/GIe3WKl0Ijb/GyH9lOpUkRAO2wp0GVkLvS9Q==}

  micromark-util-resolve-all@2.0.1:
    resolution: {integrity: sha512-VdQyxFWFT2/FGJgwQnJYbe1jjQoNTS4RjglmSjTUlpUMa95Htx9NHeYW4rGDJzbjvCsl9eLjMQwGeElsqmzcHg==}

  micromark-util-sanitize-uri@2.0.1:
    resolution: {integrity: sha512-9N9IomZ/YuGGZZmQec1MbgxtlgougxTodVwDzzEouPKo3qFWvymFHWcnDi2vzV1ff6kas9ucW+o3yzJK9YB1AQ==}

  micromark-util-subtokenize@2.0.4:
    resolution: {integrity: sha512-N6hXjrin2GTJDe3MVjf5FuXpm12PGm80BrUAeub9XFXca8JZbP+oIwY4LJSVwFUCL1IPm/WwSVUN7goFHmSGGQ==}

  micromark-util-symbol@2.0.1:
    resolution: {integrity: sha512-vs5t8Apaud9N28kgCrRUdEed4UJ+wWNvicHLPxCa9ENlYuAY31M0ETy5y1vA33YoNPDFTghEbnh6efaE8h4x0Q==}

  micromark-util-types@2.0.1:
    resolution: {integrity: sha512-534m2WhVTddrcKVepwmVEVnUAmtrx9bfIjNoQHRqfnvdaHQiFytEhJoTgpWJvDEXCO5gLTQh3wYC1PgOJA4NSQ==}

  micromark@4.0.1:
    resolution: {integrity: sha512-eBPdkcoCNvYcxQOAKAlceo5SNdzZWfF+FcSupREAzdAh9rRmE239CEQAiTwIgblwnoM8zzj35sZ5ZwvSEOF6Kw==}

  micromatch@4.0.8:
    resolution: {integrity: sha512-PXwfBhYu0hBCPw8Dn0E+WDYb7af3dSLVWKi3HGv84IdF4TyFoC0ysxFd0Goxw7nSv4T/PzEJQxsYsEiFCKo2BA==}
    engines: {node: '>=8.6'}

  mime-db@1.52.0:
    resolution: {integrity: sha512-sPU4uV7dYlvtWJxwwxHD0PuihVNiE7TyAbQ5SWxDCB9mUYvOgroQOwYQQOKPJ8CIbE+1ETVlOoK1UC2nU3gYvg==}
    engines: {node: '>= 0.6'}

  mime-db@1.53.0:
    resolution: {integrity: sha512-oHlN/w+3MQ3rba9rqFr6V/ypF10LSkdwUysQL7GkXoTgIWeV+tcXGA852TBxH+gsh8UWoyhR1hKcoMJTuWflpg==}
    engines: {node: '>= 0.6'}

  mime-types@2.1.35:
    resolution: {integrity: sha512-ZDY+bPm5zTTF+YpCrAU9nK0UgICYPT0QtT1NZWFv4s++TNkcgVaT0g6+4R2uI4MjQjzysHB1zxuWL50hzaeXiw==}
    engines: {node: '>= 0.6'}

  mime-types@3.0.0:
    resolution: {integrity: sha512-XqoSHeCGjVClAmoGFG3lVFqQFRIrTVw2OH3axRqAcfaw+gHWIfnASS92AV+Rl/mk0MupgZTRHQOjxY6YVnzK5w==}
    engines: {node: '>= 0.6'}

  mime@1.6.0:
    resolution: {integrity: sha512-x0Vn8spI+wuJ1O6S7gnbaQg8Pxh4NNHb7KSINmEWKiPE4RKOplvijn+NkmYmmRgP68mc70j2EbeTFRsrswaQeg==}
    engines: {node: '>=4'}
    hasBin: true

  mimic-fn@4.0.0:
    resolution: {integrity: sha512-vqiC06CuhBTUdZH+RYl8sFrL096vA45Ok5ISO6sE/Mr1jRbGH4Csnhi8f3wKVl7x8mO4Au7Ir9D3Oyv1VYMFJw==}
    engines: {node: '>=12'}

  mimic-function@5.0.1:
    resolution: {integrity: sha512-VP79XUPxV2CigYP3jWwAUFSku2aKqBH7uTAapFWCBqutsbmDo96KY5o8uh6U+/YSIn5OxJnXp73beVkpqMIGhA==}
    engines: {node: '>=18'}

  miniflare@3.20250310.0:
    resolution: {integrity: sha512-TQAxoo2ZiQYjiOJoK3bbcyjKD/u1E3akYOeSHc2Zcp1sLVydrgzSjmxtrn65/3BfDIrUgfYHyy9wspT6wzBy/A==}
    engines: {node: '>=16.13'}
    hasBin: true

  minimatch@3.1.2:
    resolution: {integrity: sha512-J7p63hRiAjw1NDEww1W7i37+ByIrOWO5XQQAzZ3VOcL0PNybwpfmV/N05zFAzwQ9USyEcX6t3UO+K5aqBQOIHw==}

  minimatch@9.0.5:
    resolution: {integrity: sha512-G6T0ZX48xgozx7587koeX9Ys2NYy6Gmv//P89sEte9V9whIapMNF4idKxnW2QtCcLiTWlb/wfCabAtAFWhhBow==}
    engines: {node: '>=16 || 14 >=14.17'}

  minimist@1.2.8:
    resolution: {integrity: sha512-2yyAR8qBkN3YuheJanUpWC5U3bb5osDywNB8RzDVlDwDHbocAJveqqj1u8+SVD7jkWT4yvsHCpWqqWqAxb0zCA==}

  minipass@3.3.6:
    resolution: {integrity: sha512-DxiNidxSEK+tHG6zOIklvNOwm3hvCrbUrdtzY74U6HKTJxvIDfOUL5W5P2Ghd3DTkhhKPYGqeNUIh5qcM4YBfw==}
    engines: {node: '>=8'}

  minipass@5.0.0:
    resolution: {integrity: sha512-3FnjYuehv9k6ovOEbyOswadCDPX1piCfhV8ncmYtHOjuPwylVWsghTLo7rabjC3Rx5xD4HDx8Wm1xnMF7S5qFQ==}
    engines: {node: '>=8'}

  minipass@7.1.2:
    resolution: {integrity: sha512-qOOzS1cBTWYF4BH8fVePDBOO9iptMnGUEZwNc/cMWnTV2nVLZ7VoNWEPHkYczZA0pdoA7dl6e7FL659nX9S2aw==}
    engines: {node: '>=16 || 14 >=14.17'}

  minisearch@7.1.2:
    resolution: {integrity: sha512-R1Pd9eF+MD5JYDDSPAp/q1ougKglm14uEkPMvQ/05RGmx6G9wvmLTrTI/Q5iPNJLYqNdsDQ7qTGIcNWR+FrHmA==}

  minizlib@2.1.2:
    resolution: {integrity: sha512-bAxsR8BVfj60DWXHE3u30oHzfl4G7khkSuPW+qvpd7jFRHm7dLxOjUk1EHACJ/hxLY8phGJ0YhYHZo7jil7Qdg==}
    engines: {node: '>= 8'}

  mitt@3.0.1:
    resolution: {integrity: sha512-vKivATfr97l2/QBCYAkXYDbrIWPM2IIKEl7YPhjCvKlG3kE2gm+uBo6nEXK3M5/Ffh/FLpKExzOQ3JJoJGFKBw==}

  mkdirp@1.0.4:
    resolution: {integrity: sha512-vVqVZQyf3WLx2Shd0qJ9xuvqgAyKPLAiqITEtqW0oIUjzo3PePDd6fW9iFz30ef7Ysp/oiWqbhszeGWW2T6Gzw==}
    engines: {node: '>=10'}
    hasBin: true

  mkdist@2.2.0:
    resolution: {integrity: sha512-GfKwu4A2grXfhj2TZm4ydfzP515NaALqKaPq4WqaZ6NhEnD47BiIQPySoCTTvVqHxYcuqVkNdCXjYf9Bz1Y04Q==}
    hasBin: true
    peerDependencies:
      sass: ^1.83.0
      typescript: '>=5.7.2'
      vue: ^3.5.13
      vue-tsc: ^1.8.27 || ^2.0.21
    peerDependenciesMeta:
      sass:
        optional: true
      typescript:
        optional: true
      vue:
        optional: true
      vue-tsc:
        optional: true

  mlly@1.7.4:
    resolution: {integrity: sha512-qmdSIPC4bDJXgZTCR7XosJiNKySV7O215tsPtDN9iEO/7q/76b/ijtgRu/+epFXSJhijtTCCGp3DWS549P3xKw==}

  moment@2.30.1:
    resolution: {integrity: sha512-uEmtNhbDOrWPFS+hdjFCBfy9f2YoyzRpwcl+DqpC6taX21FzsTLQVbMV/W7PzNSX6x/bhC1zA3c2UQ5NzH6how==}

  mri@1.2.0:
    resolution: {integrity: sha512-tzzskb3bG8LvYGFF/mDTpq3jpI6Q9wc3LEmBaghu+DdCssd1FakN7Bc0hVNmEyGq1bq3RgfkCb3cmQLpNPOroA==}
    engines: {node: '>=4'}

  mrmime@2.0.1:
    resolution: {integrity: sha512-Y3wQdFg2Va6etvQ5I82yUhGdsKrcYox6p7FfL1LbK2J4V01F9TGlepTIhnK24t7koZibmg82KGglhA1XK5IsLQ==}
    engines: {node: '>=10'}

  ms@2.0.0:
    resolution: {integrity: sha512-Tpp60P6IUJDTuOq/5Z8cdskzJujfwqfOTkrwIwj7IRISpnkJnT6SyJ4PCPnGMoFjC9ddhal5KVIYtAt97ix05A==}

  ms@2.1.2:
    resolution: {integrity: sha512-sGkPx+VjMtmA6MX27oA4FBFELFCZZ4S4XqeGOXCv68tT+jb3vk/RyaKWP0PTKyWtmLSM0b+adUTEvbs1PEaH2w==}

  ms@2.1.3:
    resolution: {integrity: sha512-6FlzubTLZG3J2a/NVCAleEhjzq5oxgHyaCU9yYXvcLsvoVaHJq/s5xXI6/XXP6tz7R9xAOtHnSO/tXtF3WRTlA==}

  muggle-string@0.4.1:
    resolution: {integrity: sha512-VNTrAak/KhO2i8dqqnqnAHOa3cYBwXEZe9h+D5h/1ZqFSTEFHdM65lR7RoIqq3tBBYavsOXV84NoHXZ0AkPyqQ==}

  mustache@4.2.0:
    resolution: {integrity: sha512-71ippSywq5Yb7/tVYyGbkBggbU8H3u5Rz56fH60jGFgr8uHwxs+aSKeqmluIVzM0m0kB7xQjKS6qPfd0b2ZoqQ==}
    hasBin: true

  mz@2.7.0:
    resolution: {integrity: sha512-z81GNO7nnYMEhrGh9LeymoE4+Yr0Wn5McHIZMK5cfQCl+NDX08sCZgUc9/6MHni9IWuFLm1Z3HTCXu2z9fN62Q==}

  nanoid@3.3.8:
    resolution: {integrity: sha512-WNLf5Sd8oZxOm+TzppcYk8gVOgP+l58xNy58D0nbUnOxOWRWvlcCV4kUF7ltmI6PsrLl/BgKEyS4mqsGChFN0w==}
    engines: {node: ^10 || ^12 || ^13.7 || ^14 || >=15.0.1}
    hasBin: true

  nanoid@5.1.4:
    resolution: {integrity: sha512-GTFcMIDgR7tqji/LpSY8rtg464VnJl/j6ypoehYnuGb+Y8qZUdtKB8WVCXon0UEZgFDbuUxpIl//6FHLHgXSNA==}
    engines: {node: ^18 || >=20}
    hasBin: true

  natural-compare@1.4.0:
    resolution: {integrity: sha512-OWND8ei3VtNC9h7V60qff3SVobHr996CTwgxubgyQYEpg290h9J0buyECNNJexkFm5sOajh5G116RYA1c8ZMSw==}

  needle@3.3.1:
    resolution: {integrity: sha512-6k0YULvhpw+RoLNiQCRKOl09Rv1dPLr8hHnVjHqdolKwDrdNyk+Hmrthi4lIGPPz3r39dLx0hsF5s40sZ3Us4Q==}
    engines: {node: '>= 4.4.x'}
    hasBin: true

  negotiator@1.0.0:
    resolution: {integrity: sha512-8Ofs/AUQh8MaEcrlq5xOX0CQ9ypTF5dl78mjlMNfOK08fzpgTHQRQPBxcPlEtIw0yRpws+Zo/3r+5WRby7u3Gg==}
    engines: {node: '>= 0.6'}

  neo-async@2.6.2:
    resolution: {integrity: sha512-Yd3UES5mWCSqR+qNT93S3UoYUkqAZ9lLg8a7g9rimsWmYGK8cVToA4/sF3RrshdyV3sAGMXVUmpMYOw+dLpOuw==}

  nested-external-cjs@file:playground/ssr-deps/nested-external-cjs:
    resolution: {directory: playground/ssr-deps/nested-external-cjs, type: directory}

  next-tick@1.1.0:
    resolution: {integrity: sha512-CXdUiJembsNjuToQvxayPZF9Vqht7hewsvy2sOWafLvi2awflj9mOC6bHIg50orX8IJvWKY9wYQ/zB2kogPslQ==}

  node-addon-api@5.1.0:
    resolution: {integrity: sha512-eh0GgfEkpnoWDq+VY8OyvYhFEzBk6jIYbRKdIlyTiAXIVJ8PyBaKb0rp7oDtoddbdoHWhq8wwr+XZ81F1rpNdA==}

  node-addon-api@7.1.1:
    resolution: {integrity: sha512-5m3bsyrjFWE1xf7nz7YXdN4udnVtXK6/Yfgn5qnahL6bCkf2yKt4k3nuTKAtT4r3IG8JNR2ncsIMdZuAzJjHQQ==}

  node-domexception@1.0.0:
    resolution: {integrity: sha512-/jKZoMpw0F8GRwl4/eLROPA3cfcXtLApP0QzLmUT/HuPCZWyB7IY9ZrMeKw2O/nFIqPQB3PVM9aYm0F312AXDQ==}
    engines: {node: '>=10.5.0'}

  node-fetch@2.7.0:
    resolution: {integrity: sha512-c4FRfUm/dbcWZ7U+1Wq0AwCyFL+3nt2bEw05wfxSz+DWpWsitgmSgYmy2dQdWyKC1694ELPqMs/YzUSNozLt8A==}
    engines: {node: 4.x || >=6.0.0}
    peerDependencies:
      encoding: ^0.1.0
    peerDependenciesMeta:
      encoding:
        optional: true

  node-fetch@3.3.2:
    resolution: {integrity: sha512-dRB78srN/l6gqWulah9SrxeYnxeddIG30+GOqK/9OlLVyLg3HPnr6SqOWTWOXKRwC2eGYCkZ59NNuSgvSrpgOA==}
    engines: {node: ^12.20.0 || ^14.13.1 || >=16.0.0}

  node-releases@2.0.19:
    resolution: {integrity: sha512-xxOWJsBKtzAq7DY0J+DTzuz58K8e7sJbdgwkbMWQe8UYB6ekmsQ45q0M/tJDsGaZmbC+l7n57UV8Hl5tHxO9uw==}

  nopt@5.0.0:
    resolution: {integrity: sha512-Tbj67rffqceeLpcRXrT7vKAN8CwfPeIBgM7E6iBkmKLV7bEMwpGgYLGv0jACUsECaa/vuxP0IjEont6umdMgtQ==}
    engines: {node: '>=6'}
    hasBin: true

  normalize-package-data@6.0.2:
    resolution: {integrity: sha512-V6gygoYb/5EmNI+MEGrWkC+e6+Rr7mTmfHrxDbLzxQogBkgzo76rkok0Am6thgSF7Mv2nLOajAJj5vDJZEFn7g==}
    engines: {node: ^16.14.0 || >=18.0.0}

  normalize-path@3.0.0:
    resolution: {integrity: sha512-6eZs5Ls3WtCisHWp9S2GUy8dqkpGi4BVSz3GaqiE6ezub0512ESztXUwUB6C6IKbQkY2Pnb/mD4WYojCRwcwLA==}
    engines: {node: '>=0.10.0'}

  normalize-range@0.1.2:
    resolution: {integrity: sha512-bdok/XvKII3nUpklnV6P2hxtMNrCboOjAcyBuQnWEhO665FwrSNRxU+AqpsyvO6LgGYPspN+lu5CLtw4jPRKNA==}
    engines: {node: '>=0.10.0'}

  normalize.css@8.0.1:
    resolution: {integrity: sha512-qizSNPO93t1YUuUhP22btGOo3chcvDFqFaj2TRybP0DMxkHOCTYwp3n34fel4a31ORXy4m1Xq0Gyqpb5m33qIg==}

  npm-run-path@5.3.0:
    resolution: {integrity: sha512-ppwTtiJZq0O/ai0z7yfudtBpWIoxM8yE6nHi1X47eFR2EWORqfbu6CnPlNsjeN683eT0qG6H/Pyf9fCcvjnnnQ==}
    engines: {node: ^12.20.0 || ^14.13.1 || >=16.0.0}

  npm-run-path@6.0.0:
    resolution: {integrity: sha512-9qny7Z9DsQU8Ou39ERsPU4OZQlSTP47ShQzuKZ6PRXpYLtIFgl/DEBYEXKlvcEa+9tHVcK8CF81Y2V72qaZhWA==}
    engines: {node: '>=18'}

  npmlog@5.0.1:
    resolution: {integrity: sha512-AqZtDUWOMKs1G/8lwylVjrdYgqA4d9nu8hc+0gzRxlDb1I10+FHBGMXs6aiQHFdCUUlqH99MUMuLfzWDNDtfxw==}
    deprecated: This package is no longer supported.

  nth-check@2.1.1:
    resolution: {integrity: sha512-lqjrjmaOoAnWfMmBPL+XNnynZh2+swxiX3WUE0s4yEHI6m+AwrK2UZOimIRl3X/4QctVqS8AiZjFqyOGrMXb/w==}

  object-assign@4.1.1:
    resolution: {integrity: sha512-rJgTQnkUnH1sFw8yT6VSU3zD3sWmu6sZhIseY8VX+GRu3P6F7Fu+JNDoXfklElbLJSnc3FUQHVe4cU5hj+BcUg==}
    engines: {node: '>=0.10.0'}

  object-hash@3.0.0:
    resolution: {integrity: sha512-RSn9F68PjH9HqtltsSnqYC1XXoWe9Bju5+213R98cNGttag9q9yAOTzdbsqvIa7aNm5WffBZFpWYr2aWrklWAw==}
    engines: {node: '>= 6'}

  object-inspect@1.13.4:
    resolution: {integrity: sha512-W67iLl4J2EXEGTbfeHCffrjDfitvLANg0UlX3wFUUSTx92KXRFegMHUVgSqE+wvhAbi4WqjGg9czysTV2Epbew==}
    engines: {node: '>= 0.4'}

  on-finished@2.3.0:
    resolution: {integrity: sha512-ikqdkGAAyf/X/gPhXGvfgAytDZtDbr+bkNUJ0N9h5MI/dmdgCs3l6hoHrcUv41sRKew3jIwrp4qQDXiK99Utww==}
    engines: {node: '>= 0.8'}

  on-finished@2.4.1:
    resolution: {integrity: sha512-oVlzkg3ENAhCk2zdv7IJwd/QUD4z2RxRwpkcGY8psCVcCYZNq4wYnVWALHM+brtuJjePWiYF/ClmuDr8Ch5+kg==}
    engines: {node: '>= 0.8'}

  once@1.4.0:
    resolution: {integrity: sha512-lNaJgI+2Q5URQBkccEKHTQOPaXdUxnZZElQTZY0MFUAuaEqe1E+Nyvgdz/aIyNi6Z9MzO5dv1H8n58/GELp3+w==}

  onetime@6.0.0:
    resolution: {integrity: sha512-1FlR+gjXK7X+AsAHso35MnyN5KqGwJRi/31ft6x0M194ht7S+rWAvd7PHss9xSKMzE0asv1pyIHaJYq+BbacAQ==}
    engines: {node: '>=12'}

  onetime@7.0.0:
    resolution: {integrity: sha512-VXJjc87FScF88uafS3JllDgvAm+c/Slfz06lorj2uAY34rlUu0Nt+v8wreiImcrgAjjIHp1rXpTDlLOGw29WwQ==}
    engines: {node: '>=18'}

  oniguruma-to-es@3.1.0:
    resolution: {integrity: sha512-BJ3Jy22YlgejHSO7Fvmz1kKazlaPmRSUH+4adTDUS/dKQ4wLxI+gALZ8updbaux7/m7fIlpgOZ5fp/Inq5jUAw==}

  open@10.1.0:
    resolution: {integrity: sha512-mnkeQ1qP5Ue2wd+aivTD3NHd/lZ96Lu0jgf0pwktLPtx6cTZiH7tyeGRRHs0zX0rbrahXPnXlUnbeXyaBBuIaw==}
    engines: {node: '>=18'}

  optionator@0.9.4:
    resolution: {integrity: sha512-6IpQ7mKUxRcZNLIObR0hz7lxsapSSIYNZJwXPGeF0mTVqGKFIXj1DQcMoT22S3ROcLyY/rz0PWaWZ9ayWmad9g==}
    engines: {node: '>= 0.8.0'}

  p-limit@3.1.0:
    resolution: {integrity: sha512-TYOanM3wGwNGsZN2cVTYPArw454xnXj5qmWF1bEoAc4+cU/ol7GVh7odevjp1FNHduHc3KZMcFduxU5Xc6uJRQ==}
    engines: {node: '>=10'}

  p-locate@5.0.0:
    resolution: {integrity: sha512-LaNjtRWUBY++zB5nE/NwcaoMylSPk+S+ZHNB1TzdbMJMny6dynpAGt7X/tl/QYq3TIeE6nxHppbo2LGymrG5Pw==}
    engines: {node: '>=10'}

  package-json-from-dist@1.0.1:
    resolution: {integrity: sha512-UEZIS3/by4OC8vL3P2dTXRETpebLI2NiI5vIrjaD/5UtrkFX/tNbwjTSRAGC/+7CAo2pIcBaRgWmcBBHcsaCIw==}

  package-manager-detector@0.2.9:
    resolution: {integrity: sha512-+vYvA/Y31l8Zk8dwxHhL3JfTuHPm6tlxM2A3GeQyl7ovYnSp1+mzAxClxaOr0qO1TtPxbQxetI7v5XqKLJZk7Q==}

  package-name-regex@2.0.6:
    resolution: {integrity: sha512-gFL35q7kbE/zBaPA3UKhp2vSzcPYx2ecbYuwv1ucE9Il6IIgBDweBlH8D68UFGZic2MkllKa2KHCfC1IQBQUYA==}
    engines: {node: '>=12'}

  parent-module@1.0.1:
    resolution: {integrity: sha512-GQ2EWRpQV8/o+Aw8YqtfZZPfNRWZYkbidE9k5rpl/hC3vtHHBfGm2Ifi6qWV+coDGkrUKZAxE3Lot5kcsRlh+g==}
    engines: {node: '>=6'}

  parse-json@8.1.0:
    resolution: {integrity: sha512-rum1bPifK5SSar35Z6EKZuYPJx85pkNaFrxBK3mwdfSJ1/WKbYrjoW/zTPSjRRamfmVX1ACBIdFAO0VRErW/EA==}
    engines: {node: '>=18'}

  parse-ms@4.0.0:
    resolution: {integrity: sha512-TXfryirbmq34y8QBwgqCVLi+8oA3oWx2eAnSn62ITyEhEYaWRlVZ2DvMM9eZbMs/RfxPu/PK/aBLyGj4IrqMHw==}
    engines: {node: '>=18'}

  parse-node-version@1.0.1:
    resolution: {integrity: sha512-3YHlOa/JgH6Mnpr05jP9eDG254US9ek25LyIxZlDItp2iJtwyaXQb57lBYLdT3MowkUFYEV2XXNAYIPlESvJlA==}
    engines: {node: '>= 0.10'}

  parse5@7.2.1:
    resolution: {integrity: sha512-BuBYQYlv1ckiPdQi/ohiivi9Sagc9JG+Ozs0r7b/0iK3sKmrb0b9FdWdBbOdx6hBCM/F9Ir82ofnBhtZOjCRPQ==}

  parseurl@1.3.3:
    resolution: {integrity: sha512-CiyeOxFT/JZyN5m0z9PfXw4SCBJ6Sygz1Dpl0wqjlhDEGGBP1GnsUVEL0p63hoG1fcj3fHynXi9NYO4nWOL+qQ==}
    engines: {node: '>= 0.8'}

  path-browserify@1.0.1:
    resolution: {integrity: sha512-b7uo2UCUOYZcnF/3ID0lulOJi/bafxa1xPe7ZPsammBSpjSWQkjNxlt635YGS2MiR9GjvuXCtz2emr3jbsz98g==}

  path-exists@4.0.0:
    resolution: {integrity: sha512-ak9Qy5Q7jYb2Wwcey5Fpvg2KoAc/ZIhLSLOSBmRmygPsGwkVVt0fZa0qrtMz+m6tJTAHfZQ8FnmB4MG4LWy7/w==}
    engines: {node: '>=8'}

  path-is-absolute@1.0.1:
    resolution: {integrity: sha512-AVbw3UJ2e9bq64vSaS9Am0fje1Pa8pbGqTTsmXfaIiMpnr5DlDhfJOuLj9Sf95ZPVDAUerDfEk88MPmPe7UCQg==}
    engines: {node: '>=0.10.0'}

  path-key@3.1.1:
    resolution: {integrity: sha512-ojmeN0qd+y0jszEtoY48r0Peq5dwMEkIlCOu6Q5f41lfkswXuKtYrhgoTpLnyIcHm24Uhqx+5Tqm2InSwLhE6Q==}
    engines: {node: '>=8'}

  path-key@4.0.0:
    resolution: {integrity: sha512-haREypq7xkM7ErfgIyA0z+Bj4AGKlMSdlQE2jvJo6huWD1EdkKYV+G/T4nq0YEF2vgTT8kqMFKo1uHn950r4SQ==}
    engines: {node: '>=12'}

  path-parse@1.0.7:
    resolution: {integrity: sha512-LDJzPVEEEPR+y48z93A0Ed0yXb8pAByGWo/k5YYdYgpY2/2EsOsksJrq7lOHxryrVOn1ejG6oAp8ahvOIQD8sw==}

  path-scurry@1.11.1:
    resolution: {integrity: sha512-Xa4Nw17FS9ApQFJ9umLiJS4orGjm7ZzwUrwamcGQuHSzDyth9boKDaycYdDcZDuqYATXw4HFXgaqWTctW/v1HA==}
    engines: {node: '>=16 || 14 >=14.18'}

  path-to-regexp@8.2.0:
    resolution: {integrity: sha512-TdrF7fW9Rphjq4RjrW0Kp2AW0Ahwu9sRGTkS6bvDi0SCwZlEZYmcfDbEsTz8RVk0EHIS/Vd1bv3JhG+1xZuAyQ==}
    engines: {node: '>=16'}

  pathe@1.1.2:
    resolution: {integrity: sha512-whLdWMYL2TwI08hn8/ZqAbrVemu0LNaNNJZX73O6qaIdCTfXutsLhMkjdENX0qhsQ9uIimo4/aQOmXkoon2nDQ==}

  pathe@2.0.3:
    resolution: {integrity: sha512-WUjGcAqP1gQacoQe+OBJsFA7Ld4DyXuUIjZ5cc75cLHvJ7dtNsTugphxIADwspS+AraAUePCKrSVtPLFj/F88w==}

  pathval@2.0.0:
    resolution: {integrity: sha512-vE7JKRyES09KiunauX7nd2Q9/L7lhok4smP9RZTDeD4MVs72Dp2qNFVz39Nz5a0FVEW0BJR6C0DYrq6unoziZA==}
    engines: {node: '>= 14.16'}

  perfect-debounce@1.0.0:
    resolution: {integrity: sha512-xCy9V055GLEqoFaHoC1SoLIaLmWctgCUaBaWxDZ7/Zx4CTyX7cJQLJOok/orfjZAh9kEYpjJa4d0KcJmCbctZA==}

  periscopic@4.0.2:
    resolution: {integrity: sha512-sqpQDUy8vgB7ycLkendSKS6HnVz1Rneoc3Rc+ZBUCe2pbqlVuCC5vF52l0NJ1aiMg/r1qfYF9/myz8CZeI2rjA==}

  phoenix@1.7.20:
    resolution: {integrity: sha512-ek3V+kR1ALSPSF8jqh+nh3Hu4WcQX4615Kh0eUUWcrEBzcIkqY585aDQQ6grTGKbS7ObPXVcXfqYb0posiG8Ew==}

  picocolors@1.1.1:
    resolution: {integrity: sha512-xceH2snhtb5M9liqDsmEw56le376mTZkEX/jEb/RxNFyegNul7eNslCXP9FDj/Lcu0X8KEyMceP2ntpaHrDEVA==}

  picomatch@2.3.1:
    resolution: {integrity: sha512-JU3teHTNjmE2VCGFzuY8EXzCDVwEqB2a8fsIvwaStHhAWJEeVd1o1QD80CU6+ZdEXXSLbSsuLwJjkCBWqRQUVA==}
    engines: {node: '>=8.6'}

  picomatch@4.0.2:
    resolution: {integrity: sha512-M7BAV6Rlcy5u+m6oPhAPFgJTzAioX/6B0DxyvDlo9l8+T3nLKbrczg2WLUyzd45L8RqfUMyGPzekbMvX2Ldkwg==}
    engines: {node: '>=12'}

  pidtree@0.6.0:
    resolution: {integrity: sha512-eG2dWTVw5bzqGRztnHExczNxt5VGsE6OwTeCG3fdUf9KBsZzO3R5OIIIzWR+iZA0NtZ+RDVdaoE2dK1cn6jH4g==}
    engines: {node: '>=0.10'}
    hasBin: true

  pify@2.3.0:
    resolution: {integrity: sha512-udgsAY+fTnvv7kI7aaxbqwWNb0AHiB0qBO89PZKPkoTmGOgdbrHDKD+0B2X4uTfJ/FT1R09r9gTsjUjNJotuog==}
    engines: {node: '>=0.10.0'}

  pify@4.0.1:
    resolution: {integrity: sha512-uB80kBFb/tfd68bVleG9T5GGsGPjJrLAUpR5PZIrhBnIaRTQRjqdJSsIKkOP6OAIFbj7GOrcudc5pNjZ+geV2g==}
    engines: {node: '>=6'}

  pirates@4.0.6:
    resolution: {integrity: sha512-saLsH7WeYYPiD25LDuLRRY/i+6HaPYr6G1OUlN39otzkSTxKnubR9RTxS3/Kk50s1g2JTgFwWQDQyplC5/SHZg==}
    engines: {node: '>= 6'}

  pkg-types@1.3.1:
    resolution: {integrity: sha512-/Jm5M4RvtBFVkKWRu2BLUTNP8/M2a+UwuAX+ae4770q1qVGtfjG+WTCupoZixokjmHiry8uI+dlY8KXYV5HVVQ==}

  pkg-types@2.0.1:
    resolution: {integrity: sha512-LdDk/hlFeVBoEZqlkJ2bsxwq5fjKQg7i422zu78IC16CSR2XBe7kYxxBx0mkU8kLX6nh50Zp80lZHveKnsHTpQ==}

  playwright-chromium@1.50.1:
    resolution: {integrity: sha512-0IKyCdwS5dDoGE3EqqfYtX24qF6+ef1UI6OLn2VUi2aHOgsI/KnESRm6/Ws0W78SrwhLi6lLlAL6fQISoO1cfw==}
    engines: {node: '>=18'}
    hasBin: true

  playwright-core@1.50.1:
    resolution: {integrity: sha512-ra9fsNWayuYumt+NiM069M6OkcRb1FZSK8bgi66AtpFoWkg2+y0bJSNmkFrWhMbEBbVKC/EruAHH3g0zmtwGmQ==}
    engines: {node: '>=18'}
    hasBin: true

  postcss-calc@10.1.1:
    resolution: {integrity: sha512-NYEsLHh8DgG/PRH2+G9BTuUdtf9ViS+vdoQ0YA5OQdGsfN4ztiwtDWNtBl9EKeqNMFnIu8IKZ0cLxEQ5r5KVMw==}
    engines: {node: ^18.12 || ^20.9 || >=22.0}
    peerDependencies:
      postcss: ^8.4.38

  postcss-colormin@7.0.2:
    resolution: {integrity: sha512-YntRXNngcvEvDbEjTdRWGU606eZvB5prmHG4BF0yLmVpamXbpsRJzevyy6MZVyuecgzI2AWAlvFi8DAeCqwpvA==}
    engines: {node: ^18.12.0 || ^20.9.0 || >=22.0}
    peerDependencies:
      postcss: ^8.4.31

  postcss-convert-values@7.0.4:
    resolution: {integrity: sha512-e2LSXPqEHVW6aoGbjV9RsSSNDO3A0rZLCBxN24zvxF25WknMPpX8Dm9UxxThyEbaytzggRuZxaGXqaOhxQ514Q==}
    engines: {node: ^18.12.0 || ^20.9.0 || >=22.0}
    peerDependencies:
      postcss: ^8.4.31

  postcss-discard-comments@7.0.3:
    resolution: {integrity: sha512-q6fjd4WU4afNhWOA2WltHgCbkRhZPgQe7cXF74fuVB/ge4QbM9HEaOIzGSiMvM+g/cOsNAUGdf2JDzqA2F8iLA==}
    engines: {node: ^18.12.0 || ^20.9.0 || >=22.0}
    peerDependencies:
      postcss: ^8.4.31

  postcss-discard-duplicates@7.0.1:
    resolution: {integrity: sha512-oZA+v8Jkpu1ct/xbbrntHRsfLGuzoP+cpt0nJe5ED2FQF8n8bJtn7Bo28jSmBYwqgqnqkuSXJfSUEE7if4nClQ==}
    engines: {node: ^18.12.0 || ^20.9.0 || >=22.0}
    peerDependencies:
      postcss: ^8.4.31

  postcss-discard-empty@7.0.0:
    resolution: {integrity: sha512-e+QzoReTZ8IAwhnSdp/++7gBZ/F+nBq9y6PomfwORfP7q9nBpK5AMP64kOt0bA+lShBFbBDcgpJ3X4etHg4lzA==}
    engines: {node: ^18.12.0 || ^20.9.0 || >=22.0}
    peerDependencies:
      postcss: ^8.4.31

  postcss-discard-overridden@7.0.0:
    resolution: {integrity: sha512-GmNAzx88u3k2+sBTZrJSDauR0ccpE24omTQCVmaTTZFz1du6AasspjaUPMJ2ud4RslZpoFKyf+6MSPETLojc6w==}
    engines: {node: ^18.12.0 || ^20.9.0 || >=22.0}
    peerDependencies:
      postcss: ^8.4.31

  postcss-import@15.1.0:
    resolution: {integrity: sha512-hpr+J05B2FVYUAXHeK1YyI267J/dDDhMU6B6civm8hSY1jYJnBXxzKDKDswzJmtLHryrjhnDjqqp/49t8FALew==}
    engines: {node: '>=14.0.0'}
    peerDependencies:
      postcss: ^8.0.0

  postcss-import@16.1.0:
    resolution: {integrity: sha512-7hsAZ4xGXl4MW+OKEWCnF6T5jqBw80/EE9aXg1r2yyn1RsVEU8EtKXbijEODa+rg7iih4bKf7vlvTGYR4CnPNg==}
    engines: {node: '>=18.0.0'}
    peerDependencies:
      postcss: ^8.0.0

  postcss-js@4.0.1:
    resolution: {integrity: sha512-dDLF8pEO191hJMtlHFPRa8xsizHaM82MLfNkUHdUtVEV3tgTp5oj+8qbEqYM57SLfc74KSbw//4SeJma2LRVIw==}
    engines: {node: ^12 || ^14 || >= 16}
    peerDependencies:
      postcss: ^8.4.21

  postcss-load-config@4.0.2:
    resolution: {integrity: sha512-bSVhyJGL00wMVoPUzAVAnbEoWyqRxkjv64tUl427SKnPrENtq6hJwUojroMz2VB+Q1edmi4IfrAPpami5VVgMQ==}
    engines: {node: '>= 14'}
    peerDependencies:
      postcss: '>=8.0.9'
      ts-node: '>=9.0.0'
    peerDependenciesMeta:
      postcss:
        optional: true
      ts-node:
        optional: true

  postcss-load-config@6.0.1:
    resolution: {integrity: sha512-oPtTM4oerL+UXmx+93ytZVN82RrlY/wPUV8IeDxFrzIjXOLF1pN+EmKPLbubvKHT2HC20xXsCAH2Z+CKV6Oz/g==}
    engines: {node: '>= 18'}
    peerDependencies:
      jiti: '>=1.21.0'
      postcss: '>=8.0.9'
      tsx: ^4.8.1
      yaml: ^2.4.2
    peerDependenciesMeta:
      jiti:
        optional: true
      postcss:
        optional: true
      tsx:
        optional: true
      yaml:
        optional: true

  postcss-merge-longhand@7.0.4:
    resolution: {integrity: sha512-zer1KoZA54Q8RVHKOY5vMke0cCdNxMP3KBfDerjH/BYHh4nCIh+1Yy0t1pAEQF18ac/4z3OFclO+ZVH8azjR4A==}
    engines: {node: ^18.12.0 || ^20.9.0 || >=22.0}
    peerDependencies:
      postcss: ^8.4.31

  postcss-merge-rules@7.0.4:
    resolution: {integrity: sha512-ZsaamiMVu7uBYsIdGtKJ64PkcQt6Pcpep/uO90EpLS3dxJi6OXamIobTYcImyXGoW0Wpugh7DSD3XzxZS9JCPg==}
    engines: {node: ^18.12.0 || ^20.9.0 || >=22.0}
    peerDependencies:
      postcss: ^8.4.31

  postcss-minify-font-values@7.0.0:
    resolution: {integrity: sha512-2ckkZtgT0zG8SMc5aoNwtm5234eUx1GGFJKf2b1bSp8UflqaeFzR50lid4PfqVI9NtGqJ2J4Y7fwvnP/u1cQog==}
    engines: {node: ^18.12.0 || ^20.9.0 || >=22.0}
    peerDependencies:
      postcss: ^8.4.31

  postcss-minify-gradients@7.0.0:
    resolution: {integrity: sha512-pdUIIdj/C93ryCHew0UgBnL2DtUS3hfFa5XtERrs4x+hmpMYGhbzo6l/Ir5de41O0GaKVpK1ZbDNXSY6GkXvtg==}
    engines: {node: ^18.12.0 || ^20.9.0 || >=22.0}
    peerDependencies:
      postcss: ^8.4.31

  postcss-minify-params@7.0.2:
    resolution: {integrity: sha512-nyqVLu4MFl9df32zTsdcLqCFfE/z2+f8GE1KHPxWOAmegSo6lpV2GNy5XQvrzwbLmiU7d+fYay4cwto1oNdAaQ==}
    engines: {node: ^18.12.0 || ^20.9.0 || >=22.0}
    peerDependencies:
      postcss: ^8.4.31

  postcss-minify-selectors@7.0.4:
    resolution: {integrity: sha512-JG55VADcNb4xFCf75hXkzc1rNeURhlo7ugf6JjiiKRfMsKlDzN9CXHZDyiG6x/zGchpjQS+UAgb1d4nqXqOpmA==}
    engines: {node: ^18.12.0 || ^20.9.0 || >=22.0}
    peerDependencies:
      postcss: ^8.4.31

  postcss-modules-extract-imports@3.1.0:
    resolution: {integrity: sha512-k3kNe0aNFQDAZGbin48pL2VNidTF0w4/eASDsxlyspobzU3wZQLOGj7L9gfRe0Jo9/4uud09DsjFNH7winGv8Q==}
    engines: {node: ^10 || ^12 || >= 14}
    peerDependencies:
      postcss: ^8.1.0

  postcss-modules-local-by-default@4.2.0:
    resolution: {integrity: sha512-5kcJm/zk+GJDSfw+V/42fJ5fhjL5YbFDl8nVdXkJPLLW+Vf9mTD5Xe0wqIaDnLuL2U6cDNpTr+UQ+v2HWIBhzw==}
    engines: {node: ^10 || ^12 || >= 14}
    peerDependencies:
      postcss: ^8.1.0

  postcss-modules-scope@3.2.1:
    resolution: {integrity: sha512-m9jZstCVaqGjTAuny8MdgE88scJnCiQSlSrOWcTQgM2t32UBe+MUmFSO5t7VMSfAf/FJKImAxBav8ooCHJXCJA==}
    engines: {node: ^10 || ^12 || >= 14}
    peerDependencies:
      postcss: ^8.1.0

  postcss-modules-values@4.0.0:
    resolution: {integrity: sha512-RDxHkAiEGI78gS2ofyvCsu7iycRv7oqw5xMWn9iMoR0N/7mf9D50ecQqUo5BZ9Zh2vH4bCUR/ktCqbB9m8vJjQ==}
    engines: {node: ^10 || ^12 || >= 14}
    peerDependencies:
      postcss: ^8.1.0

  postcss-modules@6.0.1:
    resolution: {integrity: sha512-zyo2sAkVvuZFFy0gc2+4O+xar5dYlaVy/ebO24KT0ftk/iJevSNyPyQellsBLlnccwh7f6V6Y4GvuKRYToNgpQ==}
    peerDependencies:
      postcss: ^8.0.0

  postcss-nested@6.2.0:
    resolution: {integrity: sha512-HQbt28KulC5AJzG+cZtj9kvKB93CFCdLvog1WFLf1D+xmMvPGlBstkpTEZfK5+AN9hfJocyBFCNiqyS48bpgzQ==}
    engines: {node: '>=12.0'}
    peerDependencies:
      postcss: ^8.2.14

  postcss-nested@7.0.2:
    resolution: {integrity: sha512-5osppouFc0VR9/VYzYxO03VaDa3e8F23Kfd6/9qcZTUI8P58GIYlArOET2Wq0ywSl2o2PjELhYOFI4W7l5QHKw==}
    engines: {node: '>=18.0'}
    peerDependencies:
      postcss: ^8.2.14

  postcss-normalize-charset@7.0.0:
    resolution: {integrity: sha512-ABisNUXMeZeDNzCQxPxBCkXexvBrUHV+p7/BXOY+ulxkcjUZO0cp8ekGBwvIh2LbCwnWbyMPNJVtBSdyhM2zYQ==}
    engines: {node: ^18.12.0 || ^20.9.0 || >=22.0}
    peerDependencies:
      postcss: ^8.4.31

  postcss-normalize-display-values@7.0.0:
    resolution: {integrity: sha512-lnFZzNPeDf5uGMPYgGOw7v0BfB45+irSRz9gHQStdkkhiM0gTfvWkWB5BMxpn0OqgOQuZG/mRlZyJxp0EImr2Q==}
    engines: {node: ^18.12.0 || ^20.9.0 || >=22.0}
    peerDependencies:
      postcss: ^8.4.31

  postcss-normalize-positions@7.0.0:
    resolution: {integrity: sha512-I0yt8wX529UKIGs2y/9Ybs2CelSvItfmvg/DBIjTnoUSrPxSV7Z0yZ8ShSVtKNaV/wAY+m7bgtyVQLhB00A1NQ==}
    engines: {node: ^18.12.0 || ^20.9.0 || >=22.0}
    peerDependencies:
      postcss: ^8.4.31

  postcss-normalize-repeat-style@7.0.0:
    resolution: {integrity: sha512-o3uSGYH+2q30ieM3ppu9GTjSXIzOrRdCUn8UOMGNw7Af61bmurHTWI87hRybrP6xDHvOe5WlAj3XzN6vEO8jLw==}
    engines: {node: ^18.12.0 || ^20.9.0 || >=22.0}
    peerDependencies:
      postcss: ^8.4.31

  postcss-normalize-string@7.0.0:
    resolution: {integrity: sha512-w/qzL212DFVOpMy3UGyxrND+Kb0fvCiBBujiaONIihq7VvtC7bswjWgKQU/w4VcRyDD8gpfqUiBQ4DUOwEJ6Qg==}
    engines: {node: ^18.12.0 || ^20.9.0 || >=22.0}
    peerDependencies:
      postcss: ^8.4.31

  postcss-normalize-timing-functions@7.0.0:
    resolution: {integrity: sha512-tNgw3YV0LYoRwg43N3lTe3AEWZ66W7Dh7lVEpJbHoKOuHc1sLrzMLMFjP8SNULHaykzsonUEDbKedv8C+7ej6g==}
    engines: {node: ^18.12.0 || ^20.9.0 || >=22.0}
    peerDependencies:
      postcss: ^8.4.31

  postcss-normalize-unicode@7.0.2:
    resolution: {integrity: sha512-ztisabK5C/+ZWBdYC+Y9JCkp3M9qBv/XFvDtSw0d/XwfT3UaKeW/YTm/MD/QrPNxuecia46vkfEhewjwcYFjkg==}
    engines: {node: ^18.12.0 || ^20.9.0 || >=22.0}
    peerDependencies:
      postcss: ^8.4.31

  postcss-normalize-url@7.0.0:
    resolution: {integrity: sha512-+d7+PpE+jyPX1hDQZYG+NaFD+Nd2ris6r8fPTBAjE8z/U41n/bib3vze8x7rKs5H1uEw5ppe9IojewouHk0klQ==}
    engines: {node: ^18.12.0 || ^20.9.0 || >=22.0}
    peerDependencies:
      postcss: ^8.4.31

  postcss-normalize-whitespace@7.0.0:
    resolution: {integrity: sha512-37/toN4wwZErqohedXYqWgvcHUGlT8O/m2jVkAfAe9Bd4MzRqlBmXrJRePH0e9Wgnz2X7KymTgTOaaFizQe3AQ==}
    engines: {node: ^18.12.0 || ^20.9.0 || >=22.0}
    peerDependencies:
      postcss: ^8.4.31

  postcss-ordered-values@7.0.1:
    resolution: {integrity: sha512-irWScWRL6nRzYmBOXReIKch75RRhNS86UPUAxXdmW/l0FcAsg0lvAXQCby/1lymxn/o0gVa6Rv/0f03eJOwHxw==}
    engines: {node: ^18.12.0 || ^20.9.0 || >=22.0}
    peerDependencies:
      postcss: ^8.4.31

  postcss-reduce-initial@7.0.2:
    resolution: {integrity: sha512-pOnu9zqQww7dEKf62Nuju6JgsW2V0KRNBHxeKohU+JkHd/GAH5uvoObqFLqkeB2n20mr6yrlWDvo5UBU5GnkfA==}
    engines: {node: ^18.12.0 || ^20.9.0 || >=22.0}
    peerDependencies:
      postcss: ^8.4.31

  postcss-reduce-transforms@7.0.0:
    resolution: {integrity: sha512-pnt1HKKZ07/idH8cpATX/ujMbtOGhUfE+m8gbqwJE05aTaNw8gbo34a2e3if0xc0dlu75sUOiqvwCGY3fzOHew==}
    engines: {node: ^18.12.0 || ^20.9.0 || >=22.0}
    peerDependencies:
      postcss: ^8.4.31

  postcss-selector-parser@6.1.2:
    resolution: {integrity: sha512-Q8qQfPiZ+THO/3ZrOrO0cJJKfpYCagtMUkXbnEfmgUjwXg6z/WBeOyS9APBBPCTSiDV+s4SwQGu8yFsiMRIudg==}
    engines: {node: '>=4'}

  postcss-selector-parser@7.1.0:
    resolution: {integrity: sha512-8sLjZwK0R+JlxlYcTuVnyT2v+htpdrjDOKuMcOVdYjt52Lh8hWRYpxBPoKx/Zg+bcjc3wx6fmQevMmUztS/ccA==}
    engines: {node: '>=4'}

  postcss-svgo@7.0.1:
    resolution: {integrity: sha512-0WBUlSL4lhD9rA5k1e5D8EN5wCEyZD6HJk0jIvRxl+FDVOMlJ7DePHYWGGVc5QRqrJ3/06FTXM0bxjmJpmTPSA==}
    engines: {node: ^18.12.0 || ^20.9.0 || >= 18}
    peerDependencies:
      postcss: ^8.4.31

  postcss-unique-selectors@7.0.3:
    resolution: {integrity: sha512-J+58u5Ic5T1QjP/LDV9g3Cx4CNOgB5vz+kM6+OxHHhFACdcDeKhBXjQmB7fnIZM12YSTvsL0Opwco83DmacW2g==}
    engines: {node: ^18.12.0 || ^20.9.0 || >=22.0}
    peerDependencies:
      postcss: ^8.4.31

  postcss-value-parser@4.2.0:
    resolution: {integrity: sha512-1NNCs6uurfkVbeXG4S8JFT9t19m45ICnif8zWLd5oPSZ50QnwMfK+H3jv408d4jw/7Bttv5axS5IiHoLaVNHeQ==}

  postcss@8.5.3:
    resolution: {integrity: sha512-dle9A3yYxlBSrt8Fu+IpjGT8SY8hN0mlaA6GY8t0P5PjIOZemULz/E2Bnm/2dcUOena75OTNkHI76uZBNUUq3A==}
    engines: {node: ^10 || ^12 || >=14}

  preact@10.26.2:
    resolution: {integrity: sha512-0gNmv4qpS9HaN3+40CLBAnKe0ZfyE4ZWo5xKlC1rVrr0ckkEvJvAQqKaHANdFKsGstoxrY4AItZ7kZSGVoVjgg==}

  prelude-ls@1.2.1:
    resolution: {integrity: sha512-vkcDPrRZo1QZLbn5RLGPpg/WmIQ65qoWWhcGKf/b5eplkkarX0m9z8ppCat4mlOqUsWpyNuYgO3VRyrYHSzX5g==}
    engines: {node: '>= 0.8.0'}

  premove@4.0.0:
    resolution: {integrity: sha512-zim/Hr4+FVdCIM7zL9b9Z0Wfd5Ya3mnKtiuDv7L5lzYzanSq6cOcVJ7EFcgK4I0pt28l8H0jX/x3nyog380XgQ==}
    engines: {node: '>=6'}
    hasBin: true

  prettier@3.5.3:
    resolution: {integrity: sha512-QQtaxnoDJeAkDvDKWCLiwIXkTgRhwYDEQCghU9Z6q03iyek/rxRh/2lC3HB7P8sWT2xC/y5JDctPLBIGzHKbhw==}
    engines: {node: '>=14'}
    hasBin: true

  pretty-bytes@6.1.1:
    resolution: {integrity: sha512-mQUvGU6aUFQ+rNvTIAcZuWGRT9a6f6Yrg9bHs4ImKF+HZCEK+plBvnAZYSIQztknZF2qnzNtr6F8s0+IuptdlQ==}
    engines: {node: ^14.13.1 || >=16.0.0}

  pretty-ms@9.2.0:
    resolution: {integrity: sha512-4yf0QO/sllf/1zbZWYnvWw3NxCQwLXKzIj0G849LSufP15BXKM0rbD2Z3wVnkMfjdn/CB0Dpp444gYAACdsplg==}
    engines: {node: '>=18'}

  printable-characters@1.0.42:
    resolution: {integrity: sha512-dKp+C4iXWK4vVYZmYSd0KBH5F/h1HoZRsbJ82AVKRO3PEo8L4lBS/vLwhVtpwwuYcoIsVY+1JYKR268yn480uQ==}

  promise@7.3.1:
    resolution: {integrity: sha512-nolQXZ/4L+bP/UGlkfaIujX9BKxGwmQ9OT4mOt5yvy8iK1h3wqTEJCijzGANTCCl9nWjY41juyAn2K3Q1hLLTg==}

  prompts@2.4.2:
    resolution: {integrity: sha512-NxNv/kLguCA7p3jE8oL2aEBsrJWgAakBpgmgK6lpPWV+WuOmY6r2/zbAVnP+T8bQlA0nzHXSJSJW0Hq7ylaD2Q==}
    engines: {node: '>= 6'}

  property-information@7.0.0:
    resolution: {integrity: sha512-7D/qOz/+Y4X/rzSB6jKxKUsQnphO046ei8qxG59mtM3RG3DHgTK81HrxrmoDVINJb8NKT5ZsRbwHvQ6B68Iyhg==}

  proxy-addr@2.0.7:
    resolution: {integrity: sha512-llQsMLSUDUPT44jdrU/O37qlnifitDP+ZwrmmZcoSKyLKvtZxpyV0n2/bD/N4tBAAZ/gJEdZU7KMraoK1+XYAg==}
    engines: {node: '>= 0.10'}

  proxy-from-env@1.1.0:
    resolution: {integrity: sha512-D+zkORCbA9f1tdWRK0RaCR3GPv50cMxcrz4X8k5LTSUD1Dkw47mKJEZQNunItRTkWwgtaUSo1RVFRIG9ZXiFYg==}

  prr@1.0.1:
    resolution: {integrity: sha512-yPw4Sng1gWghHQWj0B3ZggWUm4qVbPwPFcRG8KyxiU7J2OHFSoEHKS+EZ3fv5l1t9CyCiop6l/ZYeWbrgoQejw==}

  publint@0.3.5:
    resolution: {integrity: sha512-/84pl/T/emCA5hHmNYqsE/x0Voikg278QmFwNiORYqnZgqeII2HSZ+aAGs4frfDpOCQlU1SAgYloz8ayJGMbIg==}
    engines: {node: '>=18'}
    hasBin: true

  pug-attrs@3.0.0:
    resolution: {integrity: sha512-azINV9dUtzPMFQktvTXciNAfAuVh/L/JCl0vtPCwvOA21uZrC08K/UnmrL+SXGEVc1FwzjW62+xw5S/uaLj6cA==}

  pug-code-gen@3.0.3:
    resolution: {integrity: sha512-cYQg0JW0w32Ux+XTeZnBEeuWrAY7/HNE6TWnhiHGnnRYlCgyAUPoyh9KzCMa9WhcJlJ1AtQqpEYHc+vbCzA+Aw==}

  pug-error@2.1.0:
    resolution: {integrity: sha512-lv7sU9e5Jk8IeUheHata6/UThZ7RK2jnaaNztxfPYUY+VxZyk/ePVaNZ/vwmH8WqGvDz3LrNYt/+gA55NDg6Pg==}

  pug-filters@4.0.0:
    resolution: {integrity: sha512-yeNFtq5Yxmfz0f9z2rMXGw/8/4i1cCFecw/Q7+D0V2DdtII5UvqE12VaZ2AY7ri6o5RNXiweGH79OCq+2RQU4A==}

  pug-lexer@5.0.1:
    resolution: {integrity: sha512-0I6C62+keXlZPZkOJeVam9aBLVP2EnbeDw3An+k0/QlqdwH6rv8284nko14Na7c0TtqtogfWXcRoFE4O4Ff20w==}

  pug-linker@4.0.0:
    resolution: {integrity: sha512-gjD1yzp0yxbQqnzBAdlhbgoJL5qIFJw78juN1NpTLt/mfPJ5VgC4BvkoD3G23qKzJtIIXBbcCt6FioLSFLOHdw==}

  pug-load@3.0.0:
    resolution: {integrity: sha512-OCjTEnhLWZBvS4zni/WUMjH2YSUosnsmjGBB1An7CsKQarYSWQ0GCVyd4eQPMFJqZ8w9xgs01QdiZXKVjk92EQ==}

  pug-parser@6.0.0:
    resolution: {integrity: sha512-ukiYM/9cH6Cml+AOl5kETtM9NR3WulyVP2y4HOU45DyMim1IeP/OOiyEWRr6qk5I5klpsBnbuHpwKmTx6WURnw==}

  pug-runtime@3.0.1:
    resolution: {integrity: sha512-L50zbvrQ35TkpHwv0G6aLSuueDRwc/97XdY8kL3tOT0FmhgG7UypU3VztfV/LATAvmUfYi4wNxSajhSAeNN+Kg==}

  pug-strip-comments@2.0.0:
    resolution: {integrity: sha512-zo8DsDpH7eTkPHCXFeAk1xZXJbyoTfdPlNR0bK7rpOMuhBYb0f5qUVCO1xlsitYd3w5FQTK7zpNVKb3rZoUrrQ==}

  pug-walk@2.0.0:
    resolution: {integrity: sha512-yYELe9Q5q9IQhuvqsZNwA5hfPkMJ8u92bQLIMcsMxf/VADjNtEYptU+inlufAFYcWdHlwNfZOEnOOQrZrcyJCQ==}

  pug@3.0.3:
    resolution: {integrity: sha512-uBi6kmc9f3SZ3PXxqcHiUZLmIXgfgWooKWXcwSGwQd2Zi5Rb0bT14+8CJjJgI8AB+nndLaNgHGrcc6bPIB665g==}

  punycode@1.4.1:
    resolution: {integrity: sha512-jmYNElW7yvO7TV33CjSmvSiE2yco3bV2czu/OzDKdMNVZQWfxCblURLhf+47syQRBntjfLdd/H0egrzIG+oaFQ==}

  punycode@2.3.1:
    resolution: {integrity: sha512-vYt7UD1U9Wg6138shLtLOvdAu+8DsC/ilFtEVHcH+wydcSpNE20AfSOduf6MkRFahL5FY7X1oU7nKVZFtfq8Fg==}
    engines: {node: '>=6'}

  qs@6.13.0:
    resolution: {integrity: sha512-+38qI9SOr8tfZ4QmJNplMUxqjbe7LKvvZgWdExBOmd+egZTtjLB67Gu0HRX3u/XOq7UU2Nx6nsjvS16Z9uwfpg==}
    engines: {node: '>=0.6'}

  qs@6.14.0:
    resolution: {integrity: sha512-YWWTjgABSKcvs/nWBi9PycY/JiPJqOD4JA6o9Sej2AtvSGarXxKC3OQSk4pAarbdQlKAh5D4FCQkJNkW+GAn3w==}
    engines: {node: '>=0.6'}

  queue-microtask@1.2.3:
    resolution: {integrity: sha512-NuaNSa6flKT5JaSYQzJok04JzTL1CA6aGhv5rfLW3PgqA+M2ChpZQnAC8h8i4ZFkBS8X5RqkDBHA7r4hej3K9A==}

  range-parser@1.2.1:
    resolution: {integrity: sha512-Hrgsx+orqoygnmhFbKaHE6c296J+HTAQXoxEF6gNupROmmGJRoyzfG3ccAveqCBrwr/2yxQ5BVd/GTl5agOwSg==}
    engines: {node: '>= 0.6'}

  raw-body@3.0.0:
    resolution: {integrity: sha512-RmkhL8CAyCRPXCE28MMH0z2PNWQBNk2Q09ZdxM9IOOXwxwZbN+qbWaatPkdkWIKL2ZVDImrN/pK5HTRz2PcS4g==}
    engines: {node: '>= 0.8'}

  react-dom@19.0.0:
    resolution: {integrity: sha512-4GV5sHFG0e/0AD4X+ySy6UJd3jVl1iNsNHdpad0qhABJ11twS3TTBnseqsKurKcsNqCEFeGL3uLpVChpIO3QfQ==}
    peerDependencies:
      react: ^19.0.0

  react@19.0.0:
    resolution: {integrity: sha512-V8AVnmPIICiWpGfm6GLzCR/W5FXLchHop40W4nXBmdlEceh16rCN8O8LNWm5bh5XUX91fh7KpA+W0TgMKmgTpQ==}
    engines: {node: '>=0.10.0'}

  read-cache@1.0.0:
    resolution: {integrity: sha512-Owdv/Ft7IjOgm/i0xvNDZ1LrRANRfew4b2prF3OWMQLxLfu3bS8FVhCsrSCMK4lR56Y9ya+AThoTpDCTxCmpRA==}

  read-package-up@11.0.0:
    resolution: {integrity: sha512-MbgfoNPANMdb4oRBNg5eqLbB2t2r+o5Ua1pNt8BqGp4I0FJZhuVSOj3PaBPni4azWuSzEdNn2evevzVmEk1ohQ==}
    engines: {node: '>=18'}

  read-pkg@9.0.1:
    resolution: {integrity: sha512-9viLL4/n1BJUCT1NXVTdS1jtm80yDEgR5T4yCelII49Mbj0v1rZdKqj7zCiYdbB0CuCgdrvHcNogAKTFPBocFA==}
    engines: {node: '>=18'}

  readable-stream@3.6.2:
    resolution: {integrity: sha512-9u/sniCrY3D5WdsERHzHE4G2YCXqoG5FTHUiCC4SIbr6XcLZBY05ya9EKjYek9O5xOAwjGq+1JdGBAS7Q9ScoA==}
    engines: {node: '>= 6'}

  readdirp@3.6.0:
    resolution: {integrity: sha512-hOS089on8RduqdbhvQ5Z37A0ESjsqz6qnRcffsMU3495FuTdqSm+7bhJ29JvIOsBDEEnan5DPu9t3To9VRlMzA==}
    engines: {node: '>=8.10.0'}

  readdirp@4.1.2:
    resolution: {integrity: sha512-GDhwkLfywWL2s6vEjyhri+eXmfH6j1L7JE27WhqLeYzoh/A3DBaYGEj2H/HFZCn/kMfim73FXxEJTw06WtxQwg==}
    engines: {node: '>= 14.18.0'}

  refa@0.12.1:
    resolution: {integrity: sha512-J8rn6v4DBb2nnFqkqwy6/NnTYMcgLA+sLr0iIO41qpv0n+ngb7ksag2tMRl0inb1bbO/esUwzW1vbJi7K0sI0g==}
    engines: {node: ^12.0.0 || ^14.0.0 || >=16.0.0}

  regenerate-unicode-properties@10.2.0:
    resolution: {integrity: sha512-DqHn3DwbmmPVzeKj9woBadqmXxLvQoQIwu7nopMc72ztvxVmVk2SBhSnx67zuye5TP+lJsb/TBQsjLKhnDf3MA==}
    engines: {node: '>=4'}

  regenerate@1.4.2:
    resolution: {integrity: sha512-zrceR/XhGYU/d/opr2EKO7aRHUeiBI8qjtfHqADTwZd6Szfy16la6kqD0MIUs5z5hx6AaKa+PixpPrR289+I0A==}

  regenerator-runtime@0.14.1:
    resolution: {integrity: sha512-dYnhHh0nJoMfnkZs6GmmhFknAGRrLznOu5nc9ML+EJxGvrx6H7teuevqVqCuPcPK//3eDrrjQhehXVx9cnkGdw==}

  regenerator-transform@0.15.2:
    resolution: {integrity: sha512-hfMp2BoF0qOk3uc5V20ALGDS2ddjQaLrdl7xrGXvAIow7qeWRM2VA2HuCHkUKk9slq3VwEwLNK3DFBqDfPGYtg==}

  regex-recursion@6.0.2:
    resolution: {integrity: sha512-0YCaSCq2VRIebiaUviZNs0cBz1kg5kVS2UKUfNIx8YVs1cN3AV7NTctO5FOKBA+UT2BPJIWZauYHPqJODG50cg==}

  regex-utilities@2.3.0:
    resolution: {integrity: sha512-8VhliFJAWRaUiVvREIiW2NXXTmHs4vMNnSzuJVhscgmGav3g9VDxLrQndI3dZZVVdp0ZO/5v0xmX516/7M9cng==}

  regex@6.0.1:
    resolution: {integrity: sha512-uorlqlzAKjKQZ5P+kTJr3eeJGSVroLKoHmquUj4zHWuR+hEyNqlXsSKlYYF5F4NI6nl7tWCs0apKJ0lmfsXAPA==}

  regexp-ast-analysis@0.7.1:
    resolution: {integrity: sha512-sZuz1dYW/ZsfG17WSAG7eS85r5a0dDsvg+7BiiYR5o6lKCAtUrEwdmRmaGF6rwVj3LcmAeYkOWKEPlbPzN3Y3A==}
    engines: {node: ^12.0.0 || ^14.0.0 || >=16.0.0}

  regexpu-core@6.2.0:
    resolution: {integrity: sha512-H66BPQMrv+V16t8xtmq+UC0CBpiTBA60V8ibS1QVReIp8T1z8hwFxqcGzm9K6lgsN7sB5edVH8a+ze6Fqm4weA==}
    engines: {node: '>=4'}

  regjsgen@0.8.0:
    resolution: {integrity: sha512-RvwtGe3d7LvWiDQXeQw8p5asZUmfU1G/l6WbUXeHta7Y2PEIvBTwH6E2EfmYUK8pxcxEdEmaomqyp0vZZ7C+3Q==}

  regjsparser@0.12.0:
    resolution: {integrity: sha512-cnE+y8bz4NhMjISKbgeVJtqNbtf5QpjZP+Bslo+UqkIt9QPnX9q095eiRRASJG1/tz6dlNr6Z5NsBiWYokp6EQ==}
    hasBin: true

  requires-port@1.0.0:
    resolution: {integrity: sha512-KigOCHcocU3XODJxsu8i/j8T9tzT4adHiecwORRQ0ZZFcp7ahwXuRU1m+yuO90C5ZUyGeGfocHDI14M3L3yDAQ==}

  resolve-from@4.0.0:
    resolution: {integrity: sha512-pb/MYmXstAkysRFx8piNI1tGFNQIFA3vkE3Gq4EuA1dF6gHp/+vgZqsCGJapvy8N3Q+4o7FwvquPJcnZ7RYy4g==}
    engines: {node: '>=4'}

  resolve-pkg-maps@1.0.0:
    resolution: {integrity: sha512-seS2Tj26TBVOC2NIc2rOe2y2ZO7efxITtLZcGSOnHHNOQ7CkiUBfw0Iw2ck6xkIhPwLhKNLS8BO+hEpngQlqzw==}

  resolve.exports@2.0.3:
    resolution: {integrity: sha512-OcXjMsGdhL4XnbShKpAcSqPMzQoYkYyhbEaeSko47MjRP9NfEQMhZkXL1DoFlt9LWQn4YttrdnV6X2OiyzBi+A==}
    engines: {node: '>=10'}

  resolve@1.22.10:
    resolution: {integrity: sha512-NPRy+/ncIMeDlTAsuqwKIiferiawhefFJtkNSW0qZJEqMEb+qBt/77B/jGeeek+F0uOeN05CDa6HXbbIgtVX4w==}
    engines: {node: '>= 0.4'}
    hasBin: true

  restore-cursor@5.1.0:
    resolution: {integrity: sha512-oMA2dcrw6u0YfxJQXm342bFKX/E4sG9rbTzO9ptUcR/e8A33cHuvStiYOwH7fszkZlZ1z/ta9AAoPk2F4qIOHA==}
    engines: {node: '>=18'}

  reusify@1.0.4:
    resolution: {integrity: sha512-U9nH88a3fc/ekCF1l0/UP1IosiuIjyTh7hBvXVMHYgVcfGvt897Xguj2UOLDeI5BG2m7/uwyaLVT6fbtCwTyzw==}
    engines: {iojs: '>=1.0.0', node: '>=0.10.0'}

  rfdc@1.4.1:
    resolution: {integrity: sha512-q1b3N5QkRUWUl7iyylaaj3kOpIT0N2i9MqIEQXP73GVsN9cw3fdx8X63cEmWhJGi2PPCF23Ijp7ktmd39rawIA==}

  rimraf@3.0.2:
    resolution: {integrity: sha512-JZkJMZkAGFFPP2YqXZXPbMlMBgsxzE8ILs4lMIX/2o0L9UBw9O/Y3o6wFw/i9YLapcUJWwqbi3kdxIPdC62TIA==}
    deprecated: Rimraf versions prior to v4 are no longer supported
    hasBin: true

  rollup-plugin-dts@6.1.1:
    resolution: {integrity: sha512-aSHRcJ6KG2IHIioYlvAOcEq6U99sVtqDDKVhnwt70rW6tsz3tv5OSjEiWcgzfsHdLyGXZ/3b/7b/+Za3Y6r1XA==}
    engines: {node: '>=16'}
    peerDependencies:
      rollup: ^3.29.4 || ^4
      typescript: ^4.5 || ^5.0

  rollup-plugin-esbuild@6.2.1:
    resolution: {integrity: sha512-jTNOMGoMRhs0JuueJrJqbW8tOwxumaWYq+V5i+PD+8ecSCVkuX27tGW7BXqDgoULQ55rO7IdNxPcnsWtshz3AA==}
    engines: {node: '>=14.18.0'}
    peerDependencies:
      esbuild: '>=0.18.0'
      rollup: ^1.20.0 || ^2.0.0 || ^3.0.0 || ^4.0.0

  rollup-plugin-license@3.6.0:
    resolution: {integrity: sha512-1ieLxTCaigI5xokIfszVDRoy6c/Wmlot1fDEnea7Q/WXSR8AqOjYljHDLObAx7nFxHC2mbxT3QnTSPhaic2IYw==}
    engines: {node: '>=14.0.0'}
    peerDependencies:
      rollup: ^1.0.0 || ^2.0.0 || ^3.0.0 || ^4.0.0

  rollup@4.34.9:
    resolution: {integrity: sha512-nF5XYqWWp9hx/LrpC8sZvvvmq0TeTjQgaZHYmAgwysT9nh8sWnZhBnM8ZyVbbJFIQBLwHDNoMqsBZBbUo4U8sQ==}
    engines: {node: '>=18.0.0', npm: '>=8.0.0'}
    hasBin: true

  router@2.1.0:
    resolution: {integrity: sha512-/m/NSLxeYEgWNtyC+WtNHCF7jbGxOibVWKnn+1Psff4dJGOfoXP+MuC/f2CwSmyiHdOIzYnYFp4W6GxWfekaLA==}
    engines: {node: '>= 18'}

  rspack-resolver@1.1.2:
    resolution: {integrity: sha512-eHhz+9JWHFdbl/CVVqEP6kviLFZqw1s0MWxLdsGMtUKUspSO3SERptPohmrUIC9jT1bGV9Bd3+r8AmWbdfNAzQ==}

  run-applescript@7.0.0:
    resolution: {integrity: sha512-9by4Ij99JUr/MCFBUkDKLWK3G9HVXmabKz9U5MlIAIuvuzkiOicRYs8XJLxX+xahD+mLiiCYDqF9dKAgtzKP1A==}
    engines: {node: '>=18'}

  run-parallel@1.2.0:
    resolution: {integrity: sha512-5l4VyZR86LZ/lDxZTR6jqL8AFE2S0IFLMP26AbjsLVADxHdhB/c0GUsH+y39UfCi3dzz8OlQuPmnaJOMoDHQBA==}

  rxjs@7.8.1:
    resolution: {integrity: sha512-AA3TVj+0A2iuIoQkWEK/tqFjBq2j+6PO6Y0zJcvzLAFhEFIO3HL0vls9hWLncZbAAbK0mar7oZ4V079I/qPMxg==}

  sade@1.8.1:
    resolution: {integrity: sha512-xal3CZX1Xlo/k4ApwCFrHVACi9fBqJ7V+mwhBsuf/1IOKbBy098Fex+Wa/5QMubw09pSZ/u8EY8PWgevJsXp1A==}
    engines: {node: '>=6'}

  safe-buffer@5.2.1:
    resolution: {integrity: sha512-rp3So07KcdmmKbGvgaNxQSJr7bGVSVk5S9Eq1F+ppbRo70+YeaDxkw5Dd8NPN+GD6bjnYm2VuPuCXmpuYvmCXQ==}

  safer-buffer@2.1.2:
    resolution: {integrity: sha512-YZo3K82SD7Riyi0E1EQPojLz7kpepnSQI9IyPbHHg1XXXevb5dJI7tpyN2ADxGcQbHG7vcyRHk0cbwqcQriUtg==}

  sass-embedded-android-arm64@1.85.1:
    resolution: {integrity: sha512-27oRheqNA3SJM2hAxpVbs7mCKUwKPWmEEhyiNFpBINb5ELVLg+Ck5RsGg+SJmo130ul5YX0vinmVB5uPWc8X5w==}
    engines: {node: '>=14.0.0'}
    cpu: [arm64]
    os: [android]

  sass-embedded-android-arm@1.85.1:
    resolution: {integrity: sha512-GkcgUGMZtEF9gheuE1dxCU0ZSAifuaFXi/aX7ZXvjtdwmTl9Zc/OHR9oiUJkc8IW9UI7H8TuwlTAA8+SwgwIeQ==}
    engines: {node: '>=14.0.0'}
    cpu: [arm]
    os: [android]

  sass-embedded-android-ia32@1.85.1:
    resolution: {integrity: sha512-f3x16NyRgtXFksIaO/xXKrUhttUBv8V0XsAR2Dhdb/yz4yrDrhzw9Wh8fmw7PlQqECcQvFaoDr3XIIM6lKzasw==}
    engines: {node: '>=14.0.0'}
    cpu: [ia32]
    os: [android]

  sass-embedded-android-riscv64@1.85.1:
    resolution: {integrity: sha512-IP6OijpJ8Mqo7XqCe0LsuZVbAxEFVboa0kXqqR5K55LebEplsTIA2GnmRyMay3Yr/2FVGsZbCb6Wlgkw23eCiA==}
    engines: {node: '>=14.0.0'}
    cpu: [riscv64]
    os: [android]

  sass-embedded-android-x64@1.85.1:
    resolution: {integrity: sha512-Mh7CA53wR3ADvXAYipFc/R3vV4PVOzoKwWzPxmq+7i8UZrtsVjKONxGtqWe9JG1mna0C9CRZAx0sv/BzbOJxWg==}
    engines: {node: '>=14.0.0'}
    cpu: [x64]
    os: [android]

  sass-embedded-darwin-arm64@1.85.1:
    resolution: {integrity: sha512-msWxzhvcP9hqGVegxVePVEfv9mVNTlUgGr6k7O7Ihji702mbtrH/lKwF4aRkkt4g1j7tv10+JtQXmTNi/pi9kA==}
    engines: {node: '>=14.0.0'}
    cpu: [arm64]
    os: [darwin]

  sass-embedded-darwin-x64@1.85.1:
    resolution: {integrity: sha512-J4UFHUiyI9Z+mwYMwz11Ky9TYr3hY1fCxeQddjNGL/+ovldtb0yAIHvoVM0BGprQDm5JqhtUk8KyJ3RMJqpaAA==}
    engines: {node: '>=14.0.0'}
    cpu: [x64]
    os: [darwin]

  sass-embedded-linux-arm64@1.85.1:
    resolution: {integrity: sha512-jGadetB03BMFG2rq3OXub/uvC/lGpbQOiLGEz3NLb2nRZWyauRhzDtvZqkr6BEhxgIWtMtz2020yD8ZJSw/r2w==}
    engines: {node: '>=14.0.0'}
    cpu: [arm64]
    os: [linux]

  sass-embedded-linux-arm@1.85.1:
    resolution: {integrity: sha512-X0fDh95nNSw1wfRlnkE4oscoEA5Au4nnk785s9jghPFkTBg+A+5uB6trCjf0fM22+Iw6kiP4YYmDdw3BqxAKLQ==}
    engines: {node: '>=14.0.0'}
    cpu: [arm]
    os: [linux]

  sass-embedded-linux-ia32@1.85.1:
    resolution: {integrity: sha512-7HlYY90d9mitDtNi5s+S+5wYZrTVbkBH2/kf7ixrzh2BFfT0YM81UHLJRnGX93y9aOMBL6DSZAIfkt1RsV9bkQ==}
    engines: {node: '>=14.0.0'}
    cpu: [ia32]
    os: [linux]

  sass-embedded-linux-musl-arm64@1.85.1:
    resolution: {integrity: sha512-FLkIT0p18XOkR6wryJ13LqGBDsrYev2dRk9dtiU18NCpNXruKsdBQ1ZnWHVKB3h1dA9lFyEEisC0sooKdNfeOQ==}
    engines: {node: '>=14.0.0'}
    cpu: [arm64]
    os: [linux]

  sass-embedded-linux-musl-arm@1.85.1:
    resolution: {integrity: sha512-5vcdEqE8QZnu6i6shZo7x2N36V7YUoFotWj2rGekII5ty7Nkaj+VtZhUEOp9tAzEOlaFuDp5CyO1kUCvweT64A==}
    engines: {node: '>=14.0.0'}
    cpu: [arm]
    os: [linux]

  sass-embedded-linux-musl-ia32@1.85.1:
    resolution: {integrity: sha512-N1093T84zQJor1yyIAdYScB5eAuQarGK1tKgZ4uTnxVlgA7Xi1lXV8Eh7ox9sDqKCaWkVQ3MjqU26vYRBeRWyw==}
    engines: {node: '>=14.0.0'}
    cpu: [ia32]
    os: [linux]

  sass-embedded-linux-musl-riscv64@1.85.1:
    resolution: {integrity: sha512-WRsZS/7qlfYXsa93FBpSruieuURIu7ySfFhzYfF1IbKrNAGwmbduutkHZh2ddm5/vQMvQ0Rdosgv+CslaQHMcw==}
    engines: {node: '>=14.0.0'}
    cpu: [riscv64]
    os: [linux]

  sass-embedded-linux-musl-x64@1.85.1:
    resolution: {integrity: sha512-+OlLIilA5TnP0YEqTQ8yZtkW+bJIQYvzoGoNLUEskeyeGuOiIyn2CwL6G4JQB4xZQFaxPHb7JD3EueFkQbH0Pw==}
    engines: {node: '>=14.0.0'}
    cpu: [x64]
    os: [linux]

  sass-embedded-linux-riscv64@1.85.1:
    resolution: {integrity: sha512-mKKlOwMGLN7yP1p0gB5yG/HX4fYLnpWaqstNuOOXH+fOzTaNg0+1hALg0H0CDIqypPO74M5MS9T6FAJZGdT6dQ==}
    engines: {node: '>=14.0.0'}
    cpu: [riscv64]
    os: [linux]

  sass-embedded-linux-x64@1.85.1:
    resolution: {integrity: sha512-uKRTv0z8NgtHV7xSren78+yoWB79sNi7TMqI7Bxd8fcRNIgHQSA8QBdF8led2ETC004hr8h71BrY60RPO+SSvA==}
    engines: {node: '>=14.0.0'}
    cpu: [x64]
    os: [linux]

  sass-embedded-win32-arm64@1.85.1:
    resolution: {integrity: sha512-/GMiZXBOc6AEMBC3g25Rp+x8fq9Z6Ql7037l5rajBPhZ+DdFwtdHY0Ou3oIU6XuWUwD06U3ii4XufXVFhsP6PA==}
    engines: {node: '>=14.0.0'}
    cpu: [arm64]
    os: [win32]

  sass-embedded-win32-ia32@1.85.1:
    resolution: {integrity: sha512-L+4BWkKKBGFOKVQ2PQ5HwFfkM5FvTf1Xx2VSRvEWt9HxPXp6SPDho6zC8fqNQ3hSjoaoASEIJcSvgfdQYO0gdg==}
    engines: {node: '>=14.0.0'}
    cpu: [ia32]
    os: [win32]

  sass-embedded-win32-x64@1.85.1:
    resolution: {integrity: sha512-/FO0AGKWxVfCk4GKsC0yXWBpUZdySe3YAAbQQL0lL6xUd1OiUY8Kow6g4Kc1TB/+z0iuQKKTqI/acJMEYl4iTQ==}
    engines: {node: '>=14.0.0'}
    cpu: [x64]
    os: [win32]

  sass-embedded@1.85.1:
    resolution: {integrity: sha512-0i+3h2Df/c71afluxC1SXqyyMmJlnKWfu9ZGdzwuKRM1OftEa2XM2myt5tR36CF3PanYrMjFKtRIj8PfSf838w==}
    engines: {node: '>=16.0.0'}
    hasBin: true
    peerDependencies:
      source-map-js: '*'
    peerDependenciesMeta:
      source-map-js:
        optional: true

  sass@1.85.1:
    resolution: {integrity: sha512-Uk8WpxM5v+0cMR0XjX9KfRIacmSG86RH4DCCZjLU2rFh5tyutt9siAXJ7G+YfxQ99Q6wrRMbMlVl6KqUms71ag==}
    engines: {node: '>=14.0.0'}
    hasBin: true

  sax@1.4.1:
    resolution: {integrity: sha512-+aWOz7yVScEGoKNd4PA10LZ8sk0A/z5+nXQG5giUO5rprX9jgYsTdov9qCchZiPIZezbZH+jRut8nPodFAX4Jg==}

  scheduler@0.25.0:
    resolution: {integrity: sha512-xFVuu11jh+xcO7JOAGJNOXld8/TcEHK/4CituBUeUb5hqxJLj9YuemAEuvm9gQ/+pgXYfbQuqAkiYu+u7YEsNA==}

  scslre@0.3.0:
    resolution: {integrity: sha512-3A6sD0WYP7+QrjbfNA2FN3FsOaGGFoekCVgTyypy53gPxhbkCIjtO6YWgdrfM+n/8sI8JeXZOIxsHjMTNxQ4nQ==}
    engines: {node: ^14.0.0 || >=16.0.0}

  scule@1.3.0:
    resolution: {integrity: sha512-6FtHJEvt+pVMIB9IBY+IcCJ6Z5f1iQnytgyfKMhDKgmzYG+TeH/wx1y3l27rshSbLiSanrR9ffZDrEsmjlQF2g==}

  select@1.1.2:
    resolution: {integrity: sha512-OwpTSOfy6xSs1+pwcNrv0RBMOzI39Lp3qQKUTPVVPRjCdNa5JH/oPRiqsesIskK8TVgmRiHwO4KXlV2Li9dANA==}

  semver@5.7.2:
    resolution: {integrity: sha512-cBznnQ9KjJqU67B52RMC65CMarK2600WFnbkcaiwWq3xy/5haFJlshgnpjovMVJ+Hff49d8GEn0b87C5pDQ10g==}
    hasBin: true

  semver@6.3.1:
    resolution: {integrity: sha512-BR7VvDCVHO+q2xBEWskxS6DJE1qRnb7DxzUrogb71CWoSficBxYsiAGd+Kl0mmq/MprG9yArRkyrQxTO6XjMzA==}
    hasBin: true

  semver@7.7.1:
    resolution: {integrity: sha512-hlq8tAfn0m/61p4BVRcPzIGr6LKiMwo4VM6dGi6pt4qcRkmNzTcWq6eCEjEh+qXjkMDvPlOFFSGwQjoEa6gyMA==}
    engines: {node: '>=10'}
    hasBin: true

  send@1.1.0:
    resolution: {integrity: sha512-v67WcEouB5GxbTWL/4NeToqcZiAWEq90N888fczVArY8A79J0L4FD7vj5hm3eUMua5EpoQ59wa/oovY6TLvRUA==}
    engines: {node: '>= 18'}

  serve-static@2.1.0:
    resolution: {integrity: sha512-A3We5UfEjG8Z7VkDv6uItWw6HY2bBSBJT1KtVESn6EOoOr2jAxNhxWCLY3jDE2WcuHXByWju74ck3ZgLwL8xmA==}
    engines: {node: '>= 18'}

  set-blocking@2.0.0:
    resolution: {integrity: sha512-KiKBS8AnWGEyLzofFfmvKwpdPzqiy16LvQfK3yv/fVH7Bj13/wl3JSR1J+rfgRE9q7xUJK4qvgS8raSOeLUehw==}

  setprototypeof@1.2.0:
    resolution: {integrity: sha512-E5LDX7Wrp85Kil5bhZv46j8jOeboKq5JMmYM3gVGdGH8xFpPWXUMsNrlODCrkoxMEeNi/XZIwuRvY4XNwYMJpw==}

  shebang-command@2.0.0:
    resolution: {integrity: sha512-kHxr2zZpYtdmrN1qDjrrX/Z1rR1kG8Dx+gkpK1G4eXmvXswmcE1hTWBWYUzlraYw1/yZp6YuDY77YtvbN0dmDA==}
    engines: {node: '>=8'}

  shebang-regex@3.0.0:
    resolution: {integrity: sha512-7++dFhtcx3353uBaq8DDR4NuxBetBzC7ZQOhmTQInHEd6bSrXdiEyzCvG07Z44UYdLShWUyXt5M/yhz8ekcb1A==}
    engines: {node: '>=8'}

  shell-exec@1.0.2:
    resolution: {integrity: sha512-jyVd+kU2X+mWKMmGhx4fpWbPsjvD53k9ivqetutVW/BQ+WIZoDoP4d8vUMGezV6saZsiNoW2f9GIhg9Dondohg==}

  shell-quote@1.8.2:
    resolution: {integrity: sha512-AzqKpGKjrj7EM6rKVQEPpB288oCfnrEIuyoT9cyF4nmGa7V8Zk6f7RRqYisX8X9m+Q7bd632aZW4ky7EhbQztA==}
    engines: {node: '>= 0.4'}

  shiki@2.5.0:
    resolution: {integrity: sha512-mI//trrsaiCIPsja5CNfsyNOqgAZUb6VpJA+340toL42UpzQlXpwRV9nch69X6gaUxrr9kaOOa6e3y3uAkGFxQ==}

  side-channel-list@1.0.0:
    resolution: {integrity: sha512-FCLHtRD/gnpCiCHEiJLOwdmFP+wzCmDEkc9y7NsYxeF4u7Btsn1ZuwgwJGxImImHicJArLP4R0yX4c2KCrMrTA==}
    engines: {node: '>= 0.4'}

  side-channel-map@1.0.1:
    resolution: {integrity: sha512-VCjCNfgMsby3tTdo02nbjtM/ewra6jPHmpThenkTYh8pG9ucZ/1P8So4u4FGBek/BjpOVsDCMoLA/iuBKIFXRA==}
    engines: {node: '>= 0.4'}

  side-channel-weakmap@1.0.2:
    resolution: {integrity: sha512-WPS/HvHQTYnHisLo9McqBHOJk2FkHO/tlpvldyrnem4aeQp4hai3gythswg6p01oSoTl58rcpiFAjF2br2Ak2A==}
    engines: {node: '>= 0.4'}

  side-channel@1.1.0:
    resolution: {integrity: sha512-ZX99e6tRweoUXqR+VBrslhda51Nh5MTQwou5tnUDgbtyM0dBgmhEDtWGP/xbKn6hqfPRHujUNwz5fy/wbbhnpw==}
    engines: {node: '>= 0.4'}

  siginfo@2.0.0:
    resolution: {integrity: sha512-ybx0WO1/8bSBLEWXZvEd7gMW3Sn3JFlW3TvX1nREbDLRNQNaeNN8WK0meBwPdAaOI7TtRRRJn/Es1zhrrCHu7g==}

  signal-exit@3.0.7:
    resolution: {integrity: sha512-wnD2ZE+l+SPC/uoS0vXeE9L1+0wuaMqKlfz9AMUo38JsyLSBWSFcHR1Rri62LZc12vLr1gb3jl7iwQhgwpAbGQ==}

  signal-exit@4.1.0:
    resolution: {integrity: sha512-bzyZ1e88w9O1iNJbKnOlvYTrWPDl46O1bG0D3XInv+9tkPrxrN8jUUTiFlDkkmKWgn1M6CfIA13SuGqOa9Korw==}
    engines: {node: '>=14'}

  simple-git-hooks@2.11.1:
    resolution: {integrity: sha512-tgqwPUMDcNDhuf1Xf6KTUsyeqGdgKMhzaH4PAZZuzguOgTl5uuyeYe/8mWgAr6IBxB5V06uqEf6Dy37gIWDtDg==}
    hasBin: true

  sirv@3.0.1:
    resolution: {integrity: sha512-FoqMu0NCGBLCcAkS1qA+XJIQTR6/JHfQXl+uGteNCQ76T91DMUjPa9xfmeqMY3z80nLSg9yQmNjK0Px6RWsH/A==}
    engines: {node: '>=18'}

  sisteransi@1.0.5:
    resolution: {integrity: sha512-bLGGlR1QxBcynn2d5YmDX4MGjlZvy2MRBDRNHLJ8VI6l6+9FUiyTFNJ0IveOSP0bcXgVDPRcfGqA0pjaqUpfVg==}

  slash@3.0.0:
    resolution: {integrity: sha512-g9Q1haeby36OSStwb4ntCGGGaKsaVSjQ68fBxoQcutl5fS1vuY18H3wSt3jFyFtrkx+Kz0V1G85A4MyAdDMi2Q==}
    engines: {node: '>=8'}

  slash@5.1.0:
    resolution: {integrity: sha512-ZA6oR3T/pEyuqwMgAKT0/hAv8oAXckzbkmR0UkUosQ+Mc4RxGoJkRmwHgHufaenlyAgE1Mxgpdcrf75y6XcnDg==}
    engines: {node: '>=14.16'}

  slice-ansi@5.0.0:
    resolution: {integrity: sha512-FC+lgizVPfie0kkhqUScwRu1O/lF6NOgJmlCgK+/LYxDCTk8sGelYaHDhFcDN+Sn3Cv+3VSa4Byeo+IMCzpMgQ==}
    engines: {node: '>=12'}

  slice-ansi@7.1.0:
    resolution: {integrity: sha512-bSiSngZ/jWeX93BqeIAbImyTbEihizcwNjFoRUIY/T1wWQsfsm2Vw1agPKylXvQTU7iASGdHhyqRlqQzfz+Htg==}
    engines: {node: '>=18'}

  source-map-js@1.2.1:
    resolution: {integrity: sha512-UXWMKhLOwVKb728IUtQPXxfYU+usdybtUrK/8uGE8CQMvrhOpwvzDBwj0QhSL7MQc7vIsISBG8VQ8+IDQxpfQA==}
    engines: {node: '>=0.10.0'}

  source-map-support@0.5.21:
    resolution: {integrity: sha512-uBHU3L3czsIyYXKX88fdrGovxdSCoTGDRZ6SYXtSRxLZUzHg5P/66Ht6uoUlHu9EZod+inXhKo3qQgwXUT/y1w==}

  source-map@0.6.1:
    resolution: {integrity: sha512-UjgapumWlbMhkBgzT7Ykc5YXUT46F0iKu8SGXq0bcwP5dz/h0Plj6enJqjz1Zbq2l5WaqYnrVbwWOWMyF3F47g==}
    engines: {node: '>=0.10.0'}

  source-map@0.7.4:
    resolution: {integrity: sha512-l3BikUxvPOcn5E74dZiq5BGsTb5yEwhaTSzccU6t4sDOH8NWJCstKO5QT2CvtFoK6F0saL7p9xHAqHOlCPJygA==}
    engines: {node: '>= 8'}

  sourcemap-codec@1.4.8:
    resolution: {integrity: sha512-9NykojV5Uih4lgo5So5dtw+f0JgJX30KCNI8gwhz2J9A15wD0Ml6tjHKwf6fTSa6fAdVBdZeNOs9eJ71qCk8vA==}
    deprecated: Please use @jridgewell/sourcemap-codec instead

  space-separated-tokens@2.0.2:
    resolution: {integrity: sha512-PEGlAwrG8yXGXRjW32fGbg66JAlOAwbObuqVoJpv/mRgoWDQfgH1wDPvtzWyUSNAXBGSk8h755YDbbcEy3SH2Q==}

  spdx-compare@1.0.0:
    resolution: {integrity: sha512-C1mDZOX0hnu0ep9dfmuoi03+eOdDoz2yvK79RxbcrVEG1NO1Ph35yW102DHWKN4pk80nwCgeMmSY5L25VE4D9A==}

  spdx-correct@3.2.0:
    resolution: {integrity: sha512-kN9dJbvnySHULIluDHy32WHRUu3Og7B9sbY7tsFLctQkIqnMh3hErYgdMjTYuqmcXX+lK5T1lnUt3G7zNswmZA==}

  spdx-exceptions@2.5.0:
    resolution: {integrity: sha512-PiU42r+xO4UbUS1buo3LPJkjlO7430Xn5SVAhdpzzsPHsjbYVflnnFdATgabnLude+Cqu25p6N+g2lw/PFsa4w==}

  spdx-expression-parse@3.0.1:
    resolution: {integrity: sha512-cbqHunsQWnJNE6KhVSMsMeH5H/L9EpymbzqTQ3uLwNCLZ1Q481oWaofqH7nO6V07xlXwY6PhQdQ2IedWx/ZK4Q==}

  spdx-expression-validate@2.0.0:
    resolution: {integrity: sha512-b3wydZLM+Tc6CFvaRDBOF9d76oGIHNCLYFeHbftFXUWjnfZWganmDmvtM5sm1cRwJc/VDBMLyGGrsLFd1vOxbg==}

  spdx-license-ids@3.0.21:
    resolution: {integrity: sha512-Bvg/8F5XephndSK3JffaRqdT+gyhfqIPwDHpX80tJrF8QQRYMo8sNMeaZ2Dp5+jhwKnUmIOyFFQfHRkjJm5nXg==}

  spdx-ranges@2.1.1:
    resolution: {integrity: sha512-mcdpQFV7UDAgLpXEE/jOMqvK4LBoO0uTQg0uvXUewmEFhpiZx5yJSZITHB8w1ZahKdhfZqP5GPEOKLyEq5p8XA==}

  spdx-satisfies@5.0.1:
    resolution: {integrity: sha512-Nwor6W6gzFp8XX4neaKQ7ChV4wmpSh2sSDemMFSzHxpTw460jxFYeOn+jq4ybnSSw/5sc3pjka9MQPouksQNpw==}

  speakingurl@14.0.1:
    resolution: {integrity: sha512-1POYv7uv2gXoyGFpBCmpDVSNV74IfsWlDW216UPjbWufNf+bSU6GdbDsxdcxtfwb4xlI3yxzOTKClUosxARYrQ==}
    engines: {node: '>=0.10.0'}

  stable-hash@0.0.5:
    resolution: {integrity: sha512-+L3ccpzibovGXFK+Ap/f8LOS0ahMrHTf3xu7mMLSpEGU0EO9ucaysSylKo9eRDFNhWve/y275iPmIZ4z39a9iA==}

  stackback@0.0.2:
    resolution: {integrity: sha512-1XMJE5fQo1jGH6Y/7ebnwPOBEkIEnT4QF32d5R1+VXdXveM0IBMJt8zfaxX1P3QhVwrYe+576+jkANtSS2mBbw==}

  stacktracey@2.1.8:
    resolution: {integrity: sha512-Kpij9riA+UNg7TnphqjH7/CzctQ/owJGNbFkfEeve4Z4uxT5+JapVLFXcsurIfN34gnTWZNJ/f7NMG0E8JDzTw==}

  statuses@1.5.0:
    resolution: {integrity: sha512-OpZ3zP+jT1PI7I8nemJX4AKmAX070ZkYPVWV/AaKTJl+tXCTGyVdC1a4SL8RUQYEwk/f34ZX8UTykN68FwrqAA==}
    engines: {node: '>= 0.6'}

  statuses@2.0.1:
    resolution: {integrity: sha512-RwNA9Z/7PrK06rYLIzFMlaF+l73iwpzsqRIFgbMLbTcLD6cOao82TaWefPXQvB2fOC4AjuYSEndS7N/mTCbkdQ==}
    engines: {node: '>= 0.8'}

  std-env@3.8.0:
    resolution: {integrity: sha512-Bc3YwwCB+OzldMxOXJIIvC6cPRWr/LxOp48CdQTOkPyk/t4JWWJbrilwBd7RJzKV8QW7tJkcgAmeuLLJugl5/w==}

  stoppable@1.1.0:
    resolution: {integrity: sha512-KXDYZ9dszj6bzvnEMRYvxgeTHU74QBFL54XKtP3nyMuJ81CFYtABZ3bAzL2EdFUaEwJOBOgENyFj3R7oTzDyyw==}
    engines: {node: '>=4', npm: '>=6'}

  string-argv@0.3.2:
    resolution: {integrity: sha512-aqD2Q0144Z+/RqG52NeHEkZauTAUWJO8c6yTftGJKO3Tja5tUgIfmIl6kExvhtxSDP7fXB6DvzkfMpCd/F3G+Q==}
    engines: {node: '>=0.6.19'}

  string-hash@1.1.3:
    resolution: {integrity: sha512-kJUvRUFK49aub+a7T1nNE66EJbZBMnBgoC1UbCZ5n6bsZKBRga4KgBRTMn/pFkeCZSYtNeSyMxPDM0AXWELk2A==}

  string-width@4.2.3:
    resolution: {integrity: sha512-wKyQRQpjJ0sIp62ErSZdGsjMJWsap5oRNihHhu6G7JVO/9jIB6UyevL+tXuOqrng8j/cxKTWyWUwvSTriiZz/g==}
    engines: {node: '>=8'}

  string-width@5.1.2:
    resolution: {integrity: sha512-HnLOCR3vjcY8beoNLtcjZ5/nxn2afmME6lhrDrebokqMap+XbeW8n9TXpPDOqdGK5qcI3oT0GKTW6wC7EMiVqA==}
    engines: {node: '>=12'}

  string-width@7.2.0:
    resolution: {integrity: sha512-tsaTIkKW9b4N+AEj+SVA+WhJzV7/zMhcSu78mLKWSk7cXMOSHsBKFWUs0fWwq8QyK3MgJBQRX6Gbi4kYbdvGkQ==}
    engines: {node: '>=18'}

  string_decoder@1.3.0:
    resolution: {integrity: sha512-hkRX8U1WjJFd8LsDJ2yQ/wWWxaopEsABU1XfkM8A+j0+85JAGppt16cr1Whg6KIbb4okU6Mql6BOj+uup/wKeA==}

  stringify-entities@4.0.4:
    resolution: {integrity: sha512-IwfBptatlO+QCJUo19AqvrPNqlVMpW9YEL2LIVY+Rpv2qsjCGxaDLNRgeGsQWJhfItebuJhsGSLjaBbNSQ+ieg==}

  strip-ansi@6.0.1:
    resolution: {integrity: sha512-Y38VPSHcqkFrCpFnQ9vuSXmquuv5oXOKpGeT6aGrr3o3Gc9AlVa6JBfUSOCnbxGGZF+/0ooI7KrPuUSztUdU5A==}
    engines: {node: '>=8'}

  strip-ansi@7.1.0:
    resolution: {integrity: sha512-iq6eVVI64nQQTRYq2KtEg2d2uU7LElhTJwsH4YzIHZshxlgZms/wIc4VoDQTlG/IvVIrBKG06CrZnp0qv7hkcQ==}
    engines: {node: '>=12'}

  strip-final-newline@3.0.0:
    resolution: {integrity: sha512-dOESqjYr96iWYylGObzd39EuNTa5VJxyvVAEm5Jnh7KGo75V43Hk1odPQkNDyXNmUR6k+gEiDVXnjB8HJ3crXw==}
    engines: {node: '>=12'}

  strip-final-newline@4.0.0:
    resolution: {integrity: sha512-aulFJcD6YK8V1G7iRB5tigAP4TsHBZZrOV8pjV++zdUwmeV8uzbY7yn6h9MswN62adStNZFuCIx4haBnRuMDaw==}
    engines: {node: '>=18'}

  strip-json-comments@3.1.1:
    resolution: {integrity: sha512-6fPc+R4ihwqP6N/aIv2f1gMH8lOVtWQHoqC4yK6oSDVVocumAsfCqjkXnqiYMhmMwS/mEHLp7Vehlt3ql6lEig==}
    engines: {node: '>=8'}

  strip-literal@3.0.0:
    resolution: {integrity: sha512-TcccoMhJOM3OebGhSBEmp3UZ2SfDMZUEBdRA/9ynfLi8yYajyWX3JiXArcJt4Umh4vISpspkQIY8ZZoCqjbviA==}

  stylehacks@7.0.4:
    resolution: {integrity: sha512-i4zfNrGMt9SB4xRK9L83rlsFCgdGANfeDAYacO1pkqcE7cRHPdWHwnKZVz7WY17Veq/FvyYsRAU++Ga+qDFIww==}
    engines: {node: ^18.12.0 || ^20.9.0 || >=22.0}
    peerDependencies:
      postcss: ^8.4.31

  stylus@0.64.0:
    resolution: {integrity: sha512-ZIdT8eUv8tegmqy1tTIdJv9We2DumkNZFdCF5mz/Kpq3OcTaxSuCAYZge6HKK2CmNC02G1eJig2RV7XTw5hQrA==}
    engines: {node: '>=16'}
    hasBin: true

  sucrase@3.35.0:
    resolution: {integrity: sha512-8EbVDiu9iN/nESwxeSxDKe0dunta1GOlHufmSSXxMD2z2/tMZpDMpvXQGsc+ajGo8y2uYUmixaSRUc/QPoQ0GA==}
    engines: {node: '>=16 || 14 >=14.17'}
    hasBin: true

  sugarss@5.0.0:
    resolution: {integrity: sha512-3//knMoF9btXcxHTbMRckIYjkEzSZ6pZjiaZ3wM6OIpUtQ06Uwqc0XgAr6jf+U74cLLTV/BEgmHWoeXPC+NhdQ==}
    engines: {node: '>=18.0'}
    peerDependencies:
      postcss: ^8.3.3

  superjson@2.2.2:
    resolution: {integrity: sha512-5JRxVqC8I8NuOUjzBbvVJAKNM8qoVuH0O77h4WInc/qC2q5IreqKxYwgkga3PfA22OayK2ikceb/B26dztPl+Q==}
    engines: {node: '>=16'}

  supports-color@7.2.0:
    resolution: {integrity: sha512-qpCAvRl9stuOHveKsn7HncJRvv501qIacKzQlO/+Lwxc9+0q2wLyv4Dfvt80/DPn2pqOBsJdDiogXGR9+OvwRw==}
    engines: {node: '>=8'}

  supports-color@8.1.1:
    resolution: {integrity: sha512-MpUEN2OodtUzxvKQl72cUF7RQ5EiHsGvSsVG0ia9c5RbWGL2CI4C7EpPS8UTBIplnlzZiNuV56w+FuNxy3ty2Q==}
    engines: {node: '>=10'}

  supports-preserve-symlinks-flag@1.0.0:
    resolution: {integrity: sha512-ot0WnXS9fgdkgIcePe6RHNk1WA8+muPa6cSjeR3V8K27q9BB1rTE3R1p7Hv0z1ZyAc8s6Vvv8DIyWf681MAt0w==}
    engines: {node: '>= 0.4'}

  svgo@3.3.2:
    resolution: {integrity: sha512-OoohrmuUlBs8B8o6MB2Aevn+pRIH9zDALSR+6hhqVfa6fRwG/Qw9VUMSMW9VNg2CFc/MTIfabtdOVl9ODIJjpw==}
    engines: {node: '>=14.0.0'}
    hasBin: true

  sync-child-process@1.0.2:
    resolution: {integrity: sha512-8lD+t2KrrScJ/7KXCSyfhT3/hRq78rC0wBFqNJXv3mZyn6hW2ypM05JmlSvtqRbeq6jqA94oHbxAr2vYsJ8vDA==}
    engines: {node: '>=16.0.0'}

  sync-message-port@1.1.3:
    resolution: {integrity: sha512-GTt8rSKje5FilG+wEdfCkOcLL7LWqpMlr2c3LRuKt/YXxcJ52aGSbGBAdI4L3aaqfrBt6y711El53ItyH1NWzg==}
    engines: {node: '>=16.0.0'}

  systemjs@6.15.1:
    resolution: {integrity: sha512-Nk8c4lXvMB98MtbmjX7JwJRgJOL8fluecYCfCeYBznwmpOs8Bf15hLM6z4z71EDAhQVrQrI+wt1aLWSXZq+hXA==}

  tabbable@6.2.0:
    resolution: {integrity: sha512-Cat63mxsVJlzYvN51JmVXIgNoUokrIaT2zLclCXjRd8boZ0004U4KCs/sToJ75C6sdlByWxpYnb5Boif1VSFew==}

  tailwindcss@3.4.17:
    resolution: {integrity: sha512-w33E2aCvSDP0tW9RZuNXadXlkHXqFzSkQew/aIa2i/Sj8fThxwovwlXHSPXTbAHwEIhBFXAedUhP2tueAKP8Og==}
    engines: {node: '>=14.0.0'}
    hasBin: true

  tailwindcss@4.0.14:
    resolution: {integrity: sha512-92YT2dpt671tFiHH/e1ok9D987N9fHD5VWoly1CdPD/Cd1HMglvZwP3nx2yTj2lbXDAHt8QssZkxTLCCTNL+xw==}

  tapable@2.2.1:
    resolution: {integrity: sha512-GNzQvQTOIP6RyTfE2Qxb8ZVlNmw0n88vp1szwWRimP02mnTsx3Wtn5qRdqY9w2XduFNUgvOwhNnQsjwCp+kqaQ==}
    engines: {node: '>=6'}

  tar@6.2.1:
    resolution: {integrity: sha512-DZ4yORTwrbTj/7MZYq2w+/ZFdI6OZ/f9SFHR+71gIVUZhOQPHzVCLpvRnPgyaMpfWxxk/4ONva3GQSyNIKRv6A==}
    engines: {node: '>=10'}

  temp-dir@3.0.0:
    resolution: {integrity: sha512-nHc6S/bwIilKHNRgK/3jlhDoIHcp45YgyiwcAk46Tr0LfEqGBVpmiAyuiuxeVE44m3mXnEeVhaipLOEWmH+Njw==}
    engines: {node: '>=14.16'}

  tempfile@5.0.0:
    resolution: {integrity: sha512-bX655WZI/F7EoTDw9JvQURqAXiPHi8o8+yFxPF2lWYyz1aHnmMRuXWqL6YB6GmeO0o4DIYWHLgGNi/X64T+X4Q==}
    engines: {node: '>=14.18'}

  terser@5.39.0:
    resolution: {integrity: sha512-LBAhFyLho16harJoWMg/nZsQYgTrg5jXOn2nCYjRUcZZEdE3qa2zb8QEDRUGVZBW4rlazf2fxkg8tztybTaqWw==}
    engines: {node: '>=10'}
    hasBin: true

  thenify-all@1.6.0:
    resolution: {integrity: sha512-RNxQH/qI8/t3thXJDwcstUO4zeqo64+Uy/+sNVRBx4Xn2OX+OZ9oP+iJnNFqplFra2ZUVeKCSa2oVWi3T4uVmA==}
    engines: {node: '>=0.8'}

  thenify@3.3.1:
    resolution: {integrity: sha512-RVZSIV5IG10Hk3enotrhvz0T9em6cyHBLkH/YAZuKqd8hRkKhSfCGIcP2KUY0EPxndzANBmNllzWPwak+bheSw==}

  tiny-emitter@2.1.0:
    resolution: {integrity: sha512-NB6Dk1A9xgQPMoGqC5CVXn123gWyte215ONT5Pp5a0yt4nlEoO1ZWeCwpncaekPHXO60i47ihFnZPiRPjRMq4Q==}

  tinybench@2.9.0:
    resolution: {integrity: sha512-0+DUvqWMValLmha6lr4kD8iAMK1HzV0/aKnCtWb9v9641TnP/MFb7Pc2bxoxQjTXAErryXVgUOfv2YqNllqGeg==}

  tinyexec@0.3.2:
    resolution: {integrity: sha512-KQQR9yN7R5+OSwaK0XQoj22pwHoTlgYqmUscPYoknOoWCWfj/5/ABTMRi69FrKU5ffPVh5QcFikpWJI/P1ocHA==}

  tinyglobby@0.2.12:
    resolution: {integrity: sha512-qkf4trmKSIiMTs/E63cxH+ojC2unam7rJ0WrauAzpT3ECNTxGRMlaXxVbfxMUC/w0LaYk6jQ4y/nGR9uBO3tww==}
    engines: {node: '>=12.0.0'}

  tinypool@1.0.2:
    resolution: {integrity: sha512-al6n+QEANGFOMf/dmUMsuS5/r9B06uwlyNjZZql/zv8J7ybHCgoihBNORZCY2mzUuAnomQa2JdhyHKzZxPCrFA==}
    engines: {node: ^18.0.0 || >=20.0.0}

  tinyrainbow@2.0.0:
    resolution: {integrity: sha512-op4nsTR47R6p0vMUUoYl/a+ljLFVtlfaXkLQmqfLR1qHma1h/ysYk4hEXZ880bf2CYgTskvTa/e196Vd5dDQXw==}
    engines: {node: '>=14.0.0'}

  tinyspy@2.2.0:
    resolution: {integrity: sha512-d2eda04AN/cPOR89F7Xv5bK/jrQEhmcLFe6HFldoeO9AJtps+fqEnh486vnT/8y4bw38pSyxDcTCAq+Ks2aJTg==}
    engines: {node: '>=14.0.0'}

  tinyspy@3.0.2:
    resolution: {integrity: sha512-n1cw8k1k0x4pgA2+9XrOkFydTerNcJ1zWCO5Nn9scWHTD+5tp8dghT2x1uduQePZTZgd3Tupf+x9BxJjeJi77Q==}
    engines: {node: '>=14.0.0'}

  to-regex-range@5.0.1:
    resolution: {integrity: sha512-65P7iz6X5yEr1cwcgvQxbbIw7Uk3gOy5dIdtZ4rDveLqhrdJP+Li/Hx6tyK0NEb+2GCyneCMJiGqrADCSNk8sQ==}
    engines: {node: '>=8.0'}

  toidentifier@1.0.1:
    resolution: {integrity: sha512-o5sSPKEkg/DIQNmH43V0/uerLrpzVedkUh8tGNvaeXpfpuwjKenlSox/2O/BTlZUtEe+JG7s5YhEz608PlAHRA==}
    engines: {node: '>=0.6'}

  token-stream@1.0.0:
    resolution: {integrity: sha512-VSsyNPPW74RpHwR8Fc21uubwHY7wMDeJLys2IX5zJNih+OnAnaifKHo+1LHT7DAdloQ7apeaaWg8l7qnf/TnEg==}

  totalist@3.0.1:
    resolution: {integrity: sha512-sf4i37nQ2LBx4m3wB74y+ubopq6W/dIzXg0FDGjsYnZHVa1Da8FH853wlL2gtUhg+xJXjfk3kUZS3BRoQeoQBQ==}
    engines: {node: '>=6'}

  tr46@0.0.3:
    resolution: {integrity: sha512-N3WMsuqV66lT30CrXNbEjx4GEwlow3v6rr4mCcv6prnfwhS01rkgyFdjPNBYd9br7LpXV1+Emh01fHnq2Gdgrw==}

  trim-lines@3.0.1:
    resolution: {integrity: sha512-kRj8B+YHZCc9kQYdWfJB2/oUl9rA99qbowYYBtr4ui4mZyAQ2JpvVBd/6U2YloATfqBhBTSMhTpgBHtU0Mf3Rg==}

  ts-api-utils@2.0.1:
    resolution: {integrity: sha512-dnlgjFSVetynI8nzgJ+qF62efpglpWRk8isUEWZGWlJYySCTD6aKvbUDu+zbPeDakk3bg5H4XpitHukgfL1m9w==}
    engines: {node: '>=18.12'}
    peerDependencies:
      typescript: '>=4.8.4'

  ts-interface-checker@0.1.13:
    resolution: {integrity: sha512-Y/arvbn+rrz3JCKl9C4kVNfTfSm2/mEp5FSz5EsZSANGPSlQrpRI5M4PKF+mJnE52jOO90PnPSc3Ur3bTQw0gA==}

  tsconfck@3.1.5:
    resolution: {integrity: sha512-CLDfGgUp7XPswWnezWwsCRxNmgQjhYq3VXHM0/XIRxhVrKw0M1if9agzryh1QS3nxjCROvV+xWxoJO1YctzzWg==}
    engines: {node: ^18 || >=20}
    hasBin: true
    peerDependencies:
      typescript: ^5.0.0
    peerDependenciesMeta:
      typescript:
        optional: true

  tslib@2.8.1:
    resolution: {integrity: sha512-oJFu94HQb+KVduSUQL7wnpmqnfmLsOA/nAh6b6EH0wCEoK0/mPeXU6c3wKDV83MkOuHPRHtSXKKU99IBazS/2w==}

  tsx@4.19.3:
    resolution: {integrity: sha512-4H8vUNGNjQ4V2EOoGw005+c+dGuPSnhpPBPHBtsZdGZBk/iJb4kguGlPWaZTZ3q5nMtFOEsY0nRDlh9PJyd6SQ==}
    engines: {node: '>=18.0.0'}
    hasBin: true

  twoslash-protocol@0.2.12:
    resolution: {integrity: sha512-5qZLXVYfZ9ABdjqbvPc4RWMr7PrpPaaDSeaYY55vl/w1j6H6kzsWK/urAEIXlzYlyrFmyz1UbwIt+AA0ck+wbg==}

  twoslash-protocol@0.3.1:
    resolution: {integrity: sha512-BMePTL9OkuNISSyyMclBBhV2s9++DiOCyhhCoV5Kaht6eaWLwVjCCUJHY33eZJPsyKeZYS8Wzz0h+XI01VohVw==}

  twoslash-vue@0.2.12:
    resolution: {integrity: sha512-kxH60DLn2QBcN2wjqxgMDkyRgmPXsytv7fJIlsyFMDPSkm1/lMrI/UMrNAshNaRHcI+hv8x3h/WBgcvlb2RNAQ==}
    peerDependencies:
      typescript: '*'

  twoslash@0.2.12:
    resolution: {integrity: sha512-tEHPASMqi7kqwfJbkk7hc/4EhlrKCSLcur+TcvYki3vhIfaRMXnXjaYFgXpoZRbT6GdprD4tGuVBEmTpUgLBsw==}
    peerDependencies:
      typescript: '*'

  twoslash@0.3.1:
    resolution: {integrity: sha512-OGqMTGvqXTcb92YQdwGfEdK0nZJA64Aj/ChLOelbl3TfYch2IoBST0Yx4C0LQ7Lzyqm9RpgcpgDxeXQIz4p2Kg==}
    peerDependencies:
      typescript: ^5.5.0

  type-check@0.4.0:
    resolution: {integrity: sha512-XleUoc9uwGXqjWwXaUTZAmzMcFZ5858QA2vvx1Ur5xIcixXIP+8LnFDgRplU30us6teqdlskFfu+ae4K79Ooew==}
    engines: {node: '>= 0.8.0'}

  type-fest@4.35.0:
    resolution: {integrity: sha512-2/AwEFQDFEy30iOLjrvHDIH7e4HEWH+f1Yl1bI5XMqzuoCUqwYCdxachgsgv0og/JdVZUhbfjcJAoHj5L1753A==}
    engines: {node: '>=16'}

  type-is@2.0.0:
    resolution: {integrity: sha512-gd0sGezQYCbWSbkZr75mln4YBidWUN60+devscpLF5mtRDUpiaTvKpBNrdaCvel1NdR2k6vclXybU5fBd2i+nw==}
    engines: {node: '>= 0.6'}

  type@2.7.3:
    resolution: {integrity: sha512-8j+1QmAbPvLZow5Qpi6NCaN8FB60p/6x8/vfNqOk/hC+HuvFZhL4+WfekuhQLiqFZXOgQdrs3B+XxEmCc6b3FQ==}

  typescript-eslint@8.26.1:
    resolution: {integrity: sha512-t/oIs9mYyrwZGRpDv3g+3K6nZ5uhKEMt2oNmAPwaY4/ye0+EH4nXIPYNtkYFS6QHm+1DFg34DbglYBz5P9Xysg==}
    engines: {node: ^18.18.0 || ^20.9.0 || >=21.1.0}
    peerDependencies:
      eslint: ^8.57.0 || ^9.0.0
      typescript: '>=4.8.4 <5.9.0'

  typescript@5.7.3:
    resolution: {integrity: sha512-84MVSjMEHP+FQRPy3pX9sTVV/INIex71s9TL2Gm5FG/WG1SqXeKyZ0k7/blY/4FdOzI12CBy1vGc4og/eus0fw==}
    engines: {node: '>=14.17'}
    hasBin: true

  ufo@1.5.4:
    resolution: {integrity: sha512-UsUk3byDzKd04EyoZ7U4DOlxQaD14JUKQl6/P7wiX4FNvUfm3XL246n9W5AmqwW5RSFJ27NAuM0iLscAOYUiGQ==}

  uglify-js@3.19.3:
    resolution: {integrity: sha512-v3Xu+yuwBXisp6QYTcH4UbH+xYJXqnq2m/LtQVWKWzYc1iehYnLixoQDN9FH6/j9/oybfd6W9Ghwkl8+UMKTKQ==}
    engines: {node: '>=0.8.0'}
    hasBin: true

  unbuild@3.5.0:
    resolution: {integrity: sha512-DPFttsiADnHRb/K+yJ9r9jdn6JyXlsmdT0S12VFC14DFSJD+cxBnHq+v0INmqqPVPxOoUjvJFYUVIb02rWnVeA==}
    hasBin: true
    peerDependencies:
      typescript: ^5.7.3
    peerDependenciesMeta:
      typescript:
        optional: true

  undici-types@6.20.0:
    resolution: {integrity: sha512-Ny6QZ2Nju20vw1SRHe3d9jVu6gJ+4e3+MMpqu7pqE5HT6WsTSlce++GQmK5UXS8mzV8DSYHrQH+Xrf2jVcuKNg==}

  undici@5.28.5:
    resolution: {integrity: sha512-zICwjrDrcrUE0pyyJc1I2QzBkLM8FINsgOrt6WjA+BgajVq9Nxu2PbFFXUrAggLfDXlZGZBVZYw7WNV5KiBiBA==}
    engines: {node: '>=14.0'}

  unicode-canonical-property-names-ecmascript@2.0.1:
    resolution: {integrity: sha512-dA8WbNeb2a6oQzAQ55YlT5vQAWGV9WXOsi3SskE3bcCdM0P4SDd+24zS/OCacdRq5BkdsRj9q3Pg6YyQoxIGqg==}
    engines: {node: '>=4'}

  unicode-match-property-ecmascript@2.0.0:
    resolution: {integrity: sha512-5kaZCrbp5mmbz5ulBkDkbY0SsPOjKqVS35VpL9ulMPfSl0J0Xsm+9Evphv9CoIZFwre7aJoa94AY6seMKGVN5Q==}
    engines: {node: '>=4'}

  unicode-match-property-value-ecmascript@2.2.0:
    resolution: {integrity: sha512-4IehN3V/+kkr5YeSSDDQG8QLqO26XpL2XP3GQtqwlT/QYSECAwFztxVHjlbh0+gjJ3XmNLS0zDsbgs9jWKExLg==}
    engines: {node: '>=4'}

  unicode-property-aliases-ecmascript@2.1.0:
    resolution: {integrity: sha512-6t3foTQI9qne+OZoVQB/8x8rk2k1eVy1gRXhV3oFQ5T6R1dqQ1xtin3XqSlx3+ATBkliTaR/hHyJBm+LVPNM8w==}
    engines: {node: '>=4'}

  unicorn-magic@0.1.0:
    resolution: {integrity: sha512-lRfVq8fE8gz6QMBuDM6a+LO3IAzTi05H6gCVaUpir2E1Rwpo4ZUog45KpNXKC/Mn3Yb9UDuHumeFTo9iV/D9FQ==}
    engines: {node: '>=18'}

  unicorn-magic@0.3.0:
    resolution: {integrity: sha512-+QBBXBCvifc56fsbuxZQ6Sic3wqqc3WWaqxs58gvJrcOuN83HGTCwz3oS5phzU9LthRNE9VrJCFCLUgHeeFnfA==}
    engines: {node: '>=18'}

  unist-util-is@6.0.0:
    resolution: {integrity: sha512-2qCTHimwdxLfz+YzdGfkqNlH0tLi9xjTnHddPmJwtIG9MGsdbutfTc4P+haPD7l7Cjxf/WZj+we5qfVPvvxfYw==}

  unist-util-position@5.0.0:
    resolution: {integrity: sha512-fucsC7HjXvkB5R3kTCO7kUjRdrS0BJt3M/FPxmHMBOm8JQi2BsHAHFsy27E0EolP8rp0NzXsJ+jNPyDWvOJZPA==}

  unist-util-stringify-position@4.0.0:
    resolution: {integrity: sha512-0ASV06AAoKCDkS2+xw5RXJywruurpbC4JZSm7nr7MOt1ojAzvyyaO+UxZf18j8FCF6kmzCZKcAgN/yu2gm2XgQ==}

  unist-util-visit-parents@6.0.1:
    resolution: {integrity: sha512-L/PqWzfTP9lzzEa6CKs0k2nARxTdZduw3zyh8d2NVBnsyvHjSX4TWse388YrrQKbvI8w20fGjGlhgT96WwKykw==}

  unist-util-visit@5.0.0:
    resolution: {integrity: sha512-MR04uvD+07cwl/yhVuVWAtw+3GOR/knlL55Nd/wAdblk27GCVt3lqpTivy/tkJcZoNPzTwS1Y+KMojlLDhoTzg==}

  unpipe@1.0.0:
    resolution: {integrity: sha512-pjy2bYhSsufwWlKwPc+l3cN7+wuJlK6uz0YdJEOlQDbl6jo/YlPi4mb8agUkVC8BF7V8NuzeyPNqRksA3hztKQ==}
    engines: {node: '>= 0.8'}

  unplugin-utils@0.2.4:
    resolution: {integrity: sha512-8U/MtpkPkkk3Atewj1+RcKIjb5WBimZ/WSLhhR3w6SsIj8XJuKTacSP8g+2JhfSGw0Cb125Y+2zA/IzJZDVbhA==}
    engines: {node: '>=18.12.0'}

  untyped@2.0.0:
    resolution: {integrity: sha512-nwNCjxJTjNuLCgFr42fEak5OcLuB3ecca+9ksPFNvtfYSLpjf+iJqSIaSnIile6ZPbKYxI5k2AfXqeopGudK/g==}
    hasBin: true

  update-browserslist-db@1.1.2:
    resolution: {integrity: sha512-PPypAm5qvlD7XMZC3BujecnaOxwhrtoFR+Dqkk5Aa/6DssiH0ibKoketaj9w8LP7Bont1rYeoV5plxD7RTEPRg==}
    hasBin: true
    peerDependencies:
      browserslist: '>= 4.21.0'

  uri-js@4.4.1:
    resolution: {integrity: sha512-7rKUyy33Q1yc98pQ1DAmLtwX109F7TIfWlW1Ydo8Wl1ii1SeHieeh0HHfPeL2fMXK6z0s8ecKs9frCuLJvndBg==}

  url@0.11.4:
    resolution: {integrity: sha512-oCwdVC7mTuWiPyjLUz/COz5TLk6wgp0RCsN+wHZ2Ekneac9w8uuV0njcbbie2ME+Vs+d6duwmYuR3HgQXs1fOg==}
    engines: {node: '>= 0.4'}

  util-deprecate@1.0.2:
    resolution: {integrity: sha512-EPD5q1uXyFxJpCrLnCc1nHnq3gOa6DZBocAIiI2TaSCA7VCJ1UJDMagCzIkXNsUYfD1daK//LTEQ8xiIbrHtcw==}

  utils-merge@1.0.1:
    resolution: {integrity: sha512-pMZTvIkT1d+TFGvDOqodOclx0QWkkgi6Tdoa8gC8ffGAAqz9pzPTZWAybbsHHoED/ztMtkv/VoYTYyShUn81hA==}
    engines: {node: '>= 0.4.0'}

  validate-npm-package-license@3.0.4:
    resolution: {integrity: sha512-DpKm2Ui/xN7/HQKCtpZxoRWBhZ9Z0kqtygG8XCgNQ8ZlDnxuQmWhj566j8fN4Cu3/JmbhsDo7fcAJq4s9h27Ew==}

  varint@6.0.0:
    resolution: {integrity: sha512-cXEIW6cfr15lFv563k4GuVuW/fiwjknytD37jIOLSdSWuOI6WnO/oKwmP2FQTU2l01LP8/M5TSAJpzUaGe3uWg==}

  vary@1.1.2:
    resolution: {integrity: sha512-BNGbWLfd0eUPabhkXUVm0j8uuvREyTh5ovRa/dyow/BqAbZJyC+5fU+IzQOzmAKzYqYRAISoRhdQr3eIZ/PXqg==}
    engines: {node: '>= 0.8'}

  vfile-message@4.0.2:
    resolution: {integrity: sha512-jRDZ1IMLttGj41KcZvlrYAaI3CfqpLpfpf+Mfig13viT6NKvRzWZ+lXz0Y5D60w6uJIBAOGq9mSHf0gktF0duw==}

  vfile@6.0.3:
    resolution: {integrity: sha512-KzIbH/9tXat2u30jf+smMwFCsno4wHVdNmzFyL+T/L3UGqqk6JKfVqOFOZEpZSHADH1k40ab6NUIXZq422ov3Q==}

  vite-node@3.0.8:
    resolution: {integrity: sha512-6PhR4H9VGlcwXZ+KWCdMqbtG649xCPZqfI9j2PsK1FcXgEzro5bGHcVKFCTqPLaNKZES8Evqv4LwvZARsq5qlg==}
    engines: {node: ^18.0.0 || ^20.0.0 || >=22.0.0}
    hasBin: true

  vitepress-plugin-group-icons@1.3.7:
    resolution: {integrity: sha512-2pS7KATeAPXTVOiXF0cU9Jh8TiMWuLn7uzQr1RkYG8fmILvUfue60w2WtloOfrAenByzYSQ724A4aQzUCgVfqw==}

  vitepress@1.6.3:
    resolution: {integrity: sha512-fCkfdOk8yRZT8GD9BFqusW3+GggWYZ/rYncOfmgcDtP3ualNHCAg+Robxp2/6xfH1WwPHtGpPwv7mbA3qomtBw==}
    hasBin: true
    peerDependencies:
      markdown-it-mathjax3: ^4
      postcss: ^8
    peerDependenciesMeta:
      markdown-it-mathjax3:
        optional: true
      postcss:
        optional: true

  vitest@3.0.8:
    resolution: {integrity: sha512-dfqAsNqRGUc8hB9OVR2P0w8PZPEckti2+5rdZip0WIz9WW0MnImJ8XiR61QhqLa92EQzKP2uPkzenKOAHyEIbA==}
    engines: {node: ^18.0.0 || ^20.0.0 || >=22.0.0}
    hasBin: true
    peerDependencies:
      '@edge-runtime/vm': '*'
      '@types/debug': ^4.1.12
      '@types/node': ^18.0.0 || ^20.0.0 || >=22.0.0
      '@vitest/browser': 3.0.8
      '@vitest/ui': 3.0.8
      happy-dom: '*'
      jsdom: '*'
    peerDependenciesMeta:
      '@edge-runtime/vm':
        optional: true
      '@types/debug':
        optional: true
      '@types/node':
        optional: true
      '@vitest/browser':
        optional: true
      '@vitest/ui':
        optional: true
      happy-dom:
        optional: true
      jsdom:
        optional: true

  void-elements@3.1.0:
    resolution: {integrity: sha512-Dhxzh5HZuiHQhbvTW9AMetFfBHDMYpo23Uo9btPXgdYP+3T5S+p+jgNy7spra+veYhBP2dCSgxR/i2Y02h5/6w==}
    engines: {node: '>=0.10.0'}

  vue-resize@2.0.0-alpha.1:
    resolution: {integrity: sha512-7+iqOueLU7uc9NrMfrzbG8hwMqchfVfSzpVlCMeJQe4pyibqyoifDNbKTZvwxZKDvGkB+PdFeKvnGZMoEb8esg==}
    peerDependencies:
      vue: ^3.0.0

  vue-router@4.5.0:
    resolution: {integrity: sha512-HDuk+PuH5monfNuY+ct49mNmkCRK4xJAV9Ts4z9UFc4rzdDnxQLyCMGGc8pKhZhHTVzfanpNwB/lwqevcBwI4w==}
    peerDependencies:
      vue: ^3.2.0

  vue@3.2.47:
    resolution: {integrity: sha512-60188y/9Dc9WVrAZeUVSDxRQOZ+z+y5nO2ts9jWXSTkMvayiWxCWOWtBQoYjLeccfXkiiPZWAHcV+WTPhkqJHQ==}

  vue@3.5.13:
    resolution: {integrity: sha512-wmeiSMxkZCSc+PM2w2VRsOYAZC8GdipNFRTsLSfodVqI9mbejKeXEGr8SckuLnrQPGe3oJN5c3K0vpoU9q/wCQ==}
    peerDependencies:
      typescript: '*'
    peerDependenciesMeta:
      typescript:
        optional: true

  vuex@4.1.0:
    resolution: {integrity: sha512-hmV6UerDrPcgbSy9ORAtNXDr9M4wlNP4pEFKye4ujJF8oqgFFuxDCdOLS3eNoRTtq5O3hoBDh9Doj1bQMYHRbQ==}
    peerDependencies:
      vue: ^3.2.0

  web-streams-polyfill@3.3.3:
    resolution: {integrity: sha512-d2JWLCivmZYTSIoge9MsgFCZrt571BikcWGYkjC1khllbTeDlGqZ2D8vD8E/lJa8WGWbb7Plm8/XJYV7IJHZZw==}
    engines: {node: '>= 8'}

  webidl-conversions@3.0.1:
    resolution: {integrity: sha512-2JAn3z8AR6rjK8Sm8orRC0h/bcl/DqL7tRPdGZ4I1CjdF+EaMLmYxBHyXuKL849eucPFhvBoxMsflfOb8kxaeQ==}

  whatwg-url@5.0.0:
    resolution: {integrity: sha512-saE57nupxk6v3HY35+jzBwYa0rKSy0XR8JSxZPwgLr7ys0IBzhGviA1/TUGJLmSVqs8pb9AnvICXEuOHLprYTw==}

  which@2.0.2:
    resolution: {integrity: sha512-BLI3Tl1TW3Pvl70l3yq3Y64i+awpwXqsGBYWkkqMtnbXgrMD+yj7rhW0kuEDxzJaYXGjEW5ogapKNMEKNMjibA==}
    engines: {node: '>= 8'}
    hasBin: true

  why-is-node-running@2.3.0:
    resolution: {integrity: sha512-hUrmaWBdVDcxvYqnyh09zunKzROWjbZTiNy8dBEjkS7ehEDQibXJ7XvlmtbwuTclUiIyN+CyXQD4Vmko8fNm8w==}
    engines: {node: '>=8'}
    hasBin: true

  wide-align@1.1.5:
    resolution: {integrity: sha512-eDMORYaPNZ4sQIuuYPDHdQvf4gyCF9rEEV/yPxGfwPkRodwEgiMUUXTx/dex+Me0wxx53S+NgUHaP7y3MGlDmg==}

  with@7.0.2:
    resolution: {integrity: sha512-RNGKj82nUPg3g5ygxkQl0R937xLyho1J24ItRCBTr/m1YnZkzJy1hUiHUJrc/VlsDQzsCnInEGSg3bci0Lmd4w==}
    engines: {node: '>= 10.0.0'}

  word-wrap@1.2.5:
    resolution: {integrity: sha512-BN22B5eaMMI9UMtjrGd5g5eCYPpCPDUy0FJXbYsaT5zYxjFOckS53SQDE3pWkVoWpHXVb3BrYcEN4Twa55B5cA==}
    engines: {node: '>=0.10.0'}

  wordwrap@1.0.0:
    resolution: {integrity: sha512-gvVzJFlPycKc5dZN4yPkP8w7Dc37BtP1yczEneOb4uq34pXZcvrtRTmWV8W+Ume+XCxKgbjM+nevkyFPMybd4Q==}

  workerd@1.20250310.0:
    resolution: {integrity: sha512-bAaZ9Bmts3mArbIrXYAtr+ZRsAJAAUEsCtvwfBavIYXaZ5sgdEOJBEiBbvsHp6CsVObegOM85tIWpYLpbTxQrQ==}
    engines: {node: '>=16'}
    hasBin: true

  wrap-ansi@7.0.0:
    resolution: {integrity: sha512-YVGIj2kamLSTxw6NsZjoBxfSwsn0ycdesmc4p+Q21c5zPuZ1pl+NfxVdxPtdHvmNVOQ6XSYG4AUtyt/Fi7D16Q==}
    engines: {node: '>=10'}

  wrap-ansi@8.1.0:
    resolution: {integrity: sha512-si7QWI6zUMq56bESFvagtmzMdGOtoxfR+Sez11Mobfc7tm+VkUckk9bW2UeffTGVUbOksxmSw0AA2gs8g71NCQ==}
    engines: {node: '>=12'}

  wrap-ansi@9.0.0:
    resolution: {integrity: sha512-G8ura3S+3Z2G+mkgNRq8dqaFZAuxfsxpBB8OCTGRTCtp+l/v9nbFNmCUP1BZMts3G1142MsZfn6eeUKrr4PD1Q==}
    engines: {node: '>=18'}

  wrappy@1.0.2:
    resolution: {integrity: sha512-l4Sp/DRseor9wL6EvV2+TuQn63dMkPjZ/sp9XkghTEbV9KlPS1xUsZ3u7/IQO4wxtcFB4bgpQPRcR3QCvezPcQ==}

  ws@8.18.0:
    resolution: {integrity: sha512-8VbfWfHLbbwu3+N6OKsOMpBdT4kXPDDB9cJk2bJ6mh9ucxdlnNvH1e+roYkKmN9Nxw2yjz7VzeO9oOz2zJ04Pw==}
    engines: {node: '>=10.0.0'}
    peerDependencies:
      bufferutil: ^4.0.1
      utf-8-validate: '>=5.0.2'
    peerDependenciesMeta:
      bufferutil:
        optional: true
      utf-8-validate:
        optional: true

  ws@8.18.1:
    resolution: {integrity: sha512-RKW2aJZMXeMxVpnZ6bck+RswznaxmzdULiBr6KY7XkTnW8uvt0iT9H5DkHUChXrc+uurzwa0rVI16n/Xzjdz1w==}
    engines: {node: '>=10.0.0'}
    peerDependencies:
      bufferutil: ^4.0.1
      utf-8-validate: '>=5.0.2'
    peerDependenciesMeta:
      bufferutil:
        optional: true
      utf-8-validate:
        optional: true

  xml-js@1.6.11:
    resolution: {integrity: sha512-7rVi2KMfwfWFl+GpPg6m80IVMWXLRjO+PxTq7V2CDhoGak0wzYzFgUY2m4XJ47OGdXd8eLE8EmwfAmdjw7lC1g==}
    hasBin: true

  yallist@3.1.1:
    resolution: {integrity: sha512-a4UGQaWPH59mOXUYnAG2ewncQS4i4F43Tv3JoAM+s2VDAmS9NsK8GpDMLrCHPksFT7h3K6TOoUNn2pb7RoXx4g==}

  yallist@4.0.0:
    resolution: {integrity: sha512-3wdGidZyq5PB084XLES5TpOSRA3wjXAlIWMhum2kRcv/41Sn2emQ0dycQW4uZXLejwKvg6EsvbdlVL+FYEct7A==}

  yaml@2.7.0:
    resolution: {integrity: sha512-+hSoy/QHluxmC9kCIJyL/uyFmLmc+e5CFR5Wa+bpIhIj85LVb9ZH2nVnqrHoSvKogwODv0ClqZkmiSSaIH5LTA==}
    engines: {node: '>= 14'}
    hasBin: true

  yocto-queue@0.1.0:
    resolution: {integrity: sha512-rVksvsnNCdJ/ohGc6xgPwyN8eheCxsiLM8mxuE/t/mOVqJewPuO1miLpTHQiRgTKCLexL4MeAFVagts7HmNZ2Q==}
    engines: {node: '>=10'}

  yoctocolors@2.1.1:
    resolution: {integrity: sha512-GQHQqAopRhwU8Kt1DDM8NjibDXHC8eoh1erhGAJPEyveY9qqVeXvVikNKrDz69sHowPMorbPUrH/mx8c50eiBQ==}
    engines: {node: '>=18'}

  youch@3.2.3:
    resolution: {integrity: sha512-ZBcWz/uzZaQVdCvfV4uk616Bbpf2ee+F/AvuKDR5EwX/Y4v06xWdtMluqTD7+KlZdM93lLm9gMZYo0sKBS0pgw==}

  zimmerframe@1.1.2:
    resolution: {integrity: sha512-rAbqEGa8ovJy4pyBxZM70hg4pE6gDgaQ0Sl9M3enG3I0d6H4XSAM3GeNGLKnsBpuijUow064sf7ww1nutC5/3w==}

  zod@3.22.3:
    resolution: {integrity: sha512-EjIevzuJRiRPbVH4mGc8nApb/lVLKVpmUhAaR5R5doKGfAnGJ6Gr3CViAVjP+4FWSxCsybeWQdcgCtbX+7oZug==}

  zwitch@2.0.4:
    resolution: {integrity: sha512-bXE4cR/kVZhKZX/RjPEflHaKVhUVl85noU3v6b8apfQEc1x4A+zBxjZ4lN8LqGd6WZ3dl98pY4o717VFmoPp+A==}

snapshots:

  '@adobe/css-tools@4.3.3': {}

  '@algolia/autocomplete-core@1.17.7(@algolia/client-search@5.20.3)(algoliasearch@5.20.3)':
    dependencies:
      '@algolia/autocomplete-plugin-algolia-insights': 1.17.7(@algolia/client-search@5.20.3)(algoliasearch@5.20.3)
      '@algolia/autocomplete-shared': 1.17.7(@algolia/client-search@5.20.3)(algoliasearch@5.20.3)
    transitivePeerDependencies:
      - '@algolia/client-search'
      - algoliasearch
      - search-insights

  '@algolia/autocomplete-plugin-algolia-insights@1.17.7(@algolia/client-search@5.20.3)(algoliasearch@5.20.3)':
    dependencies:
      '@algolia/autocomplete-shared': 1.17.7(@algolia/client-search@5.20.3)(algoliasearch@5.20.3)
    transitivePeerDependencies:
      - '@algolia/client-search'
      - algoliasearch

  '@algolia/autocomplete-preset-algolia@1.17.7(@algolia/client-search@5.20.3)(algoliasearch@5.20.3)':
    dependencies:
      '@algolia/autocomplete-shared': 1.17.7(@algolia/client-search@5.20.3)(algoliasearch@5.20.3)
      '@algolia/client-search': 5.20.3
      algoliasearch: 5.20.3

  '@algolia/autocomplete-shared@1.17.7(@algolia/client-search@5.20.3)(algoliasearch@5.20.3)':
    dependencies:
      '@algolia/client-search': 5.20.3
      algoliasearch: 5.20.3

  '@algolia/client-abtesting@5.20.3':
    dependencies:
      '@algolia/client-common': 5.20.3
      '@algolia/requester-browser-xhr': 5.20.3
      '@algolia/requester-fetch': 5.20.3
      '@algolia/requester-node-http': 5.20.3

  '@algolia/client-analytics@5.20.3':
    dependencies:
      '@algolia/client-common': 5.20.3
      '@algolia/requester-browser-xhr': 5.20.3
      '@algolia/requester-fetch': 5.20.3
      '@algolia/requester-node-http': 5.20.3

  '@algolia/client-common@5.20.3': {}

  '@algolia/client-insights@5.20.3':
    dependencies:
      '@algolia/client-common': 5.20.3
      '@algolia/requester-browser-xhr': 5.20.3
      '@algolia/requester-fetch': 5.20.3
      '@algolia/requester-node-http': 5.20.3

  '@algolia/client-personalization@5.20.3':
    dependencies:
      '@algolia/client-common': 5.20.3
      '@algolia/requester-browser-xhr': 5.20.3
      '@algolia/requester-fetch': 5.20.3
      '@algolia/requester-node-http': 5.20.3

  '@algolia/client-query-suggestions@5.20.3':
    dependencies:
      '@algolia/client-common': 5.20.3
      '@algolia/requester-browser-xhr': 5.20.3
      '@algolia/requester-fetch': 5.20.3
      '@algolia/requester-node-http': 5.20.3

  '@algolia/client-search@5.20.3':
    dependencies:
      '@algolia/client-common': 5.20.3
      '@algolia/requester-browser-xhr': 5.20.3
      '@algolia/requester-fetch': 5.20.3
      '@algolia/requester-node-http': 5.20.3

  '@algolia/ingestion@1.20.3':
    dependencies:
      '@algolia/client-common': 5.20.3
      '@algolia/requester-browser-xhr': 5.20.3
      '@algolia/requester-fetch': 5.20.3
      '@algolia/requester-node-http': 5.20.3

  '@algolia/monitoring@1.20.3':
    dependencies:
      '@algolia/client-common': 5.20.3
      '@algolia/requester-browser-xhr': 5.20.3
      '@algolia/requester-fetch': 5.20.3
      '@algolia/requester-node-http': 5.20.3

  '@algolia/recommend@5.20.3':
    dependencies:
      '@algolia/client-common': 5.20.3
      '@algolia/requester-browser-xhr': 5.20.3
      '@algolia/requester-fetch': 5.20.3
      '@algolia/requester-node-http': 5.20.3

  '@algolia/requester-browser-xhr@5.20.3':
    dependencies:
      '@algolia/client-common': 5.20.3

  '@algolia/requester-fetch@5.20.3':
    dependencies:
      '@algolia/client-common': 5.20.3

  '@algolia/requester-node-http@5.20.3':
    dependencies:
      '@algolia/client-common': 5.20.3

  '@alloc/quick-lru@5.2.0': {}

  '@ampproject/remapping@2.3.0':
    dependencies:
      '@jridgewell/gen-mapping': 0.3.8
      '@jridgewell/trace-mapping': 0.3.25

  '@antfu/install-pkg@1.0.0':
    dependencies:
      package-manager-detector: 0.2.9
      tinyexec: 0.3.2

  '@antfu/utils@8.1.1': {}

  '@babel/code-frame@7.26.2':
    dependencies:
      '@babel/helper-validator-identifier': 7.25.9
      js-tokens: 4.0.0
      picocolors: 1.1.1

  '@babel/compat-data@7.26.8': {}

  '@babel/core@7.26.10':
    dependencies:
      '@ampproject/remapping': 2.3.0
      '@babel/code-frame': 7.26.2
      '@babel/generator': 7.26.10
      '@babel/helper-compilation-targets': 7.26.5
      '@babel/helper-module-transforms': 7.26.0(@babel/core@7.26.10)
      '@babel/helpers': 7.26.10
      '@babel/parser': 7.26.10
      '@babel/template': 7.26.9
      '@babel/traverse': 7.26.10
      '@babel/types': 7.26.10
      convert-source-map: 2.0.0
      debug: 4.4.0
      gensync: 1.0.0-beta.2
      json5: 2.2.3
      semver: 6.3.1
    transitivePeerDependencies:
      - supports-color

  '@babel/generator@7.26.10':
    dependencies:
      '@babel/parser': 7.26.10
      '@babel/types': 7.26.10
      '@jridgewell/gen-mapping': 0.3.8
      '@jridgewell/trace-mapping': 0.3.25
      jsesc: 3.1.0

  '@babel/generator@7.26.9':
    dependencies:
      '@babel/parser': 7.26.10
      '@babel/types': 7.26.9
      '@jridgewell/gen-mapping': 0.3.8
      '@jridgewell/trace-mapping': 0.3.25
      jsesc: 3.1.0

  '@babel/helper-annotate-as-pure@7.25.9':
    dependencies:
      '@babel/types': 7.26.9

  '@babel/helper-compilation-targets@7.26.5':
    dependencies:
      '@babel/compat-data': 7.26.8
      '@babel/helper-validator-option': 7.25.9
      browserslist: 4.24.4
      lru-cache: 5.1.1
      semver: 6.3.1

  '@babel/helper-create-class-features-plugin@7.26.9(@babel/core@7.26.10)':
    dependencies:
      '@babel/core': 7.26.10
      '@babel/helper-annotate-as-pure': 7.25.9
      '@babel/helper-member-expression-to-functions': 7.25.9
      '@babel/helper-optimise-call-expression': 7.25.9
      '@babel/helper-replace-supers': 7.26.5(@babel/core@7.26.10)
      '@babel/helper-skip-transparent-expression-wrappers': 7.25.9
      '@babel/traverse': 7.26.9
      semver: 6.3.1
    transitivePeerDependencies:
      - supports-color

  '@babel/helper-create-regexp-features-plugin@7.26.3(@babel/core@7.26.10)':
    dependencies:
      '@babel/core': 7.26.10
      '@babel/helper-annotate-as-pure': 7.25.9
      regexpu-core: 6.2.0
      semver: 6.3.1

  '@babel/helper-define-polyfill-provider@0.6.3(@babel/core@7.26.10)':
    dependencies:
      '@babel/core': 7.26.10
      '@babel/helper-compilation-targets': 7.26.5
      '@babel/helper-plugin-utils': 7.26.5
      debug: 4.4.0
      lodash.debounce: 4.0.8
      resolve: 1.22.10
    transitivePeerDependencies:
      - supports-color

  '@babel/helper-member-expression-to-functions@7.25.9':
    dependencies:
      '@babel/traverse': 7.26.9
      '@babel/types': 7.26.9
    transitivePeerDependencies:
      - supports-color

  '@babel/helper-module-imports@7.25.9':
    dependencies:
      '@babel/traverse': 7.26.10
      '@babel/types': 7.26.10
    transitivePeerDependencies:
      - supports-color

  '@babel/helper-module-transforms@7.26.0(@babel/core@7.26.10)':
    dependencies:
      '@babel/core': 7.26.10
      '@babel/helper-module-imports': 7.25.9
      '@babel/helper-validator-identifier': 7.25.9
      '@babel/traverse': 7.26.10
    transitivePeerDependencies:
      - supports-color

  '@babel/helper-optimise-call-expression@7.25.9':
    dependencies:
      '@babel/types': 7.26.9

  '@babel/helper-plugin-utils@7.26.5': {}

  '@babel/helper-remap-async-to-generator@7.25.9(@babel/core@7.26.10)':
    dependencies:
      '@babel/core': 7.26.10
      '@babel/helper-annotate-as-pure': 7.25.9
      '@babel/helper-wrap-function': 7.25.9
      '@babel/traverse': 7.26.9
    transitivePeerDependencies:
      - supports-color

  '@babel/helper-replace-supers@7.26.5(@babel/core@7.26.10)':
    dependencies:
      '@babel/core': 7.26.10
      '@babel/helper-member-expression-to-functions': 7.25.9
      '@babel/helper-optimise-call-expression': 7.25.9
      '@babel/traverse': 7.26.9
    transitivePeerDependencies:
      - supports-color

  '@babel/helper-skip-transparent-expression-wrappers@7.25.9':
    dependencies:
      '@babel/traverse': 7.26.9
      '@babel/types': 7.26.9
    transitivePeerDependencies:
      - supports-color

  '@babel/helper-string-parser@7.25.9': {}

  '@babel/helper-validator-identifier@7.25.9': {}

  '@babel/helper-validator-option@7.25.9': {}

  '@babel/helper-wrap-function@7.25.9':
    dependencies:
      '@babel/template': 7.26.9
      '@babel/traverse': 7.26.9
      '@babel/types': 7.26.9
    transitivePeerDependencies:
      - supports-color

  '@babel/helpers@7.26.10':
    dependencies:
      '@babel/template': 7.26.9
      '@babel/types': 7.26.10

  '@babel/parser@7.26.10':
    dependencies:
      '@babel/types': 7.26.10

  '@babel/plugin-bugfix-firefox-class-in-computed-class-key@7.25.9(@babel/core@7.26.10)':
    dependencies:
      '@babel/core': 7.26.10
      '@babel/helper-plugin-utils': 7.26.5
      '@babel/traverse': 7.26.9
    transitivePeerDependencies:
      - supports-color

  '@babel/plugin-bugfix-safari-class-field-initializer-scope@7.25.9(@babel/core@7.26.10)':
    dependencies:
      '@babel/core': 7.26.10
      '@babel/helper-plugin-utils': 7.26.5

  '@babel/plugin-bugfix-safari-id-destructuring-collision-in-function-expression@7.25.9(@babel/core@7.26.10)':
    dependencies:
      '@babel/core': 7.26.10
      '@babel/helper-plugin-utils': 7.26.5

  '@babel/plugin-bugfix-v8-spread-parameters-in-optional-chaining@7.25.9(@babel/core@7.26.10)':
    dependencies:
      '@babel/core': 7.26.10
      '@babel/helper-plugin-utils': 7.26.5
      '@babel/helper-skip-transparent-expression-wrappers': 7.25.9
      '@babel/plugin-transform-optional-chaining': 7.25.9(@babel/core@7.26.10)
    transitivePeerDependencies:
      - supports-color

  '@babel/plugin-bugfix-v8-static-class-fields-redefine-readonly@7.25.9(@babel/core@7.26.10)':
    dependencies:
      '@babel/core': 7.26.10
      '@babel/helper-plugin-utils': 7.26.5
      '@babel/traverse': 7.26.9
    transitivePeerDependencies:
      - supports-color

  '@babel/plugin-proposal-private-property-in-object@7.21.0-placeholder-for-preset-env.2(@babel/core@7.26.10)':
    dependencies:
      '@babel/core': 7.26.10

  '@babel/plugin-syntax-import-assertions@7.26.0(@babel/core@7.26.10)':
    dependencies:
      '@babel/core': 7.26.10
      '@babel/helper-plugin-utils': 7.26.5

  '@babel/plugin-syntax-import-attributes@7.26.0(@babel/core@7.26.10)':
    dependencies:
      '@babel/core': 7.26.10
      '@babel/helper-plugin-utils': 7.26.5

  '@babel/plugin-syntax-unicode-sets-regex@7.18.6(@babel/core@7.26.10)':
    dependencies:
      '@babel/core': 7.26.10
      '@babel/helper-create-regexp-features-plugin': 7.26.3(@babel/core@7.26.10)
      '@babel/helper-plugin-utils': 7.26.5

  '@babel/plugin-transform-arrow-functions@7.25.9(@babel/core@7.26.10)':
    dependencies:
      '@babel/core': 7.26.10
      '@babel/helper-plugin-utils': 7.26.5

  '@babel/plugin-transform-async-generator-functions@7.26.8(@babel/core@7.26.10)':
    dependencies:
      '@babel/core': 7.26.10
      '@babel/helper-plugin-utils': 7.26.5
      '@babel/helper-remap-async-to-generator': 7.25.9(@babel/core@7.26.10)
      '@babel/traverse': 7.26.9
    transitivePeerDependencies:
      - supports-color

  '@babel/plugin-transform-async-to-generator@7.25.9(@babel/core@7.26.10)':
    dependencies:
      '@babel/core': 7.26.10
      '@babel/helper-module-imports': 7.25.9
      '@babel/helper-plugin-utils': 7.26.5
      '@babel/helper-remap-async-to-generator': 7.25.9(@babel/core@7.26.10)
    transitivePeerDependencies:
      - supports-color

  '@babel/plugin-transform-block-scoped-functions@7.26.5(@babel/core@7.26.10)':
    dependencies:
      '@babel/core': 7.26.10
      '@babel/helper-plugin-utils': 7.26.5

  '@babel/plugin-transform-block-scoping@7.25.9(@babel/core@7.26.10)':
    dependencies:
      '@babel/core': 7.26.10
      '@babel/helper-plugin-utils': 7.26.5

  '@babel/plugin-transform-class-properties@7.25.9(@babel/core@7.26.10)':
    dependencies:
      '@babel/core': 7.26.10
      '@babel/helper-create-class-features-plugin': 7.26.9(@babel/core@7.26.10)
      '@babel/helper-plugin-utils': 7.26.5
    transitivePeerDependencies:
      - supports-color

  '@babel/plugin-transform-class-static-block@7.26.0(@babel/core@7.26.10)':
    dependencies:
      '@babel/core': 7.26.10
      '@babel/helper-create-class-features-plugin': 7.26.9(@babel/core@7.26.10)
      '@babel/helper-plugin-utils': 7.26.5
    transitivePeerDependencies:
      - supports-color

  '@babel/plugin-transform-classes@7.25.9(@babel/core@7.26.10)':
    dependencies:
      '@babel/core': 7.26.10
      '@babel/helper-annotate-as-pure': 7.25.9
      '@babel/helper-compilation-targets': 7.26.5
      '@babel/helper-plugin-utils': 7.26.5
      '@babel/helper-replace-supers': 7.26.5(@babel/core@7.26.10)
      '@babel/traverse': 7.26.9
      globals: 11.12.0
    transitivePeerDependencies:
      - supports-color

  '@babel/plugin-transform-computed-properties@7.25.9(@babel/core@7.26.10)':
    dependencies:
      '@babel/core': 7.26.10
      '@babel/helper-plugin-utils': 7.26.5
      '@babel/template': 7.26.9

  '@babel/plugin-transform-destructuring@7.25.9(@babel/core@7.26.10)':
    dependencies:
      '@babel/core': 7.26.10
      '@babel/helper-plugin-utils': 7.26.5

  '@babel/plugin-transform-dotall-regex@7.25.9(@babel/core@7.26.10)':
    dependencies:
      '@babel/core': 7.26.10
      '@babel/helper-create-regexp-features-plugin': 7.26.3(@babel/core@7.26.10)
      '@babel/helper-plugin-utils': 7.26.5

  '@babel/plugin-transform-duplicate-keys@7.25.9(@babel/core@7.26.10)':
    dependencies:
      '@babel/core': 7.26.10
      '@babel/helper-plugin-utils': 7.26.5

  '@babel/plugin-transform-duplicate-named-capturing-groups-regex@7.25.9(@babel/core@7.26.10)':
    dependencies:
      '@babel/core': 7.26.10
      '@babel/helper-create-regexp-features-plugin': 7.26.3(@babel/core@7.26.10)
      '@babel/helper-plugin-utils': 7.26.5

  '@babel/plugin-transform-dynamic-import@7.25.9(@babel/core@7.26.10)':
    dependencies:
      '@babel/core': 7.26.10
      '@babel/helper-plugin-utils': 7.26.5

  '@babel/plugin-transform-exponentiation-operator@7.26.3(@babel/core@7.26.10)':
    dependencies:
      '@babel/core': 7.26.10
      '@babel/helper-plugin-utils': 7.26.5

  '@babel/plugin-transform-export-namespace-from@7.25.9(@babel/core@7.26.10)':
    dependencies:
      '@babel/core': 7.26.10
      '@babel/helper-plugin-utils': 7.26.5

  '@babel/plugin-transform-for-of@7.26.9(@babel/core@7.26.10)':
    dependencies:
      '@babel/core': 7.26.10
      '@babel/helper-plugin-utils': 7.26.5
      '@babel/helper-skip-transparent-expression-wrappers': 7.25.9
    transitivePeerDependencies:
      - supports-color

  '@babel/plugin-transform-function-name@7.25.9(@babel/core@7.26.10)':
    dependencies:
      '@babel/core': 7.26.10
      '@babel/helper-compilation-targets': 7.26.5
      '@babel/helper-plugin-utils': 7.26.5
      '@babel/traverse': 7.26.9
    transitivePeerDependencies:
      - supports-color

  '@babel/plugin-transform-json-strings@7.25.9(@babel/core@7.26.10)':
    dependencies:
      '@babel/core': 7.26.10
      '@babel/helper-plugin-utils': 7.26.5

  '@babel/plugin-transform-literals@7.25.9(@babel/core@7.26.10)':
    dependencies:
      '@babel/core': 7.26.10
      '@babel/helper-plugin-utils': 7.26.5

  '@babel/plugin-transform-logical-assignment-operators@7.25.9(@babel/core@7.26.10)':
    dependencies:
      '@babel/core': 7.26.10
      '@babel/helper-plugin-utils': 7.26.5

  '@babel/plugin-transform-member-expression-literals@7.25.9(@babel/core@7.26.10)':
    dependencies:
      '@babel/core': 7.26.10
      '@babel/helper-plugin-utils': 7.26.5

  '@babel/plugin-transform-modules-amd@7.25.9(@babel/core@7.26.10)':
    dependencies:
      '@babel/core': 7.26.10
      '@babel/helper-module-transforms': 7.26.0(@babel/core@7.26.10)
      '@babel/helper-plugin-utils': 7.26.5
    transitivePeerDependencies:
      - supports-color

  '@babel/plugin-transform-modules-commonjs@7.26.3(@babel/core@7.26.10)':
    dependencies:
      '@babel/core': 7.26.10
      '@babel/helper-module-transforms': 7.26.0(@babel/core@7.26.10)
      '@babel/helper-plugin-utils': 7.26.5
    transitivePeerDependencies:
      - supports-color

  '@babel/plugin-transform-modules-systemjs@7.25.9(@babel/core@7.26.10)':
    dependencies:
      '@babel/core': 7.26.10
      '@babel/helper-module-transforms': 7.26.0(@babel/core@7.26.10)
      '@babel/helper-plugin-utils': 7.26.5
      '@babel/helper-validator-identifier': 7.25.9
      '@babel/traverse': 7.26.9
    transitivePeerDependencies:
      - supports-color

  '@babel/plugin-transform-modules-umd@7.25.9(@babel/core@7.26.10)':
    dependencies:
      '@babel/core': 7.26.10
      '@babel/helper-module-transforms': 7.26.0(@babel/core@7.26.10)
      '@babel/helper-plugin-utils': 7.26.5
    transitivePeerDependencies:
      - supports-color

  '@babel/plugin-transform-named-capturing-groups-regex@7.25.9(@babel/core@7.26.10)':
    dependencies:
      '@babel/core': 7.26.10
      '@babel/helper-create-regexp-features-plugin': 7.26.3(@babel/core@7.26.10)
      '@babel/helper-plugin-utils': 7.26.5

  '@babel/plugin-transform-new-target@7.25.9(@babel/core@7.26.10)':
    dependencies:
      '@babel/core': 7.26.10
      '@babel/helper-plugin-utils': 7.26.5

  '@babel/plugin-transform-nullish-coalescing-operator@7.26.6(@babel/core@7.26.10)':
    dependencies:
      '@babel/core': 7.26.10
      '@babel/helper-plugin-utils': 7.26.5

  '@babel/plugin-transform-numeric-separator@7.25.9(@babel/core@7.26.10)':
    dependencies:
      '@babel/core': 7.26.10
      '@babel/helper-plugin-utils': 7.26.5

  '@babel/plugin-transform-object-rest-spread@7.25.9(@babel/core@7.26.10)':
    dependencies:
      '@babel/core': 7.26.10
      '@babel/helper-compilation-targets': 7.26.5
      '@babel/helper-plugin-utils': 7.26.5
      '@babel/plugin-transform-parameters': 7.25.9(@babel/core@7.26.10)

  '@babel/plugin-transform-object-super@7.25.9(@babel/core@7.26.10)':
    dependencies:
      '@babel/core': 7.26.10
      '@babel/helper-plugin-utils': 7.26.5
      '@babel/helper-replace-supers': 7.26.5(@babel/core@7.26.10)
    transitivePeerDependencies:
      - supports-color

  '@babel/plugin-transform-optional-catch-binding@7.25.9(@babel/core@7.26.10)':
    dependencies:
      '@babel/core': 7.26.10
      '@babel/helper-plugin-utils': 7.26.5

  '@babel/plugin-transform-optional-chaining@7.25.9(@babel/core@7.26.10)':
    dependencies:
      '@babel/core': 7.26.10
      '@babel/helper-plugin-utils': 7.26.5
      '@babel/helper-skip-transparent-expression-wrappers': 7.25.9
    transitivePeerDependencies:
      - supports-color

  '@babel/plugin-transform-parameters@7.25.9(@babel/core@7.26.10)':
    dependencies:
      '@babel/core': 7.26.10
      '@babel/helper-plugin-utils': 7.26.5

  '@babel/plugin-transform-private-methods@7.25.9(@babel/core@7.26.10)':
    dependencies:
      '@babel/core': 7.26.10
      '@babel/helper-create-class-features-plugin': 7.26.9(@babel/core@7.26.10)
      '@babel/helper-plugin-utils': 7.26.5
    transitivePeerDependencies:
      - supports-color

  '@babel/plugin-transform-private-property-in-object@7.25.9(@babel/core@7.26.10)':
    dependencies:
      '@babel/core': 7.26.10
      '@babel/helper-annotate-as-pure': 7.25.9
      '@babel/helper-create-class-features-plugin': 7.26.9(@babel/core@7.26.10)
      '@babel/helper-plugin-utils': 7.26.5
    transitivePeerDependencies:
      - supports-color

  '@babel/plugin-transform-property-literals@7.25.9(@babel/core@7.26.10)':
    dependencies:
      '@babel/core': 7.26.10
      '@babel/helper-plugin-utils': 7.26.5

  '@babel/plugin-transform-regenerator@7.25.9(@babel/core@7.26.10)':
    dependencies:
      '@babel/core': 7.26.10
      '@babel/helper-plugin-utils': 7.26.5
      regenerator-transform: 0.15.2

  '@babel/plugin-transform-regexp-modifiers@7.26.0(@babel/core@7.26.10)':
    dependencies:
      '@babel/core': 7.26.10
      '@babel/helper-create-regexp-features-plugin': 7.26.3(@babel/core@7.26.10)
      '@babel/helper-plugin-utils': 7.26.5

  '@babel/plugin-transform-reserved-words@7.25.9(@babel/core@7.26.10)':
    dependencies:
      '@babel/core': 7.26.10
      '@babel/helper-plugin-utils': 7.26.5

  '@babel/plugin-transform-shorthand-properties@7.25.9(@babel/core@7.26.10)':
    dependencies:
      '@babel/core': 7.26.10
      '@babel/helper-plugin-utils': 7.26.5

  '@babel/plugin-transform-spread@7.25.9(@babel/core@7.26.10)':
    dependencies:
      '@babel/core': 7.26.10
      '@babel/helper-plugin-utils': 7.26.5
      '@babel/helper-skip-transparent-expression-wrappers': 7.25.9
    transitivePeerDependencies:
      - supports-color

  '@babel/plugin-transform-sticky-regex@7.25.9(@babel/core@7.26.10)':
    dependencies:
      '@babel/core': 7.26.10
      '@babel/helper-plugin-utils': 7.26.5

  '@babel/plugin-transform-template-literals@7.26.8(@babel/core@7.26.10)':
    dependencies:
      '@babel/core': 7.26.10
      '@babel/helper-plugin-utils': 7.26.5

  '@babel/plugin-transform-typeof-symbol@7.26.7(@babel/core@7.26.10)':
    dependencies:
      '@babel/core': 7.26.10
      '@babel/helper-plugin-utils': 7.26.5

  '@babel/plugin-transform-unicode-escapes@7.25.9(@babel/core@7.26.10)':
    dependencies:
      '@babel/core': 7.26.10
      '@babel/helper-plugin-utils': 7.26.5

  '@babel/plugin-transform-unicode-property-regex@7.25.9(@babel/core@7.26.10)':
    dependencies:
      '@babel/core': 7.26.10
      '@babel/helper-create-regexp-features-plugin': 7.26.3(@babel/core@7.26.10)
      '@babel/helper-plugin-utils': 7.26.5

  '@babel/plugin-transform-unicode-regex@7.25.9(@babel/core@7.26.10)':
    dependencies:
      '@babel/core': 7.26.10
      '@babel/helper-create-regexp-features-plugin': 7.26.3(@babel/core@7.26.10)
      '@babel/helper-plugin-utils': 7.26.5

  '@babel/plugin-transform-unicode-sets-regex@7.25.9(@babel/core@7.26.10)':
    dependencies:
      '@babel/core': 7.26.10
      '@babel/helper-create-regexp-features-plugin': 7.26.3(@babel/core@7.26.10)
      '@babel/helper-plugin-utils': 7.26.5

  '@babel/preset-env@7.26.9(@babel/core@7.26.10)':
    dependencies:
      '@babel/compat-data': 7.26.8
      '@babel/core': 7.26.10
      '@babel/helper-compilation-targets': 7.26.5
      '@babel/helper-plugin-utils': 7.26.5
      '@babel/helper-validator-option': 7.25.9
      '@babel/plugin-bugfix-firefox-class-in-computed-class-key': 7.25.9(@babel/core@7.26.10)
      '@babel/plugin-bugfix-safari-class-field-initializer-scope': 7.25.9(@babel/core@7.26.10)
      '@babel/plugin-bugfix-safari-id-destructuring-collision-in-function-expression': 7.25.9(@babel/core@7.26.10)
      '@babel/plugin-bugfix-v8-spread-parameters-in-optional-chaining': 7.25.9(@babel/core@7.26.10)
      '@babel/plugin-bugfix-v8-static-class-fields-redefine-readonly': 7.25.9(@babel/core@7.26.10)
      '@babel/plugin-proposal-private-property-in-object': 7.21.0-placeholder-for-preset-env.2(@babel/core@7.26.10)
      '@babel/plugin-syntax-import-assertions': 7.26.0(@babel/core@7.26.10)
      '@babel/plugin-syntax-import-attributes': 7.26.0(@babel/core@7.26.10)
      '@babel/plugin-syntax-unicode-sets-regex': 7.18.6(@babel/core@7.26.10)
      '@babel/plugin-transform-arrow-functions': 7.25.9(@babel/core@7.26.10)
      '@babel/plugin-transform-async-generator-functions': 7.26.8(@babel/core@7.26.10)
      '@babel/plugin-transform-async-to-generator': 7.25.9(@babel/core@7.26.10)
      '@babel/plugin-transform-block-scoped-functions': 7.26.5(@babel/core@7.26.10)
      '@babel/plugin-transform-block-scoping': 7.25.9(@babel/core@7.26.10)
      '@babel/plugin-transform-class-properties': 7.25.9(@babel/core@7.26.10)
      '@babel/plugin-transform-class-static-block': 7.26.0(@babel/core@7.26.10)
      '@babel/plugin-transform-classes': 7.25.9(@babel/core@7.26.10)
      '@babel/plugin-transform-computed-properties': 7.25.9(@babel/core@7.26.10)
      '@babel/plugin-transform-destructuring': 7.25.9(@babel/core@7.26.10)
      '@babel/plugin-transform-dotall-regex': 7.25.9(@babel/core@7.26.10)
      '@babel/plugin-transform-duplicate-keys': 7.25.9(@babel/core@7.26.10)
      '@babel/plugin-transform-duplicate-named-capturing-groups-regex': 7.25.9(@babel/core@7.26.10)
      '@babel/plugin-transform-dynamic-import': 7.25.9(@babel/core@7.26.10)
      '@babel/plugin-transform-exponentiation-operator': 7.26.3(@babel/core@7.26.10)
      '@babel/plugin-transform-export-namespace-from': 7.25.9(@babel/core@7.26.10)
      '@babel/plugin-transform-for-of': 7.26.9(@babel/core@7.26.10)
      '@babel/plugin-transform-function-name': 7.25.9(@babel/core@7.26.10)
      '@babel/plugin-transform-json-strings': 7.25.9(@babel/core@7.26.10)
      '@babel/plugin-transform-literals': 7.25.9(@babel/core@7.26.10)
      '@babel/plugin-transform-logical-assignment-operators': 7.25.9(@babel/core@7.26.10)
      '@babel/plugin-transform-member-expression-literals': 7.25.9(@babel/core@7.26.10)
      '@babel/plugin-transform-modules-amd': 7.25.9(@babel/core@7.26.10)
      '@babel/plugin-transform-modules-commonjs': 7.26.3(@babel/core@7.26.10)
      '@babel/plugin-transform-modules-systemjs': 7.25.9(@babel/core@7.26.10)
      '@babel/plugin-transform-modules-umd': 7.25.9(@babel/core@7.26.10)
      '@babel/plugin-transform-named-capturing-groups-regex': 7.25.9(@babel/core@7.26.10)
      '@babel/plugin-transform-new-target': 7.25.9(@babel/core@7.26.10)
      '@babel/plugin-transform-nullish-coalescing-operator': 7.26.6(@babel/core@7.26.10)
      '@babel/plugin-transform-numeric-separator': 7.25.9(@babel/core@7.26.10)
      '@babel/plugin-transform-object-rest-spread': 7.25.9(@babel/core@7.26.10)
      '@babel/plugin-transform-object-super': 7.25.9(@babel/core@7.26.10)
      '@babel/plugin-transform-optional-catch-binding': 7.25.9(@babel/core@7.26.10)
      '@babel/plugin-transform-optional-chaining': 7.25.9(@babel/core@7.26.10)
      '@babel/plugin-transform-parameters': 7.25.9(@babel/core@7.26.10)
      '@babel/plugin-transform-private-methods': 7.25.9(@babel/core@7.26.10)
      '@babel/plugin-transform-private-property-in-object': 7.25.9(@babel/core@7.26.10)
      '@babel/plugin-transform-property-literals': 7.25.9(@babel/core@7.26.10)
      '@babel/plugin-transform-regenerator': 7.25.9(@babel/core@7.26.10)
      '@babel/plugin-transform-regexp-modifiers': 7.26.0(@babel/core@7.26.10)
      '@babel/plugin-transform-reserved-words': 7.25.9(@babel/core@7.26.10)
      '@babel/plugin-transform-shorthand-properties': 7.25.9(@babel/core@7.26.10)
      '@babel/plugin-transform-spread': 7.25.9(@babel/core@7.26.10)
      '@babel/plugin-transform-sticky-regex': 7.25.9(@babel/core@7.26.10)
      '@babel/plugin-transform-template-literals': 7.26.8(@babel/core@7.26.10)
      '@babel/plugin-transform-typeof-symbol': 7.26.7(@babel/core@7.26.10)
      '@babel/plugin-transform-unicode-escapes': 7.25.9(@babel/core@7.26.10)
      '@babel/plugin-transform-unicode-property-regex': 7.25.9(@babel/core@7.26.10)
      '@babel/plugin-transform-unicode-regex': 7.25.9(@babel/core@7.26.10)
      '@babel/plugin-transform-unicode-sets-regex': 7.25.9(@babel/core@7.26.10)
      '@babel/preset-modules': 0.1.6-no-external-plugins(@babel/core@7.26.10)
      babel-plugin-polyfill-corejs2: 0.4.12(@babel/core@7.26.10)
      babel-plugin-polyfill-corejs3: 0.11.1(@babel/core@7.26.10)
      babel-plugin-polyfill-regenerator: 0.6.3(@babel/core@7.26.10)
      core-js-compat: 3.40.0
      semver: 6.3.1
    transitivePeerDependencies:
      - supports-color

  '@babel/preset-modules@0.1.6-no-external-plugins(@babel/core@7.26.10)':
    dependencies:
      '@babel/core': 7.26.10
      '@babel/helper-plugin-utils': 7.26.5
      '@babel/types': 7.26.9
      esutils: 2.0.3

  '@babel/runtime@7.26.10':
    dependencies:
      regenerator-runtime: 0.14.1

  '@babel/template@7.26.9':
    dependencies:
      '@babel/code-frame': 7.26.2
      '@babel/parser': 7.26.10
      '@babel/types': 7.26.10

  '@babel/traverse@7.26.10':
    dependencies:
      '@babel/code-frame': 7.26.2
      '@babel/generator': 7.26.10
      '@babel/parser': 7.26.10
      '@babel/template': 7.26.9
      '@babel/types': 7.26.10
      debug: 4.4.0
      globals: 11.12.0
    transitivePeerDependencies:
      - supports-color

  '@babel/traverse@7.26.9':
    dependencies:
      '@babel/code-frame': 7.26.2
      '@babel/generator': 7.26.9
      '@babel/parser': 7.26.10
      '@babel/template': 7.26.9
      '@babel/types': 7.26.9
      debug: 4.4.0
      globals: 11.12.0
    transitivePeerDependencies:
      - supports-color

  '@babel/types@7.26.10':
    dependencies:
      '@babel/helper-string-parser': 7.25.9
      '@babel/helper-validator-identifier': 7.25.9

  '@babel/types@7.26.9':
    dependencies:
      '@babel/helper-string-parser': 7.25.9
      '@babel/helper-validator-identifier': 7.25.9

  '@bufbuild/protobuf@2.2.3': {}

  '@clack/core@0.4.1(patch_hash=00ce0d17727d5b3ef7add6723490478f994340b9a76ea02f8d20682e097f0e7a)':
    dependencies:
      picocolors: 1.1.1
      sisteransi: 1.0.5

  '@clack/prompts@0.10.0':
    dependencies:
      '@clack/core': 0.4.1(patch_hash=00ce0d17727d5b3ef7add6723490478f994340b9a76ea02f8d20682e097f0e7a)
      picocolors: 1.1.1
      sisteransi: 1.0.5

  '@cloudflare/workerd-darwin-64@1.20250310.0':
    optional: true

  '@cloudflare/workerd-darwin-arm64@1.20250310.0':
    optional: true

  '@cloudflare/workerd-linux-64@1.20250310.0':
    optional: true

  '@cloudflare/workerd-linux-arm64@1.20250310.0':
    optional: true

  '@cloudflare/workerd-windows-64@1.20250310.0':
    optional: true

  '@conventional-changelog/git-client@1.0.1(conventional-commits-filter@5.0.0)(conventional-commits-parser@6.1.0)':
    dependencies:
      '@types/semver': 7.5.8
      semver: 7.7.1
    optionalDependencies:
      conventional-commits-filter: 5.0.0
      conventional-commits-parser: 6.1.0

  '@cspotcode/source-map-support@0.8.1':
    dependencies:
      '@jridgewell/trace-mapping': 0.3.9

  '@docsearch/css@3.8.2': {}

  '@docsearch/js@3.8.2(@algolia/client-search@5.20.3)':
    dependencies:
      '@docsearch/react': 3.8.2(@algolia/client-search@5.20.3)
      preact: 10.26.2
    transitivePeerDependencies:
      - '@algolia/client-search'
      - '@types/react'
      - react
      - react-dom
      - search-insights

  '@docsearch/react@3.8.2(@algolia/client-search@5.20.3)':
    dependencies:
      '@algolia/autocomplete-core': 1.17.7(@algolia/client-search@5.20.3)(algoliasearch@5.20.3)
      '@algolia/autocomplete-preset-algolia': 1.17.7(@algolia/client-search@5.20.3)(algoliasearch@5.20.3)
      '@docsearch/css': 3.8.2
      algoliasearch: 5.20.3
    transitivePeerDependencies:
      - '@algolia/client-search'

  '@emnapi/core@1.3.1':
    dependencies:
      '@emnapi/wasi-threads': 1.0.1
      tslib: 2.8.1
    optional: true

  '@emnapi/runtime@1.3.1':
    dependencies:
      tslib: 2.8.1
    optional: true

  '@emnapi/wasi-threads@1.0.1':
    dependencies:
      tslib: 2.8.1
    optional: true

  '@esbuild/aix-ppc64@0.24.2':
    optional: true

  '@esbuild/aix-ppc64@0.25.0':
    optional: true

  '@esbuild/android-arm64@0.24.2':
    optional: true

  '@esbuild/android-arm64@0.25.0':
    optional: true

  '@esbuild/android-arm@0.24.2':
    optional: true

  '@esbuild/android-arm@0.25.0':
    optional: true

  '@esbuild/android-x64@0.24.2':
    optional: true

  '@esbuild/android-x64@0.25.0':
    optional: true

  '@esbuild/darwin-arm64@0.24.2':
    optional: true

  '@esbuild/darwin-arm64@0.25.0':
    optional: true

  '@esbuild/darwin-x64@0.24.2':
    optional: true

  '@esbuild/darwin-x64@0.25.0':
    optional: true

  '@esbuild/freebsd-arm64@0.24.2':
    optional: true

  '@esbuild/freebsd-arm64@0.25.0':
    optional: true

  '@esbuild/freebsd-x64@0.24.2':
    optional: true

  '@esbuild/freebsd-x64@0.25.0':
    optional: true

  '@esbuild/linux-arm64@0.24.2':
    optional: true

  '@esbuild/linux-arm64@0.25.0':
    optional: true

  '@esbuild/linux-arm@0.24.2':
    optional: true

  '@esbuild/linux-arm@0.25.0':
    optional: true

  '@esbuild/linux-ia32@0.24.2':
    optional: true

  '@esbuild/linux-ia32@0.25.0':
    optional: true

  '@esbuild/linux-loong64@0.24.2':
    optional: true

  '@esbuild/linux-loong64@0.25.0':
    optional: true

  '@esbuild/linux-mips64el@0.24.2':
    optional: true

  '@esbuild/linux-mips64el@0.25.0':
    optional: true

  '@esbuild/linux-ppc64@0.24.2':
    optional: true

  '@esbuild/linux-ppc64@0.25.0':
    optional: true

  '@esbuild/linux-riscv64@0.24.2':
    optional: true

  '@esbuild/linux-riscv64@0.25.0':
    optional: true

  '@esbuild/linux-s390x@0.24.2':
    optional: true

  '@esbuild/linux-s390x@0.25.0':
    optional: true

  '@esbuild/linux-x64@0.24.2':
    optional: true

  '@esbuild/linux-x64@0.25.0':
    optional: true

  '@esbuild/netbsd-arm64@0.24.2':
    optional: true

  '@esbuild/netbsd-arm64@0.25.0':
    optional: true

  '@esbuild/netbsd-x64@0.24.2':
    optional: true

  '@esbuild/netbsd-x64@0.25.0':
    optional: true

  '@esbuild/openbsd-arm64@0.24.2':
    optional: true

  '@esbuild/openbsd-arm64@0.25.0':
    optional: true

  '@esbuild/openbsd-x64@0.24.2':
    optional: true

  '@esbuild/openbsd-x64@0.25.0':
    optional: true

  '@esbuild/sunos-x64@0.24.2':
    optional: true

  '@esbuild/sunos-x64@0.25.0':
    optional: true

  '@esbuild/win32-arm64@0.24.2':
    optional: true

  '@esbuild/win32-arm64@0.25.0':
    optional: true

  '@esbuild/win32-ia32@0.24.2':
    optional: true

  '@esbuild/win32-ia32@0.25.0':
    optional: true

  '@esbuild/win32-x64@0.24.2':
    optional: true

  '@esbuild/win32-x64@0.25.0':
    optional: true

  '@eslint-community/eslint-utils@4.4.1(eslint@9.22.0(jiti@2.4.2))':
    dependencies:
      eslint: 9.22.0(jiti@2.4.2)
      eslint-visitor-keys: 3.4.3

  '@eslint-community/regexpp@4.12.1': {}

  '@eslint/config-array@0.19.2':
    dependencies:
      '@eslint/object-schema': 2.1.6
      debug: 4.4.0
      minimatch: 3.1.2
    transitivePeerDependencies:
      - supports-color

  '@eslint/config-helpers@0.1.0': {}

  '@eslint/core@0.12.0':
    dependencies:
      '@types/json-schema': 7.0.15

  '@eslint/eslintrc@3.3.0':
    dependencies:
      ajv: 6.12.6
      debug: 4.4.0
      espree: 10.3.0
      globals: 14.0.0
      ignore: 5.3.2
      import-fresh: 3.3.1
      js-yaml: 4.1.0
      minimatch: 3.1.2
      strip-json-comments: 3.1.1
    transitivePeerDependencies:
      - supports-color

  '@eslint/js@9.22.0': {}

  '@eslint/object-schema@2.1.6': {}

  '@eslint/plugin-kit@0.2.7':
    dependencies:
      '@eslint/core': 0.12.0
      levn: 0.4.1

  '@fastify/busboy@2.1.1': {}

  '@floating-ui/core@1.6.9':
    dependencies:
      '@floating-ui/utils': 0.2.9

  '@floating-ui/dom@1.1.1':
    dependencies:
      '@floating-ui/core': 1.6.9

  '@floating-ui/utils@0.2.9': {}

  '@humanfs/core@0.19.1': {}

  '@humanfs/node@0.16.6':
    dependencies:
      '@humanfs/core': 0.19.1
      '@humanwhocodes/retry': 0.3.1

  '@humanwhocodes/module-importer@1.0.1': {}

  '@humanwhocodes/retry@0.3.1': {}

  '@humanwhocodes/retry@0.4.2': {}

  '@hutson/parse-repository-url@5.0.0': {}

  '@iconify-json/logos@1.2.4':
    dependencies:
      '@iconify/types': 2.0.0

  '@iconify-json/simple-icons@1.2.25':
    dependencies:
      '@iconify/types': 2.0.0

  '@iconify-json/vscode-icons@1.2.14':
    dependencies:
      '@iconify/types': 2.0.0

  '@iconify/types@2.0.0': {}

  '@iconify/utils@2.3.0':
    dependencies:
      '@antfu/install-pkg': 1.0.0
      '@antfu/utils': 8.1.1
      '@iconify/types': 2.0.0
      debug: 4.4.0
      globals: 15.15.0
      kolorist: 1.8.0
      local-pkg: 1.0.0
      mlly: 1.7.4
    transitivePeerDependencies:
      - supports-color

  '@isaacs/cliui@8.0.2':
    dependencies:
      string-width: 5.1.2
      string-width-cjs: string-width@4.2.3
      strip-ansi: 7.1.0
      strip-ansi-cjs: strip-ansi@6.0.1
      wrap-ansi: 8.1.0
      wrap-ansi-cjs: wrap-ansi@7.0.0

  '@jridgewell/gen-mapping@0.3.8':
    dependencies:
      '@jridgewell/set-array': 1.2.1
      '@jridgewell/sourcemap-codec': 1.5.0
      '@jridgewell/trace-mapping': 0.3.25

  '@jridgewell/resolve-uri@3.1.2': {}

  '@jridgewell/set-array@1.2.1': {}

  '@jridgewell/source-map@0.3.6':
    dependencies:
      '@jridgewell/gen-mapping': 0.3.8
      '@jridgewell/trace-mapping': 0.3.25

  '@jridgewell/sourcemap-codec@1.5.0': {}

  '@jridgewell/trace-mapping@0.3.25':
    dependencies:
      '@jridgewell/resolve-uri': 3.1.2
      '@jridgewell/sourcemap-codec': 1.5.0

  '@jridgewell/trace-mapping@0.3.9':
    dependencies:
      '@jridgewell/resolve-uri': 3.1.2
      '@jridgewell/sourcemap-codec': 1.5.0

  '@mapbox/node-pre-gyp@1.0.11':
    dependencies:
      detect-libc: 2.0.3
      https-proxy-agent: 5.0.1
      make-dir: 3.1.0
      node-fetch: 2.7.0
      nopt: 5.0.0
      npmlog: 5.0.1
      rimraf: 3.0.2
      semver: 7.7.1
      tar: 6.2.1
    transitivePeerDependencies:
      - encoding
      - supports-color

  '@napi-rs/wasm-runtime@0.2.7':
    dependencies:
      '@emnapi/core': 1.3.1
      '@emnapi/runtime': 1.3.1
      '@tybys/wasm-util': 0.9.0
    optional: true

  '@nodelib/fs.scandir@2.1.5':
    dependencies:
      '@nodelib/fs.stat': 2.0.5
      run-parallel: 1.2.0

  '@nodelib/fs.stat@2.0.5': {}

  '@nodelib/fs.walk@1.2.8':
    dependencies:
      '@nodelib/fs.scandir': 2.1.5
      fastq: 1.19.0

  '@parcel/watcher-android-arm64@2.5.1':
    optional: true

  '@parcel/watcher-darwin-arm64@2.5.1':
    optional: true

  '@parcel/watcher-darwin-x64@2.5.1':
    optional: true

  '@parcel/watcher-freebsd-x64@2.5.1':
    optional: true

  '@parcel/watcher-linux-arm-glibc@2.5.1':
    optional: true

  '@parcel/watcher-linux-arm-musl@2.5.1':
    optional: true

  '@parcel/watcher-linux-arm64-glibc@2.5.1':
    optional: true

  '@parcel/watcher-linux-arm64-musl@2.5.1':
    optional: true

  '@parcel/watcher-linux-x64-glibc@2.5.1':
    optional: true

  '@parcel/watcher-linux-x64-musl@2.5.1':
    optional: true

  '@parcel/watcher-win32-arm64@2.5.1':
    optional: true

  '@parcel/watcher-win32-ia32@2.5.1':
    optional: true

  '@parcel/watcher-win32-x64@2.5.1':
    optional: true

  '@parcel/watcher@2.5.1':
    dependencies:
      detect-libc: 1.0.3
      is-glob: 4.0.3
      micromatch: 4.0.8
      node-addon-api: 7.1.1
    optionalDependencies:
      '@parcel/watcher-android-arm64': 2.5.1
      '@parcel/watcher-darwin-arm64': 2.5.1
      '@parcel/watcher-darwin-x64': 2.5.1
      '@parcel/watcher-freebsd-x64': 2.5.1
      '@parcel/watcher-linux-arm-glibc': 2.5.1
      '@parcel/watcher-linux-arm-musl': 2.5.1
      '@parcel/watcher-linux-arm64-glibc': 2.5.1
      '@parcel/watcher-linux-arm64-musl': 2.5.1
      '@parcel/watcher-linux-x64-glibc': 2.5.1
      '@parcel/watcher-linux-x64-musl': 2.5.1
      '@parcel/watcher-win32-arm64': 2.5.1
      '@parcel/watcher-win32-ia32': 2.5.1
      '@parcel/watcher-win32-x64': 2.5.1
    optional: true

  '@pkgjs/parseargs@0.11.0':
    optional: true

  '@polka/compression@1.0.0-next.25': {}

  '@polka/url@1.0.0-next.28': {}

  '@publint/pack@0.1.1': {}

  '@rollup/plugin-alias@5.1.1(rollup@4.34.9)':
    optionalDependencies:
      rollup: 4.34.9

  '@rollup/plugin-commonjs@28.0.2(rollup@4.34.9)':
    dependencies:
      '@rollup/pluginutils': 5.1.4(rollup@4.34.9)
      commondir: 1.0.1
      estree-walker: 2.0.2
      fdir: 6.4.3(picomatch@4.0.2)
      is-reference: 1.2.1
      magic-string: 0.30.17
      picomatch: 4.0.2
    optionalDependencies:
      rollup: 4.34.9

<<<<<<< HEAD
  '@rollup/plugin-dynamic-import-vars@2.1.4(rollup@4.34.9)':
=======
  '@rollup/plugin-commonjs@28.0.3(rollup@4.34.8)':
    dependencies:
      '@rollup/pluginutils': 5.1.4(rollup@4.34.8)
      commondir: 1.0.1
      estree-walker: 2.0.2
      fdir: 6.4.3(picomatch@4.0.2)
      is-reference: 1.2.1
      magic-string: 0.30.17
      picomatch: 4.0.2
    optionalDependencies:
      rollup: 4.34.8

  '@rollup/plugin-dynamic-import-vars@2.1.4(rollup@4.34.8)':
>>>>>>> 832b2c40
    dependencies:
      '@rollup/pluginutils': 5.1.4(rollup@4.34.9)
      astring: 1.9.0
      estree-walker: 2.0.2
      magic-string: 0.30.17
      tinyglobby: 0.2.12
    optionalDependencies:
      rollup: 4.34.9

  '@rollup/plugin-json@6.1.0(rollup@4.34.9)':
    dependencies:
      '@rollup/pluginutils': 5.1.4(rollup@4.34.9)
    optionalDependencies:
      rollup: 4.34.9

  '@rollup/plugin-node-resolve@16.0.0(rollup@4.34.9)':
    dependencies:
      '@rollup/pluginutils': 5.1.4(rollup@4.34.9)
      '@types/resolve': 1.20.2
      deepmerge: 4.3.1
      is-module: 1.0.0
      resolve: 1.22.10
    optionalDependencies:
      rollup: 4.34.9

<<<<<<< HEAD
  '@rollup/plugin-replace@6.0.2(rollup@4.34.9)':
=======
  '@rollup/plugin-node-resolve@16.0.1(rollup@4.34.8)':
    dependencies:
      '@rollup/pluginutils': 5.1.4(rollup@4.34.8)
      '@types/resolve': 1.20.2
      deepmerge: 4.3.1
      is-module: 1.0.0
      resolve: 1.22.10
    optionalDependencies:
      rollup: 4.34.8

  '@rollup/plugin-replace@6.0.2(rollup@4.34.8)':
>>>>>>> 832b2c40
    dependencies:
      '@rollup/pluginutils': 5.1.4(rollup@4.34.9)
      magic-string: 0.30.17
    optionalDependencies:
      rollup: 4.34.9

  '@rollup/pluginutils@5.1.4(rollup@4.34.9)':
    dependencies:
      '@types/estree': 1.0.6
      estree-walker: 2.0.2
      picomatch: 4.0.2
    optionalDependencies:
      rollup: 4.34.9

  '@rollup/rollup-android-arm-eabi@4.34.9':
    optional: true

  '@rollup/rollup-android-arm64@4.34.9':
    optional: true

  '@rollup/rollup-darwin-arm64@4.34.9':
    optional: true

  '@rollup/rollup-darwin-x64@4.34.9':
    optional: true

  '@rollup/rollup-freebsd-arm64@4.34.9':
    optional: true

  '@rollup/rollup-freebsd-x64@4.34.9':
    optional: true

  '@rollup/rollup-linux-arm-gnueabihf@4.34.9':
    optional: true

  '@rollup/rollup-linux-arm-musleabihf@4.34.9':
    optional: true

  '@rollup/rollup-linux-arm64-gnu@4.34.9':
    optional: true

  '@rollup/rollup-linux-arm64-musl@4.34.9':
    optional: true

  '@rollup/rollup-linux-loongarch64-gnu@4.34.9':
    optional: true

  '@rollup/rollup-linux-powerpc64le-gnu@4.34.9':
    optional: true

  '@rollup/rollup-linux-riscv64-gnu@4.34.9':
    optional: true

  '@rollup/rollup-linux-s390x-gnu@4.34.9':
    optional: true

  '@rollup/rollup-linux-x64-gnu@4.34.9':
    optional: true

  '@rollup/rollup-linux-x64-musl@4.34.9':
    optional: true

  '@rollup/rollup-win32-arm64-msvc@4.34.9':
    optional: true

  '@rollup/rollup-win32-ia32-msvc@4.34.9':
    optional: true

  '@rollup/rollup-win32-x64-msvc@4.34.9':
    optional: true

  '@sec-ant/readable-stream@0.4.1': {}

  '@shikijs/core@2.5.0':
    dependencies:
      '@shikijs/engine-javascript': 2.5.0
      '@shikijs/engine-oniguruma': 2.5.0
      '@shikijs/types': 2.5.0
      '@shikijs/vscode-textmate': 10.0.2
      '@types/hast': 3.0.4
      hast-util-to-html: 9.0.5

  '@shikijs/core@3.1.0':
    dependencies:
      '@shikijs/types': 3.1.0
      '@shikijs/vscode-textmate': 10.0.2
      '@types/hast': 3.0.4
      hast-util-to-html: 9.0.5

  '@shikijs/engine-javascript@2.5.0':
    dependencies:
      '@shikijs/types': 2.5.0
      '@shikijs/vscode-textmate': 10.0.2
      oniguruma-to-es: 3.1.0

  '@shikijs/engine-oniguruma@2.5.0':
    dependencies:
      '@shikijs/types': 2.5.0
      '@shikijs/vscode-textmate': 10.0.2

  '@shikijs/langs@2.5.0':
    dependencies:
      '@shikijs/types': 2.5.0

  '@shikijs/themes@2.5.0':
    dependencies:
      '@shikijs/types': 2.5.0

  '@shikijs/transformers@2.5.0':
    dependencies:
      '@shikijs/core': 2.5.0
      '@shikijs/types': 2.5.0

  '@shikijs/twoslash@3.1.0(typescript@5.7.3)':
    dependencies:
      '@shikijs/core': 3.1.0
      '@shikijs/types': 3.1.0
      twoslash: 0.3.1(typescript@5.7.3)
      typescript: 5.7.3
    transitivePeerDependencies:
      - supports-color

  '@shikijs/types@2.5.0':
    dependencies:
      '@shikijs/vscode-textmate': 10.0.2
      '@types/hast': 3.0.4

  '@shikijs/types@3.1.0':
    dependencies:
      '@shikijs/vscode-textmate': 10.0.2
      '@types/hast': 3.0.4

  '@shikijs/vitepress-twoslash@2.5.0(typescript@5.7.3)':
    dependencies:
      '@shikijs/twoslash': 3.1.0(typescript@5.7.3)
      floating-vue: 5.2.2(vue@3.5.13(typescript@5.7.3))
      mdast-util-from-markdown: 2.0.2
      mdast-util-gfm: 3.1.0
      mdast-util-to-hast: 13.2.0
      shiki: 2.5.0
      twoslash: 0.2.12(typescript@5.7.3)
      twoslash-vue: 0.2.12(typescript@5.7.3)
      vue: 3.5.13(typescript@5.7.3)
    transitivePeerDependencies:
      - '@nuxt/kit'
      - supports-color
      - typescript

  '@shikijs/vscode-textmate@10.0.2': {}

  '@sindresorhus/merge-streams@4.0.0': {}

  '@tailwindcss/node@4.0.14':
    dependencies:
      enhanced-resolve: 5.18.1
      jiti: 2.4.2
      tailwindcss: 4.0.14

  '@tailwindcss/oxide-android-arm64@4.0.14':
    optional: true

  '@tailwindcss/oxide-darwin-arm64@4.0.14':
    optional: true

  '@tailwindcss/oxide-darwin-x64@4.0.14':
    optional: true

  '@tailwindcss/oxide-freebsd-x64@4.0.14':
    optional: true

  '@tailwindcss/oxide-linux-arm-gnueabihf@4.0.14':
    optional: true

  '@tailwindcss/oxide-linux-arm64-gnu@4.0.14':
    optional: true

  '@tailwindcss/oxide-linux-arm64-musl@4.0.14':
    optional: true

  '@tailwindcss/oxide-linux-x64-gnu@4.0.14':
    optional: true

  '@tailwindcss/oxide-linux-x64-musl@4.0.14':
    optional: true

  '@tailwindcss/oxide-win32-arm64-msvc@4.0.14':
    optional: true

  '@tailwindcss/oxide-win32-x64-msvc@4.0.14':
    optional: true

  '@tailwindcss/oxide@4.0.14':
    optionalDependencies:
      '@tailwindcss/oxide-android-arm64': 4.0.14
      '@tailwindcss/oxide-darwin-arm64': 4.0.14
      '@tailwindcss/oxide-darwin-x64': 4.0.14
      '@tailwindcss/oxide-freebsd-x64': 4.0.14
      '@tailwindcss/oxide-linux-arm-gnueabihf': 4.0.14
      '@tailwindcss/oxide-linux-arm64-gnu': 4.0.14
      '@tailwindcss/oxide-linux-arm64-musl': 4.0.14
      '@tailwindcss/oxide-linux-x64-gnu': 4.0.14
      '@tailwindcss/oxide-linux-x64-musl': 4.0.14
      '@tailwindcss/oxide-win32-arm64-msvc': 4.0.14
      '@tailwindcss/oxide-win32-x64-msvc': 4.0.14

  '@tailwindcss/postcss@4.0.14':
    dependencies:
      '@alloc/quick-lru': 5.2.0
      '@tailwindcss/node': 4.0.14
      '@tailwindcss/oxide': 4.0.14
      lightningcss: 1.29.2
      postcss: 8.5.3
      tailwindcss: 4.0.14

  '@tailwindcss/vite@4.0.14(vite@packages+vite)':
    dependencies:
      '@tailwindcss/node': 4.0.14
      '@tailwindcss/oxide': 4.0.14
      lightningcss: 1.29.2
      tailwindcss: 4.0.14
      vite: link:packages/vite

  '@trysound/sax@0.2.0': {}

  '@tybys/wasm-util@0.9.0':
    dependencies:
      tslib: 2.8.1
    optional: true

  '@type-challenges/utils@0.1.1': {}

  '@types/babel__core@7.20.5':
    dependencies:
      '@babel/parser': 7.26.10
      '@babel/types': 7.26.9
      '@types/babel__generator': 7.6.8
      '@types/babel__template': 7.4.4
      '@types/babel__traverse': 7.20.6

  '@types/babel__generator@7.6.8':
    dependencies:
      '@babel/types': 7.26.9

  '@types/babel__preset-env@7.10.0': {}

  '@types/babel__template@7.4.4':
    dependencies:
      '@babel/parser': 7.26.10
      '@babel/types': 7.26.9

  '@types/babel__traverse@7.20.6':
    dependencies:
      '@babel/types': 7.26.9

  '@types/body-parser@1.19.5':
    dependencies:
      '@types/connect': 3.4.38
      '@types/node': 22.13.6

  '@types/connect@3.4.38':
    dependencies:
      '@types/node': 22.13.6

  '@types/convert-source-map@2.0.3': {}

  '@types/cross-spawn@6.0.6':
    dependencies:
      '@types/node': 22.13.6

  '@types/debug@4.1.12':
    dependencies:
      '@types/ms': 2.1.0

  '@types/doctrine@0.0.9': {}

  '@types/escape-html@1.0.4': {}

  '@types/estree@1.0.6': {}

  '@types/etag@1.8.3':
    dependencies:
      '@types/node': 22.13.6

  '@types/express-serve-static-core@4.19.6':
    dependencies:
      '@types/node': 22.13.6
      '@types/qs': 6.9.18
      '@types/range-parser': 1.2.7
      '@types/send': 0.17.4

  '@types/express@4.17.21':
    dependencies:
      '@types/body-parser': 1.19.5
      '@types/express-serve-static-core': 4.19.6
      '@types/qs': 6.9.18
      '@types/serve-static': 1.15.7

  '@types/hast@3.0.4':
    dependencies:
      '@types/unist': 3.0.3

  '@types/http-errors@2.0.4': {}

  '@types/json-schema@7.0.15': {}

  '@types/less@3.0.8': {}

  '@types/linkify-it@5.0.0': {}

  '@types/lodash@4.17.16': {}

  '@types/markdown-it@14.1.2':
    dependencies:
      '@types/linkify-it': 5.0.0
      '@types/mdurl': 2.0.0

  '@types/mdast@4.0.4':
    dependencies:
      '@types/unist': 3.0.3

  '@types/mdurl@2.0.0': {}

  '@types/mime@1.3.5': {}

  '@types/ms@2.1.0': {}

  '@types/node@22.13.6':
    dependencies:
      undici-types: 6.20.0

  '@types/normalize-package-data@2.4.4': {}

  '@types/picomatch@3.0.2': {}

  '@types/pnpapi@0.0.5': {}

  '@types/qs@6.9.18': {}

  '@types/range-parser@1.2.7': {}

  '@types/react-dom@19.0.4(@types/react@19.0.10)':
    dependencies:
      '@types/react': 19.0.10

  '@types/react@19.0.10':
    dependencies:
      csstype: 3.1.3

  '@types/resolve@1.20.2': {}

  '@types/semver@7.5.8': {}

  '@types/send@0.17.4':
    dependencies:
      '@types/mime': 1.3.5
      '@types/node': 22.13.6

  '@types/serve-static@1.15.7':
    dependencies:
      '@types/http-errors': 2.0.4
      '@types/node': 22.13.6
      '@types/send': 0.17.4

  '@types/stylus@0.48.43':
    dependencies:
      '@types/node': 22.13.6

  '@types/unist@3.0.3': {}

  '@types/web-bluetooth@0.0.20': {}

  '@types/ws@8.18.0':
    dependencies:
      '@types/node': 22.13.6

  '@typescript-eslint/eslint-plugin@8.26.1(@typescript-eslint/parser@8.26.1(eslint@9.22.0(jiti@2.4.2))(typescript@5.7.3))(eslint@9.22.0(jiti@2.4.2))(typescript@5.7.3)':
    dependencies:
      '@eslint-community/regexpp': 4.12.1
      '@typescript-eslint/parser': 8.26.1(eslint@9.22.0(jiti@2.4.2))(typescript@5.7.3)
      '@typescript-eslint/scope-manager': 8.26.1
      '@typescript-eslint/type-utils': 8.26.1(eslint@9.22.0(jiti@2.4.2))(typescript@5.7.3)
      '@typescript-eslint/utils': 8.26.1(eslint@9.22.0(jiti@2.4.2))(typescript@5.7.3)
      '@typescript-eslint/visitor-keys': 8.26.1
      eslint: 9.22.0(jiti@2.4.2)
      graphemer: 1.4.0
      ignore: 5.3.2
      natural-compare: 1.4.0
      ts-api-utils: 2.0.1(typescript@5.7.3)
      typescript: 5.7.3
    transitivePeerDependencies:
      - supports-color

  '@typescript-eslint/parser@8.26.1(eslint@9.22.0(jiti@2.4.2))(typescript@5.7.3)':
    dependencies:
      '@typescript-eslint/scope-manager': 8.26.1
      '@typescript-eslint/types': 8.26.1
      '@typescript-eslint/typescript-estree': 8.26.1(typescript@5.7.3)
      '@typescript-eslint/visitor-keys': 8.26.1
      debug: 4.4.0
      eslint: 9.22.0(jiti@2.4.2)
      typescript: 5.7.3
    transitivePeerDependencies:
      - supports-color

<<<<<<< HEAD
  '@typescript-eslint/scope-manager@8.25.0':
=======
  '@typescript-eslint/scope-manager@8.26.1':
    dependencies:
      '@typescript-eslint/types': 8.26.1
      '@typescript-eslint/visitor-keys': 8.26.1

  '@typescript-eslint/type-utils@8.26.1(eslint@9.22.0(jiti@2.4.2))(typescript@5.7.3)':
>>>>>>> 832b2c40
    dependencies:
      '@typescript-eslint/typescript-estree': 8.26.1(typescript@5.7.3)
      '@typescript-eslint/utils': 8.26.1(eslint@9.22.0(jiti@2.4.2))(typescript@5.7.3)
      debug: 4.4.0
      eslint: 9.22.0(jiti@2.4.2)
      ts-api-utils: 2.0.1(typescript@5.7.3)
      typescript: 5.7.3
    transitivePeerDependencies:
      - supports-color

<<<<<<< HEAD
  '@typescript-eslint/types@8.25.0': {}

  '@typescript-eslint/typescript-estree@8.25.0(typescript@5.7.3)':
=======
  '@typescript-eslint/types@8.26.1': {}

  '@typescript-eslint/typescript-estree@8.26.1(typescript@5.7.3)':
>>>>>>> 832b2c40
    dependencies:
      '@typescript-eslint/types': 8.26.1
      '@typescript-eslint/visitor-keys': 8.26.1
      debug: 4.4.0
      fast-glob: 3.3.3
      is-glob: 4.0.3
      minimatch: 9.0.5
      semver: 7.7.1
      ts-api-utils: 2.0.1(typescript@5.7.3)
      typescript: 5.7.3
    transitivePeerDependencies:
      - supports-color

<<<<<<< HEAD
  '@typescript-eslint/utils@8.25.0(eslint@9.21.0(jiti@2.4.2))(typescript@5.7.3)':
    dependencies:
      '@eslint-community/eslint-utils': 4.4.1(eslint@9.21.0(jiti@2.4.2))
      '@typescript-eslint/scope-manager': 8.25.0
      '@typescript-eslint/types': 8.25.0
      '@typescript-eslint/typescript-estree': 8.25.0(typescript@5.7.3)
      eslint: 9.21.0(jiti@2.4.2)
      typescript: 5.7.3
    transitivePeerDependencies:
      - supports-color

  '@typescript-eslint/visitor-keys@8.25.0':
    dependencies:
      '@typescript-eslint/types': 8.25.0
=======
  '@typescript-eslint/utils@8.26.1(eslint@9.22.0(jiti@2.4.2))(typescript@5.7.3)':
    dependencies:
      '@eslint-community/eslint-utils': 4.4.1(eslint@9.22.0(jiti@2.4.2))
      '@typescript-eslint/scope-manager': 8.26.1
      '@typescript-eslint/types': 8.26.1
      '@typescript-eslint/typescript-estree': 8.26.1(typescript@5.7.3)
      eslint: 9.22.0(jiti@2.4.2)
      typescript: 5.7.3
    transitivePeerDependencies:
      - supports-color

  '@typescript-eslint/visitor-keys@8.26.1':
    dependencies:
      '@typescript-eslint/types': 8.26.1
>>>>>>> 832b2c40
      eslint-visitor-keys: 4.2.0

  '@typescript/vfs@1.6.1(typescript@5.7.3)':
    dependencies:
      debug: 4.4.0
      typescript: 5.7.3
    transitivePeerDependencies:
      - supports-color

  '@ungap/structured-clone@1.3.0': {}

  '@unrs/rspack-resolver-binding-darwin-arm64@1.1.2':
    optional: true

  '@unrs/rspack-resolver-binding-darwin-x64@1.1.2':
    optional: true

  '@unrs/rspack-resolver-binding-freebsd-x64@1.1.2':
    optional: true

  '@unrs/rspack-resolver-binding-linux-arm-gnueabihf@1.1.2':
    optional: true

  '@unrs/rspack-resolver-binding-linux-arm64-gnu@1.1.2':
    optional: true

  '@unrs/rspack-resolver-binding-linux-arm64-musl@1.1.2':
    optional: true

  '@unrs/rspack-resolver-binding-linux-x64-gnu@1.1.2':
    optional: true

  '@unrs/rspack-resolver-binding-linux-x64-musl@1.1.2':
    optional: true

  '@unrs/rspack-resolver-binding-wasm32-wasi@1.1.2':
    dependencies:
      '@napi-rs/wasm-runtime': 0.2.7
    optional: true

  '@unrs/rspack-resolver-binding-win32-arm64-msvc@1.1.2':
    optional: true

  '@unrs/rspack-resolver-binding-win32-x64-msvc@1.1.2':
    optional: true

  '@vitejs/longfilename-aaaaaaaaaaaaaaaaaaaaaaaaaaaaaaaaaaaaaaaaaaaaaaaaaaaaaaaaaaaaaaaaaaaaaaaaaaaaaaaaaaaaaaaaaaaaaaaaaaaaaaaaaaaaaaaaaaaaaaaaaaaaaaaaaaaaaaaaaaaaaaaaaaaaaaaaaaaaaaaaaaaaaaaaaaaaaaaaaaaaaaaaaaaa@file:playground/optimize-deps/longfilename': {}

  '@vitejs/plugin-vue@5.2.1(vite@packages+vite)(vue@3.5.13(typescript@5.7.3))':
    dependencies:
      vite: link:packages/vite
      vue: 3.5.13(typescript@5.7.3)

  '@vitejs/release-scripts@1.3.3':
    dependencies:
      execa: 8.0.1
      mri: 1.2.0
      picocolors: 1.1.1
      prompts: 2.4.2
      publint: 0.3.5
      semver: 7.7.1

  '@vitejs/test-added-in-entries@file:playground/optimize-deps/added-in-entries': {}

  '@vitejs/test-alias-original@file:playground/ssr-alias/alias-original': {}

  '@vitejs/test-aliased-module@file:playground/alias/dir/module': {}

  '@vitejs/test-browser-exports@file:playground/ssr-webworker/browser-exports': {}

  '@vitejs/test-commonjs-dep@file:playground/define/commonjs-dep': {}

  '@vitejs/test-css-js-dep@file:playground/css/css-js-dep': {}

  '@vitejs/test-css-lib@file:playground/ssr-deps/css-lib': {}

  '@vitejs/test-css-proxy-dep-nested@file:playground/css/css-proxy-dep-nested': {}

  '@vitejs/test-css-proxy-dep@file:playground/css/css-proxy-dep':
    dependencies:
      '@vitejs/test-css-proxy-dep-nested': file:playground/css/css-proxy-dep-nested

  '@vitejs/test-deep-import@file:playground/ssr-resolve/deep-import': {}

  '@vitejs/test-define-properties-exports@file:playground/ssr-deps/define-properties-exports': {}

  '@vitejs/test-define-property-exports@file:playground/ssr-deps/define-property-exports': {}

  '@vitejs/test-dep-a@file:playground/preload/dep-a': {}

  '@vitejs/test-dep-alias-using-absolute-path@file:playground/optimize-deps/dep-alias-using-absolute-path':
    dependencies:
      lodash: 4.17.21

  '@vitejs/test-dep-cjs-browser-field-bare@file:playground/optimize-deps/dep-cjs-browser-field-bare': {}

  '@vitejs/test-dep-cjs-compiled-from-cjs@file:playground/optimize-deps/dep-cjs-compiled-from-cjs': {}

  '@vitejs/test-dep-cjs-compiled-from-esm@file:playground/optimize-deps/dep-cjs-compiled-from-esm': {}

  '@vitejs/test-dep-cjs-external-package-omit-js-suffix@file:playground/optimize-deps/dep-cjs-external-package-omit-js-suffix': {}

  '@vitejs/test-dep-cjs-with-assets@file:playground/optimize-deps/dep-cjs-with-assets': {}

  '@vitejs/test-dep-conditions@file:packages/vite/src/node/__tests__/fixtures/test-dep-conditions': {}

  '@vitejs/test-dep-css-require@file:playground/optimize-deps/dep-css-require': {}

  '@vitejs/test-dep-esbuild-plugin-transform@file:playground/optimize-deps/dep-esbuild-plugin-transform': {}

  '@vitejs/test-dep-including-a@file:playground/preload/dep-including-a':
    dependencies:
      '@vitejs/test-dep-a': file:playground/preload/dep-a

  '@vitejs/test-dep-incompatible@file:playground/optimize-deps/dep-incompatible': {}

  '@vitejs/test-dep-no-discovery@file:playground/optimize-deps-no-discovery/dep-no-discovery': {}

  '@vitejs/test-dep-node-env@file:playground/optimize-deps/dep-node-env': {}

  '@vitejs/test-dep-non-optimized@file:playground/optimize-deps/dep-non-optimized': {}

  '@vitejs/test-dep-not-js@file:playground/optimize-deps/dep-not-js': {}

  '@vitejs/test-dep-optimize-exports-with-glob@file:playground/optimize-deps/dep-optimize-exports-with-glob': {}

  '@vitejs/test-dep-optimize-exports-with-root-glob@file:playground/optimize-deps/dep-optimize-exports-with-root-glob': {}

  '@vitejs/test-dep-optimize-with-glob@file:playground/optimize-deps/dep-optimize-with-glob': {}

  '@vitejs/test-dep-relative-to-main@file:playground/optimize-deps/dep-relative-to-main': {}

  '@vitejs/test-dep-self-reference-url-worker@file:playground/worker/dep-self-reference-url-worker': {}

  '@vitejs/test-dep-source-map-no-sources@file:playground/optimize-deps/dep-source-map-no-sources': {}

  '@vitejs/test-dep-that-imports@file:playground/external/dep-that-imports(typescript@5.7.3)':
    dependencies:
      slash3: slash@3.0.0
      slash5: slash@5.1.0
      vue: 3.5.13(typescript@5.7.3)
    transitivePeerDependencies:
      - typescript

  '@vitejs/test-dep-that-requires@file:playground/external/dep-that-requires(typescript@5.7.3)':
    dependencies:
      slash3: slash@3.0.0
      slash5: slash@5.1.0
      vue: 3.5.13(typescript@5.7.3)
    transitivePeerDependencies:
      - typescript

  '@vitejs/test-dep-to-optimize@file:playground/worker/dep-to-optimize': {}

  '@vitejs/test-dep-with-asset-ext1.pdf@file:playground/optimize-deps/dep-with-asset-ext/dep1': {}

  '@vitejs/test-dep-with-asset-ext2.pdf@file:playground/optimize-deps/dep-with-asset-ext/dep2':
    dependencies:
      '@vitejs/test-dep-with-asset-ext1.pdf': file:playground/optimize-deps/dep-with-asset-ext/dep1

  '@vitejs/test-dep-with-builtin-module-cjs@file:playground/optimize-deps/dep-with-builtin-module-cjs': {}

  '@vitejs/test-dep-with-builtin-module-esm@file:playground/optimize-deps/dep-with-builtin-module-esm': {}

  '@vitejs/test-dep-with-dynamic-import@file:playground/optimize-deps/dep-with-dynamic-import': {}

  '@vitejs/test-dep-with-optional-peer-dep-submodule@file:playground/optimize-deps/dep-with-optional-peer-dep-submodule': {}

  '@vitejs/test-dep-with-optional-peer-dep@file:playground/optimize-deps/dep-with-optional-peer-dep': {}

  '@vitejs/test-entries@file:playground/ssr-resolve/entries': {}

  '@vitejs/test-external-cjs@file:playground/ssr-noexternal/external-cjs': {}

  '@vitejs/test-external-entry@file:playground/ssr-deps/external-entry': {}

  '@vitejs/test-external-using-external-entry@file:playground/ssr-deps/external-using-external-entry':
    dependencies:
      external-entry: '@vitejs/test-external-entry@file:playground/ssr-deps/external-entry'

  '@vitejs/test-forwarded-export@file:playground/ssr-deps/forwarded-export':
    dependencies:
      object-assigned-exports: '@vitejs/test-object-assigned-exports@file:playground/ssr-deps/object-assigned-exports'

  '@vitejs/test-import-assertion-dep@file:playground/import-assertion/import-assertion-dep': {}

  '@vitejs/test-import-builtin@file:playground/ssr-deps/import-builtin-cjs': {}

  '@vitejs/test-import-meta-glob-pkg@file:playground/glob-import/import-meta-glob-pkg': {}

  '@vitejs/test-importee-pkg@file:playground/js-sourcemap/importee-pkg': {}

  '@vitejs/test-json-module@file:playground/json/json-module': {}

  '@vitejs/test-minify@file:playground/minify/dir/module': {}

  '@vitejs/test-missing-dep@file:playground/optimize-missing-deps/missing-dep':
    dependencies:
      '@vitejs/test-multi-entry-dep': file:playground/optimize-missing-deps/multi-entry-dep

  '@vitejs/test-module-condition@file:playground/ssr-deps/module-condition': {}

  '@vitejs/test-multi-entry-dep@file:playground/optimize-missing-deps/multi-entry-dep': {}

  '@vitejs/test-nested-exclude@file:playground/optimize-deps/nested-exclude':
    dependencies:
      '@vitejs/test-nested-include': file:playground/optimize-deps/nested-include

  '@vitejs/test-nested-exclude@file:playground/ssr-deps/nested-exclude':
    dependencies:
      '@vitejs/test-nested-include': file:playground/ssr-deps/nested-include

  '@vitejs/test-nested-external@file:playground/ssr-deps/nested-external': {}

  '@vitejs/test-nested-include@file:playground/optimize-deps/nested-include': {}

  '@vitejs/test-nested-include@file:playground/ssr-deps/nested-include': {}

  '@vitejs/test-no-external-cjs@file:playground/ssr-deps/no-external-cjs': {}

  '@vitejs/test-no-external-css@file:playground/ssr-deps/no-external-css': {}

  '@vitejs/test-object-assigned-exports@file:playground/ssr-deps/object-assigned-exports': {}

  '@vitejs/test-only-object-assigned-exports@file:playground/ssr-deps/only-object-assigned-exports': {}

  '@vitejs/test-optimized-with-nested-external@file:playground/ssr-deps/optimized-with-nested-external':
    dependencies:
      nested-external: '@vitejs/test-nested-external@file:playground/ssr-deps/nested-external'

  '@vitejs/test-pkg-exports@file:playground/ssr-deps/pkg-exports': {}

  '@vitejs/test-pkg@file:playground/dynamic-import/pkg': {}

  '@vitejs/test-primitive-export@file:playground/ssr-deps/primitive-export': {}

  '@vitejs/test-read-file-content@file:playground/ssr-deps/read-file-content': {}

  '@vitejs/test-require-absolute@file:playground/ssr-deps/require-absolute': {}

  '@vitejs/test-require-external-cjs@file:playground/ssr-noexternal/require-external-cjs':
    dependencies:
      '@vitejs/test-external-cjs': file:playground/ssr-noexternal/external-cjs

  '@vitejs/test-resolve-pkg-exports@file:playground/ssr-resolve/pkg-exports': {}

  '@vitejs/test-scss-proxy-dep-nested@file:playground/css/scss-proxy-dep-nested': {}

  '@vitejs/test-scss-proxy-dep@file:playground/css/scss-proxy-dep':
    dependencies:
      '@vitejs/test-scss-proxy-dep-nested': file:playground/css/scss-proxy-dep-nested

  '@vitejs/test-ssr-conditions-external@file:playground/ssr-conditions/external': {}

  '@vitejs/test-ssr-conditions-no-external@file:playground/ssr-conditions/no-external': {}

  '@vitejs/test-ts-transpiled-exports@file:playground/ssr-deps/ts-transpiled-exports': {}

  '@vitejs/test-worker-dep-cjs@file:playground/worker/dep-cjs': {}

  '@vitejs/test-worker-exports@file:playground/ssr-webworker/worker-exports': {}

  '@vitest/expect@3.0.8':
    dependencies:
      '@vitest/spy': 3.0.8
      '@vitest/utils': 3.0.8
      chai: 5.2.0
      tinyrainbow: 2.0.0

  '@vitest/mocker@3.0.8(vite@packages+vite)':
    dependencies:
      '@vitest/spy': 3.0.8
      estree-walker: 3.0.3
      magic-string: 0.30.17
    optionalDependencies:
      vite: link:packages/vite

  '@vitest/pretty-format@3.0.8':
    dependencies:
      tinyrainbow: 2.0.0

  '@vitest/runner@3.0.8':
    dependencies:
      '@vitest/utils': 3.0.8
      pathe: 2.0.3

  '@vitest/snapshot@3.0.8':
    dependencies:
      '@vitest/pretty-format': 3.0.8
      magic-string: 0.30.17
      pathe: 2.0.3

  '@vitest/spy@3.0.8':
    dependencies:
      tinyspy: 3.0.2

  '@vitest/utils@3.0.8':
    dependencies:
      '@vitest/pretty-format': 3.0.8
      loupe: 3.1.3
      tinyrainbow: 2.0.0

  '@volar/language-core@2.4.11':
    dependencies:
      '@volar/source-map': 2.4.11

  '@volar/source-map@2.4.11': {}

  '@vue/compiler-core@3.2.47':
    dependencies:
      '@babel/parser': 7.26.10
      '@vue/shared': 3.2.47
      estree-walker: 2.0.2
      source-map: 0.6.1

  '@vue/compiler-core@3.5.13':
    dependencies:
      '@babel/parser': 7.26.10
      '@vue/shared': 3.5.13
      entities: 4.5.0
      estree-walker: 2.0.2
      source-map-js: 1.2.1

  '@vue/compiler-dom@3.2.47':
    dependencies:
      '@vue/compiler-core': 3.2.47
      '@vue/shared': 3.2.47

  '@vue/compiler-dom@3.5.13':
    dependencies:
      '@vue/compiler-core': 3.5.13
      '@vue/shared': 3.5.13

  '@vue/compiler-sfc@3.2.47':
    dependencies:
      '@babel/parser': 7.26.10
      '@vue/compiler-core': 3.2.47
      '@vue/compiler-dom': 3.2.47
      '@vue/compiler-ssr': 3.2.47
      '@vue/reactivity-transform': 3.2.47
      '@vue/shared': 3.2.47
      estree-walker: 2.0.2
      magic-string: 0.25.9
      postcss: 8.5.3
      source-map: 0.6.1

  '@vue/compiler-sfc@3.5.13':
    dependencies:
      '@babel/parser': 7.26.10
      '@vue/compiler-core': 3.5.13
      '@vue/compiler-dom': 3.5.13
      '@vue/compiler-ssr': 3.5.13
      '@vue/shared': 3.5.13
      estree-walker: 2.0.2
      magic-string: 0.30.17
      postcss: 8.5.3
      source-map-js: 1.2.1

  '@vue/compiler-ssr@3.2.47':
    dependencies:
      '@vue/compiler-dom': 3.2.47
      '@vue/shared': 3.2.47

  '@vue/compiler-ssr@3.5.13':
    dependencies:
      '@vue/compiler-dom': 3.5.13
      '@vue/shared': 3.5.13

  '@vue/compiler-vue2@2.7.16':
    dependencies:
      de-indent: 1.0.2
      he: 1.2.0

  '@vue/devtools-api@6.6.4': {}

  '@vue/devtools-api@7.7.2':
    dependencies:
      '@vue/devtools-kit': 7.7.2

  '@vue/devtools-kit@7.7.2':
    dependencies:
      '@vue/devtools-shared': 7.7.2
      birpc: 0.2.19
      hookable: 5.5.3
      mitt: 3.0.1
      perfect-debounce: 1.0.0
      speakingurl: 14.0.1
      superjson: 2.2.2

  '@vue/devtools-shared@7.7.2':
    dependencies:
      rfdc: 1.4.1

  '@vue/language-core@2.1.10(typescript@5.7.3)':
    dependencies:
      '@volar/language-core': 2.4.11
      '@vue/compiler-dom': 3.5.13
      '@vue/compiler-vue2': 2.7.16
      '@vue/shared': 3.5.13
      alien-signals: 0.2.2
      minimatch: 9.0.5
      muggle-string: 0.4.1
      path-browserify: 1.0.1
    optionalDependencies:
      typescript: 5.7.3

  '@vue/reactivity-transform@3.2.47':
    dependencies:
      '@babel/parser': 7.26.10
      '@vue/compiler-core': 3.2.47
      '@vue/shared': 3.2.47
      estree-walker: 2.0.2
      magic-string: 0.25.9

  '@vue/reactivity@3.2.47':
    dependencies:
      '@vue/shared': 3.2.47

  '@vue/reactivity@3.5.13':
    dependencies:
      '@vue/shared': 3.5.13

  '@vue/runtime-core@3.2.47':
    dependencies:
      '@vue/reactivity': 3.2.47
      '@vue/shared': 3.2.47

  '@vue/runtime-core@3.5.13':
    dependencies:
      '@vue/reactivity': 3.5.13
      '@vue/shared': 3.5.13

  '@vue/runtime-dom@3.2.47':
    dependencies:
      '@vue/runtime-core': 3.2.47
      '@vue/shared': 3.2.47
      csstype: 2.6.21

  '@vue/runtime-dom@3.5.13':
    dependencies:
      '@vue/reactivity': 3.5.13
      '@vue/runtime-core': 3.5.13
      '@vue/shared': 3.5.13
      csstype: 3.1.3

  '@vue/server-renderer@3.2.47(vue@3.5.13(typescript@5.7.3))':
    dependencies:
      '@vue/compiler-ssr': 3.2.47
      '@vue/shared': 3.2.47
      vue: 3.5.13(typescript@5.7.3)

  '@vue/server-renderer@3.5.13(vue@3.5.13(typescript@5.7.3))':
    dependencies:
      '@vue/compiler-ssr': 3.5.13
      '@vue/shared': 3.5.13
      vue: 3.5.13(typescript@5.7.3)

  '@vue/shared@3.2.47': {}

  '@vue/shared@3.5.13': {}

  '@vueuse/core@12.7.0(typescript@5.7.3)':
    dependencies:
      '@types/web-bluetooth': 0.0.20
      '@vueuse/metadata': 12.7.0
      '@vueuse/shared': 12.7.0(typescript@5.7.3)
      vue: 3.5.13(typescript@5.7.3)
    transitivePeerDependencies:
      - typescript

  '@vueuse/integrations@12.7.0(axios@1.8.3)(focus-trap@7.6.4)(typescript@5.7.3)':
    dependencies:
      '@vueuse/core': 12.7.0(typescript@5.7.3)
      '@vueuse/shared': 12.7.0(typescript@5.7.3)
      vue: 3.5.13(typescript@5.7.3)
    optionalDependencies:
      axios: 1.8.3
      focus-trap: 7.6.4
    transitivePeerDependencies:
      - typescript

  '@vueuse/metadata@12.7.0': {}

  '@vueuse/shared@12.7.0(typescript@5.7.3)':
    dependencies:
      vue: 3.5.13(typescript@5.7.3)
    transitivePeerDependencies:
      - typescript

  abbrev@1.1.1: {}

  accepts@2.0.0:
    dependencies:
      mime-types: 3.0.0
      negotiator: 1.0.0

  acorn-jsx@5.3.2(acorn@8.14.1):
    dependencies:
      acorn: 8.14.1

  acorn-walk@8.3.2: {}

  acorn@7.4.1: {}

  acorn@8.14.0: {}

  acorn@8.14.1: {}

  add-stream@1.0.0: {}

  agent-base@6.0.2:
    dependencies:
      debug: 4.4.0
    transitivePeerDependencies:
      - supports-color

  ajv@6.12.6:
    dependencies:
      fast-deep-equal: 3.1.3
      fast-json-stable-stringify: 2.1.0
      json-schema-traverse: 0.4.1
      uri-js: 4.4.1

  algoliasearch@5.20.3:
    dependencies:
      '@algolia/client-abtesting': 5.20.3
      '@algolia/client-analytics': 5.20.3
      '@algolia/client-common': 5.20.3
      '@algolia/client-insights': 5.20.3
      '@algolia/client-personalization': 5.20.3
      '@algolia/client-query-suggestions': 5.20.3
      '@algolia/client-search': 5.20.3
      '@algolia/ingestion': 1.20.3
      '@algolia/monitoring': 1.20.3
      '@algolia/recommend': 5.20.3
      '@algolia/requester-browser-xhr': 5.20.3
      '@algolia/requester-fetch': 5.20.3
      '@algolia/requester-node-http': 5.20.3

  alien-signals@0.2.2: {}

  ansi-escapes@7.0.0:
    dependencies:
      environment: 1.1.0

  ansi-regex@5.0.1: {}

  ansi-regex@6.1.0: {}

  ansi-styles@4.3.0:
    dependencies:
      color-convert: 2.0.1

  ansi-styles@6.2.1: {}

  any-promise@1.3.0: {}

  anymatch@3.1.3:
    dependencies:
      normalize-path: 3.0.0
      picomatch: 2.3.1

  aproba@2.0.0: {}

  are-we-there-yet@2.0.0:
    dependencies:
      delegates: 1.0.0
      readable-stream: 3.6.2

  arg@5.0.2: {}

  argparse@2.0.1: {}

  array-find-index@1.0.2: {}

  array-ify@1.0.0: {}

  artichokie@0.3.1: {}

  as-table@1.0.55:
    dependencies:
      printable-characters: 1.0.42

  asap@2.0.6: {}

  assert-never@1.4.0: {}

  assertion-error@2.0.1: {}

  astring@1.9.0: {}

  asynckit@0.4.0: {}

  autoprefixer@10.4.21(postcss@8.5.3):
    dependencies:
      browserslist: 4.24.4
      caniuse-lite: 1.0.30001703
      fraction.js: 4.3.7
      normalize-range: 0.1.2
      picocolors: 1.1.1
      postcss: 8.5.3
      postcss-value-parser: 4.2.0

  axios@1.8.3:
    dependencies:
      follow-redirects: 1.15.9(debug@4.4.0)
      form-data: 4.0.2
      proxy-from-env: 1.1.0
    transitivePeerDependencies:
      - debug

  babel-plugin-polyfill-corejs2@0.4.12(@babel/core@7.26.10):
    dependencies:
      '@babel/compat-data': 7.26.8
      '@babel/core': 7.26.10
      '@babel/helper-define-polyfill-provider': 0.6.3(@babel/core@7.26.10)
      semver: 6.3.1
    transitivePeerDependencies:
      - supports-color

  babel-plugin-polyfill-corejs3@0.11.1(@babel/core@7.26.10):
    dependencies:
      '@babel/core': 7.26.10
      '@babel/helper-define-polyfill-provider': 0.6.3(@babel/core@7.26.10)
      core-js-compat: 3.40.0
    transitivePeerDependencies:
      - supports-color

  babel-plugin-polyfill-regenerator@0.6.3(@babel/core@7.26.10):
    dependencies:
      '@babel/core': 7.26.10
      '@babel/helper-define-polyfill-provider': 0.6.3(@babel/core@7.26.10)
    transitivePeerDependencies:
      - supports-color

  babel-walk@3.0.0-canary-5:
    dependencies:
      '@babel/types': 7.26.9

  balanced-match@1.0.2: {}

  bcrypt@5.1.1:
    dependencies:
      '@mapbox/node-pre-gyp': 1.0.11
      node-addon-api: 5.1.0
    transitivePeerDependencies:
      - encoding
      - supports-color

  bignumber.js@9.1.2: {}

  binary-extensions@2.3.0: {}

  birpc@0.2.19: {}

  body-parser@2.1.0:
    dependencies:
      bytes: 3.1.2
      content-type: 1.0.5
      debug: 4.4.0
      http-errors: 2.0.0
      iconv-lite: 0.5.2
      on-finished: 2.4.1
      qs: 6.14.0
      raw-body: 3.0.0
      type-is: 2.0.0
    transitivePeerDependencies:
      - supports-color

  boolbase@1.0.0: {}

  brace-expansion@1.1.11:
    dependencies:
      balanced-match: 1.0.2
      concat-map: 0.0.1

  brace-expansion@2.0.1:
    dependencies:
      balanced-match: 1.0.2

  braces@3.0.3:
    dependencies:
      fill-range: 7.1.1

  browserslist-to-esbuild@2.1.1(browserslist@4.24.4):
    dependencies:
      browserslist: 4.24.4
      meow: 13.2.0

  browserslist@4.24.4:
    dependencies:
      caniuse-lite: 1.0.30001700
      electron-to-chromium: 1.5.102
      node-releases: 2.0.19
      update-browserslist-db: 1.1.2(browserslist@4.24.4)

  buffer-builder@0.2.0: {}

  buffer-from@1.1.2: {}

  bundle-name@4.1.0:
    dependencies:
      run-applescript: 7.0.0

  bytes@3.1.2: {}

  cac@6.7.14: {}

  call-bind-apply-helpers@1.0.2:
    dependencies:
      es-errors: 1.3.0
      function-bind: 1.1.2

  call-bound@1.0.3:
    dependencies:
      call-bind-apply-helpers: 1.0.2
      get-intrinsic: 1.2.7

  callsites@3.1.0: {}

  camelcase-css@2.0.1: {}

  caniuse-api@3.0.0:
    dependencies:
      browserslist: 4.24.4
      caniuse-lite: 1.0.30001700
      lodash.memoize: 4.1.2
      lodash.uniq: 4.5.0

  caniuse-lite@1.0.30001700: {}

  caniuse-lite@1.0.30001703: {}

  ccount@2.0.1: {}

  chai@5.2.0:
    dependencies:
      assertion-error: 2.0.1
      check-error: 2.1.1
      deep-eql: 5.0.2
      loupe: 3.1.3
      pathval: 2.0.0

  chalk@4.1.2:
    dependencies:
      ansi-styles: 4.3.0
      supports-color: 7.2.0

  chalk@5.4.1: {}

  character-entities-html4@2.1.0: {}

  character-entities-legacy@3.0.0: {}

  character-entities@2.0.2: {}

  character-parser@2.2.0:
    dependencies:
      is-regex: 1.2.1

  check-error@2.1.1: {}

  chokidar@3.6.0(patch_hash=8a4f9e2b397e6034b91a0508faae3cecb97f222313faa129d7cb0eb71e9d0e84):
    dependencies:
      anymatch: 3.1.3
      braces: 3.0.3
      glob-parent: 5.1.2
      is-binary-path: 2.1.0
      is-glob: 4.0.3
      normalize-path: 3.0.0
      readdirp: 3.6.0
    optionalDependencies:
      fsevents: 2.3.3

  chokidar@4.0.3:
    dependencies:
      readdirp: 4.1.2

  chownr@2.0.0: {}

  citty@0.1.6:
    dependencies:
      consola: 3.4.0

  cli-cursor@5.0.0:
    dependencies:
      restore-cursor: 5.1.0

  cli-truncate@4.0.0:
    dependencies:
      slice-ansi: 5.0.0
      string-width: 7.2.0

  clipboard@2.0.11:
    dependencies:
      good-listener: 1.2.2
      select: 1.1.2
      tiny-emitter: 2.1.0

  color-convert@2.0.1:
    dependencies:
      color-name: 1.1.4

  color-name@1.1.4: {}

  color-support@1.1.3: {}

  colord@2.9.3: {}

  colorette@2.0.20: {}

  colorjs.io@0.5.2: {}

  combined-stream@1.0.8:
    dependencies:
      delayed-stream: 1.0.0

  comma-separated-tokens@2.0.3: {}

  commander@13.1.0: {}

  commander@2.20.3: {}

  commander@4.1.1: {}

  commander@7.2.0: {}

  comment-parser@1.4.1: {}

  commenting@1.1.0: {}

  commondir@1.0.1: {}

  compare-func@2.0.0:
    dependencies:
      array-ify: 1.0.0
      dot-prop: 5.3.0

  concat-map@0.0.1: {}

  confbox@0.1.8: {}

  connect@3.7.0:
    dependencies:
      debug: 2.6.9
      finalhandler: 1.1.2
      parseurl: 1.3.3
      utils-merge: 1.0.1
    transitivePeerDependencies:
      - supports-color

  consola@3.4.0: {}

  console-control-strings@1.1.0: {}

  constantinople@4.0.1:
    dependencies:
      '@babel/parser': 7.26.10
      '@babel/types': 7.26.9

  content-disposition@1.0.0:
    dependencies:
      safe-buffer: 5.2.1

  content-type@1.0.5: {}

  conventional-changelog-angular@8.0.0:
    dependencies:
      compare-func: 2.0.0

  conventional-changelog-atom@5.0.0: {}

  conventional-changelog-cli@5.0.0(conventional-commits-filter@5.0.0):
    dependencies:
      add-stream: 1.0.0
      conventional-changelog: 6.0.0(conventional-commits-filter@5.0.0)
      meow: 13.2.0
      tempfile: 5.0.0
    transitivePeerDependencies:
      - conventional-commits-filter

  conventional-changelog-codemirror@5.0.0: {}

  conventional-changelog-conventionalcommits@8.0.0:
    dependencies:
      compare-func: 2.0.0

  conventional-changelog-core@8.0.0(conventional-commits-filter@5.0.0):
    dependencies:
      '@hutson/parse-repository-url': 5.0.0
      add-stream: 1.0.0
      conventional-changelog-writer: 8.0.1
      conventional-commits-parser: 6.1.0
      git-raw-commits: 5.0.0(conventional-commits-filter@5.0.0)(conventional-commits-parser@6.1.0)
      git-semver-tags: 8.0.0(conventional-commits-filter@5.0.0)(conventional-commits-parser@6.1.0)
      hosted-git-info: 7.0.2
      normalize-package-data: 6.0.2
      read-package-up: 11.0.0
      read-pkg: 9.0.1
    transitivePeerDependencies:
      - conventional-commits-filter

  conventional-changelog-ember@5.0.0: {}

  conventional-changelog-eslint@6.0.0: {}

  conventional-changelog-express@5.0.0: {}

  conventional-changelog-jquery@6.0.0: {}

  conventional-changelog-jshint@5.0.0:
    dependencies:
      compare-func: 2.0.0

  conventional-changelog-preset-loader@5.0.0: {}

  conventional-changelog-writer@8.0.1:
    dependencies:
      conventional-commits-filter: 5.0.0
      handlebars: 4.7.8
      meow: 13.2.0
      semver: 7.7.1

  conventional-changelog@6.0.0(conventional-commits-filter@5.0.0):
    dependencies:
      conventional-changelog-angular: 8.0.0
      conventional-changelog-atom: 5.0.0
      conventional-changelog-codemirror: 5.0.0
      conventional-changelog-conventionalcommits: 8.0.0
      conventional-changelog-core: 8.0.0(conventional-commits-filter@5.0.0)
      conventional-changelog-ember: 5.0.0
      conventional-changelog-eslint: 6.0.0
      conventional-changelog-express: 5.0.0
      conventional-changelog-jquery: 6.0.0
      conventional-changelog-jshint: 5.0.0
      conventional-changelog-preset-loader: 5.0.0
    transitivePeerDependencies:
      - conventional-commits-filter

  conventional-commits-filter@5.0.0: {}

  conventional-commits-parser@6.1.0:
    dependencies:
      meow: 13.2.0

  convert-source-map@2.0.0: {}

  cookie-signature@1.2.2: {}

  cookie@0.5.0: {}

  cookie@0.7.1: {}

  copy-anything@2.0.6:
    dependencies:
      is-what: 3.14.1

  copy-anything@3.0.5:
    dependencies:
      is-what: 4.1.16

  core-js-compat@3.40.0:
    dependencies:
      browserslist: 4.24.4

  core-js@3.41.0: {}

  cors@2.8.5:
    dependencies:
      object-assign: 4.1.1
      vary: 1.1.2

  cross-spawn@7.0.6:
    dependencies:
      path-key: 3.1.1
      shebang-command: 2.0.0
      which: 2.0.2

  css-color-names@1.0.1: {}

  css-declaration-sorter@7.2.0(postcss@8.5.3):
    dependencies:
      postcss: 8.5.3

  css-select@5.1.0:
    dependencies:
      boolbase: 1.0.0
      css-what: 6.1.0
      domhandler: 5.0.3
      domutils: 3.2.2
      nth-check: 2.1.1

  css-tree@2.2.1:
    dependencies:
      mdn-data: 2.0.28
      source-map-js: 1.2.1

  css-tree@2.3.1:
    dependencies:
      mdn-data: 2.0.30
      source-map-js: 1.2.1

  css-what@6.1.0: {}

  cssesc@3.0.0: {}

  cssnano-preset-default@7.0.6(postcss@8.5.3):
    dependencies:
      browserslist: 4.24.4
      css-declaration-sorter: 7.2.0(postcss@8.5.3)
      cssnano-utils: 5.0.0(postcss@8.5.3)
      postcss: 8.5.3
      postcss-calc: 10.1.1(postcss@8.5.3)
      postcss-colormin: 7.0.2(postcss@8.5.3)
      postcss-convert-values: 7.0.4(postcss@8.5.3)
      postcss-discard-comments: 7.0.3(postcss@8.5.3)
      postcss-discard-duplicates: 7.0.1(postcss@8.5.3)
      postcss-discard-empty: 7.0.0(postcss@8.5.3)
      postcss-discard-overridden: 7.0.0(postcss@8.5.3)
      postcss-merge-longhand: 7.0.4(postcss@8.5.3)
      postcss-merge-rules: 7.0.4(postcss@8.5.3)
      postcss-minify-font-values: 7.0.0(postcss@8.5.3)
      postcss-minify-gradients: 7.0.0(postcss@8.5.3)
      postcss-minify-params: 7.0.2(postcss@8.5.3)
      postcss-minify-selectors: 7.0.4(postcss@8.5.3)
      postcss-normalize-charset: 7.0.0(postcss@8.5.3)
      postcss-normalize-display-values: 7.0.0(postcss@8.5.3)
      postcss-normalize-positions: 7.0.0(postcss@8.5.3)
      postcss-normalize-repeat-style: 7.0.0(postcss@8.5.3)
      postcss-normalize-string: 7.0.0(postcss@8.5.3)
      postcss-normalize-timing-functions: 7.0.0(postcss@8.5.3)
      postcss-normalize-unicode: 7.0.2(postcss@8.5.3)
      postcss-normalize-url: 7.0.0(postcss@8.5.3)
      postcss-normalize-whitespace: 7.0.0(postcss@8.5.3)
      postcss-ordered-values: 7.0.1(postcss@8.5.3)
      postcss-reduce-initial: 7.0.2(postcss@8.5.3)
      postcss-reduce-transforms: 7.0.0(postcss@8.5.3)
      postcss-svgo: 7.0.1(postcss@8.5.3)
      postcss-unique-selectors: 7.0.3(postcss@8.5.3)

  cssnano-utils@5.0.0(postcss@8.5.3):
    dependencies:
      postcss: 8.5.3

  cssnano@7.0.6(postcss@8.5.3):
    dependencies:
      cssnano-preset-default: 7.0.6(postcss@8.5.3)
      lilconfig: 3.1.3
      postcss: 8.5.3

  csso@5.0.5:
    dependencies:
      css-tree: 2.2.1

  csstype@2.6.21: {}

  csstype@3.1.3: {}

  d@1.0.2:
    dependencies:
      es5-ext: 0.10.64
      type: 2.7.3

  data-uri-to-buffer@2.0.2: {}

  data-uri-to-buffer@4.0.1: {}

  de-indent@1.0.2: {}

  debug@2.6.9:
    dependencies:
      ms: 2.0.0

  debug@3.2.7:
    dependencies:
      ms: 2.1.3

  debug@4.3.6:
    dependencies:
      ms: 2.1.2

  debug@4.4.0:
    dependencies:
      ms: 2.1.3

  decode-named-character-reference@1.0.2:
    dependencies:
      character-entities: 2.0.2

  deep-eql@5.0.2: {}

  deep-is@0.1.4: {}

  deepmerge@4.3.1: {}

  default-browser-id@5.0.0: {}

  default-browser@5.2.1:
    dependencies:
      bundle-name: 4.1.0
      default-browser-id: 5.0.0

  define-lazy-prop@3.0.0: {}

  defu@6.1.4: {}

  delayed-stream@1.0.0: {}

  delegate@3.2.0: {}

  delegates@1.0.0: {}

  depd@2.0.0: {}

  dequal@2.0.3: {}

  destroy@1.2.0: {}

  detect-libc@1.0.3:
    optional: true

  detect-libc@2.0.3: {}

  devlop@1.1.0:
    dependencies:
      dequal: 2.0.3

  didyoumean@1.2.2: {}

  dlv@1.1.3: {}

  doctrine@3.0.0:
    dependencies:
      esutils: 2.0.3

  doctypes@1.1.0: {}

  dom-serializer@2.0.0:
    dependencies:
      domelementtype: 2.3.0
      domhandler: 5.0.3
      entities: 4.5.0

  domelementtype@2.3.0: {}

  domhandler@5.0.3:
    dependencies:
      domelementtype: 2.3.0

  domutils@3.2.2:
    dependencies:
      dom-serializer: 2.0.0
      domelementtype: 2.3.0
      domhandler: 5.0.3

  dot-prop@5.3.0:
    dependencies:
      is-obj: 2.0.0

  dotenv-expand@12.0.1(patch_hash=49330a663821151418e003e822a82a6a61d2f0f8a6e3cab00c1c94815a112889):
    dependencies:
      dotenv: 16.4.7

  dotenv@16.4.7: {}

  dunder-proto@1.0.1:
    dependencies:
      call-bind-apply-helpers: 1.0.2
      es-errors: 1.3.0
      gopd: 1.2.0

  eastasianwidth@0.2.0: {}

  ee-first@1.1.1: {}

  electron-to-chromium@1.5.102: {}

  emoji-regex-xs@1.0.0: {}

  emoji-regex@10.4.0: {}

  emoji-regex@8.0.0: {}

  emoji-regex@9.2.2: {}

  encodeurl@1.0.2: {}

  encodeurl@2.0.0: {}

  enhanced-resolve@5.18.1:
    dependencies:
      graceful-fs: 4.2.11
      tapable: 2.2.1

  entities@4.5.0: {}

  environment@1.1.0: {}

  errno@0.1.8:
    dependencies:
      prr: 1.0.1
    optional: true

  es-define-property@1.0.1: {}

  es-errors@1.3.0: {}

  es-module-lexer@1.6.0: {}

  es-object-atoms@1.1.1:
    dependencies:
      es-errors: 1.3.0

  es-set-tostringtag@2.1.0:
    dependencies:
      es-errors: 1.3.0
      get-intrinsic: 1.2.7
      has-tostringtag: 1.0.2
      hasown: 2.0.2

  es5-ext@0.10.64:
    dependencies:
      es6-iterator: 2.0.3
      es6-symbol: 3.1.4
      esniff: 2.0.1
      next-tick: 1.1.0

  es6-iterator@2.0.3:
    dependencies:
      d: 1.0.2
      es5-ext: 0.10.64
      es6-symbol: 3.1.4

  es6-symbol@3.1.4:
    dependencies:
      d: 1.0.2
      ext: 1.7.0

  esbuild@0.24.2:
    optionalDependencies:
      '@esbuild/aix-ppc64': 0.24.2
      '@esbuild/android-arm': 0.24.2
      '@esbuild/android-arm64': 0.24.2
      '@esbuild/android-x64': 0.24.2
      '@esbuild/darwin-arm64': 0.24.2
      '@esbuild/darwin-x64': 0.24.2
      '@esbuild/freebsd-arm64': 0.24.2
      '@esbuild/freebsd-x64': 0.24.2
      '@esbuild/linux-arm': 0.24.2
      '@esbuild/linux-arm64': 0.24.2
      '@esbuild/linux-ia32': 0.24.2
      '@esbuild/linux-loong64': 0.24.2
      '@esbuild/linux-mips64el': 0.24.2
      '@esbuild/linux-ppc64': 0.24.2
      '@esbuild/linux-riscv64': 0.24.2
      '@esbuild/linux-s390x': 0.24.2
      '@esbuild/linux-x64': 0.24.2
      '@esbuild/netbsd-arm64': 0.24.2
      '@esbuild/netbsd-x64': 0.24.2
      '@esbuild/openbsd-arm64': 0.24.2
      '@esbuild/openbsd-x64': 0.24.2
      '@esbuild/sunos-x64': 0.24.2
      '@esbuild/win32-arm64': 0.24.2
      '@esbuild/win32-ia32': 0.24.2
      '@esbuild/win32-x64': 0.24.2

  esbuild@0.25.0:
    optionalDependencies:
      '@esbuild/aix-ppc64': 0.25.0
      '@esbuild/android-arm': 0.25.0
      '@esbuild/android-arm64': 0.25.0
      '@esbuild/android-x64': 0.25.0
      '@esbuild/darwin-arm64': 0.25.0
      '@esbuild/darwin-x64': 0.25.0
      '@esbuild/freebsd-arm64': 0.25.0
      '@esbuild/freebsd-x64': 0.25.0
      '@esbuild/linux-arm': 0.25.0
      '@esbuild/linux-arm64': 0.25.0
      '@esbuild/linux-ia32': 0.25.0
      '@esbuild/linux-loong64': 0.25.0
      '@esbuild/linux-mips64el': 0.25.0
      '@esbuild/linux-ppc64': 0.25.0
      '@esbuild/linux-riscv64': 0.25.0
      '@esbuild/linux-s390x': 0.25.0
      '@esbuild/linux-x64': 0.25.0
      '@esbuild/netbsd-arm64': 0.25.0
      '@esbuild/netbsd-x64': 0.25.0
      '@esbuild/openbsd-arm64': 0.25.0
      '@esbuild/openbsd-x64': 0.25.0
      '@esbuild/sunos-x64': 0.25.0
      '@esbuild/win32-arm64': 0.25.0
      '@esbuild/win32-ia32': 0.25.0
      '@esbuild/win32-x64': 0.25.0

  escalade@3.2.0: {}

  escape-html@1.0.3: {}

  escape-string-regexp@4.0.0: {}

  escape-string-regexp@5.0.0: {}

  eslint-compat-utils@0.5.1(eslint@9.22.0(jiti@2.4.2)):
    dependencies:
      eslint: 9.22.0(jiti@2.4.2)
      semver: 7.7.1

  eslint-import-resolver-node@0.3.9:
    dependencies:
      debug: 3.2.7
      is-core-module: 2.16.1
      resolve: 1.22.10
    transitivePeerDependencies:
      - supports-color

  eslint-plugin-es-x@7.8.0(eslint@9.22.0(jiti@2.4.2)):
    dependencies:
      '@eslint-community/eslint-utils': 4.4.1(eslint@9.22.0(jiti@2.4.2))
      '@eslint-community/regexpp': 4.12.1
      eslint: 9.22.0(jiti@2.4.2)
      eslint-compat-utils: 0.5.1(eslint@9.22.0(jiti@2.4.2))

  eslint-plugin-import-x@4.8.0(eslint@9.22.0(jiti@2.4.2))(typescript@5.7.3):
    dependencies:
      '@types/doctrine': 0.0.9
<<<<<<< HEAD
      '@typescript-eslint/scope-manager': 8.25.0
      '@typescript-eslint/utils': 8.25.0(eslint@9.21.0(jiti@2.4.2))(typescript@5.7.3)
=======
      '@typescript-eslint/utils': 8.26.1(eslint@9.22.0(jiti@2.4.2))(typescript@5.7.3)
>>>>>>> 832b2c40
      debug: 4.4.0
      doctrine: 3.0.0
      eslint: 9.22.0(jiti@2.4.2)
      eslint-import-resolver-node: 0.3.9
      get-tsconfig: 4.10.0
      picomatch: 4.0.2
      rspack-resolver: 1.1.2
      semver: 7.7.1
      stable-hash: 0.0.5
      tslib: 2.8.1
    transitivePeerDependencies:
      - supports-color
      - typescript

  eslint-plugin-n@17.16.2(eslint@9.22.0(jiti@2.4.2)):
    dependencies:
<<<<<<< HEAD
      '@eslint-community/eslint-utils': 4.4.1(eslint@9.21.0(jiti@2.4.2))
      '@typescript-eslint/utils': 8.25.0(eslint@9.21.0(jiti@2.4.2))(typescript@5.7.3)
=======
      '@eslint-community/eslint-utils': 4.4.1(eslint@9.22.0(jiti@2.4.2))
>>>>>>> 832b2c40
      enhanced-resolve: 5.18.1
      eslint: 9.22.0(jiti@2.4.2)
      eslint-plugin-es-x: 7.8.0(eslint@9.22.0(jiti@2.4.2))
      get-tsconfig: 4.10.0
      globals: 15.15.0
      ignore: 5.3.2
      minimatch: 9.0.5
      semver: 7.7.1

  eslint-plugin-regexp@2.7.0(eslint@9.22.0(jiti@2.4.2)):
    dependencies:
      '@eslint-community/eslint-utils': 4.4.1(eslint@9.22.0(jiti@2.4.2))
      '@eslint-community/regexpp': 4.12.1
      comment-parser: 1.4.1
      eslint: 9.22.0(jiti@2.4.2)
      jsdoc-type-pratt-parser: 4.1.0
      refa: 0.12.1
      regexp-ast-analysis: 0.7.1
      scslre: 0.3.0

  eslint-scope@8.3.0:
    dependencies:
      esrecurse: 4.3.0
      estraverse: 5.3.0

  eslint-visitor-keys@3.4.3: {}

  eslint-visitor-keys@4.2.0: {}

  eslint@9.22.0(jiti@2.4.2):
    dependencies:
      '@eslint-community/eslint-utils': 4.4.1(eslint@9.22.0(jiti@2.4.2))
      '@eslint-community/regexpp': 4.12.1
      '@eslint/config-array': 0.19.2
      '@eslint/config-helpers': 0.1.0
      '@eslint/core': 0.12.0
      '@eslint/eslintrc': 3.3.0
      '@eslint/js': 9.22.0
      '@eslint/plugin-kit': 0.2.7
      '@humanfs/node': 0.16.6
      '@humanwhocodes/module-importer': 1.0.1
      '@humanwhocodes/retry': 0.4.2
      '@types/estree': 1.0.6
      '@types/json-schema': 7.0.15
      ajv: 6.12.6
      chalk: 4.1.2
      cross-spawn: 7.0.6
      debug: 4.4.0
      escape-string-regexp: 4.0.0
      eslint-scope: 8.3.0
      eslint-visitor-keys: 4.2.0
      espree: 10.3.0
      esquery: 1.6.0
      esutils: 2.0.3
      fast-deep-equal: 3.1.3
      file-entry-cache: 8.0.0
      find-up: 5.0.0
      glob-parent: 6.0.2
      ignore: 5.3.2
      imurmurhash: 0.1.4
      is-glob: 4.0.3
      json-stable-stringify-without-jsonify: 1.0.1
      lodash.merge: 4.6.2
      minimatch: 3.1.2
      natural-compare: 1.4.0
      optionator: 0.9.4
    optionalDependencies:
      jiti: 2.4.2
    transitivePeerDependencies:
      - supports-color

  esniff@2.0.1:
    dependencies:
      d: 1.0.2
      es5-ext: 0.10.64
      event-emitter: 0.3.5
      type: 2.7.3

  espree@10.3.0:
    dependencies:
      acorn: 8.14.1
      acorn-jsx: 5.3.2(acorn@8.14.1)
      eslint-visitor-keys: 4.2.0

  esquery@1.6.0:
    dependencies:
      estraverse: 5.3.0

  esrecurse@4.3.0:
    dependencies:
      estraverse: 5.3.0

  estraverse@5.3.0: {}

  estree-walker@2.0.2: {}

  estree-walker@3.0.3:
    dependencies:
      '@types/estree': 1.0.6

  esutils@2.0.3: {}

  etag@1.8.1: {}

  event-emitter@0.3.5:
    dependencies:
      d: 1.0.2
      es5-ext: 0.10.64

  eventemitter3@4.0.7: {}

  eventemitter3@5.0.1: {}

  execa@8.0.1:
    dependencies:
      cross-spawn: 7.0.6
      get-stream: 8.0.1
      human-signals: 5.0.0
      is-stream: 3.0.0
      merge-stream: 2.0.0
      npm-run-path: 5.3.0
      onetime: 6.0.0
      signal-exit: 4.1.0
      strip-final-newline: 3.0.0

  execa@9.5.2:
    dependencies:
      '@sindresorhus/merge-streams': 4.0.0
      cross-spawn: 7.0.6
      figures: 6.1.0
      get-stream: 9.0.1
      human-signals: 8.0.0
      is-plain-obj: 4.1.0
      is-stream: 4.0.1
      npm-run-path: 6.0.0
      pretty-ms: 9.2.0
      signal-exit: 4.1.0
      strip-final-newline: 4.0.0
      yoctocolors: 2.1.1

  exit-hook@2.2.1: {}

  expect-type@1.1.0: {}

  express@5.0.1:
    dependencies:
      accepts: 2.0.0
      body-parser: 2.1.0
      content-disposition: 1.0.0
      content-type: 1.0.5
      cookie: 0.7.1
      cookie-signature: 1.2.2
      debug: 4.3.6
      depd: 2.0.0
      encodeurl: 2.0.0
      escape-html: 1.0.3
      etag: 1.8.1
      finalhandler: 2.0.0
      fresh: 2.0.0
      http-errors: 2.0.0
      merge-descriptors: 2.0.0
      methods: 1.1.2
      mime-types: 3.0.0
      on-finished: 2.4.1
      once: 1.4.0
      parseurl: 1.3.3
      proxy-addr: 2.0.7
      qs: 6.13.0
      range-parser: 1.2.1
      router: 2.1.0
      safe-buffer: 5.2.1
      send: 1.1.0
      serve-static: 2.1.0
      setprototypeof: 1.2.0
      statuses: 2.0.1
      type-is: 2.0.0
      utils-merge: 1.0.1
      vary: 1.1.2
    transitivePeerDependencies:
      - supports-color

  exsolve@1.0.1: {}

  ext@1.7.0:
    dependencies:
      type: 2.7.3

  fast-deep-equal@3.1.3: {}

  fast-glob@3.3.3:
    dependencies:
      '@nodelib/fs.stat': 2.0.5
      '@nodelib/fs.walk': 1.2.8
      glob-parent: 5.1.2
      merge2: 1.4.1
      micromatch: 4.0.8

  fast-json-stable-stringify@2.1.0: {}

  fast-levenshtein@2.0.6: {}

  fastq@1.19.0:
    dependencies:
      reusify: 1.0.4

  fdir@6.4.3(picomatch@4.0.2):
    optionalDependencies:
      picomatch: 4.0.2

  feed@4.2.2:
    dependencies:
      xml-js: 1.6.11

  fetch-blob@3.2.0:
    dependencies:
      node-domexception: 1.0.0
      web-streams-polyfill: 3.3.3

  figures@6.1.0:
    dependencies:
      is-unicode-supported: 2.1.0

  file-entry-cache@8.0.0:
    dependencies:
      flat-cache: 4.0.1

  fill-range@7.1.1:
    dependencies:
      to-regex-range: 5.0.1

  finalhandler@1.1.2:
    dependencies:
      debug: 2.6.9
      encodeurl: 1.0.2
      escape-html: 1.0.3
      on-finished: 2.3.0
      parseurl: 1.3.3
      statuses: 1.5.0
      unpipe: 1.0.0
    transitivePeerDependencies:
      - supports-color

  finalhandler@2.0.0:
    dependencies:
      debug: 2.6.9
      encodeurl: 1.0.2
      escape-html: 1.0.3
      on-finished: 2.4.1
      parseurl: 1.3.3
      statuses: 2.0.1
      unpipe: 1.0.0
    transitivePeerDependencies:
      - supports-color

  find-up-simple@1.0.0: {}

  find-up@5.0.0:
    dependencies:
      locate-path: 6.0.0
      path-exists: 4.0.0

  fix-dts-default-cjs-exports@1.0.0:
    dependencies:
      magic-string: 0.30.17
      mlly: 1.7.4
      rollup: 4.34.9

  flat-cache@4.0.1:
    dependencies:
      flatted: 3.3.3
      keyv: 4.5.4

  flatted@3.3.3: {}

  floating-vue@5.2.2(vue@3.5.13(typescript@5.7.3)):
    dependencies:
      '@floating-ui/dom': 1.1.1
      vue: 3.5.13(typescript@5.7.3)
      vue-resize: 2.0.0-alpha.1(vue@3.5.13(typescript@5.7.3))

  focus-trap@7.6.4:
    dependencies:
      tabbable: 6.2.0

  follow-redirects@1.15.9(debug@4.4.0):
    optionalDependencies:
      debug: 4.4.0

  foreground-child@3.3.0:
    dependencies:
      cross-spawn: 7.0.6
      signal-exit: 4.1.0

  form-data@4.0.2:
    dependencies:
      asynckit: 0.4.0
      combined-stream: 1.0.8
      es-set-tostringtag: 2.1.0
      mime-types: 2.1.35

  formdata-polyfill@4.0.10:
    dependencies:
      fetch-blob: 3.2.0

  forwarded@0.2.0: {}

  fraction.js@4.3.7: {}

  fresh@0.5.2: {}

  fresh@2.0.0: {}

  fs-minipass@2.1.0:
    dependencies:
      minipass: 3.3.6

  fs.realpath@1.0.0: {}

  fsevents@2.3.3:
    optional: true

  function-bind@1.1.2: {}

  gauge@3.0.2:
    dependencies:
      aproba: 2.0.0
      color-support: 1.1.3
      console-control-strings: 1.1.0
      has-unicode: 2.0.1
      object-assign: 4.1.1
      signal-exit: 3.0.7
      string-width: 4.2.3
      strip-ansi: 6.0.1
      wide-align: 1.1.5

  generic-names@4.0.0:
    dependencies:
      loader-utils: 3.3.1

  gensync@1.0.0-beta.2: {}

  get-east-asian-width@1.3.0: {}

  get-intrinsic@1.2.7:
    dependencies:
      call-bind-apply-helpers: 1.0.2
      es-define-property: 1.0.1
      es-errors: 1.3.0
      es-object-atoms: 1.1.1
      function-bind: 1.1.2
      get-proto: 1.0.1
      gopd: 1.2.0
      has-symbols: 1.1.0
      hasown: 2.0.2
      math-intrinsics: 1.1.0

  get-proto@1.0.1:
    dependencies:
      dunder-proto: 1.0.1
      es-object-atoms: 1.1.1

  get-source@2.0.12:
    dependencies:
      data-uri-to-buffer: 2.0.2
      source-map: 0.6.1

  get-stream@8.0.1: {}

  get-stream@9.0.1:
    dependencies:
      '@sec-ant/readable-stream': 0.4.1
      is-stream: 4.0.1

  get-them-args@1.3.2: {}

  get-tsconfig@4.10.0:
    dependencies:
      resolve-pkg-maps: 1.0.0

  git-raw-commits@5.0.0(conventional-commits-filter@5.0.0)(conventional-commits-parser@6.1.0):
    dependencies:
      '@conventional-changelog/git-client': 1.0.1(conventional-commits-filter@5.0.0)(conventional-commits-parser@6.1.0)
      meow: 13.2.0
    transitivePeerDependencies:
      - conventional-commits-filter
      - conventional-commits-parser

  git-semver-tags@8.0.0(conventional-commits-filter@5.0.0)(conventional-commits-parser@6.1.0):
    dependencies:
      '@conventional-changelog/git-client': 1.0.1(conventional-commits-filter@5.0.0)(conventional-commits-parser@6.1.0)
      meow: 13.2.0
    transitivePeerDependencies:
      - conventional-commits-filter
      - conventional-commits-parser

  glob-parent@5.1.2:
    dependencies:
      is-glob: 4.0.3

  glob-parent@6.0.2:
    dependencies:
      is-glob: 4.0.3

  glob-to-regexp@0.4.1: {}

  glob@10.4.5:
    dependencies:
      foreground-child: 3.3.0
      jackspeak: 3.4.3
      minimatch: 9.0.5
      minipass: 7.1.2
      package-json-from-dist: 1.0.1
      path-scurry: 1.11.1

  glob@7.2.3:
    dependencies:
      fs.realpath: 1.0.0
      inflight: 1.0.6
      inherits: 2.0.4
      minimatch: 3.1.2
      once: 1.4.0
      path-is-absolute: 1.0.1

  globals@11.12.0: {}

  globals@14.0.0: {}

  globals@15.15.0: {}

  globals@16.0.0: {}

  good-listener@1.2.2:
    dependencies:
      delegate: 3.2.0

  gopd@1.2.0: {}

  graceful-fs@4.2.11: {}

  graphemer@1.4.0: {}

  gsap@3.12.7: {}

  handlebars@4.7.8:
    dependencies:
      minimist: 1.2.8
      neo-async: 2.6.2
      source-map: 0.6.1
      wordwrap: 1.0.0
    optionalDependencies:
      uglify-js: 3.19.3

  has-flag@4.0.0: {}

  has-symbols@1.1.0: {}

  has-tostringtag@1.0.2:
    dependencies:
      has-symbols: 1.1.0

  has-unicode@2.0.1: {}

  hasown@2.0.2:
    dependencies:
      function-bind: 1.1.2

  hast-util-to-html@9.0.5:
    dependencies:
      '@types/hast': 3.0.4
      '@types/unist': 3.0.3
      ccount: 2.0.1
      comma-separated-tokens: 2.0.3
      hast-util-whitespace: 3.0.0
      html-void-elements: 3.0.0
      mdast-util-to-hast: 13.2.0
      property-information: 7.0.0
      space-separated-tokens: 2.0.2
      stringify-entities: 4.0.4
      zwitch: 2.0.4

  hast-util-whitespace@3.0.0:
    dependencies:
      '@types/hast': 3.0.4

  he@1.2.0: {}

  hookable@5.5.3: {}

  hosted-git-info@7.0.2:
    dependencies:
      lru-cache: 10.4.3

  html-void-elements@3.0.0: {}

  http-errors@2.0.0:
    dependencies:
      depd: 2.0.0
      inherits: 2.0.4
      setprototypeof: 1.2.0
      statuses: 2.0.1
      toidentifier: 1.0.1

  http-proxy@1.18.1(patch_hash=8071c23044f455271f4d4074ae4c7b81beec17a03aefd158d5f4edd4ef751c11)(debug@4.4.0):
    dependencies:
      eventemitter3: 4.0.7
      follow-redirects: 1.15.9(debug@4.4.0)
      requires-port: 1.0.0
    transitivePeerDependencies:
      - debug

  https-proxy-agent@5.0.1:
    dependencies:
      agent-base: 6.0.2
      debug: 4.4.0
    transitivePeerDependencies:
      - supports-color

  human-signals@5.0.0: {}

  human-signals@8.0.0: {}

  iconv-lite@0.5.2:
    dependencies:
      safer-buffer: 2.1.2

  iconv-lite@0.6.3:
    dependencies:
      safer-buffer: 2.1.2

  icss-utils@5.1.0(postcss@8.5.3):
    dependencies:
      postcss: 8.5.3

  ignore@5.3.2: {}

  image-size@0.5.5:
    optional: true

  immutable@5.0.3: {}

  import-fresh@3.3.1:
    dependencies:
      parent-module: 1.0.1
      resolve-from: 4.0.0

  imurmurhash@0.1.4: {}

  index-to-position@0.1.2: {}

  inflight@1.0.6:
    dependencies:
      once: 1.4.0
      wrappy: 1.0.2

  inherits@2.0.4: {}

  ipaddr.js@1.9.1: {}

  is-binary-path@2.1.0:
    dependencies:
      binary-extensions: 2.3.0

  is-core-module@2.16.1:
    dependencies:
      hasown: 2.0.2

  is-docker@3.0.0: {}

  is-expression@4.0.0:
    dependencies:
      acorn: 7.4.1
      object-assign: 4.1.1

  is-extglob@2.1.1: {}

  is-fullwidth-code-point@3.0.0: {}

  is-fullwidth-code-point@4.0.0: {}

  is-fullwidth-code-point@5.0.0:
    dependencies:
      get-east-asian-width: 1.3.0

  is-glob@4.0.3:
    dependencies:
      is-extglob: 2.1.1

  is-inside-container@1.0.0:
    dependencies:
      is-docker: 3.0.0

  is-module@1.0.0: {}

  is-number@7.0.0: {}

  is-obj@2.0.0: {}

  is-plain-obj@4.1.0: {}

  is-promise@2.2.2: {}

  is-promise@4.0.0: {}

  is-reference@1.2.1:
    dependencies:
      '@types/estree': 1.0.6

  is-reference@3.0.3:
    dependencies:
      '@types/estree': 1.0.6

  is-regex@1.2.1:
    dependencies:
      call-bound: 1.0.3
      gopd: 1.2.0
      has-tostringtag: 1.0.2
      hasown: 2.0.2

  is-stream@3.0.0: {}

  is-stream@4.0.1: {}

  is-unicode-supported@2.1.0: {}

  is-what@3.14.1: {}

  is-what@4.1.16: {}

  is-wsl@3.1.0:
    dependencies:
      is-inside-container: 1.0.0

  isexe@2.0.0: {}

  jackspeak@3.4.3:
    dependencies:
      '@isaacs/cliui': 8.0.2
    optionalDependencies:
      '@pkgjs/parseargs': 0.11.0

  jiti@1.21.7: {}

  jiti@2.4.2: {}

  js-stringify@1.0.2: {}

  js-tokens@4.0.0: {}

  js-tokens@9.0.1: {}

  js-yaml@4.1.0:
    dependencies:
      argparse: 2.0.1

  jsdoc-type-pratt-parser@4.1.0: {}

  jsesc@3.0.2: {}

  jsesc@3.1.0: {}

  json-buffer@3.0.1: {}

  json-schema-traverse@0.4.1: {}

  json-stable-stringify-without-jsonify@1.0.1: {}

  json5@2.2.3: {}

  jstransformer@1.0.0:
    dependencies:
      is-promise: 2.2.2
      promise: 7.3.1

  keyv@4.5.4:
    dependencies:
      json-buffer: 3.0.1

  kill-port@1.6.1:
    dependencies:
      get-them-args: 1.3.2
      shell-exec: 1.0.2

  kleur@3.0.3: {}

  knitwork@1.2.0: {}

  kolorist@1.8.0: {}

  launch-editor-middleware@2.10.0:
    dependencies:
      launch-editor: 2.10.0

  launch-editor@2.10.0:
    dependencies:
      picocolors: 1.1.1
      shell-quote: 1.8.2

  less@4.2.2:
    dependencies:
      copy-anything: 2.0.6
      parse-node-version: 1.0.1
      tslib: 2.8.1
    optionalDependencies:
      errno: 0.1.8
      graceful-fs: 4.2.11
      image-size: 0.5.5
      make-dir: 2.1.0
      mime: 1.6.0
      needle: 3.3.1
      source-map: 0.6.1

  levn@0.4.1:
    dependencies:
      prelude-ls: 1.2.1
      type-check: 0.4.0

  lightningcss-darwin-arm64@1.29.2:
    optional: true

  lightningcss-darwin-arm64@1.29.3:
    optional: true

  lightningcss-darwin-x64@1.29.2:
    optional: true

  lightningcss-darwin-x64@1.29.3:
    optional: true

  lightningcss-freebsd-x64@1.29.2:
    optional: true

  lightningcss-freebsd-x64@1.29.3:
    optional: true

  lightningcss-linux-arm-gnueabihf@1.29.2:
    optional: true

  lightningcss-linux-arm-gnueabihf@1.29.3:
    optional: true

  lightningcss-linux-arm64-gnu@1.29.2:
    optional: true

  lightningcss-linux-arm64-gnu@1.29.3:
    optional: true

  lightningcss-linux-arm64-musl@1.29.2:
    optional: true

  lightningcss-linux-arm64-musl@1.29.3:
    optional: true

  lightningcss-linux-x64-gnu@1.29.2:
    optional: true

  lightningcss-linux-x64-gnu@1.29.3:
    optional: true

  lightningcss-linux-x64-musl@1.29.2:
    optional: true

  lightningcss-linux-x64-musl@1.29.3:
    optional: true

  lightningcss-win32-arm64-msvc@1.29.2:
    optional: true

  lightningcss-win32-arm64-msvc@1.29.3:
    optional: true

  lightningcss-win32-x64-msvc@1.29.2:
    optional: true

  lightningcss-win32-x64-msvc@1.29.3:
    optional: true

  lightningcss@1.29.2:
    dependencies:
      detect-libc: 2.0.3
    optionalDependencies:
      lightningcss-darwin-arm64: 1.29.2
      lightningcss-darwin-x64: 1.29.2
      lightningcss-freebsd-x64: 1.29.2
      lightningcss-linux-arm-gnueabihf: 1.29.2
      lightningcss-linux-arm64-gnu: 1.29.2
      lightningcss-linux-arm64-musl: 1.29.2
      lightningcss-linux-x64-gnu: 1.29.2
      lightningcss-linux-x64-musl: 1.29.2
      lightningcss-win32-arm64-msvc: 1.29.2
      lightningcss-win32-x64-msvc: 1.29.2

  lightningcss@1.29.3:
    dependencies:
      detect-libc: 2.0.3
    optionalDependencies:
      lightningcss-darwin-arm64: 1.29.3
      lightningcss-darwin-x64: 1.29.3
      lightningcss-freebsd-x64: 1.29.3
      lightningcss-linux-arm-gnueabihf: 1.29.3
      lightningcss-linux-arm64-gnu: 1.29.3
      lightningcss-linux-arm64-musl: 1.29.3
      lightningcss-linux-x64-gnu: 1.29.3
      lightningcss-linux-x64-musl: 1.29.3
      lightningcss-win32-arm64-msvc: 1.29.3
      lightningcss-win32-x64-msvc: 1.29.3

  lilconfig@3.1.3: {}

  lines-and-columns@1.2.4: {}

  lint-staged@15.5.0:
    dependencies:
      chalk: 5.4.1
      commander: 13.1.0
      debug: 4.4.0
      execa: 8.0.1
      lilconfig: 3.1.3
      listr2: 8.2.5
      micromatch: 4.0.8
      pidtree: 0.6.0
      string-argv: 0.3.2
      yaml: 2.7.0
    transitivePeerDependencies:
      - supports-color

  listr2@8.2.5:
    dependencies:
      cli-truncate: 4.0.0
      colorette: 2.0.20
      eventemitter3: 5.0.1
      log-update: 6.1.0
      rfdc: 1.4.1
      wrap-ansi: 9.0.0

  loader-utils@3.3.1: {}

  local-pkg@1.0.0:
    dependencies:
      mlly: 1.7.4
      pkg-types: 1.3.1

  locate-path@6.0.0:
    dependencies:
      p-locate: 5.0.0

  lodash-es@4.17.21: {}

  lodash.camelcase@4.3.0: {}

  lodash.clonedeep@4.5.0: {}

  lodash.debounce@4.0.8: {}

  lodash.memoize@4.1.2: {}

  lodash.merge@4.6.2: {}

  lodash.uniq@4.5.0: {}

  lodash@4.17.21: {}

  log-update@6.1.0:
    dependencies:
      ansi-escapes: 7.0.0
      cli-cursor: 5.0.0
      slice-ansi: 7.1.0
      strip-ansi: 7.1.0
      wrap-ansi: 9.0.0

  longest-streak@3.1.0: {}

  loupe@3.1.3: {}

  lru-cache@10.4.3: {}

  lru-cache@5.1.1:
    dependencies:
      yallist: 3.1.1

  magic-string@0.25.9:
    dependencies:
      sourcemap-codec: 1.4.8

  magic-string@0.30.17:
    dependencies:
      '@jridgewell/sourcemap-codec': 1.5.0

  make-dir@2.1.0:
    dependencies:
      pify: 4.0.1
      semver: 5.7.2
    optional: true

  make-dir@3.1.0:
    dependencies:
      semver: 6.3.1

  mark.js@8.11.1: {}

  markdown-table@3.0.4: {}

  math-intrinsics@1.1.0: {}

  mdast-util-find-and-replace@3.0.2:
    dependencies:
      '@types/mdast': 4.0.4
      escape-string-regexp: 5.0.0
      unist-util-is: 6.0.0
      unist-util-visit-parents: 6.0.1

  mdast-util-from-markdown@2.0.2:
    dependencies:
      '@types/mdast': 4.0.4
      '@types/unist': 3.0.3
      decode-named-character-reference: 1.0.2
      devlop: 1.1.0
      mdast-util-to-string: 4.0.0
      micromark: 4.0.1
      micromark-util-decode-numeric-character-reference: 2.0.2
      micromark-util-decode-string: 2.0.1
      micromark-util-normalize-identifier: 2.0.1
      micromark-util-symbol: 2.0.1
      micromark-util-types: 2.0.1
      unist-util-stringify-position: 4.0.0
    transitivePeerDependencies:
      - supports-color

  mdast-util-gfm-autolink-literal@2.0.1:
    dependencies:
      '@types/mdast': 4.0.4
      ccount: 2.0.1
      devlop: 1.1.0
      mdast-util-find-and-replace: 3.0.2
      micromark-util-character: 2.1.1

  mdast-util-gfm-footnote@2.1.0:
    dependencies:
      '@types/mdast': 4.0.4
      devlop: 1.1.0
      mdast-util-from-markdown: 2.0.2
      mdast-util-to-markdown: 2.1.2
      micromark-util-normalize-identifier: 2.0.1
    transitivePeerDependencies:
      - supports-color

  mdast-util-gfm-strikethrough@2.0.0:
    dependencies:
      '@types/mdast': 4.0.4
      mdast-util-from-markdown: 2.0.2
      mdast-util-to-markdown: 2.1.2
    transitivePeerDependencies:
      - supports-color

  mdast-util-gfm-table@2.0.0:
    dependencies:
      '@types/mdast': 4.0.4
      devlop: 1.1.0
      markdown-table: 3.0.4
      mdast-util-from-markdown: 2.0.2
      mdast-util-to-markdown: 2.1.2
    transitivePeerDependencies:
      - supports-color

  mdast-util-gfm-task-list-item@2.0.0:
    dependencies:
      '@types/mdast': 4.0.4
      devlop: 1.1.0
      mdast-util-from-markdown: 2.0.2
      mdast-util-to-markdown: 2.1.2
    transitivePeerDependencies:
      - supports-color

  mdast-util-gfm@3.1.0:
    dependencies:
      mdast-util-from-markdown: 2.0.2
      mdast-util-gfm-autolink-literal: 2.0.1
      mdast-util-gfm-footnote: 2.1.0
      mdast-util-gfm-strikethrough: 2.0.0
      mdast-util-gfm-table: 2.0.0
      mdast-util-gfm-task-list-item: 2.0.0
      mdast-util-to-markdown: 2.1.2
    transitivePeerDependencies:
      - supports-color

  mdast-util-phrasing@4.1.0:
    dependencies:
      '@types/mdast': 4.0.4
      unist-util-is: 6.0.0

  mdast-util-to-hast@13.2.0:
    dependencies:
      '@types/hast': 3.0.4
      '@types/mdast': 4.0.4
      '@ungap/structured-clone': 1.3.0
      devlop: 1.1.0
      micromark-util-sanitize-uri: 2.0.1
      trim-lines: 3.0.1
      unist-util-position: 5.0.0
      unist-util-visit: 5.0.0
      vfile: 6.0.3

  mdast-util-to-markdown@2.1.2:
    dependencies:
      '@types/mdast': 4.0.4
      '@types/unist': 3.0.3
      longest-streak: 3.1.0
      mdast-util-phrasing: 4.1.0
      mdast-util-to-string: 4.0.0
      micromark-util-classify-character: 2.0.1
      micromark-util-decode-string: 2.0.1
      unist-util-visit: 5.0.0
      zwitch: 2.0.4

  mdast-util-to-string@4.0.0:
    dependencies:
      '@types/mdast': 4.0.4

  mdn-data@2.0.28: {}

  mdn-data@2.0.30: {}

  media-typer@1.1.0: {}

  meow@13.2.0: {}

  merge-descriptors@2.0.0: {}

  merge-stream@2.0.0: {}

  merge2@1.4.1: {}

  methods@1.1.2: {}

  micromark-core-commonmark@2.0.2:
    dependencies:
      decode-named-character-reference: 1.0.2
      devlop: 1.1.0
      micromark-factory-destination: 2.0.1
      micromark-factory-label: 2.0.1
      micromark-factory-space: 2.0.1
      micromark-factory-title: 2.0.1
      micromark-factory-whitespace: 2.0.1
      micromark-util-character: 2.1.1
      micromark-util-chunked: 2.0.1
      micromark-util-classify-character: 2.0.1
      micromark-util-html-tag-name: 2.0.1
      micromark-util-normalize-identifier: 2.0.1
      micromark-util-resolve-all: 2.0.1
      micromark-util-subtokenize: 2.0.4
      micromark-util-symbol: 2.0.1
      micromark-util-types: 2.0.1

  micromark-factory-destination@2.0.1:
    dependencies:
      micromark-util-character: 2.1.1
      micromark-util-symbol: 2.0.1
      micromark-util-types: 2.0.1

  micromark-factory-label@2.0.1:
    dependencies:
      devlop: 1.1.0
      micromark-util-character: 2.1.1
      micromark-util-symbol: 2.0.1
      micromark-util-types: 2.0.1

  micromark-factory-space@2.0.1:
    dependencies:
      micromark-util-character: 2.1.1
      micromark-util-types: 2.0.1

  micromark-factory-title@2.0.1:
    dependencies:
      micromark-factory-space: 2.0.1
      micromark-util-character: 2.1.1
      micromark-util-symbol: 2.0.1
      micromark-util-types: 2.0.1

  micromark-factory-whitespace@2.0.1:
    dependencies:
      micromark-factory-space: 2.0.1
      micromark-util-character: 2.1.1
      micromark-util-symbol: 2.0.1
      micromark-util-types: 2.0.1

  micromark-util-character@2.1.1:
    dependencies:
      micromark-util-symbol: 2.0.1
      micromark-util-types: 2.0.1

  micromark-util-chunked@2.0.1:
    dependencies:
      micromark-util-symbol: 2.0.1

  micromark-util-classify-character@2.0.1:
    dependencies:
      micromark-util-character: 2.1.1
      micromark-util-symbol: 2.0.1
      micromark-util-types: 2.0.1

  micromark-util-combine-extensions@2.0.1:
    dependencies:
      micromark-util-chunked: 2.0.1
      micromark-util-types: 2.0.1

  micromark-util-decode-numeric-character-reference@2.0.2:
    dependencies:
      micromark-util-symbol: 2.0.1

  micromark-util-decode-string@2.0.1:
    dependencies:
      decode-named-character-reference: 1.0.2
      micromark-util-character: 2.1.1
      micromark-util-decode-numeric-character-reference: 2.0.2
      micromark-util-symbol: 2.0.1

  micromark-util-encode@2.0.1: {}

  micromark-util-html-tag-name@2.0.1: {}

  micromark-util-normalize-identifier@2.0.1:
    dependencies:
      micromark-util-symbol: 2.0.1

  micromark-util-resolve-all@2.0.1:
    dependencies:
      micromark-util-types: 2.0.1

  micromark-util-sanitize-uri@2.0.1:
    dependencies:
      micromark-util-character: 2.1.1
      micromark-util-encode: 2.0.1
      micromark-util-symbol: 2.0.1

  micromark-util-subtokenize@2.0.4:
    dependencies:
      devlop: 1.1.0
      micromark-util-chunked: 2.0.1
      micromark-util-symbol: 2.0.1
      micromark-util-types: 2.0.1

  micromark-util-symbol@2.0.1: {}

  micromark-util-types@2.0.1: {}

  micromark@4.0.1:
    dependencies:
      '@types/debug': 4.1.12
      debug: 4.4.0
      decode-named-character-reference: 1.0.2
      devlop: 1.1.0
      micromark-core-commonmark: 2.0.2
      micromark-factory-space: 2.0.1
      micromark-util-character: 2.1.1
      micromark-util-chunked: 2.0.1
      micromark-util-combine-extensions: 2.0.1
      micromark-util-decode-numeric-character-reference: 2.0.2
      micromark-util-encode: 2.0.1
      micromark-util-normalize-identifier: 2.0.1
      micromark-util-resolve-all: 2.0.1
      micromark-util-sanitize-uri: 2.0.1
      micromark-util-subtokenize: 2.0.4
      micromark-util-symbol: 2.0.1
      micromark-util-types: 2.0.1
    transitivePeerDependencies:
      - supports-color

  micromatch@4.0.8:
    dependencies:
      braces: 3.0.3
      picomatch: 2.3.1

  mime-db@1.52.0: {}

  mime-db@1.53.0: {}

  mime-types@2.1.35:
    dependencies:
      mime-db: 1.52.0

  mime-types@3.0.0:
    dependencies:
      mime-db: 1.53.0

  mime@1.6.0:
    optional: true

  mimic-fn@4.0.0: {}

  mimic-function@5.0.1: {}

  miniflare@3.20250310.0:
    dependencies:
      '@cspotcode/source-map-support': 0.8.1
      acorn: 8.14.0
      acorn-walk: 8.3.2
      exit-hook: 2.2.1
      glob-to-regexp: 0.4.1
      stoppable: 1.1.0
      undici: 5.28.5
      workerd: 1.20250310.0
      ws: 8.18.0
      youch: 3.2.3
      zod: 3.22.3
    transitivePeerDependencies:
      - bufferutil
      - utf-8-validate

  minimatch@3.1.2:
    dependencies:
      brace-expansion: 1.1.11

  minimatch@9.0.5:
    dependencies:
      brace-expansion: 2.0.1

  minimist@1.2.8: {}

  minipass@3.3.6:
    dependencies:
      yallist: 4.0.0

  minipass@5.0.0: {}

  minipass@7.1.2: {}

  minisearch@7.1.2: {}

  minizlib@2.1.2:
    dependencies:
      minipass: 3.3.6
      yallist: 4.0.0

  mitt@3.0.1: {}

  mkdirp@1.0.4: {}

  mkdist@2.2.0(sass@1.85.1)(typescript@5.7.3)(vue@3.5.13(typescript@5.7.3)):
    dependencies:
      autoprefixer: 10.4.21(postcss@8.5.3)
      citty: 0.1.6
      cssnano: 7.0.6(postcss@8.5.3)
      defu: 6.1.4
      esbuild: 0.24.2
      jiti: 1.21.7
      mlly: 1.7.4
      pathe: 1.1.2
      pkg-types: 1.3.1
      postcss: 8.5.3
      postcss-nested: 7.0.2(postcss@8.5.3)
      semver: 7.7.1
      tinyglobby: 0.2.12
    optionalDependencies:
      sass: 1.85.1
      typescript: 5.7.3
      vue: 3.5.13(typescript@5.7.3)

  mlly@1.7.4:
    dependencies:
      acorn: 8.14.1
      pathe: 2.0.3
      pkg-types: 1.3.1
      ufo: 1.5.4

  moment@2.30.1: {}

  mri@1.2.0: {}

  mrmime@2.0.1: {}

  ms@2.0.0: {}

  ms@2.1.2: {}

  ms@2.1.3: {}

  muggle-string@0.4.1: {}

  mustache@4.2.0: {}

  mz@2.7.0:
    dependencies:
      any-promise: 1.3.0
      object-assign: 4.1.1
      thenify-all: 1.6.0

  nanoid@3.3.8: {}

  nanoid@5.1.4: {}

  natural-compare@1.4.0: {}

  needle@3.3.1:
    dependencies:
      iconv-lite: 0.6.3
      sax: 1.4.1
    optional: true

  negotiator@1.0.0: {}

  neo-async@2.6.2: {}

  nested-external-cjs@file:playground/ssr-deps/nested-external-cjs: {}

  next-tick@1.1.0: {}

  node-addon-api@5.1.0: {}

  node-addon-api@7.1.1:
    optional: true

  node-domexception@1.0.0: {}

  node-fetch@2.7.0:
    dependencies:
      whatwg-url: 5.0.0

  node-fetch@3.3.2:
    dependencies:
      data-uri-to-buffer: 4.0.1
      fetch-blob: 3.2.0
      formdata-polyfill: 4.0.10

  node-releases@2.0.19: {}

  nopt@5.0.0:
    dependencies:
      abbrev: 1.1.1

  normalize-package-data@6.0.2:
    dependencies:
      hosted-git-info: 7.0.2
      semver: 7.7.1
      validate-npm-package-license: 3.0.4

  normalize-path@3.0.0: {}

  normalize-range@0.1.2: {}

  normalize.css@8.0.1: {}

  npm-run-path@5.3.0:
    dependencies:
      path-key: 4.0.0

  npm-run-path@6.0.0:
    dependencies:
      path-key: 4.0.0
      unicorn-magic: 0.3.0

  npmlog@5.0.1:
    dependencies:
      are-we-there-yet: 2.0.0
      console-control-strings: 1.1.0
      gauge: 3.0.2
      set-blocking: 2.0.0

  nth-check@2.1.1:
    dependencies:
      boolbase: 1.0.0

  object-assign@4.1.1: {}

  object-hash@3.0.0: {}

  object-inspect@1.13.4: {}

  on-finished@2.3.0:
    dependencies:
      ee-first: 1.1.1

  on-finished@2.4.1:
    dependencies:
      ee-first: 1.1.1

  once@1.4.0:
    dependencies:
      wrappy: 1.0.2

  onetime@6.0.0:
    dependencies:
      mimic-fn: 4.0.0

  onetime@7.0.0:
    dependencies:
      mimic-function: 5.0.1

  oniguruma-to-es@3.1.0:
    dependencies:
      emoji-regex-xs: 1.0.0
      regex: 6.0.1
      regex-recursion: 6.0.2

  open@10.1.0:
    dependencies:
      default-browser: 5.2.1
      define-lazy-prop: 3.0.0
      is-inside-container: 1.0.0
      is-wsl: 3.1.0

  optionator@0.9.4:
    dependencies:
      deep-is: 0.1.4
      fast-levenshtein: 2.0.6
      levn: 0.4.1
      prelude-ls: 1.2.1
      type-check: 0.4.0
      word-wrap: 1.2.5

  p-limit@3.1.0:
    dependencies:
      yocto-queue: 0.1.0

  p-locate@5.0.0:
    dependencies:
      p-limit: 3.1.0

  package-json-from-dist@1.0.1: {}

  package-manager-detector@0.2.9: {}

  package-name-regex@2.0.6: {}

  parent-module@1.0.1:
    dependencies:
      callsites: 3.1.0

  parse-json@8.1.0:
    dependencies:
      '@babel/code-frame': 7.26.2
      index-to-position: 0.1.2
      type-fest: 4.35.0

  parse-ms@4.0.0: {}

  parse-node-version@1.0.1: {}

  parse5@7.2.1:
    dependencies:
      entities: 4.5.0

  parseurl@1.3.3: {}

  path-browserify@1.0.1: {}

  path-exists@4.0.0: {}

  path-is-absolute@1.0.1: {}

  path-key@3.1.1: {}

  path-key@4.0.0: {}

  path-parse@1.0.7: {}

  path-scurry@1.11.1:
    dependencies:
      lru-cache: 10.4.3
      minipass: 7.1.2

  path-to-regexp@8.2.0: {}

  pathe@1.1.2: {}

  pathe@2.0.3: {}

  pathval@2.0.0: {}

  perfect-debounce@1.0.0: {}

  periscopic@4.0.2:
    dependencies:
      '@types/estree': 1.0.6
      is-reference: 3.0.3
      zimmerframe: 1.1.2

  phoenix@1.7.20: {}

  picocolors@1.1.1: {}

  picomatch@2.3.1: {}

  picomatch@4.0.2: {}

  pidtree@0.6.0: {}

  pify@2.3.0: {}

  pify@4.0.1:
    optional: true

  pirates@4.0.6: {}

  pkg-types@1.3.1:
    dependencies:
      confbox: 0.1.8
      mlly: 1.7.4
      pathe: 2.0.3

  pkg-types@2.0.1:
    dependencies:
      confbox: 0.1.8
      exsolve: 1.0.1
      pathe: 2.0.3

  playwright-chromium@1.50.1:
    dependencies:
      playwright-core: 1.50.1

  playwright-core@1.50.1: {}

  postcss-calc@10.1.1(postcss@8.5.3):
    dependencies:
      postcss: 8.5.3
      postcss-selector-parser: 7.1.0
      postcss-value-parser: 4.2.0

  postcss-colormin@7.0.2(postcss@8.5.3):
    dependencies:
      browserslist: 4.24.4
      caniuse-api: 3.0.0
      colord: 2.9.3
      postcss: 8.5.3
      postcss-value-parser: 4.2.0

  postcss-convert-values@7.0.4(postcss@8.5.3):
    dependencies:
      browserslist: 4.24.4
      postcss: 8.5.3
      postcss-value-parser: 4.2.0

  postcss-discard-comments@7.0.3(postcss@8.5.3):
    dependencies:
      postcss: 8.5.3
      postcss-selector-parser: 6.1.2

  postcss-discard-duplicates@7.0.1(postcss@8.5.3):
    dependencies:
      postcss: 8.5.3

  postcss-discard-empty@7.0.0(postcss@8.5.3):
    dependencies:
      postcss: 8.5.3

  postcss-discard-overridden@7.0.0(postcss@8.5.3):
    dependencies:
      postcss: 8.5.3

  postcss-import@15.1.0(postcss@8.5.3):
    dependencies:
      postcss: 8.5.3
      postcss-value-parser: 4.2.0
      read-cache: 1.0.0
      resolve: 1.22.10

  postcss-import@16.1.0(postcss@8.5.3):
    dependencies:
      postcss: 8.5.3
      postcss-value-parser: 4.2.0
      read-cache: 1.0.0
      resolve: 1.22.10

  postcss-js@4.0.1(postcss@8.5.3):
    dependencies:
      camelcase-css: 2.0.1
      postcss: 8.5.3

  postcss-load-config@4.0.2(postcss@8.5.3):
    dependencies:
      lilconfig: 3.1.3
      yaml: 2.7.0
    optionalDependencies:
      postcss: 8.5.3

  postcss-load-config@6.0.1(jiti@2.4.2)(postcss@8.5.3)(tsx@4.19.3)(yaml@2.7.0):
    dependencies:
      lilconfig: 3.1.3
    optionalDependencies:
      jiti: 2.4.2
      postcss: 8.5.3
      tsx: 4.19.3
      yaml: 2.7.0

  postcss-merge-longhand@7.0.4(postcss@8.5.3):
    dependencies:
      postcss: 8.5.3
      postcss-value-parser: 4.2.0
      stylehacks: 7.0.4(postcss@8.5.3)

  postcss-merge-rules@7.0.4(postcss@8.5.3):
    dependencies:
      browserslist: 4.24.4
      caniuse-api: 3.0.0
      cssnano-utils: 5.0.0(postcss@8.5.3)
      postcss: 8.5.3
      postcss-selector-parser: 6.1.2

  postcss-minify-font-values@7.0.0(postcss@8.5.3):
    dependencies:
      postcss: 8.5.3
      postcss-value-parser: 4.2.0

  postcss-minify-gradients@7.0.0(postcss@8.5.3):
    dependencies:
      colord: 2.9.3
      cssnano-utils: 5.0.0(postcss@8.5.3)
      postcss: 8.5.3
      postcss-value-parser: 4.2.0

  postcss-minify-params@7.0.2(postcss@8.5.3):
    dependencies:
      browserslist: 4.24.4
      cssnano-utils: 5.0.0(postcss@8.5.3)
      postcss: 8.5.3
      postcss-value-parser: 4.2.0

  postcss-minify-selectors@7.0.4(postcss@8.5.3):
    dependencies:
      cssesc: 3.0.0
      postcss: 8.5.3
      postcss-selector-parser: 6.1.2

  postcss-modules-extract-imports@3.1.0(postcss@8.5.3):
    dependencies:
      postcss: 8.5.3

  postcss-modules-local-by-default@4.2.0(postcss@8.5.3):
    dependencies:
      icss-utils: 5.1.0(postcss@8.5.3)
      postcss: 8.5.3
      postcss-selector-parser: 7.1.0
      postcss-value-parser: 4.2.0

  postcss-modules-scope@3.2.1(postcss@8.5.3):
    dependencies:
      postcss: 8.5.3
      postcss-selector-parser: 7.1.0

  postcss-modules-values@4.0.0(postcss@8.5.3):
    dependencies:
      icss-utils: 5.1.0(postcss@8.5.3)
      postcss: 8.5.3

  postcss-modules@6.0.1(postcss@8.5.3):
    dependencies:
      generic-names: 4.0.0
      icss-utils: 5.1.0(postcss@8.5.3)
      lodash.camelcase: 4.3.0
      postcss: 8.5.3
      postcss-modules-extract-imports: 3.1.0(postcss@8.5.3)
      postcss-modules-local-by-default: 4.2.0(postcss@8.5.3)
      postcss-modules-scope: 3.2.1(postcss@8.5.3)
      postcss-modules-values: 4.0.0(postcss@8.5.3)
      string-hash: 1.1.3

  postcss-nested@6.2.0(postcss@8.5.3):
    dependencies:
      postcss: 8.5.3
      postcss-selector-parser: 6.1.2

  postcss-nested@7.0.2(postcss@8.5.3):
    dependencies:
      postcss: 8.5.3
      postcss-selector-parser: 7.1.0

  postcss-normalize-charset@7.0.0(postcss@8.5.3):
    dependencies:
      postcss: 8.5.3

  postcss-normalize-display-values@7.0.0(postcss@8.5.3):
    dependencies:
      postcss: 8.5.3
      postcss-value-parser: 4.2.0

  postcss-normalize-positions@7.0.0(postcss@8.5.3):
    dependencies:
      postcss: 8.5.3
      postcss-value-parser: 4.2.0

  postcss-normalize-repeat-style@7.0.0(postcss@8.5.3):
    dependencies:
      postcss: 8.5.3
      postcss-value-parser: 4.2.0

  postcss-normalize-string@7.0.0(postcss@8.5.3):
    dependencies:
      postcss: 8.5.3
      postcss-value-parser: 4.2.0

  postcss-normalize-timing-functions@7.0.0(postcss@8.5.3):
    dependencies:
      postcss: 8.5.3
      postcss-value-parser: 4.2.0

  postcss-normalize-unicode@7.0.2(postcss@8.5.3):
    dependencies:
      browserslist: 4.24.4
      postcss: 8.5.3
      postcss-value-parser: 4.2.0

  postcss-normalize-url@7.0.0(postcss@8.5.3):
    dependencies:
      postcss: 8.5.3
      postcss-value-parser: 4.2.0

  postcss-normalize-whitespace@7.0.0(postcss@8.5.3):
    dependencies:
      postcss: 8.5.3
      postcss-value-parser: 4.2.0

  postcss-ordered-values@7.0.1(postcss@8.5.3):
    dependencies:
      cssnano-utils: 5.0.0(postcss@8.5.3)
      postcss: 8.5.3
      postcss-value-parser: 4.2.0

  postcss-reduce-initial@7.0.2(postcss@8.5.3):
    dependencies:
      browserslist: 4.24.4
      caniuse-api: 3.0.0
      postcss: 8.5.3

  postcss-reduce-transforms@7.0.0(postcss@8.5.3):
    dependencies:
      postcss: 8.5.3
      postcss-value-parser: 4.2.0

  postcss-selector-parser@6.1.2:
    dependencies:
      cssesc: 3.0.0
      util-deprecate: 1.0.2

  postcss-selector-parser@7.1.0:
    dependencies:
      cssesc: 3.0.0
      util-deprecate: 1.0.2

  postcss-svgo@7.0.1(postcss@8.5.3):
    dependencies:
      postcss: 8.5.3
      postcss-value-parser: 4.2.0
      svgo: 3.3.2

  postcss-unique-selectors@7.0.3(postcss@8.5.3):
    dependencies:
      postcss: 8.5.3
      postcss-selector-parser: 6.1.2

  postcss-value-parser@4.2.0: {}

  postcss@8.5.3:
    dependencies:
      nanoid: 3.3.8
      picocolors: 1.1.1
      source-map-js: 1.2.1

  preact@10.26.2: {}

  prelude-ls@1.2.1: {}

  premove@4.0.0: {}

  prettier@3.5.3: {}

  pretty-bytes@6.1.1: {}

  pretty-ms@9.2.0:
    dependencies:
      parse-ms: 4.0.0

  printable-characters@1.0.42: {}

  promise@7.3.1:
    dependencies:
      asap: 2.0.6

  prompts@2.4.2:
    dependencies:
      kleur: 3.0.3
      sisteransi: 1.0.5

  property-information@7.0.0: {}

  proxy-addr@2.0.7:
    dependencies:
      forwarded: 0.2.0
      ipaddr.js: 1.9.1

  proxy-from-env@1.1.0: {}

  prr@1.0.1:
    optional: true

  publint@0.3.5:
    dependencies:
      '@publint/pack': 0.1.1
      package-manager-detector: 0.2.9
      picocolors: 1.1.1
      sade: 1.8.1

  pug-attrs@3.0.0:
    dependencies:
      constantinople: 4.0.1
      js-stringify: 1.0.2
      pug-runtime: 3.0.1

  pug-code-gen@3.0.3:
    dependencies:
      constantinople: 4.0.1
      doctypes: 1.1.0
      js-stringify: 1.0.2
      pug-attrs: 3.0.0
      pug-error: 2.1.0
      pug-runtime: 3.0.1
      void-elements: 3.1.0
      with: 7.0.2

  pug-error@2.1.0: {}

  pug-filters@4.0.0:
    dependencies:
      constantinople: 4.0.1
      jstransformer: 1.0.0
      pug-error: 2.1.0
      pug-walk: 2.0.0
      resolve: 1.22.10

  pug-lexer@5.0.1:
    dependencies:
      character-parser: 2.2.0
      is-expression: 4.0.0
      pug-error: 2.1.0

  pug-linker@4.0.0:
    dependencies:
      pug-error: 2.1.0
      pug-walk: 2.0.0

  pug-load@3.0.0:
    dependencies:
      object-assign: 4.1.1
      pug-walk: 2.0.0

  pug-parser@6.0.0:
    dependencies:
      pug-error: 2.1.0
      token-stream: 1.0.0

  pug-runtime@3.0.1: {}

  pug-strip-comments@2.0.0:
    dependencies:
      pug-error: 2.1.0

  pug-walk@2.0.0: {}

  pug@3.0.3:
    dependencies:
      pug-code-gen: 3.0.3
      pug-filters: 4.0.0
      pug-lexer: 5.0.1
      pug-linker: 4.0.0
      pug-load: 3.0.0
      pug-parser: 6.0.0
      pug-runtime: 3.0.1
      pug-strip-comments: 2.0.0

  punycode@1.4.1: {}

  punycode@2.3.1: {}

  qs@6.13.0:
    dependencies:
      side-channel: 1.1.0

  qs@6.14.0:
    dependencies:
      side-channel: 1.1.0

  queue-microtask@1.2.3: {}

  range-parser@1.2.1: {}

  raw-body@3.0.0:
    dependencies:
      bytes: 3.1.2
      http-errors: 2.0.0
      iconv-lite: 0.6.3
      unpipe: 1.0.0

  react-dom@19.0.0(react@19.0.0):
    dependencies:
      react: 19.0.0
      scheduler: 0.25.0

  react@19.0.0: {}

  read-cache@1.0.0:
    dependencies:
      pify: 2.3.0

  read-package-up@11.0.0:
    dependencies:
      find-up-simple: 1.0.0
      read-pkg: 9.0.1
      type-fest: 4.35.0

  read-pkg@9.0.1:
    dependencies:
      '@types/normalize-package-data': 2.4.4
      normalize-package-data: 6.0.2
      parse-json: 8.1.0
      type-fest: 4.35.0
      unicorn-magic: 0.1.0

  readable-stream@3.6.2:
    dependencies:
      inherits: 2.0.4
      string_decoder: 1.3.0
      util-deprecate: 1.0.2

  readdirp@3.6.0:
    dependencies:
      picomatch: 2.3.1

  readdirp@4.1.2: {}

  refa@0.12.1:
    dependencies:
      '@eslint-community/regexpp': 4.12.1

  regenerate-unicode-properties@10.2.0:
    dependencies:
      regenerate: 1.4.2

  regenerate@1.4.2: {}

  regenerator-runtime@0.14.1: {}

  regenerator-transform@0.15.2:
    dependencies:
      '@babel/runtime': 7.26.10

  regex-recursion@6.0.2:
    dependencies:
      regex-utilities: 2.3.0

  regex-utilities@2.3.0: {}

  regex@6.0.1:
    dependencies:
      regex-utilities: 2.3.0

  regexp-ast-analysis@0.7.1:
    dependencies:
      '@eslint-community/regexpp': 4.12.1
      refa: 0.12.1

  regexpu-core@6.2.0:
    dependencies:
      regenerate: 1.4.2
      regenerate-unicode-properties: 10.2.0
      regjsgen: 0.8.0
      regjsparser: 0.12.0
      unicode-match-property-ecmascript: 2.0.0
      unicode-match-property-value-ecmascript: 2.2.0

  regjsgen@0.8.0: {}

  regjsparser@0.12.0:
    dependencies:
      jsesc: 3.0.2

  requires-port@1.0.0: {}

  resolve-from@4.0.0: {}

  resolve-pkg-maps@1.0.0: {}

  resolve.exports@2.0.3: {}

  resolve@1.22.10:
    dependencies:
      is-core-module: 2.16.1
      path-parse: 1.0.7
      supports-preserve-symlinks-flag: 1.0.0

  restore-cursor@5.1.0:
    dependencies:
      onetime: 7.0.0
      signal-exit: 4.1.0

  reusify@1.0.4: {}

  rfdc@1.4.1: {}

  rimraf@3.0.2:
    dependencies:
      glob: 7.2.3

  rollup-plugin-dts@6.1.1(rollup@4.34.9)(typescript@5.7.3):
    dependencies:
      magic-string: 0.30.17
      rollup: 4.34.9
      typescript: 5.7.3
    optionalDependencies:
      '@babel/code-frame': 7.26.2

  rollup-plugin-esbuild@6.2.1(esbuild@0.25.0)(rollup@4.34.9):
    dependencies:
      debug: 4.4.0
      es-module-lexer: 1.6.0
      esbuild: 0.25.0
      get-tsconfig: 4.10.0
      rollup: 4.34.9
      unplugin-utils: 0.2.4
    transitivePeerDependencies:
      - supports-color

  rollup-plugin-license@3.6.0(picomatch@4.0.2)(rollup@4.34.9):
    dependencies:
      commenting: 1.1.0
      fdir: 6.4.3(picomatch@4.0.2)
      lodash: 4.17.21
      magic-string: 0.30.17
      moment: 2.30.1
      package-name-regex: 2.0.6
      rollup: 4.34.9
      spdx-expression-validate: 2.0.0
      spdx-satisfies: 5.0.1
    transitivePeerDependencies:
      - picomatch

  rollup@4.34.9:
    dependencies:
      '@types/estree': 1.0.6
    optionalDependencies:
      '@rollup/rollup-android-arm-eabi': 4.34.9
      '@rollup/rollup-android-arm64': 4.34.9
      '@rollup/rollup-darwin-arm64': 4.34.9
      '@rollup/rollup-darwin-x64': 4.34.9
      '@rollup/rollup-freebsd-arm64': 4.34.9
      '@rollup/rollup-freebsd-x64': 4.34.9
      '@rollup/rollup-linux-arm-gnueabihf': 4.34.9
      '@rollup/rollup-linux-arm-musleabihf': 4.34.9
      '@rollup/rollup-linux-arm64-gnu': 4.34.9
      '@rollup/rollup-linux-arm64-musl': 4.34.9
      '@rollup/rollup-linux-loongarch64-gnu': 4.34.9
      '@rollup/rollup-linux-powerpc64le-gnu': 4.34.9
      '@rollup/rollup-linux-riscv64-gnu': 4.34.9
      '@rollup/rollup-linux-s390x-gnu': 4.34.9
      '@rollup/rollup-linux-x64-gnu': 4.34.9
      '@rollup/rollup-linux-x64-musl': 4.34.9
      '@rollup/rollup-win32-arm64-msvc': 4.34.9
      '@rollup/rollup-win32-ia32-msvc': 4.34.9
      '@rollup/rollup-win32-x64-msvc': 4.34.9
      fsevents: 2.3.3

  router@2.1.0:
    dependencies:
      is-promise: 4.0.0
      parseurl: 1.3.3
      path-to-regexp: 8.2.0

  rspack-resolver@1.1.2:
    optionalDependencies:
      '@unrs/rspack-resolver-binding-darwin-arm64': 1.1.2
      '@unrs/rspack-resolver-binding-darwin-x64': 1.1.2
      '@unrs/rspack-resolver-binding-freebsd-x64': 1.1.2
      '@unrs/rspack-resolver-binding-linux-arm-gnueabihf': 1.1.2
      '@unrs/rspack-resolver-binding-linux-arm64-gnu': 1.1.2
      '@unrs/rspack-resolver-binding-linux-arm64-musl': 1.1.2
      '@unrs/rspack-resolver-binding-linux-x64-gnu': 1.1.2
      '@unrs/rspack-resolver-binding-linux-x64-musl': 1.1.2
      '@unrs/rspack-resolver-binding-wasm32-wasi': 1.1.2
      '@unrs/rspack-resolver-binding-win32-arm64-msvc': 1.1.2
      '@unrs/rspack-resolver-binding-win32-x64-msvc': 1.1.2

  run-applescript@7.0.0: {}

  run-parallel@1.2.0:
    dependencies:
      queue-microtask: 1.2.3

  rxjs@7.8.1:
    dependencies:
      tslib: 2.8.1

  sade@1.8.1:
    dependencies:
      mri: 1.2.0

  safe-buffer@5.2.1: {}

  safer-buffer@2.1.2: {}

  sass-embedded-android-arm64@1.85.1:
    optional: true

  sass-embedded-android-arm@1.85.1:
    optional: true

  sass-embedded-android-ia32@1.85.1:
    optional: true

  sass-embedded-android-riscv64@1.85.1:
    optional: true

  sass-embedded-android-x64@1.85.1:
    optional: true

  sass-embedded-darwin-arm64@1.85.1:
    optional: true

  sass-embedded-darwin-x64@1.85.1:
    optional: true

  sass-embedded-linux-arm64@1.85.1:
    optional: true

  sass-embedded-linux-arm@1.85.1:
    optional: true

  sass-embedded-linux-ia32@1.85.1:
    optional: true

  sass-embedded-linux-musl-arm64@1.85.1:
    optional: true

  sass-embedded-linux-musl-arm@1.85.1:
    optional: true

  sass-embedded-linux-musl-ia32@1.85.1:
    optional: true

  sass-embedded-linux-musl-riscv64@1.85.1:
    optional: true

  sass-embedded-linux-musl-x64@1.85.1:
    optional: true

  sass-embedded-linux-riscv64@1.85.1:
    optional: true

  sass-embedded-linux-x64@1.85.1:
    optional: true

  sass-embedded-win32-arm64@1.85.1:
    optional: true

  sass-embedded-win32-ia32@1.85.1:
    optional: true

  sass-embedded-win32-x64@1.85.1:
    optional: true

  sass-embedded@1.85.1(source-map-js@1.2.1):
    dependencies:
      '@bufbuild/protobuf': 2.2.3
      buffer-builder: 0.2.0
      colorjs.io: 0.5.2
      immutable: 5.0.3
      rxjs: 7.8.1
      supports-color: 8.1.1
      sync-child-process: 1.0.2
      varint: 6.0.0
    optionalDependencies:
      sass-embedded-android-arm: 1.85.1
      sass-embedded-android-arm64: 1.85.1
      sass-embedded-android-ia32: 1.85.1
      sass-embedded-android-riscv64: 1.85.1
      sass-embedded-android-x64: 1.85.1
      sass-embedded-darwin-arm64: 1.85.1
      sass-embedded-darwin-x64: 1.85.1
      sass-embedded-linux-arm: 1.85.1
      sass-embedded-linux-arm64: 1.85.1
      sass-embedded-linux-ia32: 1.85.1
      sass-embedded-linux-musl-arm: 1.85.1
      sass-embedded-linux-musl-arm64: 1.85.1
      sass-embedded-linux-musl-ia32: 1.85.1
      sass-embedded-linux-musl-riscv64: 1.85.1
      sass-embedded-linux-musl-x64: 1.85.1
      sass-embedded-linux-riscv64: 1.85.1
      sass-embedded-linux-x64: 1.85.1
      sass-embedded-win32-arm64: 1.85.1
      sass-embedded-win32-ia32: 1.85.1
      sass-embedded-win32-x64: 1.85.1
      source-map-js: 1.2.1

  sass@1.85.1:
    dependencies:
      chokidar: 4.0.3
      immutable: 5.0.3
      source-map-js: 1.2.1
    optionalDependencies:
      '@parcel/watcher': 2.5.1

  sax@1.4.1: {}

  scheduler@0.25.0: {}

  scslre@0.3.0:
    dependencies:
      '@eslint-community/regexpp': 4.12.1
      refa: 0.12.1
      regexp-ast-analysis: 0.7.1

  scule@1.3.0: {}

  select@1.1.2: {}

  semver@5.7.2:
    optional: true

  semver@6.3.1: {}

  semver@7.7.1: {}

  send@1.1.0:
    dependencies:
      debug: 4.4.0
      destroy: 1.2.0
      encodeurl: 2.0.0
      escape-html: 1.0.3
      etag: 1.8.1
      fresh: 0.5.2
      http-errors: 2.0.0
      mime-types: 2.1.35
      ms: 2.1.3
      on-finished: 2.4.1
      range-parser: 1.2.1
      statuses: 2.0.1
    transitivePeerDependencies:
      - supports-color

  serve-static@2.1.0:
    dependencies:
      encodeurl: 2.0.0
      escape-html: 1.0.3
      parseurl: 1.3.3
      send: 1.1.0
    transitivePeerDependencies:
      - supports-color

  set-blocking@2.0.0: {}

  setprototypeof@1.2.0: {}

  shebang-command@2.0.0:
    dependencies:
      shebang-regex: 3.0.0

  shebang-regex@3.0.0: {}

  shell-exec@1.0.2: {}

  shell-quote@1.8.2: {}

  shiki@2.5.0:
    dependencies:
      '@shikijs/core': 2.5.0
      '@shikijs/engine-javascript': 2.5.0
      '@shikijs/engine-oniguruma': 2.5.0
      '@shikijs/langs': 2.5.0
      '@shikijs/themes': 2.5.0
      '@shikijs/types': 2.5.0
      '@shikijs/vscode-textmate': 10.0.2
      '@types/hast': 3.0.4

  side-channel-list@1.0.0:
    dependencies:
      es-errors: 1.3.0
      object-inspect: 1.13.4

  side-channel-map@1.0.1:
    dependencies:
      call-bound: 1.0.3
      es-errors: 1.3.0
      get-intrinsic: 1.2.7
      object-inspect: 1.13.4

  side-channel-weakmap@1.0.2:
    dependencies:
      call-bound: 1.0.3
      es-errors: 1.3.0
      get-intrinsic: 1.2.7
      object-inspect: 1.13.4
      side-channel-map: 1.0.1

  side-channel@1.1.0:
    dependencies:
      es-errors: 1.3.0
      object-inspect: 1.13.4
      side-channel-list: 1.0.0
      side-channel-map: 1.0.1
      side-channel-weakmap: 1.0.2

  siginfo@2.0.0: {}

  signal-exit@3.0.7: {}

  signal-exit@4.1.0: {}

  simple-git-hooks@2.11.1: {}

  sirv@3.0.1(patch_hash=95b663b930c5cc6e609c7fa15b69a86ff3b30df68978611d1d3d724c65135cb1):
    dependencies:
      '@polka/url': 1.0.0-next.28
      mrmime: 2.0.1
      totalist: 3.0.1

  sisteransi@1.0.5: {}

  slash@3.0.0: {}

  slash@5.1.0: {}

  slice-ansi@5.0.0:
    dependencies:
      ansi-styles: 6.2.1
      is-fullwidth-code-point: 4.0.0

  slice-ansi@7.1.0:
    dependencies:
      ansi-styles: 6.2.1
      is-fullwidth-code-point: 5.0.0

  source-map-js@1.2.1: {}

  source-map-support@0.5.21:
    dependencies:
      buffer-from: 1.1.2
      source-map: 0.6.1

  source-map@0.6.1: {}

  source-map@0.7.4: {}

  sourcemap-codec@1.4.8: {}

  space-separated-tokens@2.0.2: {}

  spdx-compare@1.0.0:
    dependencies:
      array-find-index: 1.0.2
      spdx-expression-parse: 3.0.1
      spdx-ranges: 2.1.1

  spdx-correct@3.2.0:
    dependencies:
      spdx-expression-parse: 3.0.1
      spdx-license-ids: 3.0.21

  spdx-exceptions@2.5.0: {}

  spdx-expression-parse@3.0.1:
    dependencies:
      spdx-exceptions: 2.5.0
      spdx-license-ids: 3.0.21

  spdx-expression-validate@2.0.0:
    dependencies:
      spdx-expression-parse: 3.0.1

  spdx-license-ids@3.0.21: {}

  spdx-ranges@2.1.1: {}

  spdx-satisfies@5.0.1:
    dependencies:
      spdx-compare: 1.0.0
      spdx-expression-parse: 3.0.1
      spdx-ranges: 2.1.1

  speakingurl@14.0.1: {}

  stable-hash@0.0.5: {}

  stackback@0.0.2: {}

  stacktracey@2.1.8:
    dependencies:
      as-table: 1.0.55
      get-source: 2.0.12

  statuses@1.5.0: {}

  statuses@2.0.1: {}

  std-env@3.8.0: {}

  stoppable@1.1.0: {}

  string-argv@0.3.2: {}

  string-hash@1.1.3: {}

  string-width@4.2.3:
    dependencies:
      emoji-regex: 8.0.0
      is-fullwidth-code-point: 3.0.0
      strip-ansi: 6.0.1

  string-width@5.1.2:
    dependencies:
      eastasianwidth: 0.2.0
      emoji-regex: 9.2.2
      strip-ansi: 7.1.0

  string-width@7.2.0:
    dependencies:
      emoji-regex: 10.4.0
      get-east-asian-width: 1.3.0
      strip-ansi: 7.1.0

  string_decoder@1.3.0:
    dependencies:
      safe-buffer: 5.2.1

  stringify-entities@4.0.4:
    dependencies:
      character-entities-html4: 2.1.0
      character-entities-legacy: 3.0.0

  strip-ansi@6.0.1:
    dependencies:
      ansi-regex: 5.0.1

  strip-ansi@7.1.0:
    dependencies:
      ansi-regex: 6.1.0

  strip-final-newline@3.0.0: {}

  strip-final-newline@4.0.0: {}

  strip-json-comments@3.1.1: {}

  strip-literal@3.0.0:
    dependencies:
      js-tokens: 9.0.1

  stylehacks@7.0.4(postcss@8.5.3):
    dependencies:
      browserslist: 4.24.4
      postcss: 8.5.3
      postcss-selector-parser: 6.1.2

  stylus@0.64.0:
    dependencies:
      '@adobe/css-tools': 4.3.3
      debug: 4.4.0
      glob: 10.4.5
      sax: 1.4.1
      source-map: 0.7.4
    transitivePeerDependencies:
      - supports-color

  sucrase@3.35.0:
    dependencies:
      '@jridgewell/gen-mapping': 0.3.8
      commander: 4.1.1
      glob: 10.4.5
      lines-and-columns: 1.2.4
      mz: 2.7.0
      pirates: 4.0.6
      ts-interface-checker: 0.1.13

  sugarss@5.0.0(postcss@8.5.3):
    dependencies:
      postcss: 8.5.3

  superjson@2.2.2:
    dependencies:
      copy-anything: 3.0.5

  supports-color@7.2.0:
    dependencies:
      has-flag: 4.0.0

  supports-color@8.1.1:
    dependencies:
      has-flag: 4.0.0

  supports-preserve-symlinks-flag@1.0.0: {}

  svgo@3.3.2:
    dependencies:
      '@trysound/sax': 0.2.0
      commander: 7.2.0
      css-select: 5.1.0
      css-tree: 2.3.1
      css-what: 6.1.0
      csso: 5.0.5
      picocolors: 1.1.1

  sync-child-process@1.0.2:
    dependencies:
      sync-message-port: 1.1.3

  sync-message-port@1.1.3: {}

  systemjs@6.15.1: {}

  tabbable@6.2.0: {}

  tailwindcss@3.4.17:
    dependencies:
      '@alloc/quick-lru': 5.2.0
      arg: 5.0.2
      chokidar: 3.6.0(patch_hash=8a4f9e2b397e6034b91a0508faae3cecb97f222313faa129d7cb0eb71e9d0e84)
      didyoumean: 1.2.2
      dlv: 1.1.3
      fast-glob: 3.3.3
      glob-parent: 6.0.2
      is-glob: 4.0.3
      jiti: 1.21.7
      lilconfig: 3.1.3
      micromatch: 4.0.8
      normalize-path: 3.0.0
      object-hash: 3.0.0
      picocolors: 1.1.1
      postcss: 8.5.3
      postcss-import: 15.1.0(postcss@8.5.3)
      postcss-js: 4.0.1(postcss@8.5.3)
      postcss-load-config: 4.0.2(postcss@8.5.3)
      postcss-nested: 6.2.0(postcss@8.5.3)
      postcss-selector-parser: 6.1.2
      resolve: 1.22.10
      sucrase: 3.35.0
    transitivePeerDependencies:
      - ts-node

  tailwindcss@4.0.14: {}

  tapable@2.2.1: {}

  tar@6.2.1:
    dependencies:
      chownr: 2.0.0
      fs-minipass: 2.1.0
      minipass: 5.0.0
      minizlib: 2.1.2
      mkdirp: 1.0.4
      yallist: 4.0.0

  temp-dir@3.0.0: {}

  tempfile@5.0.0:
    dependencies:
      temp-dir: 3.0.0

  terser@5.39.0:
    dependencies:
      '@jridgewell/source-map': 0.3.6
      acorn: 8.14.1
      commander: 2.20.3
      source-map-support: 0.5.21

  thenify-all@1.6.0:
    dependencies:
      thenify: 3.3.1

  thenify@3.3.1:
    dependencies:
      any-promise: 1.3.0

  tiny-emitter@2.1.0: {}

  tinybench@2.9.0: {}

  tinyexec@0.3.2: {}

  tinyglobby@0.2.12:
    dependencies:
      fdir: 6.4.3(picomatch@4.0.2)
      picomatch: 4.0.2

  tinypool@1.0.2: {}

  tinyrainbow@2.0.0: {}

  tinyspy@2.2.0: {}

  tinyspy@3.0.2: {}

  to-regex-range@5.0.1:
    dependencies:
      is-number: 7.0.0

  toidentifier@1.0.1: {}

  token-stream@1.0.0: {}

  totalist@3.0.1: {}

  tr46@0.0.3: {}

  trim-lines@3.0.1: {}

  ts-api-utils@2.0.1(typescript@5.7.3):
    dependencies:
      typescript: 5.7.3

  ts-interface-checker@0.1.13: {}

  tsconfck@3.1.5(typescript@5.7.3):
    optionalDependencies:
      typescript: 5.7.3

  tslib@2.8.1: {}

  tsx@4.19.3:
    dependencies:
      esbuild: 0.25.0
      get-tsconfig: 4.10.0
    optionalDependencies:
      fsevents: 2.3.3

  twoslash-protocol@0.2.12: {}

  twoslash-protocol@0.3.1: {}

  twoslash-vue@0.2.12(typescript@5.7.3):
    dependencies:
      '@vue/language-core': 2.1.10(typescript@5.7.3)
      twoslash: 0.2.12(typescript@5.7.3)
      twoslash-protocol: 0.2.12
      typescript: 5.7.3
    transitivePeerDependencies:
      - supports-color

  twoslash@0.2.12(typescript@5.7.3):
    dependencies:
      '@typescript/vfs': 1.6.1(typescript@5.7.3)
      twoslash-protocol: 0.2.12
      typescript: 5.7.3
    transitivePeerDependencies:
      - supports-color

  twoslash@0.3.1(typescript@5.7.3):
    dependencies:
      '@typescript/vfs': 1.6.1(typescript@5.7.3)
      twoslash-protocol: 0.3.1
      typescript: 5.7.3
    transitivePeerDependencies:
      - supports-color

  type-check@0.4.0:
    dependencies:
      prelude-ls: 1.2.1

  type-fest@4.35.0: {}

  type-is@2.0.0:
    dependencies:
      content-type: 1.0.5
      media-typer: 1.1.0
      mime-types: 3.0.0

  type@2.7.3: {}

  typescript-eslint@8.26.1(eslint@9.22.0(jiti@2.4.2))(typescript@5.7.3):
    dependencies:
      '@typescript-eslint/eslint-plugin': 8.26.1(@typescript-eslint/parser@8.26.1(eslint@9.22.0(jiti@2.4.2))(typescript@5.7.3))(eslint@9.22.0(jiti@2.4.2))(typescript@5.7.3)
      '@typescript-eslint/parser': 8.26.1(eslint@9.22.0(jiti@2.4.2))(typescript@5.7.3)
      '@typescript-eslint/utils': 8.26.1(eslint@9.22.0(jiti@2.4.2))(typescript@5.7.3)
      eslint: 9.22.0(jiti@2.4.2)
      typescript: 5.7.3
    transitivePeerDependencies:
      - supports-color

  typescript@5.7.3: {}

  ufo@1.5.4: {}

  uglify-js@3.19.3:
    optional: true

  unbuild@3.5.0(sass@1.85.1)(typescript@5.7.3)(vue@3.5.13(typescript@5.7.3)):
    dependencies:
      '@rollup/plugin-alias': 5.1.1(rollup@4.34.9)
      '@rollup/plugin-commonjs': 28.0.2(rollup@4.34.9)
      '@rollup/plugin-json': 6.1.0(rollup@4.34.9)
      '@rollup/plugin-node-resolve': 16.0.0(rollup@4.34.9)
      '@rollup/plugin-replace': 6.0.2(rollup@4.34.9)
      '@rollup/pluginutils': 5.1.4(rollup@4.34.9)
      citty: 0.1.6
      consola: 3.4.0
      defu: 6.1.4
      esbuild: 0.25.0
      fix-dts-default-cjs-exports: 1.0.0
      hookable: 5.5.3
      jiti: 2.4.2
      magic-string: 0.30.17
      mkdist: 2.2.0(sass@1.85.1)(typescript@5.7.3)(vue@3.5.13(typescript@5.7.3))
      mlly: 1.7.4
      pathe: 2.0.3
      pkg-types: 2.0.1
      pretty-bytes: 6.1.1
      rollup: 4.34.9
      rollup-plugin-dts: 6.1.1(rollup@4.34.9)(typescript@5.7.3)
      scule: 1.3.0
      tinyglobby: 0.2.12
      untyped: 2.0.0
    optionalDependencies:
      typescript: 5.7.3
    transitivePeerDependencies:
      - sass
      - vue
      - vue-tsc

  undici-types@6.20.0: {}

  undici@5.28.5:
    dependencies:
      '@fastify/busboy': 2.1.1

  unicode-canonical-property-names-ecmascript@2.0.1: {}

  unicode-match-property-ecmascript@2.0.0:
    dependencies:
      unicode-canonical-property-names-ecmascript: 2.0.1
      unicode-property-aliases-ecmascript: 2.1.0

  unicode-match-property-value-ecmascript@2.2.0: {}

  unicode-property-aliases-ecmascript@2.1.0: {}

  unicorn-magic@0.1.0: {}

  unicorn-magic@0.3.0: {}

  unist-util-is@6.0.0:
    dependencies:
      '@types/unist': 3.0.3

  unist-util-position@5.0.0:
    dependencies:
      '@types/unist': 3.0.3

  unist-util-stringify-position@4.0.0:
    dependencies:
      '@types/unist': 3.0.3

  unist-util-visit-parents@6.0.1:
    dependencies:
      '@types/unist': 3.0.3
      unist-util-is: 6.0.0

  unist-util-visit@5.0.0:
    dependencies:
      '@types/unist': 3.0.3
      unist-util-is: 6.0.0
      unist-util-visit-parents: 6.0.1

  unpipe@1.0.0: {}

  unplugin-utils@0.2.4:
    dependencies:
      pathe: 2.0.3
      picomatch: 4.0.2

  untyped@2.0.0:
    dependencies:
      citty: 0.1.6
      defu: 6.1.4
      jiti: 2.4.2
      knitwork: 1.2.0
      scule: 1.3.0

  update-browserslist-db@1.1.2(browserslist@4.24.4):
    dependencies:
      browserslist: 4.24.4
      escalade: 3.2.0
      picocolors: 1.1.1

  uri-js@4.4.1:
    dependencies:
      punycode: 2.3.1

  url@0.11.4:
    dependencies:
      punycode: 1.4.1
      qs: 6.14.0

  util-deprecate@1.0.2: {}

  utils-merge@1.0.1: {}

  validate-npm-package-license@3.0.4:
    dependencies:
      spdx-correct: 3.2.0
      spdx-expression-parse: 3.0.1

  varint@6.0.0: {}

  vary@1.1.2: {}

  vfile-message@4.0.2:
    dependencies:
      '@types/unist': 3.0.3
      unist-util-stringify-position: 4.0.0

  vfile@6.0.3:
    dependencies:
      '@types/unist': 3.0.3
      vfile-message: 4.0.2

  vite-node@3.0.8:
    dependencies:
      cac: 6.7.14
      debug: 4.4.0
      es-module-lexer: 1.6.0
      pathe: 2.0.3
      vite: link:packages/vite
    transitivePeerDependencies:
      - supports-color

  vitepress-plugin-group-icons@1.3.7:
    dependencies:
      '@iconify-json/logos': 1.2.4
      '@iconify-json/vscode-icons': 1.2.14
      '@iconify/utils': 2.3.0
    transitivePeerDependencies:
      - supports-color

  vitepress@1.6.3(@algolia/client-search@5.20.3)(axios@1.8.3)(postcss@8.5.3)(typescript@5.7.3):
    dependencies:
      '@docsearch/css': 3.8.2
      '@docsearch/js': 3.8.2(@algolia/client-search@5.20.3)
      '@iconify-json/simple-icons': 1.2.25
      '@shikijs/core': 2.5.0
      '@shikijs/transformers': 2.5.0
      '@shikijs/types': 2.5.0
      '@types/markdown-it': 14.1.2
      '@vitejs/plugin-vue': 5.2.1(vite@packages+vite)(vue@3.5.13(typescript@5.7.3))
      '@vue/devtools-api': 7.7.2
      '@vue/shared': 3.5.13
      '@vueuse/core': 12.7.0(typescript@5.7.3)
      '@vueuse/integrations': 12.7.0(axios@1.8.3)(focus-trap@7.6.4)(typescript@5.7.3)
      focus-trap: 7.6.4
      mark.js: 8.11.1
      minisearch: 7.1.2
      shiki: 2.5.0
      vite: link:packages/vite
      vue: 3.5.13(typescript@5.7.3)
    optionalDependencies:
      postcss: 8.5.3
    transitivePeerDependencies:
      - '@algolia/client-search'
      - '@types/react'
      - async-validator
      - axios
      - change-case
      - drauu
      - fuse.js
      - idb-keyval
      - jwt-decode
      - nprogress
      - qrcode
      - react
      - react-dom
      - search-insights
      - sortablejs
      - typescript
      - universal-cookie

  vitest@3.0.8(@types/debug@4.1.12)(@types/node@22.13.6):
    dependencies:
      '@vitest/expect': 3.0.8
      '@vitest/mocker': 3.0.8(vite@packages+vite)
      '@vitest/pretty-format': 3.0.8
      '@vitest/runner': 3.0.8
      '@vitest/snapshot': 3.0.8
      '@vitest/spy': 3.0.8
      '@vitest/utils': 3.0.8
      chai: 5.2.0
      debug: 4.4.0
      expect-type: 1.1.0
      magic-string: 0.30.17
      pathe: 2.0.3
      std-env: 3.8.0
      tinybench: 2.9.0
      tinyexec: 0.3.2
      tinypool: 1.0.2
      tinyrainbow: 2.0.0
      vite: link:packages/vite
      vite-node: 3.0.8
      why-is-node-running: 2.3.0
    optionalDependencies:
      '@types/debug': 4.1.12
      '@types/node': 22.13.6
    transitivePeerDependencies:
      - msw
      - supports-color

  void-elements@3.1.0: {}

  vue-resize@2.0.0-alpha.1(vue@3.5.13(typescript@5.7.3)):
    dependencies:
      vue: 3.5.13(typescript@5.7.3)

  vue-router@4.5.0(vue@3.5.13(typescript@5.7.3)):
    dependencies:
      '@vue/devtools-api': 6.6.4
      vue: 3.5.13(typescript@5.7.3)

  vue@3.2.47:
    dependencies:
      '@vue/compiler-dom': 3.2.47
      '@vue/compiler-sfc': 3.2.47
      '@vue/runtime-dom': 3.2.47
      '@vue/server-renderer': 3.2.47(vue@3.5.13(typescript@5.7.3))
      '@vue/shared': 3.2.47

  vue@3.5.13(typescript@5.7.3):
    dependencies:
      '@vue/compiler-dom': 3.5.13
      '@vue/compiler-sfc': 3.5.13
      '@vue/runtime-dom': 3.5.13
      '@vue/server-renderer': 3.5.13(vue@3.5.13(typescript@5.7.3))
      '@vue/shared': 3.5.13
    optionalDependencies:
      typescript: 5.7.3

  vuex@4.1.0(vue@3.5.13(typescript@5.7.3)):
    dependencies:
      '@vue/devtools-api': 6.6.4
      vue: 3.5.13(typescript@5.7.3)

  web-streams-polyfill@3.3.3: {}

  webidl-conversions@3.0.1: {}

  whatwg-url@5.0.0:
    dependencies:
      tr46: 0.0.3
      webidl-conversions: 3.0.1

  which@2.0.2:
    dependencies:
      isexe: 2.0.0

  why-is-node-running@2.3.0:
    dependencies:
      siginfo: 2.0.0
      stackback: 0.0.2

  wide-align@1.1.5:
    dependencies:
      string-width: 4.2.3

  with@7.0.2:
    dependencies:
      '@babel/parser': 7.26.10
      '@babel/types': 7.26.9
      assert-never: 1.4.0
      babel-walk: 3.0.0-canary-5

  word-wrap@1.2.5: {}

  wordwrap@1.0.0: {}

  workerd@1.20250310.0:
    optionalDependencies:
      '@cloudflare/workerd-darwin-64': 1.20250310.0
      '@cloudflare/workerd-darwin-arm64': 1.20250310.0
      '@cloudflare/workerd-linux-64': 1.20250310.0
      '@cloudflare/workerd-linux-arm64': 1.20250310.0
      '@cloudflare/workerd-windows-64': 1.20250310.0

  wrap-ansi@7.0.0:
    dependencies:
      ansi-styles: 4.3.0
      string-width: 4.2.3
      strip-ansi: 6.0.1

  wrap-ansi@8.1.0:
    dependencies:
      ansi-styles: 6.2.1
      string-width: 5.1.2
      strip-ansi: 7.1.0

  wrap-ansi@9.0.0:
    dependencies:
      ansi-styles: 6.2.1
      string-width: 7.2.0
      strip-ansi: 7.1.0

  wrappy@1.0.2: {}

  ws@8.18.0: {}

  ws@8.18.1: {}

  xml-js@1.6.11:
    dependencies:
      sax: 1.4.1

  yallist@3.1.1: {}

  yallist@4.0.0: {}

  yaml@2.7.0: {}

  yocto-queue@0.1.0: {}

  yoctocolors@2.1.1: {}

  youch@3.2.3:
    dependencies:
      cookie: 0.5.0
      mustache: 4.2.0
      stacktracey: 2.1.8

  zimmerframe@1.1.2: {}

  zod@3.22.3: {}

  zwitch@2.0.4: {}<|MERGE_RESOLUTION|>--- conflicted
+++ resolved
@@ -249,13 +249,8 @@
         specifier: ^5.1.1
         version: 5.1.1(rollup@4.34.9)
       '@rollup/plugin-commonjs':
-<<<<<<< HEAD
-        specifier: ^28.0.2
-        version: 28.0.2(rollup@4.34.9)
-=======
         specifier: ^28.0.3
-        version: 28.0.3(rollup@4.34.8)
->>>>>>> 832b2c40
+        version: 28.0.3(rollup@4.34.9)
       '@rollup/plugin-dynamic-import-vars':
         specifier: 2.1.4
         version: 2.1.4(rollup@4.34.9)
@@ -263,13 +258,8 @@
         specifier: ^6.1.0
         version: 6.1.0(rollup@4.34.9)
       '@rollup/plugin-node-resolve':
-<<<<<<< HEAD
-        specifier: 16.0.0
-        version: 16.0.0(rollup@4.34.9)
-=======
         specifier: 16.0.1
-        version: 16.0.1(rollup@4.34.8)
->>>>>>> 832b2c40
+        version: 16.0.1(rollup@4.34.9)
       '@rollup/pluginutils':
         specifier: ^5.1.4
         version: 5.1.4(rollup@4.34.9)
@@ -3367,17 +3357,10 @@
     engines: {node: ^18.18.0 || ^20.9.0 || >=21.1.0}
     peerDependencies:
       eslint: ^8.57.0 || ^9.0.0
-<<<<<<< HEAD
-      typescript: '>=4.8.4 <5.8.0'
-
-  '@typescript-eslint/scope-manager@8.25.0':
-    resolution: {integrity: sha512-6PPeiKIGbgStEyt4NNXa2ru5pMzQ8OYKO1hX1z53HMomrmiSB+R5FmChgQAP1ro8jMtNawz+TRQo/cSXrauTpg==}
-=======
       typescript: '>=4.8.4 <5.9.0'
 
   '@typescript-eslint/scope-manager@8.26.1':
     resolution: {integrity: sha512-6EIvbE5cNER8sqBu6V7+KeMZIC1664d2Yjt+B9EWUXrsyWpxx4lEZrmvxgSKRC6gX+efDL/UY9OpPZ267io3mg==}
->>>>>>> 832b2c40
     engines: {node: ^18.18.0 || ^20.9.0 || >=21.1.0}
 
   '@typescript-eslint/type-utils@8.26.1':
@@ -3385,22 +3368,6 @@
     engines: {node: ^18.18.0 || ^20.9.0 || >=21.1.0}
     peerDependencies:
       eslint: ^8.57.0 || ^9.0.0
-<<<<<<< HEAD
-      typescript: '>=4.8.4 <5.8.0'
-
-  '@typescript-eslint/types@8.25.0':
-    resolution: {integrity: sha512-+vUe0Zb4tkNgznQwicsvLUJgZIRs6ITeWSCclX1q85pR1iOiaj+4uZJIUp//Z27QWu5Cseiw3O3AR8hVpax7Aw==}
-    engines: {node: ^18.18.0 || ^20.9.0 || >=21.1.0}
-
-  '@typescript-eslint/typescript-estree@8.25.0':
-    resolution: {integrity: sha512-ZPaiAKEZ6Blt/TPAx5Ot0EIB/yGtLI2EsGoY6F7XKklfMxYQyvtL+gT/UCqkMzO0BVFHLDlzvFqQzurYahxv9Q==}
-    engines: {node: ^18.18.0 || ^20.9.0 || >=21.1.0}
-    peerDependencies:
-      typescript: '>=4.8.4 <5.8.0'
-
-  '@typescript-eslint/utils@8.25.0':
-    resolution: {integrity: sha512-syqRbrEv0J1wywiLsK60XzHnQe/kRViI3zwFALrNEgnntn1l24Ra2KvOAWwWbWZ1lBZxZljPDGOq967dsl6fkA==}
-=======
       typescript: '>=4.8.4 <5.9.0'
 
   '@typescript-eslint/types@8.26.1':
@@ -3415,19 +3382,13 @@
 
   '@typescript-eslint/utils@8.26.1':
     resolution: {integrity: sha512-V4Urxa/XtSUroUrnI7q6yUTD3hDtfJ2jzVfeT3VK0ciizfK2q/zGC0iDh1lFMUZR8cImRrep6/q0xd/1ZGPQpg==}
->>>>>>> 832b2c40
     engines: {node: ^18.18.0 || ^20.9.0 || >=21.1.0}
     peerDependencies:
       eslint: ^8.57.0 || ^9.0.0
       typescript: '>=4.8.4 <5.9.0'
 
-<<<<<<< HEAD
-  '@typescript-eslint/visitor-keys@8.25.0':
-    resolution: {integrity: sha512-kCYXKAum9CecGVHGij7muybDfTS2sD3t0L4bJsEZLkyrXUImiCTq1M3LG2SRtOhiHFwMR9wAFplpT6XHYjTkwQ==}
-=======
   '@typescript-eslint/visitor-keys@8.26.1':
     resolution: {integrity: sha512-AjOC3zfnxd6S4Eiy3jwktJPclqhFHNyd8L6Gycf9WUPoKZpgM5PjkxY1X7uSy61xVpiJDhhk7XT2NVsN3ALTWg==}
->>>>>>> 832b2c40
     engines: {node: ^18.18.0 || ^20.9.0 || >=21.1.0}
 
   '@typescript/vfs@1.6.1':
@@ -8821,12 +8782,9 @@
     optionalDependencies:
       rollup: 4.34.9
 
-<<<<<<< HEAD
-  '@rollup/plugin-dynamic-import-vars@2.1.4(rollup@4.34.9)':
-=======
-  '@rollup/plugin-commonjs@28.0.3(rollup@4.34.8)':
-    dependencies:
-      '@rollup/pluginutils': 5.1.4(rollup@4.34.8)
+  '@rollup/plugin-commonjs@28.0.3(rollup@4.34.9)':
+    dependencies:
+      '@rollup/pluginutils': 5.1.4(rollup@4.34.9)
       commondir: 1.0.1
       estree-walker: 2.0.2
       fdir: 6.4.3(picomatch@4.0.2)
@@ -8834,10 +8792,9 @@
       magic-string: 0.30.17
       picomatch: 4.0.2
     optionalDependencies:
-      rollup: 4.34.8
-
-  '@rollup/plugin-dynamic-import-vars@2.1.4(rollup@4.34.8)':
->>>>>>> 832b2c40
+      rollup: 4.34.9
+
+  '@rollup/plugin-dynamic-import-vars@2.1.4(rollup@4.34.9)':
     dependencies:
       '@rollup/pluginutils': 5.1.4(rollup@4.34.9)
       astring: 1.9.0
@@ -8863,21 +8820,17 @@
     optionalDependencies:
       rollup: 4.34.9
 
-<<<<<<< HEAD
-  '@rollup/plugin-replace@6.0.2(rollup@4.34.9)':
-=======
-  '@rollup/plugin-node-resolve@16.0.1(rollup@4.34.8)':
-    dependencies:
-      '@rollup/pluginutils': 5.1.4(rollup@4.34.8)
+  '@rollup/plugin-node-resolve@16.0.1(rollup@4.34.9)':
+    dependencies:
+      '@rollup/pluginutils': 5.1.4(rollup@4.34.9)
       '@types/resolve': 1.20.2
       deepmerge: 4.3.1
       is-module: 1.0.0
       resolve: 1.22.10
     optionalDependencies:
-      rollup: 4.34.8
-
-  '@rollup/plugin-replace@6.0.2(rollup@4.34.8)':
->>>>>>> 832b2c40
+      rollup: 4.34.9
+
+  '@rollup/plugin-replace@6.0.2(rollup@4.34.9)':
     dependencies:
       '@rollup/pluginutils': 5.1.4(rollup@4.34.9)
       magic-string: 0.30.17
@@ -9282,16 +9235,12 @@
     transitivePeerDependencies:
       - supports-color
 
-<<<<<<< HEAD
-  '@typescript-eslint/scope-manager@8.25.0':
-=======
   '@typescript-eslint/scope-manager@8.26.1':
     dependencies:
       '@typescript-eslint/types': 8.26.1
       '@typescript-eslint/visitor-keys': 8.26.1
 
   '@typescript-eslint/type-utils@8.26.1(eslint@9.22.0(jiti@2.4.2))(typescript@5.7.3)':
->>>>>>> 832b2c40
     dependencies:
       '@typescript-eslint/typescript-estree': 8.26.1(typescript@5.7.3)
       '@typescript-eslint/utils': 8.26.1(eslint@9.22.0(jiti@2.4.2))(typescript@5.7.3)
@@ -9302,15 +9251,9 @@
     transitivePeerDependencies:
       - supports-color
 
-<<<<<<< HEAD
-  '@typescript-eslint/types@8.25.0': {}
-
-  '@typescript-eslint/typescript-estree@8.25.0(typescript@5.7.3)':
-=======
   '@typescript-eslint/types@8.26.1': {}
 
   '@typescript-eslint/typescript-estree@8.26.1(typescript@5.7.3)':
->>>>>>> 832b2c40
     dependencies:
       '@typescript-eslint/types': 8.26.1
       '@typescript-eslint/visitor-keys': 8.26.1
@@ -9324,22 +9267,6 @@
     transitivePeerDependencies:
       - supports-color
 
-<<<<<<< HEAD
-  '@typescript-eslint/utils@8.25.0(eslint@9.21.0(jiti@2.4.2))(typescript@5.7.3)':
-    dependencies:
-      '@eslint-community/eslint-utils': 4.4.1(eslint@9.21.0(jiti@2.4.2))
-      '@typescript-eslint/scope-manager': 8.25.0
-      '@typescript-eslint/types': 8.25.0
-      '@typescript-eslint/typescript-estree': 8.25.0(typescript@5.7.3)
-      eslint: 9.21.0(jiti@2.4.2)
-      typescript: 5.7.3
-    transitivePeerDependencies:
-      - supports-color
-
-  '@typescript-eslint/visitor-keys@8.25.0':
-    dependencies:
-      '@typescript-eslint/types': 8.25.0
-=======
   '@typescript-eslint/utils@8.26.1(eslint@9.22.0(jiti@2.4.2))(typescript@5.7.3)':
     dependencies:
       '@eslint-community/eslint-utils': 4.4.1(eslint@9.22.0(jiti@2.4.2))
@@ -9354,7 +9281,6 @@
   '@typescript-eslint/visitor-keys@8.26.1':
     dependencies:
       '@typescript-eslint/types': 8.26.1
->>>>>>> 832b2c40
       eslint-visitor-keys: 4.2.0
 
   '@typescript/vfs@1.6.1(typescript@5.7.3)':
@@ -10680,12 +10606,7 @@
   eslint-plugin-import-x@4.8.0(eslint@9.22.0(jiti@2.4.2))(typescript@5.7.3):
     dependencies:
       '@types/doctrine': 0.0.9
-<<<<<<< HEAD
-      '@typescript-eslint/scope-manager': 8.25.0
-      '@typescript-eslint/utils': 8.25.0(eslint@9.21.0(jiti@2.4.2))(typescript@5.7.3)
-=======
       '@typescript-eslint/utils': 8.26.1(eslint@9.22.0(jiti@2.4.2))(typescript@5.7.3)
->>>>>>> 832b2c40
       debug: 4.4.0
       doctrine: 3.0.0
       eslint: 9.22.0(jiti@2.4.2)
@@ -10702,12 +10623,7 @@
 
   eslint-plugin-n@17.16.2(eslint@9.22.0(jiti@2.4.2)):
     dependencies:
-<<<<<<< HEAD
-      '@eslint-community/eslint-utils': 4.4.1(eslint@9.21.0(jiti@2.4.2))
-      '@typescript-eslint/utils': 8.25.0(eslint@9.21.0(jiti@2.4.2))(typescript@5.7.3)
-=======
       '@eslint-community/eslint-utils': 4.4.1(eslint@9.22.0(jiti@2.4.2))
->>>>>>> 832b2c40
       enhanced-resolve: 5.18.1
       eslint: 9.22.0(jiti@2.4.2)
       eslint-plugin-es-x: 7.8.0(eslint@9.22.0(jiti@2.4.2))
