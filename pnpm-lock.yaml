--- conflicted
+++ resolved
@@ -12975,11 +12975,7 @@
       '@types/unist': 3.0.3
       vfile-message: 4.0.2
 
-<<<<<<< HEAD
-  vite-node@3.1.1(patch_hash=aa6923b4c36784da9d52ca43140e9ad2e73e0fb2d31e7be05ad2f247b91ded40):
-=======
-  vite-node@3.1.3:
->>>>>>> a66afa33
+  vite-node@3.1.3(patch_hash=aa6923b4c36784da9d52ca43140e9ad2e73e0fb2d31e7be05ad2f247b91ded40):
     dependencies:
       cac: 6.7.14
       debug: 4.4.1
@@ -13075,11 +13071,7 @@
       tinypool: 1.0.2
       tinyrainbow: 2.0.0
       vite: link:packages/vite
-<<<<<<< HEAD
-      vite-node: 3.1.1(patch_hash=aa6923b4c36784da9d52ca43140e9ad2e73e0fb2d31e7be05ad2f247b91ded40)
-=======
-      vite-node: 3.1.3
->>>>>>> a66afa33
+      vite-node: 3.1.3(patch_hash=aa6923b4c36784da9d52ca43140e9ad2e73e0fb2d31e7be05ad2f247b91ded40)
       why-is-node-running: 2.3.0
     optionalDependencies:
       '@types/debug': 4.1.12
