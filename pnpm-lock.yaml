--- conflicted
+++ resolved
@@ -52,13 +52,8 @@
         specifier: ^3.0.6
         version: 3.0.6
       '@types/node':
-<<<<<<< HEAD
-        specifier: ^20.17.6
-        version: 20.17.6
-=======
         specifier: ^22.8.7
         version: 22.8.7
->>>>>>> de562f21
       '@types/picomatch':
         specifier: ^3.0.1
         version: 3.0.1
@@ -135,13 +130,8 @@
         specifier: workspace:*
         version: link:packages/vite
       vitest:
-<<<<<<< HEAD
         specifier: ^2.1.4
-        version: 2.1.4(@types/node@20.17.6)
-=======
-        specifier: ^2.1.3
-        version: 2.1.3(@types/node@22.8.7)
->>>>>>> de562f21
+        version: 2.1.4(@types/node@22.8.7)
 
   docs:
     devDependencies:
@@ -3048,9 +3038,6 @@
   '@types/ms@0.7.34':
     resolution: {integrity: sha512-nG96G3Wp6acyAgJqGasjODb+acrI7KltPiRxzHPXnP3NgI28bpQDRv53olbqGXbfcgF5aiiHmO3xpwEpS5Ld9g==}
 
-  '@types/node@20.17.6':
-    resolution: {integrity: sha512-VEI7OdvK2wP7XHnsuXbAJnEpEkF6NjSN45QJlL4VGqZSXsnicpesdTWsg9RISeSdYd3yeRj/y3k5KGjUXYnFwQ==}
-
   '@types/node@22.8.7':
     resolution: {integrity: sha512-LidcG+2UeYIWcMuMUpBKOnryBWG/rnmOHQR5apjn8myTQcx3rinFRn7DcIFhMnS0PPFSC6OafdIKEad0lj6U0Q==}
 
@@ -6772,9 +6759,6 @@
     peerDependenciesMeta:
       typescript:
         optional: true
-
-  undici-types@6.19.6:
-    resolution: {integrity: sha512-e/vggGopEfTKSvj4ihnOLTsqhrKRN3LeO6qSN/GxohhuRv8qH9bNQ4B8W7e/vFL+0XTnmHPB4/kegunZGA4Org==}
 
   undici-types@6.19.8:
     resolution: {integrity: sha512-ve2KP6f/JnbPBFyobGHuerC9g1FYGn/F8n1LWTwNxCEzd6IfqTwUQcNXgEtmmQ6DlRrC1hrSrBnCZPokRrDHjw==}
@@ -8434,53 +8418,33 @@
   '@types/body-parser@1.19.5':
     dependencies:
       '@types/connect': 3.4.38
-<<<<<<< HEAD
-      '@types/node': 20.17.6
+      '@types/node': 22.8.7
 
   '@types/connect@3.4.38':
     dependencies:
-      '@types/node': 20.17.6
-=======
       '@types/node': 22.8.7
 
-  '@types/connect@3.4.38':
+  '@types/convert-source-map@2.0.3': {}
+
+  '@types/cross-spawn@6.0.6':
     dependencies:
       '@types/node': 22.8.7
->>>>>>> de562f21
-
-  '@types/convert-source-map@2.0.3': {}
-
-  '@types/cross-spawn@6.0.6':
-    dependencies:
-<<<<<<< HEAD
-      '@types/node': 20.17.6
-=======
+
+  '@types/debug@4.1.12':
+    dependencies:
+      '@types/ms': 0.7.34
+
+  '@types/escape-html@1.0.4': {}
+
+  '@types/estree@1.0.6': {}
+
+  '@types/etag@1.8.3':
+    dependencies:
       '@types/node': 22.8.7
->>>>>>> de562f21
-
-  '@types/debug@4.1.12':
-    dependencies:
-      '@types/ms': 0.7.34
-
-  '@types/escape-html@1.0.4': {}
-
-  '@types/estree@1.0.6': {}
-
-  '@types/etag@1.8.3':
-    dependencies:
-<<<<<<< HEAD
-      '@types/node': 20.17.6
 
   '@types/express-serve-static-core@4.17.43':
     dependencies:
-      '@types/node': 20.17.6
-=======
       '@types/node': 22.8.7
-
-  '@types/express-serve-static-core@4.17.43':
-    dependencies:
-      '@types/node': 22.8.7
->>>>>>> de562f21
       '@types/qs': 6.9.12
       '@types/range-parser': 1.2.7
       '@types/send': 0.17.4
@@ -8525,10 +8489,6 @@
 
   '@types/ms@0.7.34': {}
 
-  '@types/node@20.17.6':
-    dependencies:
-      undici-types: 6.19.6
-
   '@types/node@22.8.7':
     dependencies:
       undici-types: 6.19.8
@@ -8541,7 +8501,7 @@
 
   '@types/prompts@2.4.9':
     dependencies:
-      '@types/node': 20.17.6
+      '@types/node': 22.8.7
       kleur: 3.0.3
 
   '@types/prop-types@15.7.12': {}
@@ -8566,41 +8526,25 @@
   '@types/send@0.17.4':
     dependencies:
       '@types/mime': 1.3.5
-<<<<<<< HEAD
-      '@types/node': 20.17.6
-=======
       '@types/node': 22.8.7
->>>>>>> de562f21
 
   '@types/serve-static@1.15.5':
     dependencies:
       '@types/http-errors': 2.0.4
       '@types/mime': 3.0.4
-<<<<<<< HEAD
-      '@types/node': 20.17.6
+      '@types/node': 22.8.7
 
   '@types/stylus@0.48.43':
     dependencies:
-      '@types/node': 20.17.6
-=======
       '@types/node': 22.8.7
 
-  '@types/stylus@0.48.43':
+  '@types/unist@3.0.2': {}
+
+  '@types/web-bluetooth@0.0.20': {}
+
+  '@types/ws@8.5.13':
     dependencies:
       '@types/node': 22.8.7
->>>>>>> de562f21
-
-  '@types/unist@3.0.2': {}
-
-  '@types/web-bluetooth@0.0.20': {}
-
-  '@types/ws@8.5.13':
-    dependencies:
-<<<<<<< HEAD
-      '@types/node': 20.17.6
-=======
-      '@types/node': 22.8.7
->>>>>>> de562f21
 
   '@typescript-eslint/eslint-plugin@8.12.2(@typescript-eslint/parser@8.12.2(eslint@9.14.0(jiti@2.3.3))(typescript@5.6.2))(eslint@9.14.0(jiti@2.3.3))(typescript@5.6.2)':
     dependencies:
@@ -12545,8 +12489,6 @@
       - supports-color
       - vue-tsc
 
-  undici-types@6.19.6: {}
-
   undici-types@6.19.8: {}
 
   undici@5.28.4:
@@ -12702,11 +12644,7 @@
       - typescript
       - universal-cookie
 
-<<<<<<< HEAD
-  vitest@2.1.4(@types/node@20.17.6):
-=======
-  vitest@2.1.3(@types/node@22.8.7):
->>>>>>> de562f21
+  vitest@2.1.4(@types/node@22.8.7):
     dependencies:
       '@vitest/expect': 2.1.4
       '@vitest/mocker': 2.1.4(vite@packages+vite)
@@ -12729,11 +12667,7 @@
       vite-node: 2.1.4
       why-is-node-running: 2.3.0
     optionalDependencies:
-<<<<<<< HEAD
-      '@types/node': 20.17.6
-=======
       '@types/node': 22.8.7
->>>>>>> de562f21
     transitivePeerDependencies:
       - msw
       - supports-color
