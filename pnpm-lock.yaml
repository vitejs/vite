--- conflicted
+++ resolved
@@ -65,11 +65,7 @@
       unbuild: ^0.7.4
       vite: workspace:*
       vitepress: ^1.0.0-alpha.4
-<<<<<<< HEAD
-      vitest: ^0.15.1
-=======
       vitest: ^0.17.0
->>>>>>> f280dd99
       vue: ^3.2.37
     devDependencies:
       '@babel/types': 7.18.7
@@ -127,11 +123,7 @@
       unbuild: 0.7.4
       vite: link:packages/vite
       vitepress: 1.0.0-alpha.4
-<<<<<<< HEAD
-      vitest: 0.15.1
-=======
       vitest: 0.17.0
->>>>>>> f280dd99
       vue: 3.2.37
 
   packages/create-vite:
@@ -1892,7 +1884,6 @@
     engines: {node: '>=12'}
     dependencies:
       '@jridgewell/trace-mapping': 0.3.9
-    dev: true
 
   /@docsearch/css/3.1.0:
     resolution: {integrity: sha512-bh5IskwkkodbvC0FzSg1AxMykfDl95hebEKwxNoq4e5QaGzOXSBgW8+jnMFZ7JU4sTBiB04vZWoUSzNrPboLZA==}
@@ -2132,7 +2123,6 @@
     dependencies:
       '@jridgewell/resolve-uri': 3.0.7
       '@jridgewell/sourcemap-codec': 1.4.13
-    dev: true
 
   /@mapbox/node-pre-gyp/1.0.9:
     resolution: {integrity: sha512-aDF3S3rK9Q2gey/WAttUlISduDItz5BU3306M9Eyv6/oS40aMprnopshtlKTykxRNIBEZuRMaZAnbrQ4QtKGyw==}
@@ -2441,19 +2431,15 @@
 
   /@tsconfig/node10/1.0.8:
     resolution: {integrity: sha512-6XFfSQmMgq0CFLY1MslA/CPUfhIL919M1rMsa5lP2P097N2Wd1sSX0tx1u4olM16fLNhtHZpRhedZJphNJqmZg==}
-    dev: true
 
   /@tsconfig/node12/1.0.9:
     resolution: {integrity: sha512-/yBMcem+fbvhSREH+s14YJi18sp7J9jpuhYByADT2rypfajMZZN4WQ6zBGgBKp53NKmqI36wFYDb3yaMPurITw==}
-    dev: true
 
   /@tsconfig/node14/1.0.1:
     resolution: {integrity: sha512-509r2+yARFfHHE7T6Puu2jjkoycftovhXRqW328PDXTVGKihlb1P8Z9mMZH04ebyajfRY7dedfGynlrFHJUQCg==}
-    dev: true
 
   /@tsconfig/node16/1.0.2:
     resolution: {integrity: sha512-eZxlbI8GZscaGS7kkc/trHTT5xgrjH3/1n2JDwusC9iahPKWMRvRjJSAN5mCXviuTGQ/lHnhvv8Q1YTpnfz9gA==}
-    dev: true
 
   /@types/argparse/1.0.38:
     resolution: {integrity: sha512-ebDJ9b0e702Yr7pWgB0jzm+CX4Srzz8RcXtLJDJB+BSccqMa36uyH/zUsSYao5+BD1ytv3k3rPYCq4mAE1hsXA==}
@@ -2953,7 +2939,6 @@
   /acorn-walk/8.2.0:
     resolution: {integrity: sha512-k+iyHEuPgSw6SbuDpGQM+06HQUa04DZ3o+F6CSzXMvvI5KMvnaEqXe+YVe555R9nn6GPt404fos4wcgpw12SDA==}
     engines: {node: '>=0.4.0'}
-    dev: true
 
   /acorn/7.4.1:
     resolution: {integrity: sha512-nQyp0o1/mNdbTO1PO6kHkwSrmgZ0MT/jCCpNiwbUjGoRN4dlBhqJtoQuCnEOKzgTVwg0ZWiCoQy6SxMebQVh8A==}
@@ -2964,7 +2949,6 @@
     resolution: {integrity: sha512-Xx54uLJQZ19lKygFXOWsscKUbsBZW0CPykPhVQdhIeIwrbPmJzqeASDInc8nKBnp/JT6igTs82qPXz069H8I/A==}
     engines: {node: '>=0.4.0'}
     hasBin: true
-    dev: true
 
   /add-stream/1.0.0:
     resolution: {integrity: sha1-anmQQ3ynNtXhKI25K9MmbV9csqo=}
@@ -3070,7 +3054,6 @@
 
   /arg/4.1.3:
     resolution: {integrity: sha512-58S9QDqG0Xx27YwPSt9fJxivjYl432YCwfDMfZ+71RAqUrZef7LrKQZ3LHLOwCS4FLNBplP533Zx895SeOCHvA==}
-    dev: true
 
   /arg/5.0.2:
     resolution: {integrity: sha512-PYjyFOLKQ9y57JvQ6QLo8dAgNqswh8M1RMJYdQduT6xbWSgK36P/Z/v+p888pM69jMMfS8Xd8F6I1kQ/I9HUGg==}
@@ -3835,7 +3818,6 @@
 
   /create-require/1.1.1:
     resolution: {integrity: sha512-dcKFX3jn0MpIaXjisoRvexIJVEKzaq7z2rZKxf+MSr9TkdmHmsU4m2lcLojrj/FHl8mk5VxMmYA+ftRkP/3oKQ==}
-    dev: true
 
   /cross-env/7.0.3:
     resolution: {integrity: sha512-+/HKd6EgcQCJGh2PSjZuUitQBQynKor4wrFbRg4DtAgS1aWO+gU52xpH7M9ScGgXSYmAVS9bIJ8EzuaGw0oNAw==}
@@ -4062,7 +4044,6 @@
   /diff/4.0.2:
     resolution: {integrity: sha512-58lmxKSA4BNyLz+HHMUzlOEpg09FV+ev6ZMe3vJihgdxzgcwZ8VoEEPmALCZG9LmqfVoNMMKpttIYTVG6uDY7A==}
     engines: {node: '>=0.3.1'}
-    dev: true
 
   /dir-glob/3.0.1:
     resolution: {integrity: sha512-WkrWp9GR4KXfKGYzOLmTuGVi1UWFfws377n9cc55/tb6DuqyF6pcQ5AbiHEshaDpY9v6oaSr2XCDidGmMwdzIA==}
@@ -6079,7 +6060,6 @@
 
   /make-error/1.3.6:
     resolution: {integrity: sha512-s8UhlNe7vPKomQhC1qFelMokr/Sc3AgNbso3n74mVPA5LTZwkB9NlXf4XPamLxJE8h0gh73rM94xvwRT2CVInw==}
-    dev: true
 
   /map-obj/1.0.1:
     resolution: {integrity: sha1-2TPOuSBdgr3PSIb2dCvcK03qFG0=}
@@ -8212,7 +8192,6 @@
       make-error: 1.3.6
       v8-compile-cache-lib: 3.0.1
       yn: 3.1.1
-    dev: true
 
   /tsconfck/2.0.1:
     resolution: {integrity: sha512-/ipap2eecmVBmBlsQLBRbUmUNFwNJV/z2E+X0FPtHNjPwroMZQ7m39RMaCywlCulBheYXgMdUlWDd9rzxwMA0Q==}
@@ -8455,7 +8434,6 @@
 
   /v8-compile-cache-lib/3.0.1:
     resolution: {integrity: sha512-wa7YjyUGfNZngI/vtK0UHAN+lgDCxBPCylVXGp0zu59Fz5aiGtNXaq3DhIov063MorB+VfufLh3JlF2KdTK3xg==}
-    dev: true
 
   /v8-compile-cache/2.3.0:
     resolution: {integrity: sha512-l8lCEmLcLYZh4nbunNZvQCJc5pv7+RCwa8q/LdUx8u7lsWvPDKmpodJAJNwkAhJC//dFY48KuIEmjtd4RViDrA==}
@@ -8768,7 +8746,6 @@
   /yn/3.1.1:
     resolution: {integrity: sha512-Ux4ygGWsu2c7isFWe8Yu1YluJmqVhxqK2cLXNQA5AcC3QfbGNpM7fu0Y8b/z16pXLnFxZYvWhd3fhBY9DLmC6Q==}
     engines: {node: '>=6'}
-    dev: true
 
   /youch/2.2.2:
     resolution: {integrity: sha512-/FaCeG3GkuJwaMR34GHVg0l8jCbafZLHiFowSjqLlqhC6OMyf2tPJBu8UirF7/NI9X/R5ai4QfEKUCOxMAGxZQ==}
