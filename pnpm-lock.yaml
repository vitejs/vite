--- conflicted
+++ resolved
@@ -251,7 +251,6 @@
         specifier: ^1.0.0-next.25
         version: 1.0.0-next.25
       '@rollup/plugin-alias':
-<<<<<<< HEAD
         specifier: ^5.1.0
         version: 5.1.0(rollup@4.22.5)
       '@rollup/plugin-commonjs':
@@ -260,33 +259,15 @@
       '@rollup/plugin-dynamic-import-vars':
         specifier: ^2.1.2
         version: 2.1.2(rollup@4.22.5)
-=======
-        specifier: ^5.1.1
-        version: 5.1.1(rollup@4.20.0)
-      '@rollup/plugin-commonjs':
-        specifier: ^26.0.3
-        version: 26.0.3(rollup@4.20.0)
-      '@rollup/plugin-dynamic-import-vars':
-        specifier: ^2.1.3
-        version: 2.1.3(rollup@4.20.0)
->>>>>>> a44b0a26
       '@rollup/plugin-json':
         specifier: ^6.1.0
         version: 6.1.0(rollup@4.22.5)
       '@rollup/plugin-node-resolve':
-<<<<<<< HEAD
         specifier: 15.2.3
         version: 15.2.3(rollup@4.22.5)
       '@rollup/pluginutils':
         specifier: ^5.1.0
         version: 5.1.0(rollup@4.22.5)
-=======
-        specifier: 15.3.0
-        version: 15.3.0(rollup@4.20.0)
-      '@rollup/pluginutils':
-        specifier: ^5.1.2
-        version: 5.1.2(rollup@4.20.0)
->>>>>>> a44b0a26
       '@types/escape-html':
         specifier: ^1.0.4
         version: 1.0.4
@@ -402,13 +383,8 @@
         specifier: ^6.1.1
         version: 6.1.1(esbuild@0.24.0)(rollup@4.22.5)
       rollup-plugin-license:
-<<<<<<< HEAD
         specifier: ^3.5.2
         version: 3.5.2(picomatch@2.3.1)(rollup@4.22.5)
-=======
-        specifier: ^3.5.3
-        version: 3.5.3(picomatch@2.3.1)(rollup@4.20.0)
->>>>>>> a44b0a26
       sass:
         specifier: ^1.79.3
         version: 1.79.3
@@ -3168,22 +3144,8 @@
       rollup:
         optional: true
 
-<<<<<<< HEAD
   '@rollup/rollup-android-arm-eabi@4.22.5':
     resolution: {integrity: sha512-SU5cvamg0Eyu/F+kLeMXS7GoahL+OoizlclVFX3l5Ql6yNlywJJ0OuqTzUx0v+aHhPHEB/56CT06GQrRrGNYww==}
-=======
-  '@rollup/pluginutils@5.1.2':
-    resolution: {integrity: sha512-/FIdS3PyZ39bjZlwqFnWqCOVnW7o963LtKMwQOD0NhQqw22gSr2YY1afu3FxRip4ZCZNsD5jq6Aaz6QV3D/Njw==}
-    engines: {node: '>=14.0.0'}
-    peerDependencies:
-      rollup: ^1.20.0||^2.0.0||^3.0.0||^4.0.0
-    peerDependenciesMeta:
-      rollup:
-        optional: true
-
-  '@rollup/rollup-android-arm-eabi@4.20.0':
-    resolution: {integrity: sha512-TSpWzflCc4VGAUJZlPpgAJE1+V60MePDQnBd7PPkpuEmOy8i87aL6tinFGKBFKuEDikYpig72QzdT3QPYIi+oA==}
->>>>>>> a44b0a26
     cpu: [arm]
     os: [android]
 
@@ -8682,13 +8644,9 @@
     optionalDependencies:
       rollup: 3.29.4
 
-<<<<<<< HEAD
   '@rollup/plugin-alias@5.1.0(rollup@4.22.5)':
     dependencies:
       slash: 4.0.0
-=======
-  '@rollup/plugin-alias@5.1.1(rollup@4.20.0)':
->>>>>>> a44b0a26
     optionalDependencies:
       rollup: 4.22.5
 
@@ -8703,15 +8661,9 @@
     optionalDependencies:
       rollup: 3.29.4
 
-<<<<<<< HEAD
   '@rollup/plugin-commonjs@26.0.1(rollup@4.22.5)':
     dependencies:
       '@rollup/pluginutils': 5.1.0(rollup@4.22.5)
-=======
-  '@rollup/plugin-commonjs@26.0.3(rollup@4.20.0)':
-    dependencies:
-      '@rollup/pluginutils': 5.1.2(rollup@4.20.0)
->>>>>>> a44b0a26
       commondir: 1.0.1
       estree-walker: 2.0.2
       glob: 10.4.5
@@ -8720,15 +8672,9 @@
     optionalDependencies:
       rollup: 4.22.5
 
-<<<<<<< HEAD
   '@rollup/plugin-dynamic-import-vars@2.1.2(rollup@4.22.5)':
     dependencies:
       '@rollup/pluginutils': 5.1.0(rollup@4.22.5)
-=======
-  '@rollup/plugin-dynamic-import-vars@2.1.3(rollup@4.20.0)':
-    dependencies:
-      '@rollup/pluginutils': 5.1.2(rollup@4.20.0)
->>>>>>> a44b0a26
       astring: 1.8.6
       estree-walker: 2.0.2
       fast-glob: 3.3.2
@@ -8744,11 +8690,7 @@
 
   '@rollup/plugin-json@6.1.0(rollup@4.22.5)':
     dependencies:
-<<<<<<< HEAD
       '@rollup/pluginutils': 5.1.0(rollup@4.22.5)
-=======
-      '@rollup/pluginutils': 5.1.2(rollup@4.20.0)
->>>>>>> a44b0a26
     optionalDependencies:
       rollup: 4.22.5
 
@@ -8763,15 +8705,9 @@
     optionalDependencies:
       rollup: 3.29.4
 
-<<<<<<< HEAD
   '@rollup/plugin-node-resolve@15.2.3(rollup@4.22.5)':
     dependencies:
       '@rollup/pluginutils': 5.1.0(rollup@4.22.5)
-=======
-  '@rollup/plugin-node-resolve@15.3.0(rollup@4.20.0)':
-    dependencies:
-      '@rollup/pluginutils': 5.1.2(rollup@4.20.0)
->>>>>>> a44b0a26
       '@types/resolve': 1.20.2
       deepmerge: 4.2.2
       is-module: 1.0.0
@@ -8794,11 +8730,7 @@
     optionalDependencies:
       rollup: 3.29.4
 
-<<<<<<< HEAD
   '@rollup/pluginutils@5.1.0(rollup@4.22.5)':
-=======
-  '@rollup/pluginutils@5.1.2(rollup@3.29.4)':
->>>>>>> a44b0a26
     dependencies:
       '@types/estree': 1.0.6
       estree-walker: 2.0.2
@@ -12273,11 +12205,7 @@
 
   rollup-plugin-esbuild@6.1.1(esbuild@0.24.0)(rollup@4.22.5):
     dependencies:
-<<<<<<< HEAD
       '@rollup/pluginutils': 5.1.0(rollup@4.22.5)
-=======
-      '@rollup/pluginutils': 5.1.2(rollup@4.20.0)
->>>>>>> a44b0a26
       debug: 4.3.7
       es-module-lexer: 1.5.4
       esbuild: 0.24.0
@@ -12286,11 +12214,7 @@
     transitivePeerDependencies:
       - supports-color
 
-<<<<<<< HEAD
   rollup-plugin-license@3.5.2(picomatch@2.3.1)(rollup@4.22.5):
-=======
-  rollup-plugin-license@3.5.3(picomatch@2.3.1)(rollup@4.20.0):
->>>>>>> a44b0a26
     dependencies:
       commenting: 1.1.0
       fdir: 6.3.0(picomatch@2.3.1)
