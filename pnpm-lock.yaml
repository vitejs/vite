--- conflicted
+++ resolved
@@ -463,21 +463,15 @@
 
   playground/external:
     specifiers:
-<<<<<<< HEAD
-      external-dep: file:./external-dep
-    dependencies:
-      external-dep: file:playground/external/external-dep
-
-  playground/external/external-dep:
-    specifiers: {}
-=======
       '@vitejs/dep-that-imports-vue': file:./dep-that-imports-vue
       '@vitejs/dep-that-requires-vue': file:./dep-that-requires-vue
+      external-dep: file:./external-dep
       vite: workspace:*
       vue: ^3.2.37
     dependencies:
       '@vitejs/dep-that-imports-vue': file:playground/external/dep-that-imports-vue
       '@vitejs/dep-that-requires-vue': file:playground/external/dep-that-requires-vue
+      external-dep: file:playground/external/external-dep
     devDependencies:
       vite: link:../../packages/vite
       vue: 3.2.37
@@ -493,7 +487,9 @@
       vue: ^3.2.37
     dependencies:
       vue: 3.2.37
->>>>>>> 8970f16b
+
+  playground/external/external-dep:
+    specifiers: {}
 
   playground/file-delete-restore:
     specifiers:
@@ -8744,27 +8740,26 @@
     version: 1.0.0
     dev: false
 
-<<<<<<< HEAD
+  file:playground/external/dep-that-imports-vue:
+    resolution: {directory: playground/external/dep-that-imports-vue, type: directory}
+    name: '@vitejs/dep-that-imports-vue'
+    version: 0.0.0
+    dependencies:
+      vue: 3.2.37
+    dev: false
+
+  file:playground/external/dep-that-requires-vue:
+    resolution: {directory: playground/external/dep-that-requires-vue, type: directory}
+    name: '@vitejs/dep-that-requires-vue'
+    version: 0.0.0
+    dependencies:
+      vue: 3.2.37
+    dev: false
+
   file:playground/external/external-dep:
     resolution: {directory: playground/external/external-dep, type: directory}
     name: external-dep
     version: 0.0.0
-=======
-  file:playground/external/dep-that-imports-vue:
-    resolution: {directory: playground/external/dep-that-imports-vue, type: directory}
-    name: '@vitejs/dep-that-imports-vue'
-    version: 0.0.0
-    dependencies:
-      vue: 3.2.37
-    dev: false
-
-  file:playground/external/dep-that-requires-vue:
-    resolution: {directory: playground/external/dep-that-requires-vue, type: directory}
-    name: '@vitejs/dep-that-requires-vue'
-    version: 0.0.0
-    dependencies:
-      vue: 3.2.37
->>>>>>> 8970f16b
     dev: false
 
   file:playground/json/json-module:
