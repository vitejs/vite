lockfileVersion: '9.0'

settings:
  autoInstallPeers: false
  excludeLinksFromLockfile: false

overrides:
  rolldown: ^1.0.0-beta.43
  vite: workspace:*

packageExtensionsChecksum: sha256-BLDZCgUIohvBXMHo3XFOlGLzGXRyK3sDU0nMBRk9APY=

patchedDependencies:
  chokidar@3.6.0:
    hash: 8a4f9e2b397e6034b91a0508faae3cecb97f222313faa129d7cb0eb71e9d0e84
    path: patches/chokidar@3.6.0.patch
  dotenv-expand@12.0.3:
    hash: 49330a663821151418e003e822a82a6a61d2f0f8a6e3cab00c1c94815a112889
    path: patches/dotenv-expand@12.0.3.patch
  sirv@3.0.2:
    hash: c07c56eb72faea34341d465cde2314e89db472106ed378181e3447893af6bf95
    path: patches/sirv@3.0.2.patch

importers:

  .:
    devDependencies:
      '@eslint/js':
        specifier: ^9.37.0
        version: 9.37.0
      '@type-challenges/utils':
        specifier: ^0.1.1
        version: 0.1.1
      '@types/babel__core':
        specifier: ^7.20.5
        version: 7.20.5
      '@types/babel__preset-env':
        specifier: ^7.10.0
        version: 7.10.0
      '@types/convert-source-map':
        specifier: ^2.0.3
        version: 2.0.3
      '@types/cross-spawn':
        specifier: ^6.0.6
        version: 6.0.6
      '@types/debug':
        specifier: ^4.1.12
        version: 4.1.12
      '@types/estree':
        specifier: ^1.0.8
        version: 1.0.8
      '@types/etag':
        specifier: ^1.8.4
        version: 1.8.4
      '@types/less':
        specifier: ^3.0.8
        version: 3.0.8
      '@types/node':
        specifier: ^22.18.10
        version: 22.18.10
      '@types/picomatch':
        specifier: ^4.0.2
        version: 4.0.2
      '@types/stylus':
        specifier: ^0.48.43
        version: 0.48.43
      '@types/ws':
        specifier: ^8.18.1
        version: 8.18.1
      '@vitejs/release-scripts':
        specifier: ^1.6.0
        version: 1.6.0(conventional-commits-filter@5.0.0)
      eslint:
        specifier: ^9.37.0
        version: 9.37.0(jiti@2.6.1)
      eslint-plugin-import-x:
        specifier: ^4.16.1
        version: 4.16.1(@typescript-eslint/utils@8.46.1(eslint@9.37.0(jiti@2.6.1))(typescript@5.9.2))(eslint@9.37.0(jiti@2.6.1))
      eslint-plugin-n:
        specifier: ^17.23.1
        version: 17.23.1(eslint@9.37.0(jiti@2.6.1))(typescript@5.9.2)
      eslint-plugin-regexp:
        specifier: ^2.10.0
        version: 2.10.0(eslint@9.37.0(jiti@2.6.1))
      execa:
        specifier: ^9.6.0
        version: 9.6.0
      globals:
        specifier: ^16.4.0
        version: 16.4.0
      lint-staged:
        specifier: ^16.2.4
        version: 16.2.4
      picocolors:
        specifier: ^1.1.1
        version: 1.1.1
      playwright-chromium:
        specifier: ^1.56.0
        version: 1.56.0
      prettier:
        specifier: 3.6.2
        version: 3.6.2
      rolldown:
        specifier: ^1.0.0-beta.43
        version: 1.0.0-beta.43
      rollup:
        specifier: ^4.43.0
        version: 4.43.0
      simple-git-hooks:
        specifier: ^2.13.1
        version: 2.13.1
      tsx:
        specifier: ^4.20.6
        version: 4.20.6
      typescript:
        specifier: ~5.9.2
        version: 5.9.2
      typescript-eslint:
        specifier: ^8.46.1
        version: 8.46.1(eslint@9.37.0(jiti@2.6.1))(typescript@5.9.2)
      vite:
        specifier: workspace:*
        version: link:packages/vite
      vitest:
        specifier: ^3.2.4
        version: 3.2.4(@types/debug@4.1.12)(@types/node@22.18.10)

  docs:
    devDependencies:
      '@shikijs/vitepress-twoslash':
        specifier: ^3.13.0
        version: 3.13.0(typescript@5.9.2)
      '@types/express':
        specifier: ^5.0.3
        version: 5.0.3
      feed:
        specifier: ^5.1.0
        version: 5.1.0
      gsap:
        specifier: ^3.13.0
        version: 3.13.0
      markdown-it-image-size:
        specifier: ^15.0.1
        version: 15.0.1(markdown-it@14.1.0)
      vitepress:
        specifier: ^2.0.0-alpha.12
        version: 2.0.0-alpha.12(axios@1.12.2)(postcss@8.5.6)(typescript@5.9.2)
      vitepress-plugin-group-icons:
        specifier: ^1.6.3
        version: 1.6.3(markdown-it@14.1.0)(vite@packages+vite)
      vitepress-plugin-llms:
        specifier: ^1.8.0
        version: 1.8.0
      vue:
        specifier: ^3.5.22
        version: 3.5.22(typescript@5.9.2)
      vue-tsc:
        specifier: ^3.1.1
        version: 3.1.1(typescript@5.9.2)

  packages/create-vite:
    devDependencies:
      '@clack/prompts':
        specifier: ^0.11.0
        version: 0.11.0
      cross-spawn:
        specifier: ^7.0.6
        version: 7.0.6
      mri:
        specifier: ^1.2.0
        version: 1.2.0
      picocolors:
        specifier: ^1.1.1
        version: 1.1.1
      tsdown:
        specifier: ^0.15.7
        version: 0.15.7(publint@0.3.12)(typescript@5.9.2)(vue-tsc@3.1.1(typescript@5.9.2))

  packages/plugin-legacy:
    dependencies:
      '@babel/core':
        specifier: ^7.28.4
        version: 7.28.4
      '@babel/plugin-transform-dynamic-import':
        specifier: ^7.27.1
        version: 7.27.1(@babel/core@7.28.4)
      '@babel/plugin-transform-modules-systemjs':
        specifier: ^7.27.1
        version: 7.27.1(@babel/core@7.28.4)
      '@babel/preset-env':
        specifier: ^7.28.3
        version: 7.28.3(@babel/core@7.28.4)
      babel-plugin-polyfill-corejs3:
        specifier: ^0.13.0
        version: 0.13.0(@babel/core@7.28.4)
      babel-plugin-polyfill-regenerator:
        specifier: ^0.6.5
        version: 0.6.5(@babel/core@7.28.4)
      browserslist:
        specifier: ^4.26.3
        version: 4.26.3
      browserslist-to-esbuild:
        specifier: ^2.1.1
        version: 2.1.1(browserslist@4.26.3)
      core-js:
        specifier: ^3.46.0
        version: 3.46.0
      magic-string:
        specifier: ^0.30.19
        version: 0.30.19
      regenerator-runtime:
        specifier: ^0.14.1
        version: 0.14.1
      systemjs:
        specifier: ^6.15.1
        version: 6.15.1
    devDependencies:
      '@vitejs/plugin-legacy-for-rolldown-vite':
        specifier: https://pkg.pr.new/vitejs/rolldown-vite/@vitejs/plugin-legacy@a2594ec
        version: '@vitejs/plugin-legacy@https://pkg.pr.new/vitejs/rolldown-vite/@vitejs/plugin-legacy@a2594ec(terser@5.44.0)(vite@packages+vite)'
      acorn:
        specifier: ^8.15.0
        version: 8.15.0
      fdir:
        specifier: ^6.5.0
        version: 6.5.0(picomatch@4.0.3)
      picocolors:
        specifier: ^1.1.1
        version: 1.1.1
      tsdown:
        specifier: ^0.15.7
        version: 0.15.7(publint@0.3.12)(typescript@5.9.2)(vue-tsc@3.1.1(typescript@5.9.2))
      vite:
        specifier: workspace:*
        version: link:../vite

  packages/vite:
    dependencies:
      esbuild:
        specifier: ^0.25.0
        version: 0.25.0
      fdir:
        specifier: ^6.5.0
        version: 6.5.0(picomatch@4.0.3)
      picomatch:
        specifier: ^4.0.3
        version: 4.0.3
      postcss:
        specifier: ^8.5.6
        version: 8.5.6
      rollup:
        specifier: ^4.43.0
        version: 4.43.0
      tinyglobby:
        specifier: ^0.2.15
        version: 0.2.15
    devDependencies:
      '@babel/parser':
        specifier: ^7.28.4
        version: 7.28.4
      '@jridgewell/remapping':
        specifier: ^2.3.5
        version: 2.3.5
      '@jridgewell/trace-mapping':
        specifier: ^0.3.31
        version: 0.3.31
      '@oxc-project/types':
        specifier: 0.90.0
        version: 0.90.0
      '@polka/compression':
        specifier: ^1.0.0-next.25
        version: 1.0.0-next.25
      '@rolldown/pluginutils':
        specifier: ^1.0.0-beta.43
        version: 1.0.0-beta.43
      '@rollup/plugin-alias':
        specifier: ^5.1.1
        version: 5.1.1(rollup@4.43.0)
      '@rollup/plugin-commonjs':
        specifier: ^28.0.6
        version: 28.0.6(rollup@4.43.0)
      '@rollup/plugin-dynamic-import-vars':
        specifier: 2.1.4
        version: 2.1.4(rollup@4.43.0)
      '@rollup/pluginutils':
        specifier: ^5.3.0
        version: 5.3.0(rollup@4.43.0)
      '@types/escape-html':
        specifier: ^1.0.4
        version: 1.0.4
      '@types/pnpapi':
        specifier: ^0.0.5
        version: 0.0.5
      '@vitest/utils':
        specifier: ^3.2.4
        version: 3.2.4
      artichokie:
        specifier: ^0.4.2
        version: 0.4.2
      baseline-browser-mapping:
        specifier: ^2.8.16
        version: 2.8.16
      cac:
        specifier: ^6.7.14
        version: 6.7.14
      chokidar:
        specifier: ^3.6.0
        version: 3.6.0(patch_hash=8a4f9e2b397e6034b91a0508faae3cecb97f222313faa129d7cb0eb71e9d0e84)
      connect:
        specifier: ^3.7.0
        version: 3.7.0
      convert-source-map:
        specifier: ^2.0.0
        version: 2.0.0
      cors:
        specifier: ^2.8.5
        version: 2.8.5
      cross-spawn:
        specifier: ^7.0.6
        version: 7.0.6
      debug:
        specifier: ^4.4.3
        version: 4.4.3
      dotenv:
        specifier: ^17.2.3
        version: 17.2.3
      dotenv-expand:
        specifier: ^12.0.3
        version: 12.0.3(patch_hash=49330a663821151418e003e822a82a6a61d2f0f8a6e3cab00c1c94815a112889)
      es-module-lexer:
        specifier: ^1.7.0
        version: 1.7.0
      escape-html:
        specifier: ^1.0.3
        version: 1.0.3
      estree-walker:
        specifier: ^3.0.3
        version: 3.0.3
      etag:
        specifier: ^1.8.1
        version: 1.8.1
      host-validation-middleware:
        specifier: ^0.1.2
        version: 0.1.2
      http-proxy-3:
        specifier: ^1.22.0
        version: 1.22.0
      launch-editor-middleware:
        specifier: ^2.11.1
        version: 2.11.1
      lightningcss:
        specifier: ^1.30.2
        version: 1.30.2
      magic-string:
        specifier: ^0.30.19
        version: 0.30.19
      mlly:
        specifier: ^1.8.0
        version: 1.8.0
      mrmime:
        specifier: ^2.0.1
        version: 2.0.1
      nanoid:
        specifier: ^5.1.6
        version: 5.1.6
      open:
        specifier: ^10.2.0
        version: 10.2.0
      parse5:
        specifier: ^8.0.0
        version: 8.0.0
      pathe:
        specifier: ^2.0.3
        version: 2.0.3
      periscopic:
        specifier: ^4.0.2
        version: 4.0.2
      picocolors:
        specifier: ^1.1.1
        version: 1.1.1
      postcss-import:
        specifier: ^16.1.1
        version: 16.1.1(postcss@8.5.6)
      postcss-load-config:
        specifier: ^6.0.1
        version: 6.0.1(jiti@2.6.1)(postcss@8.5.6)(tsx@4.20.6)(yaml@2.8.1)
      postcss-modules:
        specifier: ^6.0.1
        version: 6.0.1(postcss@8.5.6)
      premove:
        specifier: ^4.0.0
        version: 4.0.0
      resolve.exports:
        specifier: ^2.0.3
        version: 2.0.3
      rolldown:
        specifier: ^1.0.0-beta.43
        version: 1.0.0-beta.43
      rolldown-plugin-dts:
        specifier: ^0.16.11
        version: 0.16.11(rolldown@1.0.0-beta.43)(typescript@5.9.2)(vue-tsc@3.1.1(typescript@5.9.2))
      rollup-plugin-license:
        specifier: ^3.6.0
        version: 3.6.0(picomatch@4.0.3)(rollup@4.43.0)
      sass:
        specifier: ^1.93.2
        version: 1.93.2
      sass-embedded:
        specifier: ^1.93.2
        version: 1.93.2(source-map-js@1.2.1)
      sirv:
        specifier: ^3.0.2
        version: 3.0.2(patch_hash=c07c56eb72faea34341d465cde2314e89db472106ed378181e3447893af6bf95)
      strip-literal:
        specifier: ^3.1.0
        version: 3.1.0
      terser:
        specifier: ^5.44.0
        version: 5.44.0
      tsconfck:
        specifier: ^3.1.6
        version: 3.1.6(typescript@5.9.2)
      ufo:
        specifier: ^1.6.1
        version: 1.6.1
      ws:
        specifier: ^8.18.3
        version: 8.18.3
    optionalDependencies:
      fsevents:
        specifier: ~2.3.3
        version: 2.3.3

  packages/vite/src/node/__tests__:
    dependencies:
      '@vitejs/cjs-ssr-dep':
        specifier: link:./fixtures/cjs-ssr-dep
        version: link:fixtures/cjs-ssr-dep
      '@vitejs/parent':
        specifier: link:./packages/parent
        version: link:packages/parent
      '@vitejs/test-dep-conditions':
        specifier: file:./fixtures/test-dep-conditions
        version: file:packages/vite/src/node/__tests__/fixtures/test-dep-conditions
      vue:
        specifier: ^3.5.18
        version: 3.5.22(typescript@5.9.2)

  packages/vite/src/node/__tests__/fixtures/cjs-ssr-dep: {}

  packages/vite/src/node/__tests__/fixtures/config/entry:
    dependencies:
      '@vite/test-config-plugin-module-condition':
        specifier: link:../plugin-module-condition
        version: link:../plugin-module-condition

  packages/vite/src/node/__tests__/fixtures/config/plugin-module-condition: {}

  packages/vite/src/node/__tests__/fixtures/config/siblings:
    devDependencies:
      '@types/lodash':
        specifier: ^4.17.16
        version: 4.17.16
      lodash:
        specifier: ^4.17.21
        version: 4.17.21

  packages/vite/src/node/__tests__/fixtures/file-url: {}

  packages/vite/src/node/__tests__/fixtures/test-dep-conditions: {}

  packages/vite/src/node/__tests__/fixtures/watch-rebuild-manifest: {}

  packages/vite/src/node/__tests__/packages: {}

  packages/vite/src/node/__tests__/packages/child: {}

  packages/vite/src/node/__tests__/packages/module: {}

  packages/vite/src/node/__tests__/packages/name: {}

  packages/vite/src/node/__tests__/packages/noname: {}

  packages/vite/src/node/__tests__/packages/parent:
    dependencies:
      '@vitejs/child':
        specifier: link:../child
        version: link:../child

  packages/vite/src/node/server/__tests__/fixtures/lerna/nested: {}

  packages/vite/src/node/server/__tests__/fixtures/none/nested: {}

  packages/vite/src/node/server/__tests__/fixtures/pnpm: {}

  packages/vite/src/node/server/__tests__/fixtures/pnpm/nested: {}

  packages/vite/src/node/server/__tests__/fixtures/watcher: {}

  packages/vite/src/node/server/__tests__/fixtures/yarn: {}

  packages/vite/src/node/server/__tests__/fixtures/yarn/nested: {}

  packages/vite/src/node/ssr/runtime/__tests__:
    dependencies:
      '@vitejs/cjs-external':
        specifier: link:./fixtures/cjs-external
        version: link:fixtures/cjs-external
      '@vitejs/esm-external':
        specifier: link:./fixtures/esm-external
        version: link:fixtures/esm-external
      birpc:
        specifier: ^0.2.19
        version: 0.2.19
      tinyspy:
        specifier: 2.2.0
        version: 2.2.0

  packages/vite/src/node/ssr/runtime/__tests__/fixtures/cjs-external: {}

  packages/vite/src/node/ssr/runtime/__tests__/fixtures/cyclic2: {}

  packages/vite/src/node/ssr/runtime/__tests__/fixtures/esm-external: {}

  packages/vite/src/node/ssr/runtime/__tests__/fixtures/live-binding: {}

  playground:
    devDependencies:
      convert-source-map:
        specifier: ^2.0.0
        version: 2.0.0
      css-color-names:
        specifier: ^1.0.1
        version: 1.0.1
      kill-port:
        specifier: ^1.6.1
        version: 1.6.1

  playground/alias:
    dependencies:
      '@vue/shared':
        specifier: ^3.5.22
        version: 3.5.22
      aliased-module:
        specifier: file:./dir/module
        version: '@vitejs/test-aliased-module@file:playground/alias/dir/module'
      vue:
        specifier: ^3.5.22
        version: 3.5.22(typescript@5.9.2)
    devDependencies:
      '@vitejs/test-resolve-linked':
        specifier: workspace:*
        version: link:../resolve-linked

  playground/alias/dir/module: {}

  playground/assets: {}

  playground/assets-sanitize: {}

  playground/backend-integration:
    devDependencies:
      '@tailwindcss/vite':
        specifier: ^4.1.14
        version: 4.1.14(vite@packages+vite)
      sass:
        specifier: ^1.93.2
        version: 1.93.2
      tailwindcss:
        specifier: ^4.1.14
        version: 4.1.14
      tinyglobby:
        specifier: ^0.2.15
        version: 0.2.15

  playground/build-old: {}

  playground/cli: {}

  playground/cli-module:
    devDependencies:
      url:
        specifier: ^0.11.4
        version: 0.11.4

  playground/client-reload: {}

  playground/csp: {}

  playground/css:
    devDependencies:
      '@vitejs/test-css-dep':
        specifier: link:./css-dep
        version: link:css-dep
      '@vitejs/test-css-dep-exports':
        specifier: link:./css-dep-exports
        version: link:css-dep-exports
      '@vitejs/test-css-js-dep':
        specifier: file:./css-js-dep
        version: file:playground/css/css-js-dep
      '@vitejs/test-css-proxy-dep':
        specifier: file:./css-proxy-dep
        version: file:playground/css/css-proxy-dep
      '@vitejs/test-scss-proxy-dep':
        specifier: file:./scss-proxy-dep
        version: file:playground/css/scss-proxy-dep
      less:
        specifier: ^4.4.2
        version: 4.4.2
      lightningcss:
        specifier: ^1.30.2
        version: 1.30.2
      postcss-nested:
        specifier: ^7.0.2
        version: 7.0.2(postcss@8.5.6)
      sass:
        specifier: ^1.93.2
        version: 1.93.2
      stylus:
        specifier: ^0.64.0
        version: 0.64.0
      sugarss:
        specifier: ^5.0.1
        version: 5.0.1(postcss@8.5.6)
      tinyglobby:
        specifier: ^0.2.15
        version: 0.2.15

  playground/css-codesplit: {}

  playground/css-codesplit-cjs: {}

  playground/css-dynamic-import: {}

  playground/css-lightningcss:
    devDependencies:
      lightningcss:
        specifier: ^1.30.2
        version: 1.30.2

  playground/css-lightningcss-proxy:
    devDependencies:
      express:
        specifier: ^5.1.0
        version: 5.1.0
      lightningcss:
        specifier: ^1.30.2
        version: 1.30.2

  playground/css-lightningcss-root:
    devDependencies:
      lightningcss:
        specifier: ^1.30.2
        version: 1.30.2

  playground/css-no-codesplit: {}

  playground/css-sourcemap:
    devDependencies:
      less:
        specifier: ^4.4.2
        version: 4.4.2
      lightningcss:
        specifier: ^1.30.2
        version: 1.30.2
      magic-string:
        specifier: ^0.30.19
        version: 0.30.19
      sass:
        specifier: ^1.93.2
        version: 1.93.2
      stylus:
        specifier: ^0.64.0
        version: 0.64.0
      sugarss:
        specifier: ^5.0.1
        version: 5.0.1(postcss@8.5.6)

  playground/css/css-dep: {}

  playground/css/css-dep-exports: {}

  playground/css/css-js-dep: {}

  playground/css/css-proxy-dep:
    dependencies:
      '@vitejs/test-css-proxy-dep-nested':
        specifier: file:../css-proxy-dep-nested
        version: file:playground/css/css-proxy-dep-nested

  playground/css/css-proxy-dep-nested: {}

  playground/css/pkg-dep: {}

  playground/css/postcss-caching/blue-app: {}

  playground/css/postcss-caching/green-app: {}

  playground/css/scss-proxy-dep:
    dependencies:
      '@vitejs/test-scss-proxy-dep-nested':
        specifier: file:../scss-proxy-dep-nested
        version: file:playground/css/scss-proxy-dep-nested

  playground/css/scss-proxy-dep-nested: {}

  playground/data-uri: {}

  playground/define:
    dependencies:
      '@vitejs/test-commonjs-dep':
        specifier: file:./commonjs-dep
        version: file:playground/define/commonjs-dep

  playground/define/commonjs-dep: {}

  playground/dynamic-import:
    dependencies:
      '@vitejs/test-pkg':
        specifier: file:./pkg
        version: file:playground/dynamic-import/pkg

  playground/dynamic-import-inline: {}

  playground/dynamic-import/pkg: {}

  playground/env: {}

  playground/env-nested: {}

  playground/environment-react-ssr:
    devDependencies:
      '@types/react':
        specifier: ^19.2.2
        version: 19.2.2
      '@types/react-dom':
        specifier: ^19.2.2
        version: 19.2.2(@types/react@19.2.2)
      react:
        specifier: ^19.2.0
        version: 19.2.0
      react-dom:
        specifier: ^19.2.0
        version: 19.2.0(react@19.2.0)
      react-fake-client:
        specifier: npm:react@^19.2.0
        version: react@19.2.0
      react-fake-server:
        specifier: npm:react@^19.2.0
        version: react@19.2.0

  playground/extensions:
    dependencies:
      vue:
        specifier: ^3.5.22
        version: 3.5.22(typescript@5.9.2)

  playground/external:
    dependencies:
      '@vitejs/test-dep-that-imports':
        specifier: file:./dep-that-imports
        version: file:playground/external/dep-that-imports(typescript@5.9.2)
      '@vitejs/test-dep-that-requires':
        specifier: file:./dep-that-requires
        version: file:playground/external/dep-that-requires(typescript@5.9.2)
    devDependencies:
      slash3:
        specifier: npm:slash@^3.0.0
        version: slash@3.0.0
      slash5:
        specifier: npm:slash@^5.1.0
        version: slash@5.1.0
      vite:
        specifier: workspace:*
        version: link:../../packages/vite
      vue:
        specifier: ^3.5.22
        version: 3.5.22(typescript@5.9.2)
      vue34:
        specifier: npm:vue@~3.4.38
        version: vue@3.4.38(typescript@5.9.2)

  playground/external/dep-that-imports:
    dependencies:
      slash3:
        specifier: npm:slash@^3.0.0
        version: slash@3.0.0
      slash5:
        specifier: npm:slash@^5.1.0
        version: slash@5.1.0
      vue:
        specifier: ^3.5.22
        version: 3.5.22(typescript@5.9.2)

  playground/external/dep-that-requires:
    dependencies:
      slash3:
        specifier: npm:slash@^3.0.0
        version: slash@3.0.0
      slash5:
        specifier: npm:slash@^5.1.0
        version: slash@5.1.0
      vue:
        specifier: ^3.5.22
        version: 3.5.22(typescript@5.9.2)

  playground/fs-serve:
    devDependencies:
      ws:
        specifier: ^8.18.3
        version: 8.18.3

  playground/glob-import:
    dependencies:
      '@vitejs/test-import-meta-glob-pkg':
        specifier: file:./import-meta-glob-pkg
        version: file:playground/glob-import/import-meta-glob-pkg

  playground/glob-import/import-meta-glob-pkg: {}

  playground/hmr: {}

  playground/hmr-ssr: {}

  playground/html: {}

  playground/html/side-effects: {}

  playground/import-assertion:
    dependencies:
      '@vitejs/test-import-assertion-dep':
        specifier: file:./import-assertion-dep
        version: file:playground/import-assertion/import-assertion-dep

  playground/import-assertion/import-assertion-dep: {}

  playground/js-sourcemap:
    dependencies:
      '@vitejs/test-importee-pkg':
        specifier: file:importee-pkg
        version: file:playground/js-sourcemap/importee-pkg
      magic-string:
        specifier: ^0.30.19
        version: 0.30.19

  playground/js-sourcemap/importee-pkg: {}

  playground/json:
    devDependencies:
      '@vitejs/test-json-module':
        specifier: file:./json-module
        version: file:playground/json/json-module
      '@vitejs/test-json-require':
        specifier: file:./dep-json-require
        version: '@vitejs/require@file:playground/json/dep-json-require'
      vue:
        specifier: ^3.5.22
        version: 3.5.22(typescript@5.9.2)

  playground/json/dep-json-require: {}

  playground/json/json-module: {}

  playground/legacy:
    devDependencies:
      '@vitejs/plugin-legacy':
        specifier: workspace:*
        version: link:../../packages/plugin-legacy
      express:
        specifier: ^5.1.0
        version: 5.1.0
      terser:
        specifier: ^5.44.0
        version: 5.44.0
      vite:
        specifier: workspace:*
        version: link:../../packages/vite

  playground/lib:
    devDependencies:
      sirv:
        specifier: ^3.0.2
        version: 3.0.2(patch_hash=c07c56eb72faea34341d465cde2314e89db472106ed378181e3447893af6bf95)

  playground/minify:
    dependencies:
      minified-module:
        specifier: file:./dir/module
        version: '@vitejs/test-minify@file:playground/minify/dir/module'

  playground/minify/dir/module: {}

  playground/module-graph: {}

  playground/multiple-entrypoints:
    devDependencies:
      sass:
        specifier: ^1.93.2
        version: 1.93.2

  playground/nested-deps:
    dependencies:
      '@vitejs/self-referencing':
        specifier: link:../self-referencing
        version: link:../self-referencing
      '@vitejs/test-package-a':
        specifier: link:./test-package-a
        version: link:test-package-a
      '@vitejs/test-package-b':
        specifier: link:./test-package-b
        version: link:test-package-b
      '@vitejs/test-package-c':
        specifier: link:./test-package-c
        version: link:test-package-c
      '@vitejs/test-package-d':
        specifier: link:./test-package-d
        version: link:test-package-d
      '@vitejs/test-package-e':
        specifier: link:./test-package-e
        version: link:test-package-e
      '@vitejs/test-package-f':
        specifier: link:./test-package-f
        version: link:test-package-f

  playground/nested-deps/test-package-a: {}

  playground/nested-deps/test-package-b: {}

  playground/nested-deps/test-package-c: {}

  playground/nested-deps/test-package-d:
    dependencies:
      '@vitejs/test-package-d-nested':
        specifier: link:./test-package-d-nested
        version: link:test-package-d-nested

  playground/nested-deps/test-package-d/test-package-d-nested: {}

  playground/nested-deps/test-package-e:
    dependencies:
      '@vitejs/test-package-e-excluded':
        specifier: link:./test-package-e-excluded
        version: link:test-package-e-excluded
      '@vitejs/test-package-e-included':
        specifier: link:./test-package-e-included
        version: link:test-package-e-included

  playground/nested-deps/test-package-e/test-package-e-excluded: {}

  playground/nested-deps/test-package-e/test-package-e-included:
    dependencies:
      '@vitejs/test-package-e-excluded':
        specifier: link:../test-package-e-excluded
        version: link:../test-package-e-excluded

  playground/nested-deps/test-package-f: {}

  playground/object-hooks: {}

  playground/optimize-deps:
    dependencies:
      '@vitejs/longfilename-aaaaaaaaaaaaaaaaaaaaaaaaaaaaaaaaaaaaaaaaaaaaaaaaaaaaaaaaaaaaaaaaaaaaaaaaaaaaaaaaaaaaaaaaaaaaaaaaaaaaaaaaaaaaaaaaaaaaaaaaaaaaaaaaaaaaaaaaaaaaaaaaaaaaaaaaaaaaaaaaaaaaaaaaaaaaaaaaaaaaaaaaaaaa':
        specifier: file:./longfilename
        version: file:playground/optimize-deps/longfilename
      '@vitejs/test-added-in-entries':
        specifier: file:./added-in-entries
        version: file:playground/optimize-deps/added-in-entries
      '@vitejs/test-dep-alias-using-absolute-path':
        specifier: file:./dep-alias-using-absolute-path
        version: file:playground/optimize-deps/dep-alias-using-absolute-path
      '@vitejs/test-dep-cjs-browser-field-bare':
        specifier: file:./dep-cjs-browser-field-bare
        version: file:playground/optimize-deps/dep-cjs-browser-field-bare
      '@vitejs/test-dep-cjs-compiled-from-cjs':
        specifier: file:./dep-cjs-compiled-from-cjs
        version: file:playground/optimize-deps/dep-cjs-compiled-from-cjs
      '@vitejs/test-dep-cjs-compiled-from-esm':
        specifier: file:./dep-cjs-compiled-from-esm
        version: file:playground/optimize-deps/dep-cjs-compiled-from-esm
      '@vitejs/test-dep-cjs-external-package-omit-js-suffix':
        specifier: file:./dep-cjs-external-package-omit-js-suffix
        version: file:playground/optimize-deps/dep-cjs-external-package-omit-js-suffix
      '@vitejs/test-dep-cjs-with-assets':
        specifier: file:./dep-cjs-with-assets
        version: file:playground/optimize-deps/dep-cjs-with-assets
      '@vitejs/test-dep-cjs-with-external-deps':
        specifier: file:./dep-cjs-with-external-deps
        version: file:playground/optimize-deps/dep-cjs-with-external-deps
      '@vitejs/test-dep-css-require':
        specifier: file:./dep-css-require
        version: file:playground/optimize-deps/dep-css-require
      '@vitejs/test-dep-esbuild-plugin-transform':
        specifier: file:./dep-esbuild-plugin-transform
        version: file:playground/optimize-deps/dep-esbuild-plugin-transform
      '@vitejs/test-dep-incompatible':
        specifier: file:./dep-incompatible
        version: file:playground/optimize-deps/dep-incompatible
      '@vitejs/test-dep-linked':
        specifier: link:./dep-linked
        version: link:dep-linked
      '@vitejs/test-dep-linked-include':
        specifier: link:./dep-linked-include
        version: link:dep-linked-include
      '@vitejs/test-dep-node-env':
        specifier: file:./dep-node-env
        version: file:playground/optimize-deps/dep-node-env
      '@vitejs/test-dep-non-optimized':
        specifier: file:./dep-non-optimized
        version: file:playground/optimize-deps/dep-non-optimized
      '@vitejs/test-dep-not-js':
        specifier: file:./dep-not-js
        version: file:playground/optimize-deps/dep-not-js
      '@vitejs/test-dep-optimize-exports-with-glob':
        specifier: file:./dep-optimize-exports-with-glob
        version: file:playground/optimize-deps/dep-optimize-exports-with-glob
      '@vitejs/test-dep-optimize-exports-with-root-glob':
        specifier: file:./dep-optimize-exports-with-root-glob
        version: file:playground/optimize-deps/dep-optimize-exports-with-root-glob
      '@vitejs/test-dep-optimize-with-glob':
        specifier: file:./dep-optimize-with-glob
        version: file:playground/optimize-deps/dep-optimize-with-glob
      '@vitejs/test-dep-relative-to-main':
        specifier: file:./dep-relative-to-main
        version: file:playground/optimize-deps/dep-relative-to-main
      '@vitejs/test-dep-source-map-no-sources':
        specifier: file:./dep-source-map-no-sources
        version: file:playground/optimize-deps/dep-source-map-no-sources
      '@vitejs/test-dep-with-asset-ext1.pdf':
        specifier: file:./dep-with-asset-ext/dep1
        version: file:playground/optimize-deps/dep-with-asset-ext/dep1
      '@vitejs/test-dep-with-asset-ext2.pdf':
        specifier: file:./dep-with-asset-ext/dep2
        version: file:playground/optimize-deps/dep-with-asset-ext/dep2
      '@vitejs/test-dep-with-builtin-module-cjs':
        specifier: file:./dep-with-builtin-module-cjs
        version: file:playground/optimize-deps/dep-with-builtin-module-cjs
      '@vitejs/test-dep-with-builtin-module-esm':
        specifier: file:./dep-with-builtin-module-esm
        version: file:playground/optimize-deps/dep-with-builtin-module-esm
      '@vitejs/test-dep-with-dynamic-import':
        specifier: file:./dep-with-dynamic-import
        version: file:playground/optimize-deps/dep-with-dynamic-import
      '@vitejs/test-dep-with-optional-peer-dep':
        specifier: file:./dep-with-optional-peer-dep
        version: file:playground/optimize-deps/dep-with-optional-peer-dep
      '@vitejs/test-dep-with-optional-peer-dep-cjs':
        specifier: file:./dep-with-optional-peer-dep-cjs
        version: file:playground/optimize-deps/dep-with-optional-peer-dep-cjs
      '@vitejs/test-dep-with-optional-peer-dep-submodule':
        specifier: file:./dep-with-optional-peer-dep-submodule
        version: file:playground/optimize-deps/dep-with-optional-peer-dep-submodule
      '@vitejs/test-nested-exclude':
        specifier: file:./nested-exclude
        version: file:playground/optimize-deps/nested-exclude
      '@vitejs/test-resolve-linked':
        specifier: workspace:0.0.0
        version: link:../resolve-linked
      axios:
        specifier: ^1.12.2
        version: 1.12.2
      clipboard:
        specifier: ^2.0.11
        version: 2.0.11
      lodash:
        specifier: ^4.17.21
        version: 4.17.21
      lodash-es:
        specifier: ^4.17.21
        version: 4.17.21
      lodash.clonedeep:
        specifier: ^4.5.0
        version: 4.5.0
      phoenix:
        specifier: ^1.8.1
        version: 1.8.1
      react:
        specifier: ^19.2.0
        version: 19.2.0
      react-dom:
        specifier: ^19.2.0
        version: 19.2.0(react@19.2.0)
      url:
        specifier: ^0.11.4
        version: 0.11.4
      vue:
        specifier: ^3.5.22
        version: 3.5.22(typescript@5.9.2)
      vuex:
        specifier: ^4.1.0
        version: 4.1.0(vue@3.5.22(typescript@5.9.2))

  playground/optimize-deps-no-discovery:
    dependencies:
      '@vitejs/test-dep-no-discovery':
        specifier: file:./dep-no-discovery
        version: file:playground/optimize-deps-no-discovery/dep-no-discovery
      vue:
        specifier: ^3.5.22
        version: 3.5.22(typescript@5.9.2)
      vuex:
        specifier: ^4.1.0
        version: 4.1.0(vue@3.5.22(typescript@5.9.2))

  playground/optimize-deps-no-discovery/dep-no-discovery: {}

  playground/optimize-deps/added-in-entries: {}

  playground/optimize-deps/dep-alias-using-absolute-path:
    dependencies:
      lodash:
        specifier: ^4.17.21
        version: 4.17.21

  playground/optimize-deps/dep-cjs-browser-field-bare: {}

  playground/optimize-deps/dep-cjs-compiled-from-cjs: {}

  playground/optimize-deps/dep-cjs-compiled-from-esm: {}

  playground/optimize-deps/dep-cjs-external-package-omit-js-suffix: {}

  playground/optimize-deps/dep-cjs-with-assets: {}

  playground/optimize-deps/dep-cjs-with-external-deps:
    dependencies:
      '@vitejs/test-dep-esm-external':
        specifier: file:../dep-esm-external
        version: file:playground/optimize-deps/dep-esm-external
      stream:
        specifier: file:../dep-esm-dummy-node-builtin
        version: '@vitejs/test-dep-esm-dummy-node-builtin@file:playground/optimize-deps/dep-esm-dummy-node-builtin'

  playground/optimize-deps/dep-css-require: {}

  playground/optimize-deps/dep-esbuild-plugin-transform: {}

  playground/optimize-deps/dep-esm-dummy-node-builtin: {}

  playground/optimize-deps/dep-esm-external: {}

  playground/optimize-deps/dep-incompatible: {}

  playground/optimize-deps/dep-linked:
    dependencies:
      lodash-es:
        specifier: ^4.17.21
        version: 4.17.21

  playground/optimize-deps/dep-linked-include:
    dependencies:
      react:
        specifier: 19.2.0
        version: 19.2.0

  playground/optimize-deps/dep-node-env: {}

  playground/optimize-deps/dep-non-optimized: {}

  playground/optimize-deps/dep-not-js: {}

  playground/optimize-deps/dep-optimize-exports-with-glob: {}

  playground/optimize-deps/dep-optimize-exports-with-root-glob: {}

  playground/optimize-deps/dep-optimize-with-glob: {}

  playground/optimize-deps/dep-relative-to-main: {}

  playground/optimize-deps/dep-source-map-no-sources: {}

  playground/optimize-deps/dep-with-asset-ext/dep1: {}

  playground/optimize-deps/dep-with-asset-ext/dep2:
    dependencies:
      '@vitejs/test-dep-with-asset-ext1.pdf':
        specifier: file:../dep1
        version: file:playground/optimize-deps/dep-with-asset-ext/dep1

  playground/optimize-deps/dep-with-builtin-module-cjs: {}

  playground/optimize-deps/dep-with-builtin-module-esm: {}

  playground/optimize-deps/dep-with-dynamic-import: {}

  playground/optimize-deps/dep-with-optional-peer-dep: {}

  playground/optimize-deps/dep-with-optional-peer-dep-cjs: {}

  playground/optimize-deps/dep-with-optional-peer-dep-submodule: {}

  playground/optimize-deps/longfilename: {}

  playground/optimize-deps/nested-exclude:
    dependencies:
      '@vitejs/test-nested-include':
        specifier: file:../nested-include
        version: file:playground/optimize-deps/nested-include

  playground/optimize-deps/nested-include: {}

  playground/optimize-deps/non-optimizable-include: {}

  playground/optimize-missing-deps:
    dependencies:
      '@vitejs/test-missing-dep':
        specifier: file:./missing-dep
        version: file:playground/optimize-missing-deps/missing-dep
    devDependencies:
      express:
        specifier: ^5.1.0
        version: 5.1.0

  playground/optimize-missing-deps/missing-dep:
    dependencies:
      '@vitejs/test-multi-entry-dep':
        specifier: file:../multi-entry-dep
        version: file:playground/optimize-missing-deps/multi-entry-dep

  playground/optimize-missing-deps/multi-entry-dep: {}

  playground/preload:
    devDependencies:
      '@vitejs/test-dep-a':
        specifier: file:./dep-a
        version: file:playground/preload/dep-a
      '@vitejs/test-dep-including-a':
        specifier: file:./dep-including-a
        version: file:playground/preload/dep-including-a
      terser:
        specifier: ^5.44.0
        version: 5.44.0

  playground/preload/dep-a: {}

  playground/preload/dep-including-a:
    dependencies:
      '@vitejs/test-dep-a':
        specifier: file:../dep-a
        version: file:playground/preload/dep-a

  playground/preserve-symlinks:
    dependencies:
      '@vitejs/test-module-a':
        specifier: link:./module-a
        version: link:module-a

  playground/preserve-symlinks/module-a: {}

  playground/proxy-bypass: {}

  playground/proxy-hmr: {}

  playground/proxy-hmr/other-app: {}

  playground/resolve:
    dependencies:
      '@babel/runtime':
        specifier: ^7.28.4
        version: 7.28.4
      '@vitejs/test-require-pkg-with-module-field':
        specifier: link:./require-pkg-with-module-field
        version: link:require-pkg-with-module-field
      '@vitejs/test-resolve-browser-field':
        specifier: link:./browser-field
        version: link:browser-field
      '@vitejs/test-resolve-browser-module-field1':
        specifier: link:./browser-module-field1
        version: link:browser-module-field1
      '@vitejs/test-resolve-browser-module-field2':
        specifier: link:./browser-module-field2
        version: link:browser-module-field2
      '@vitejs/test-resolve-browser-module-field3':
        specifier: link:./browser-module-field3
        version: link:browser-module-field3
      '@vitejs/test-resolve-custom-browser-main-field':
        specifier: link:./custom-browser-main-field
        version: link:custom-browser-main-field
      '@vitejs/test-resolve-custom-condition':
        specifier: link:./custom-condition
        version: link:custom-condition
      '@vitejs/test-resolve-custom-main-field':
        specifier: link:./custom-main-field
        version: link:custom-main-field
      '@vitejs/test-resolve-exports-and-nested-scope':
        specifier: link:./exports-and-nested-scope
        version: link:exports-and-nested-scope
      '@vitejs/test-resolve-exports-env':
        specifier: link:./exports-env
        version: link:exports-env
      '@vitejs/test-resolve-exports-from-root':
        specifier: link:./exports-from-root
        version: link:exports-from-root
      '@vitejs/test-resolve-exports-legacy-fallback':
        specifier: link:./exports-legacy-fallback
        version: link:exports-legacy-fallback
      '@vitejs/test-resolve-exports-path':
        specifier: link:./exports-path
        version: link:exports-path
      '@vitejs/test-resolve-exports-with-module':
        specifier: link:./exports-with-module
        version: link:exports-with-module
      '@vitejs/test-resolve-exports-with-module-condition':
        specifier: link:./exports-with-module-condition
        version: link:exports-with-module-condition
      '@vitejs/test-resolve-exports-with-module-condition-required':
        specifier: link:./exports-with-module-condition-required
        version: link:exports-with-module-condition-required
      '@vitejs/test-resolve-imports-pkg':
        specifier: link:./imports-path/other-pkg
        version: link:imports-path/other-pkg
      '@vitejs/test-resolve-linked':
        specifier: workspace:*
        version: link:../resolve-linked
      '@vitejs/test-resolve-sharp-dir':
        specifier: link:./sharp-dir
        version: link:sharp-dir
      '@vitejs/test-resolve-side-effects-glob':
        specifier: link:./side-effects-glob
        version: link:side-effects-glob
      '@vitejs/test-utf8-bom-package':
        specifier: link:./utf8-bom-package
        version: link:utf8-bom-package
      es5-ext:
        specifier: 0.10.64
        version: 0.10.64
      normalize.css:
        specifier: ^8.0.1
        version: 8.0.1

  playground/resolve-linked: {}

  playground/resolve/browser-field:
    dependencies:
      '@vitejs/test-resolve-browser-field-bare-import-fail':
        specifier: link:../browser-field-bare-import-fail
        version: link:../browser-field-bare-import-fail
      '@vitejs/test-resolve-browser-field-bare-import-success':
        specifier: link:../browser-field-bare-import-success
        version: link:../browser-field-bare-import-success

  playground/resolve/browser-field-bare-import-fail: {}

  playground/resolve/browser-field-bare-import-success: {}

  playground/resolve/browser-module-field1: {}

  playground/resolve/browser-module-field2: {}

  playground/resolve/browser-module-field3: {}

  playground/resolve/custom-browser-main-field: {}

  playground/resolve/custom-condition: {}

  playground/resolve/custom-main-field: {}

  playground/resolve/exports-and-nested-scope: {}

  playground/resolve/exports-and-nested-scope/nested-scope: {}

  playground/resolve/exports-env: {}

  playground/resolve/exports-from-root: {}

  playground/resolve/exports-from-root/nested: {}

  playground/resolve/exports-legacy-fallback: {}

  playground/resolve/exports-legacy-fallback/dir: {}

  playground/resolve/exports-path: {}

  playground/resolve/exports-with-module: {}

  playground/resolve/exports-with-module-condition: {}

  playground/resolve/exports-with-module-condition-required:
    dependencies:
      '@vitejs/test-resolve-exports-with-module-condition':
        specifier: link:../exports-with-module-condition
        version: link:../exports-with-module-condition

  playground/resolve/imports-path/other-pkg: {}

  playground/resolve/inline-package: {}

  playground/resolve/require-pkg-with-module-field:
    dependencies:
      bignumber.js:
        specifier: 9.3.1
        version: 9.3.1

  playground/resolve/sharp-dir:
    dependencies:
      es5-ext:
        specifier: 0.10.64
        version: 0.10.64

  playground/resolve/side-effects-glob: {}

  playground/resolve/utf8-bom-package: {}

  playground/runtime-log: {}

  playground/self-referencing: {}

  playground/ssr:
    devDependencies:
      express:
        specifier: ^5.1.0
        version: 5.1.0

  playground/ssr-alias:
    dependencies:
      '@vitejs/test-alias-original':
        specifier: file:./alias-original
        version: file:playground/ssr-alias/alias-original

  playground/ssr-alias/alias-original: {}

  playground/ssr-conditions:
    dependencies:
      '@vitejs/test-ssr-conditions-external':
        specifier: file:./external
        version: file:playground/ssr-conditions/external
      '@vitejs/test-ssr-conditions-no-external':
        specifier: file:./no-external
        version: file:playground/ssr-conditions/no-external
    devDependencies:
      express:
        specifier: ^5.1.0
        version: 5.1.0
      sirv:
        specifier: ^3.0.2
        version: 3.0.2(patch_hash=c07c56eb72faea34341d465cde2314e89db472106ed378181e3447893af6bf95)

  playground/ssr-conditions/external: {}

  playground/ssr-conditions/no-external: {}

  playground/ssr-deps:
    dependencies:
      '@node-rs/bcrypt':
        specifier: ^1.10.7
        version: 1.10.7
      '@vitejs/test-css-lib':
        specifier: file:./css-lib
        version: file:playground/ssr-deps/css-lib
      '@vitejs/test-define-properties-exports':
        specifier: file:./define-properties-exports
        version: file:playground/ssr-deps/define-properties-exports
      '@vitejs/test-define-property-exports':
        specifier: file:./define-property-exports
        version: file:playground/ssr-deps/define-property-exports
      '@vitejs/test-external-entry':
        specifier: file:./external-entry
        version: file:playground/ssr-deps/external-entry
      '@vitejs/test-external-using-external-entry':
        specifier: file:./external-using-external-entry
        version: file:playground/ssr-deps/external-using-external-entry
      '@vitejs/test-forwarded-export':
        specifier: file:./forwarded-export
        version: file:playground/ssr-deps/forwarded-export
      '@vitejs/test-import-builtin-cjs':
        specifier: file:./import-builtin-cjs
        version: '@vitejs/test-import-builtin@file:playground/ssr-deps/import-builtin-cjs'
      '@vitejs/test-linked-no-external':
        specifier: link:./linked-no-external
        version: link:linked-no-external
      '@vitejs/test-module-condition':
        specifier: file:./module-condition
        version: file:playground/ssr-deps/module-condition
      '@vitejs/test-nested-exclude':
        specifier: file:./nested-exclude
        version: file:playground/ssr-deps/nested-exclude
      '@vitejs/test-no-external-cjs':
        specifier: file:./no-external-cjs
        version: file:playground/ssr-deps/no-external-cjs
      '@vitejs/test-no-external-css':
        specifier: file:./no-external-css
        version: file:playground/ssr-deps/no-external-css
      '@vitejs/test-non-optimized-with-nested-external':
        specifier: workspace:*
        version: link:non-optimized-with-nested-external
      '@vitejs/test-object-assigned-exports':
        specifier: file:./object-assigned-exports
        version: file:playground/ssr-deps/object-assigned-exports
      '@vitejs/test-only-object-assigned-exports':
        specifier: file:./only-object-assigned-exports
        version: file:playground/ssr-deps/only-object-assigned-exports
      '@vitejs/test-optimized-cjs-with-nested-external':
        specifier: file:./optimized-with-nested-external
        version: '@vitejs/test-optimized-with-nested-external@file:playground/ssr-deps/optimized-with-nested-external'
      '@vitejs/test-optimized-with-nested-external':
        specifier: file:./optimized-with-nested-external
        version: file:playground/ssr-deps/optimized-with-nested-external
      '@vitejs/test-pkg-exports':
        specifier: file:./pkg-exports
        version: file:playground/ssr-deps/pkg-exports
      '@vitejs/test-primitive-export':
        specifier: file:./primitive-export
        version: file:playground/ssr-deps/primitive-export
      '@vitejs/test-read-file-content':
        specifier: file:./read-file-content
        version: file:playground/ssr-deps/read-file-content
      '@vitejs/test-require-absolute':
        specifier: file:./require-absolute
        version: file:playground/ssr-deps/require-absolute
      '@vitejs/test-ts-transpiled-exports':
        specifier: file:./ts-transpiled-exports
        version: file:playground/ssr-deps/ts-transpiled-exports
    devDependencies:
      express:
        specifier: ^5.1.0
        version: 5.1.0

  playground/ssr-deps/css-lib: {}

  playground/ssr-deps/define-properties-exports: {}

  playground/ssr-deps/define-property-exports: {}

  playground/ssr-deps/external-entry: {}

  playground/ssr-deps/external-using-external-entry:
    dependencies:
      external-entry:
        specifier: file:../external-entry
        version: '@vitejs/test-external-entry@file:playground/ssr-deps/external-entry'

  playground/ssr-deps/forwarded-export:
    dependencies:
      object-assigned-exports:
        specifier: file:../object-assigned-exports
        version: '@vitejs/test-object-assigned-exports@file:playground/ssr-deps/object-assigned-exports'

  playground/ssr-deps/import-builtin-cjs: {}

  playground/ssr-deps/linked-no-external: {}

  playground/ssr-deps/module-condition: {}

  playground/ssr-deps/nested-exclude:
    dependencies:
      '@vitejs/test-nested-include':
        specifier: file:../nested-include
        version: file:playground/ssr-deps/nested-include

  playground/ssr-deps/nested-external: {}

  playground/ssr-deps/nested-external-cjs: {}

  playground/ssr-deps/nested-include: {}

  playground/ssr-deps/no-external-cjs: {}

  playground/ssr-deps/no-external-css: {}

  playground/ssr-deps/non-optimized-with-nested-external:
    dependencies:
      nested-external:
        specifier: file:../nested-external
        version: '@vitejs/test-nested-external@file:playground/ssr-deps/nested-external'
      nested-external-cjs:
        specifier: file:../nested-external-cjs
        version: '@vitejs/test-nested-external-cjs@file:playground/ssr-deps/nested-external-cjs'

  playground/ssr-deps/object-assigned-exports: {}

  playground/ssr-deps/only-object-assigned-exports: {}

  playground/ssr-deps/optimized-cjs-with-nested-external:
    dependencies:
      nested-external:
        specifier: file:../nested-external
        version: '@vitejs/test-nested-external@file:playground/ssr-deps/nested-external'

  playground/ssr-deps/optimized-with-nested-external:
    dependencies:
      nested-external:
        specifier: file:../nested-external
        version: '@vitejs/test-nested-external@file:playground/ssr-deps/nested-external'

  playground/ssr-deps/pkg-exports: {}

  playground/ssr-deps/primitive-export: {}

  playground/ssr-deps/read-file-content: {}

  playground/ssr-deps/require-absolute: {}

  playground/ssr-deps/ts-transpiled-exports: {}

  playground/ssr-html:
    devDependencies:
      express:
        specifier: ^5.1.0
        version: 5.1.0

  playground/ssr-noexternal:
    dependencies:
      '@vitejs/test-external-cjs':
        specifier: file:./external-cjs
        version: file:playground/ssr-noexternal/external-cjs
      '@vitejs/test-require-external-cjs':
        specifier: file:./require-external-cjs
        version: file:playground/ssr-noexternal/require-external-cjs
      express:
        specifier: ^5.1.0
        version: 5.1.0

  playground/ssr-noexternal/external-cjs: {}

  playground/ssr-noexternal/require-external-cjs:
    dependencies:
      '@vitejs/test-external-cjs':
        specifier: file:../external-cjs
        version: file:playground/ssr-noexternal/external-cjs

  playground/ssr-pug:
    devDependencies:
      express:
        specifier: ^5.1.0
        version: 5.1.0
      pug:
        specifier: ^3.0.3
        version: 3.0.3

  playground/ssr-resolve:
    dependencies:
      '@vitejs/test-deep-import':
        specifier: file:./deep-import
        version: file:playground/ssr-resolve/deep-import
      '@vitejs/test-entries':
        specifier: file:./entries
        version: file:playground/ssr-resolve/entries
      '@vitejs/test-module-sync':
        specifier: file:./pkg-module-sync
        version: file:playground/ssr-resolve/pkg-module-sync
      '@vitejs/test-resolve-pkg-exports':
        specifier: file:./pkg-exports
        version: file:playground/ssr-resolve/pkg-exports

  playground/ssr-resolve/deep-import: {}

  playground/ssr-resolve/deep-import/bar: {}

  playground/ssr-resolve/deep-import/foo: {}

  playground/ssr-resolve/entries: {}

  playground/ssr-resolve/pkg-exports: {}

  playground/ssr-resolve/pkg-module-sync: {}

  playground/ssr-webworker:
    dependencies:
      '@vitejs/test-browser-exports':
        specifier: file:./browser-exports
        version: file:playground/ssr-webworker/browser-exports
      '@vitejs/test-worker-exports':
        specifier: file:./worker-exports
        version: file:playground/ssr-webworker/worker-exports
      react:
        specifier: ^19.2.0
        version: 19.2.0
    devDependencies:
      '@vitejs/test-resolve-linked':
        specifier: workspace:*
        version: link:../resolve-linked
      miniflare:
        specifier: ^4.20251008.0
        version: 4.20251008.0

  playground/ssr-webworker/browser-exports: {}

  playground/ssr-webworker/worker-exports: {}

  playground/tailwind:
    dependencies:
      '@tailwindcss/vite':
        specifier: ^4.1.14
        version: 4.1.14(vite@packages+vite)
      tailwindcss:
        specifier: ^4.1.14
        version: 4.1.14
    devDependencies:
      tsx:
        specifier: ^4.20.6
        version: 4.20.6

  playground/tailwind-sourcemap:
    dependencies:
      '@tailwindcss/postcss':
        specifier: ^4.1.14
        version: 4.1.14
      tailwindcss:
        specifier: ^4.1.14
        version: 4.1.14

  playground/tailwind-v3:
    dependencies:
      autoprefixer:
        specifier: ^10.4.21
        version: 10.4.21(postcss@8.5.6)
      tailwindcss:
        specifier: ^3.4.18
        version: 3.4.18(tsx@4.20.6)(yaml@2.8.1)
    devDependencies:
      tsx:
        specifier: ^4.20.6
        version: 4.20.6

  playground/transform-plugin: {}

  playground/tsconfig-json: {}

  playground/tsconfig-json-load-error: {}

  playground/wasm: {}

  playground/worker:
    dependencies:
      '@vitejs/test-dep-self-reference-url-worker':
        specifier: file:./dep-self-reference-url-worker
        version: file:playground/worker/dep-self-reference-url-worker
      '@vitejs/test-dep-to-optimize':
        specifier: file:./dep-to-optimize
        version: file:playground/worker/dep-to-optimize
      '@vitejs/test-worker-dep-cjs':
        specifier: file:./dep-cjs
        version: file:playground/worker/dep-cjs

  playground/worker/dep-cjs: {}

  playground/worker/dep-self-reference-url-worker: {}

  playground/worker/dep-to-optimize: {}

packages:

  '@adobe/css-tools@4.3.3':
    resolution: {integrity: sha512-rE0Pygv0sEZ4vBWHlAgJLGDU7Pm8xoO6p3wsEceb7GYAjScrOHpEo8KK/eVkAcnSM+slAEtXjA2JpdjLp4fJQQ==}

  '@alloc/quick-lru@5.2.0':
    resolution: {integrity: sha512-UrcABB+4bUrFABwbluTIBErXwvbsU/V7TZWfmbgJfbkwiBuziS9gxdODUyuiecfdGQ85jglMW6juS3+z5TsKLw==}
    engines: {node: '>=10'}

  '@antfu/install-pkg@1.1.0':
    resolution: {integrity: sha512-MGQsmw10ZyI+EJo45CdSER4zEb+p31LpDAFp2Z3gkSd1yqVZGi0Ebx++YTEMonJy4oChEMLsxZ64j8FH6sSqtQ==}

  '@antfu/utils@9.2.0':
    resolution: {integrity: sha512-Oq1d9BGZakE/FyoEtcNeSwM7MpDO2vUBi11RWBZXf75zPsbUVWmUs03EqkRFrcgbXyKTas0BdZWC1wcuSoqSAw==}

  '@babel/code-frame@7.27.1':
    resolution: {integrity: sha512-cjQ7ZlQ0Mv3b47hABuTevyTuYN4i+loJKGeV9flcCgIK37cCXRh+L1bd3iBHlynerhQ7BhCkn2BPbQUL+rGqFg==}
    engines: {node: '>=6.9.0'}

  '@babel/compat-data@7.28.0':
    resolution: {integrity: sha512-60X7qkglvrap8mn1lh2ebxXdZYtUcpd7gsmy9kLaBJ4i/WdY8PqTSdxyA8qraikqKQK5C1KRBKXqznrVapyNaw==}
    engines: {node: '>=6.9.0'}

  '@babel/core@7.28.4':
    resolution: {integrity: sha512-2BCOP7TN8M+gVDj7/ht3hsaO/B/n5oDbiAyyvnRlNOs+u1o+JWNYTQrmpuNp1/Wq2gcFrI01JAW+paEKDMx/CA==}
    engines: {node: '>=6.9.0'}

  '@babel/generator@7.28.3':
    resolution: {integrity: sha512-3lSpxGgvnmZznmBkCRnVREPUFJv2wrv9iAoFDvADJc0ypmdOxdUtcLeBgBJ6zE0PMeTKnxeQzyk0xTBq4Ep7zw==}
    engines: {node: '>=6.9.0'}

  '@babel/helper-annotate-as-pure@7.27.3':
    resolution: {integrity: sha512-fXSwMQqitTGeHLBC08Eq5yXz2m37E4pJX1qAU1+2cNedz/ifv/bVXft90VeSav5nFO61EcNgwr0aJxbyPaWBPg==}
    engines: {node: '>=6.9.0'}

  '@babel/helper-compilation-targets@7.27.2':
    resolution: {integrity: sha512-2+1thGUUWWjLTYTHZWK1n8Yga0ijBz1XAhUXcKy81rd5g6yh7hGqMp45v7cadSbEHc9G3OTv45SyneRN3ps4DQ==}
    engines: {node: '>=6.9.0'}

  '@babel/helper-create-class-features-plugin@7.28.3':
    resolution: {integrity: sha512-V9f6ZFIYSLNEbuGA/92uOvYsGCJNsuA8ESZ4ldc09bWk/j8H8TKiPw8Mk1eG6olpnO0ALHJmYfZvF4MEE4gajg==}
    engines: {node: '>=6.9.0'}
    peerDependencies:
      '@babel/core': ^7.0.0

  '@babel/helper-create-regexp-features-plugin@7.27.1':
    resolution: {integrity: sha512-uVDC72XVf8UbrH5qQTc18Agb8emwjTiZrQE11Nv3CuBEZmVvTwwE9CBUEvHku06gQCAyYf8Nv6ja1IN+6LMbxQ==}
    engines: {node: '>=6.9.0'}
    peerDependencies:
      '@babel/core': ^7.0.0

  '@babel/helper-define-polyfill-provider@0.6.5':
    resolution: {integrity: sha512-uJnGFcPsWQK8fvjgGP5LZUZZsYGIoPeRjSF5PGwrelYgq7Q15/Ft9NGFp1zglwgIv//W0uG4BevRuSJRyylZPg==}
    peerDependencies:
      '@babel/core': ^7.4.0 || ^8.0.0-0 <8.0.0

  '@babel/helper-globals@7.28.0':
    resolution: {integrity: sha512-+W6cISkXFa1jXsDEdYA8HeevQT/FULhxzR99pxphltZcVaugps53THCeiWA8SguxxpSp3gKPiuYfSWopkLQ4hw==}
    engines: {node: '>=6.9.0'}

  '@babel/helper-member-expression-to-functions@7.27.1':
    resolution: {integrity: sha512-E5chM8eWjTp/aNoVpcbfM7mLxu9XGLWYise2eBKGQomAk/Mb4XoxyqXTZbuTohbsl8EKqdlMhnDI2CCLfcs9wA==}
    engines: {node: '>=6.9.0'}

  '@babel/helper-module-imports@7.27.1':
    resolution: {integrity: sha512-0gSFWUPNXNopqtIPQvlD5WgXYI5GY2kP2cCvoT8kczjbfcfuIljTbcWrulD1CIPIX2gt1wghbDy08yE1p+/r3w==}
    engines: {node: '>=6.9.0'}

  '@babel/helper-module-transforms@7.28.3':
    resolution: {integrity: sha512-gytXUbs8k2sXS9PnQptz5o0QnpLL51SwASIORY6XaBKF88nsOT0Zw9szLqlSGQDP/4TljBAD5y98p2U1fqkdsw==}
    engines: {node: '>=6.9.0'}
    peerDependencies:
      '@babel/core': ^7.0.0

  '@babel/helper-optimise-call-expression@7.27.1':
    resolution: {integrity: sha512-URMGH08NzYFhubNSGJrpUEphGKQwMQYBySzat5cAByY1/YgIRkULnIy3tAMeszlL/so2HbeilYloUmSpd7GdVw==}
    engines: {node: '>=6.9.0'}

  '@babel/helper-plugin-utils@7.27.1':
    resolution: {integrity: sha512-1gn1Up5YXka3YYAHGKpbideQ5Yjf1tDa9qYcgysz+cNCXukyLl6DjPXhD3VRwSb8c0J9tA4b2+rHEZtc6R0tlw==}
    engines: {node: '>=6.9.0'}

  '@babel/helper-remap-async-to-generator@7.27.1':
    resolution: {integrity: sha512-7fiA521aVw8lSPeI4ZOD3vRFkoqkJcS+z4hFo82bFSH/2tNd6eJ5qCVMS5OzDmZh/kaHQeBaeyxK6wljcPtveA==}
    engines: {node: '>=6.9.0'}
    peerDependencies:
      '@babel/core': ^7.0.0

  '@babel/helper-replace-supers@7.27.1':
    resolution: {integrity: sha512-7EHz6qDZc8RYS5ElPoShMheWvEgERonFCs7IAonWLLUTXW59DP14bCZt89/GKyreYn8g3S83m21FelHKbeDCKA==}
    engines: {node: '>=6.9.0'}
    peerDependencies:
      '@babel/core': ^7.0.0

  '@babel/helper-skip-transparent-expression-wrappers@7.27.1':
    resolution: {integrity: sha512-Tub4ZKEXqbPjXgWLl2+3JpQAYBJ8+ikpQ2Ocj/q/r0LwE3UhENh7EUabyHjz2kCEsrRY83ew2DQdHluuiDQFzg==}
    engines: {node: '>=6.9.0'}

  '@babel/helper-string-parser@7.27.1':
    resolution: {integrity: sha512-qMlSxKbpRlAridDExk92nSobyDdpPijUq2DW6oDnUqd0iOGxmQjyqhMIihI9+zv4LPyZdRje2cavWPbCbWm3eA==}
    engines: {node: '>=6.9.0'}

  '@babel/helper-validator-identifier@7.27.1':
    resolution: {integrity: sha512-D2hP9eA+Sqx1kBZgzxZh0y1trbuU+JoDkiEwqhQ36nodYqJwyEIhPSdMNd7lOm/4io72luTPWH20Yda0xOuUow==}
    engines: {node: '>=6.9.0'}

  '@babel/helper-validator-option@7.27.1':
    resolution: {integrity: sha512-YvjJow9FxbhFFKDSuFnVCe2WxXk1zWc22fFePVNEaWJEu8IrZVlda6N0uHwzZrUM1il7NC9Mlp4MaJYbYd9JSg==}
    engines: {node: '>=6.9.0'}

  '@babel/helper-wrap-function@7.27.1':
    resolution: {integrity: sha512-NFJK2sHUvrjo8wAU/nQTWU890/zB2jj0qBcCbZbbf+005cAsv6tMjXz31fBign6M5ov1o0Bllu+9nbqkfsjjJQ==}
    engines: {node: '>=6.9.0'}

  '@babel/helpers@7.28.4':
    resolution: {integrity: sha512-HFN59MmQXGHVyYadKLVumYsA9dBFun/ldYxipEjzA4196jpLZd8UjEEBLkbEkvfYreDqJhZxYAWFPtrfhNpj4w==}
    engines: {node: '>=6.9.0'}

  '@babel/parser@7.28.4':
    resolution: {integrity: sha512-yZbBqeM6TkpP9du/I2pUZnJsRMGGvOuIrhjzC1AwHwW+6he4mni6Bp/m8ijn0iOuZuPI2BfkCoSRunpyjnrQKg==}
    engines: {node: '>=6.0.0'}
    hasBin: true

  '@babel/plugin-bugfix-firefox-class-in-computed-class-key@7.27.1':
    resolution: {integrity: sha512-QPG3C9cCVRQLxAVwmefEmwdTanECuUBMQZ/ym5kiw3XKCGA7qkuQLcjWWHcrD/GKbn/WmJwaezfuuAOcyKlRPA==}
    engines: {node: '>=6.9.0'}
    peerDependencies:
      '@babel/core': ^7.0.0

  '@babel/plugin-bugfix-safari-class-field-initializer-scope@7.27.1':
    resolution: {integrity: sha512-qNeq3bCKnGgLkEXUuFry6dPlGfCdQNZbn7yUAPCInwAJHMU7THJfrBSozkcWq5sNM6RcF3S8XyQL2A52KNR9IA==}
    engines: {node: '>=6.9.0'}
    peerDependencies:
      '@babel/core': ^7.0.0

  '@babel/plugin-bugfix-safari-id-destructuring-collision-in-function-expression@7.27.1':
    resolution: {integrity: sha512-g4L7OYun04N1WyqMNjldFwlfPCLVkgB54A/YCXICZYBsvJJE3kByKv9c9+R/nAfmIfjl2rKYLNyMHboYbZaWaA==}
    engines: {node: '>=6.9.0'}
    peerDependencies:
      '@babel/core': ^7.0.0

  '@babel/plugin-bugfix-v8-spread-parameters-in-optional-chaining@7.27.1':
    resolution: {integrity: sha512-oO02gcONcD5O1iTLi/6frMJBIwWEHceWGSGqrpCmEL8nogiS6J9PBlE48CaK20/Jx1LuRml9aDftLgdjXT8+Cw==}
    engines: {node: '>=6.9.0'}
    peerDependencies:
      '@babel/core': ^7.13.0

  '@babel/plugin-bugfix-v8-static-class-fields-redefine-readonly@7.28.3':
    resolution: {integrity: sha512-b6YTX108evsvE4YgWyQ921ZAFFQm3Bn+CA3+ZXlNVnPhx+UfsVURoPjfGAPCjBgrqo30yX/C2nZGX96DxvR9Iw==}
    engines: {node: '>=6.9.0'}
    peerDependencies:
      '@babel/core': ^7.0.0

  '@babel/plugin-proposal-private-property-in-object@7.21.0-placeholder-for-preset-env.2':
    resolution: {integrity: sha512-SOSkfJDddaM7mak6cPEpswyTRnuRltl429hMraQEglW+OkovnCzsiszTmsrlY//qLFjCpQDFRvjdm2wA5pPm9w==}
    engines: {node: '>=6.9.0'}
    peerDependencies:
      '@babel/core': ^7.0.0-0

  '@babel/plugin-syntax-import-assertions@7.27.1':
    resolution: {integrity: sha512-UT/Jrhw57xg4ILHLFnzFpPDlMbcdEicaAtjPQpbj9wa8T4r5KVWCimHcL/460g8Ht0DMxDyjsLgiWSkVjnwPFg==}
    engines: {node: '>=6.9.0'}
    peerDependencies:
      '@babel/core': ^7.0.0-0

  '@babel/plugin-syntax-import-attributes@7.27.1':
    resolution: {integrity: sha512-oFT0FrKHgF53f4vOsZGi2Hh3I35PfSmVs4IBFLFj4dnafP+hIWDLg3VyKmUHfLoLHlyxY4C7DGtmHuJgn+IGww==}
    engines: {node: '>=6.9.0'}
    peerDependencies:
      '@babel/core': ^7.0.0-0

  '@babel/plugin-syntax-unicode-sets-regex@7.18.6':
    resolution: {integrity: sha512-727YkEAPwSIQTv5im8QHz3upqp92JTWhidIC81Tdx4VJYIte/VndKf1qKrfnnhPLiPghStWfvC/iFaMCQu7Nqg==}
    engines: {node: '>=6.9.0'}
    peerDependencies:
      '@babel/core': ^7.0.0

  '@babel/plugin-transform-arrow-functions@7.27.1':
    resolution: {integrity: sha512-8Z4TGic6xW70FKThA5HYEKKyBpOOsucTOD1DjU3fZxDg+K3zBJcXMFnt/4yQiZnf5+MiOMSXQ9PaEK/Ilh1DeA==}
    engines: {node: '>=6.9.0'}
    peerDependencies:
      '@babel/core': ^7.0.0-0

  '@babel/plugin-transform-async-generator-functions@7.28.0':
    resolution: {integrity: sha512-BEOdvX4+M765icNPZeidyADIvQ1m1gmunXufXxvRESy/jNNyfovIqUyE7MVgGBjWktCoJlzvFA1To2O4ymIO3Q==}
    engines: {node: '>=6.9.0'}
    peerDependencies:
      '@babel/core': ^7.0.0-0

  '@babel/plugin-transform-async-to-generator@7.27.1':
    resolution: {integrity: sha512-NREkZsZVJS4xmTr8qzE5y8AfIPqsdQfRuUiLRTEzb7Qii8iFWCyDKaUV2c0rCuh4ljDZ98ALHP/PetiBV2nddA==}
    engines: {node: '>=6.9.0'}
    peerDependencies:
      '@babel/core': ^7.0.0-0

  '@babel/plugin-transform-block-scoped-functions@7.27.1':
    resolution: {integrity: sha512-cnqkuOtZLapWYZUYM5rVIdv1nXYuFVIltZ6ZJ7nIj585QsjKM5dhL2Fu/lICXZ1OyIAFc7Qy+bvDAtTXqGrlhg==}
    engines: {node: '>=6.9.0'}
    peerDependencies:
      '@babel/core': ^7.0.0-0

  '@babel/plugin-transform-block-scoping@7.28.0':
    resolution: {integrity: sha512-gKKnwjpdx5sER/wl0WN0efUBFzF/56YZO0RJrSYP4CljXnP31ByY7fol89AzomdlLNzI36AvOTmYHsnZTCkq8Q==}
    engines: {node: '>=6.9.0'}
    peerDependencies:
      '@babel/core': ^7.0.0-0

  '@babel/plugin-transform-class-properties@7.27.1':
    resolution: {integrity: sha512-D0VcalChDMtuRvJIu3U/fwWjf8ZMykz5iZsg77Nuj821vCKI3zCyRLwRdWbsuJ/uRwZhZ002QtCqIkwC/ZkvbA==}
    engines: {node: '>=6.9.0'}
    peerDependencies:
      '@babel/core': ^7.0.0-0

  '@babel/plugin-transform-class-static-block@7.28.3':
    resolution: {integrity: sha512-LtPXlBbRoc4Njl/oh1CeD/3jC+atytbnf/UqLoqTDcEYGUPj022+rvfkbDYieUrSj3CaV4yHDByPE+T2HwfsJg==}
    engines: {node: '>=6.9.0'}
    peerDependencies:
      '@babel/core': ^7.12.0

  '@babel/plugin-transform-classes@7.28.3':
    resolution: {integrity: sha512-DoEWC5SuxuARF2KdKmGUq3ghfPMO6ZzR12Dnp5gubwbeWJo4dbNWXJPVlwvh4Zlq6Z7YVvL8VFxeSOJgjsx4Sg==}
    engines: {node: '>=6.9.0'}
    peerDependencies:
      '@babel/core': ^7.0.0-0

  '@babel/plugin-transform-computed-properties@7.27.1':
    resolution: {integrity: sha512-lj9PGWvMTVksbWiDT2tW68zGS/cyo4AkZ/QTp0sQT0mjPopCmrSkzxeXkznjqBxzDI6TclZhOJbBmbBLjuOZUw==}
    engines: {node: '>=6.9.0'}
    peerDependencies:
      '@babel/core': ^7.0.0-0

  '@babel/plugin-transform-destructuring@7.28.0':
    resolution: {integrity: sha512-v1nrSMBiKcodhsyJ4Gf+Z0U/yawmJDBOTpEB3mcQY52r9RIyPneGyAS/yM6seP/8I+mWI3elOMtT5dB8GJVs+A==}
    engines: {node: '>=6.9.0'}
    peerDependencies:
      '@babel/core': ^7.0.0-0

  '@babel/plugin-transform-dotall-regex@7.27.1':
    resolution: {integrity: sha512-gEbkDVGRvjj7+T1ivxrfgygpT7GUd4vmODtYpbs0gZATdkX8/iSnOtZSxiZnsgm1YjTgjI6VKBGSJJevkrclzw==}
    engines: {node: '>=6.9.0'}
    peerDependencies:
      '@babel/core': ^7.0.0-0

  '@babel/plugin-transform-duplicate-keys@7.27.1':
    resolution: {integrity: sha512-MTyJk98sHvSs+cvZ4nOauwTTG1JeonDjSGvGGUNHreGQns+Mpt6WX/dVzWBHgg+dYZhkC4X+zTDfkTU+Vy9y7Q==}
    engines: {node: '>=6.9.0'}
    peerDependencies:
      '@babel/core': ^7.0.0-0

  '@babel/plugin-transform-duplicate-named-capturing-groups-regex@7.27.1':
    resolution: {integrity: sha512-hkGcueTEzuhB30B3eJCbCYeCaaEQOmQR0AdvzpD4LoN0GXMWzzGSuRrxR2xTnCrvNbVwK9N6/jQ92GSLfiZWoQ==}
    engines: {node: '>=6.9.0'}
    peerDependencies:
      '@babel/core': ^7.0.0

  '@babel/plugin-transform-dynamic-import@7.27.1':
    resolution: {integrity: sha512-MHzkWQcEmjzzVW9j2q8LGjwGWpG2mjwaaB0BNQwst3FIjqsg8Ct/mIZlvSPJvfi9y2AC8mi/ktxbFVL9pZ1I4A==}
    engines: {node: '>=6.9.0'}
    peerDependencies:
      '@babel/core': ^7.0.0-0

  '@babel/plugin-transform-explicit-resource-management@7.28.0':
    resolution: {integrity: sha512-K8nhUcn3f6iB+P3gwCv/no7OdzOZQcKchW6N389V6PD8NUWKZHzndOd9sPDVbMoBsbmjMqlB4L9fm+fEFNVlwQ==}
    engines: {node: '>=6.9.0'}
    peerDependencies:
      '@babel/core': ^7.0.0-0

  '@babel/plugin-transform-exponentiation-operator@7.27.1':
    resolution: {integrity: sha512-uspvXnhHvGKf2r4VVtBpeFnuDWsJLQ6MF6lGJLC89jBR1uoVeqM416AZtTuhTezOfgHicpJQmoD5YUakO/YmXQ==}
    engines: {node: '>=6.9.0'}
    peerDependencies:
      '@babel/core': ^7.0.0-0

  '@babel/plugin-transform-export-namespace-from@7.27.1':
    resolution: {integrity: sha512-tQvHWSZ3/jH2xuq/vZDy0jNn+ZdXJeM8gHvX4lnJmsc3+50yPlWdZXIc5ay+umX+2/tJIqHqiEqcJvxlmIvRvQ==}
    engines: {node: '>=6.9.0'}
    peerDependencies:
      '@babel/core': ^7.0.0-0

  '@babel/plugin-transform-for-of@7.27.1':
    resolution: {integrity: sha512-BfbWFFEJFQzLCQ5N8VocnCtA8J1CLkNTe2Ms2wocj75dd6VpiqS5Z5quTYcUoo4Yq+DN0rtikODccuv7RU81sw==}
    engines: {node: '>=6.9.0'}
    peerDependencies:
      '@babel/core': ^7.0.0-0

  '@babel/plugin-transform-function-name@7.27.1':
    resolution: {integrity: sha512-1bQeydJF9Nr1eBCMMbC+hdwmRlsv5XYOMu03YSWFwNs0HsAmtSxxF1fyuYPqemVldVyFmlCU7w8UE14LupUSZQ==}
    engines: {node: '>=6.9.0'}
    peerDependencies:
      '@babel/core': ^7.0.0-0

  '@babel/plugin-transform-json-strings@7.27.1':
    resolution: {integrity: sha512-6WVLVJiTjqcQauBhn1LkICsR2H+zm62I3h9faTDKt1qP4jn2o72tSvqMwtGFKGTpojce0gJs+76eZ2uCHRZh0Q==}
    engines: {node: '>=6.9.0'}
    peerDependencies:
      '@babel/core': ^7.0.0-0

  '@babel/plugin-transform-literals@7.27.1':
    resolution: {integrity: sha512-0HCFSepIpLTkLcsi86GG3mTUzxV5jpmbv97hTETW3yzrAij8aqlD36toB1D0daVFJM8NK6GvKO0gslVQmm+zZA==}
    engines: {node: '>=6.9.0'}
    peerDependencies:
      '@babel/core': ^7.0.0-0

  '@babel/plugin-transform-logical-assignment-operators@7.27.1':
    resolution: {integrity: sha512-SJvDs5dXxiae4FbSL1aBJlG4wvl594N6YEVVn9e3JGulwioy6z3oPjx/sQBO3Y4NwUu5HNix6KJ3wBZoewcdbw==}
    engines: {node: '>=6.9.0'}
    peerDependencies:
      '@babel/core': ^7.0.0-0

  '@babel/plugin-transform-member-expression-literals@7.27.1':
    resolution: {integrity: sha512-hqoBX4dcZ1I33jCSWcXrP+1Ku7kdqXf1oeah7ooKOIiAdKQ+uqftgCFNOSzA5AMS2XIHEYeGFg4cKRCdpxzVOQ==}
    engines: {node: '>=6.9.0'}
    peerDependencies:
      '@babel/core': ^7.0.0-0

  '@babel/plugin-transform-modules-amd@7.27.1':
    resolution: {integrity: sha512-iCsytMg/N9/oFq6n+gFTvUYDZQOMK5kEdeYxmxt91fcJGycfxVP9CnrxoliM0oumFERba2i8ZtwRUCMhvP1LnA==}
    engines: {node: '>=6.9.0'}
    peerDependencies:
      '@babel/core': ^7.0.0-0

  '@babel/plugin-transform-modules-commonjs@7.27.1':
    resolution: {integrity: sha512-OJguuwlTYlN0gBZFRPqwOGNWssZjfIUdS7HMYtN8c1KmwpwHFBwTeFZrg9XZa+DFTitWOW5iTAG7tyCUPsCCyw==}
    engines: {node: '>=6.9.0'}
    peerDependencies:
      '@babel/core': ^7.0.0-0

  '@babel/plugin-transform-modules-systemjs@7.27.1':
    resolution: {integrity: sha512-w5N1XzsRbc0PQStASMksmUeqECuzKuTJer7kFagK8AXgpCMkeDMO5S+aaFb7A51ZYDF7XI34qsTX+fkHiIm5yA==}
    engines: {node: '>=6.9.0'}
    peerDependencies:
      '@babel/core': ^7.0.0-0

  '@babel/plugin-transform-modules-umd@7.27.1':
    resolution: {integrity: sha512-iQBE/xC5BV1OxJbp6WG7jq9IWiD+xxlZhLrdwpPkTX3ydmXdvoCpyfJN7acaIBZaOqTfr76pgzqBJflNbeRK+w==}
    engines: {node: '>=6.9.0'}
    peerDependencies:
      '@babel/core': ^7.0.0-0

  '@babel/plugin-transform-named-capturing-groups-regex@7.27.1':
    resolution: {integrity: sha512-SstR5JYy8ddZvD6MhV0tM/j16Qds4mIpJTOd1Yu9J9pJjH93bxHECF7pgtc28XvkzTD6Pxcm/0Z73Hvk7kb3Ng==}
    engines: {node: '>=6.9.0'}
    peerDependencies:
      '@babel/core': ^7.0.0

  '@babel/plugin-transform-new-target@7.27.1':
    resolution: {integrity: sha512-f6PiYeqXQ05lYq3TIfIDu/MtliKUbNwkGApPUvyo6+tc7uaR4cPjPe7DFPr15Uyycg2lZU6btZ575CuQoYh7MQ==}
    engines: {node: '>=6.9.0'}
    peerDependencies:
      '@babel/core': ^7.0.0-0

  '@babel/plugin-transform-nullish-coalescing-operator@7.27.1':
    resolution: {integrity: sha512-aGZh6xMo6q9vq1JGcw58lZ1Z0+i0xB2x0XaauNIUXd6O1xXc3RwoWEBlsTQrY4KQ9Jf0s5rgD6SiNkaUdJegTA==}
    engines: {node: '>=6.9.0'}
    peerDependencies:
      '@babel/core': ^7.0.0-0

  '@babel/plugin-transform-numeric-separator@7.27.1':
    resolution: {integrity: sha512-fdPKAcujuvEChxDBJ5c+0BTaS6revLV7CJL08e4m3de8qJfNIuCc2nc7XJYOjBoTMJeqSmwXJ0ypE14RCjLwaw==}
    engines: {node: '>=6.9.0'}
    peerDependencies:
      '@babel/core': ^7.0.0-0

  '@babel/plugin-transform-object-rest-spread@7.28.0':
    resolution: {integrity: sha512-9VNGikXxzu5eCiQjdE4IZn8sb9q7Xsk5EXLDBKUYg1e/Tve8/05+KJEtcxGxAgCY5t/BpKQM+JEL/yT4tvgiUA==}
    engines: {node: '>=6.9.0'}
    peerDependencies:
      '@babel/core': ^7.0.0-0

  '@babel/plugin-transform-object-super@7.27.1':
    resolution: {integrity: sha512-SFy8S9plRPbIcxlJ8A6mT/CxFdJx/c04JEctz4jf8YZaVS2px34j7NXRrlGlHkN/M2gnpL37ZpGRGVFLd3l8Ng==}
    engines: {node: '>=6.9.0'}
    peerDependencies:
      '@babel/core': ^7.0.0-0

  '@babel/plugin-transform-optional-catch-binding@7.27.1':
    resolution: {integrity: sha512-txEAEKzYrHEX4xSZN4kJ+OfKXFVSWKB2ZxM9dpcE3wT7smwkNmXo5ORRlVzMVdJbD+Q8ILTgSD7959uj+3Dm3Q==}
    engines: {node: '>=6.9.0'}
    peerDependencies:
      '@babel/core': ^7.0.0-0

  '@babel/plugin-transform-optional-chaining@7.27.1':
    resolution: {integrity: sha512-BQmKPPIuc8EkZgNKsv0X4bPmOoayeu4F1YCwx2/CfmDSXDbp7GnzlUH+/ul5VGfRg1AoFPsrIThlEBj2xb4CAg==}
    engines: {node: '>=6.9.0'}
    peerDependencies:
      '@babel/core': ^7.0.0-0

  '@babel/plugin-transform-parameters@7.27.7':
    resolution: {integrity: sha512-qBkYTYCb76RRxUM6CcZA5KRu8K4SM8ajzVeUgVdMVO9NN9uI/GaVmBg/WKJJGnNokV9SY8FxNOVWGXzqzUidBg==}
    engines: {node: '>=6.9.0'}
    peerDependencies:
      '@babel/core': ^7.0.0-0

  '@babel/plugin-transform-private-methods@7.27.1':
    resolution: {integrity: sha512-10FVt+X55AjRAYI9BrdISN9/AQWHqldOeZDUoLyif1Kn05a56xVBXb8ZouL8pZ9jem8QpXaOt8TS7RHUIS+GPA==}
    engines: {node: '>=6.9.0'}
    peerDependencies:
      '@babel/core': ^7.0.0-0

  '@babel/plugin-transform-private-property-in-object@7.27.1':
    resolution: {integrity: sha512-5J+IhqTi1XPa0DXF83jYOaARrX+41gOewWbkPyjMNRDqgOCqdffGh8L3f/Ek5utaEBZExjSAzcyjmV9SSAWObQ==}
    engines: {node: '>=6.9.0'}
    peerDependencies:
      '@babel/core': ^7.0.0-0

  '@babel/plugin-transform-property-literals@7.27.1':
    resolution: {integrity: sha512-oThy3BCuCha8kDZ8ZkgOg2exvPYUlprMukKQXI1r1pJ47NCvxfkEy8vK+r/hT9nF0Aa4H1WUPZZjHTFtAhGfmQ==}
    engines: {node: '>=6.9.0'}
    peerDependencies:
      '@babel/core': ^7.0.0-0

  '@babel/plugin-transform-regenerator@7.28.3':
    resolution: {integrity: sha512-K3/M/a4+ESb5LEldjQb+XSrpY0nF+ZBFlTCbSnKaYAMfD8v33O6PMs4uYnOk19HlcsI8WMu3McdFPTiQHF/1/A==}
    engines: {node: '>=6.9.0'}
    peerDependencies:
      '@babel/core': ^7.0.0-0

  '@babel/plugin-transform-regexp-modifiers@7.27.1':
    resolution: {integrity: sha512-TtEciroaiODtXvLZv4rmfMhkCv8jx3wgKpL68PuiPh2M4fvz5jhsA7697N1gMvkvr/JTF13DrFYyEbY9U7cVPA==}
    engines: {node: '>=6.9.0'}
    peerDependencies:
      '@babel/core': ^7.0.0

  '@babel/plugin-transform-reserved-words@7.27.1':
    resolution: {integrity: sha512-V2ABPHIJX4kC7HegLkYoDpfg9PVmuWy/i6vUM5eGK22bx4YVFD3M5F0QQnWQoDs6AGsUWTVOopBiMFQgHaSkVw==}
    engines: {node: '>=6.9.0'}
    peerDependencies:
      '@babel/core': ^7.0.0-0

  '@babel/plugin-transform-shorthand-properties@7.27.1':
    resolution: {integrity: sha512-N/wH1vcn4oYawbJ13Y/FxcQrWk63jhfNa7jef0ih7PHSIHX2LB7GWE1rkPrOnka9kwMxb6hMl19p7lidA+EHmQ==}
    engines: {node: '>=6.9.0'}
    peerDependencies:
      '@babel/core': ^7.0.0-0

  '@babel/plugin-transform-spread@7.27.1':
    resolution: {integrity: sha512-kpb3HUqaILBJcRFVhFUs6Trdd4mkrzcGXss+6/mxUd273PfbWqSDHRzMT2234gIg2QYfAjvXLSquP1xECSg09Q==}
    engines: {node: '>=6.9.0'}
    peerDependencies:
      '@babel/core': ^7.0.0-0

  '@babel/plugin-transform-sticky-regex@7.27.1':
    resolution: {integrity: sha512-lhInBO5bi/Kowe2/aLdBAawijx+q1pQzicSgnkB6dUPc1+RC8QmJHKf2OjvU+NZWitguJHEaEmbV6VWEouT58g==}
    engines: {node: '>=6.9.0'}
    peerDependencies:
      '@babel/core': ^7.0.0-0

  '@babel/plugin-transform-template-literals@7.27.1':
    resolution: {integrity: sha512-fBJKiV7F2DxZUkg5EtHKXQdbsbURW3DZKQUWphDum0uRP6eHGGa/He9mc0mypL680pb+e/lDIthRohlv8NCHkg==}
    engines: {node: '>=6.9.0'}
    peerDependencies:
      '@babel/core': ^7.0.0-0

  '@babel/plugin-transform-typeof-symbol@7.27.1':
    resolution: {integrity: sha512-RiSILC+nRJM7FY5srIyc4/fGIwUhyDuuBSdWn4y6yT6gm652DpCHZjIipgn6B7MQ1ITOUnAKWixEUjQRIBIcLw==}
    engines: {node: '>=6.9.0'}
    peerDependencies:
      '@babel/core': ^7.0.0-0

  '@babel/plugin-transform-unicode-escapes@7.27.1':
    resolution: {integrity: sha512-Ysg4v6AmF26k9vpfFuTZg8HRfVWzsh1kVfowA23y9j/Gu6dOuahdUVhkLqpObp3JIv27MLSii6noRnuKN8H0Mg==}
    engines: {node: '>=6.9.0'}
    peerDependencies:
      '@babel/core': ^7.0.0-0

  '@babel/plugin-transform-unicode-property-regex@7.27.1':
    resolution: {integrity: sha512-uW20S39PnaTImxp39O5qFlHLS9LJEmANjMG7SxIhap8rCHqu0Ik+tLEPX5DKmHn6CsWQ7j3lix2tFOa5YtL12Q==}
    engines: {node: '>=6.9.0'}
    peerDependencies:
      '@babel/core': ^7.0.0-0

  '@babel/plugin-transform-unicode-regex@7.27.1':
    resolution: {integrity: sha512-xvINq24TRojDuyt6JGtHmkVkrfVV3FPT16uytxImLeBZqW3/H52yN+kM1MGuyPkIQxrzKwPHs5U/MP3qKyzkGw==}
    engines: {node: '>=6.9.0'}
    peerDependencies:
      '@babel/core': ^7.0.0-0

  '@babel/plugin-transform-unicode-sets-regex@7.27.1':
    resolution: {integrity: sha512-EtkOujbc4cgvb0mlpQefi4NTPBzhSIevblFevACNLUspmrALgmEBdL/XfnyyITfd8fKBZrZys92zOWcik7j9Tw==}
    engines: {node: '>=6.9.0'}
    peerDependencies:
      '@babel/core': ^7.0.0

  '@babel/preset-env@7.28.3':
    resolution: {integrity: sha512-ROiDcM+GbYVPYBOeCR6uBXKkQpBExLl8k9HO1ygXEyds39j+vCCsjmj7S8GOniZQlEs81QlkdJZe76IpLSiqpg==}
    engines: {node: '>=6.9.0'}
    peerDependencies:
      '@babel/core': ^7.0.0-0

  '@babel/preset-modules@0.1.6-no-external-plugins':
    resolution: {integrity: sha512-HrcgcIESLm9aIR842yhJ5RWan/gebQUJ6E/E5+rf0y9o6oj7w0Br+sWuL6kEQ/o/AdfvR1Je9jG18/gnpwjEyA==}
    peerDependencies:
      '@babel/core': ^7.0.0-0 || ^8.0.0-0 <8.0.0

  '@babel/runtime@7.28.4':
    resolution: {integrity: sha512-Q/N6JNWvIvPnLDvjlE1OUBLPQHH6l3CltCEsHIujp45zQUSSh8K+gHnaEX45yAT1nyngnINhvWtzN+Nb9D8RAQ==}
    engines: {node: '>=6.9.0'}

  '@babel/template@7.27.2':
    resolution: {integrity: sha512-LPDZ85aEJyYSd18/DkjNh4/y1ntkE5KwUHWTiqgRxruuZL2F1yuHligVHLvcHY2vMHXttKFpJn6LwfI7cw7ODw==}
    engines: {node: '>=6.9.0'}

  '@babel/traverse@7.28.4':
    resolution: {integrity: sha512-YEzuboP2qvQavAcjgQNVgsvHIDv6ZpwXvcvjmyySP2DIMuByS/6ioU5G9pYrWHM6T2YDfc7xga9iNzYOs12CFQ==}
    engines: {node: '>=6.9.0'}

  '@babel/types@7.28.4':
    resolution: {integrity: sha512-bkFqkLhh3pMBUQQkpVgWDWq/lqzc2678eUyDlTBhRqhCHFguYYGM0Efga7tYk4TogG/3x0EEl66/OQ+WGbWB/Q==}
    engines: {node: '>=6.9.0'}

  '@bufbuild/protobuf@2.5.2':
    resolution: {integrity: sha512-foZ7qr0IsUBjzWIq+SuBLfdQCpJ1j8cTuNNT4owngTHoN5KsJb8L9t65fzz7SCeSWzescoOil/0ldqiL041ABg==}

  '@cacheable/memoize@2.0.3':
    resolution: {integrity: sha512-hl9wfQgpiydhQEIv7fkjEzTGE+tcosCXLKFDO707wYJ/78FVOlowb36djex5GdbSyeHnG62pomYLMuV/OT8Pbw==}

  '@cacheable/memory@2.0.3':
    resolution: {integrity: sha512-R3UKy/CKOyb1LZG/VRCTMcpiMDyLH7SH3JrraRdK6kf3GweWCOU3sgvE13W3TiDRbxnDKylzKJvhUAvWl9LQOA==}

  '@cacheable/utils@2.0.3':
    resolution: {integrity: sha512-m7Rce68cMHlAUjvWBy9Ru1Nmw5gU0SjGGtQDdhpe6E0xnbcvrIY0Epy//JU1VYYBUTzrG9jvgmTauULGKzOkWA==}

  '@clack/core@0.5.0':
    resolution: {integrity: sha512-p3y0FIOwaYRUPRcMO7+dlmLh8PSRcrjuTndsiA0WAFbWES0mLZlrjVoBRZ9DzkPFJZG6KGkJmoEAY0ZcVWTkow==}

  '@clack/prompts@0.11.0':
    resolution: {integrity: sha512-pMN5FcrEw9hUkZA4f+zLlzivQSeQf5dRGJjSUbvVYDLvpKCdQx5OaknvKzgbtXOizhP+SJJJjqEbOe55uKKfAw==}

  '@cloudflare/workerd-darwin-64@1.20251008.0':
    resolution: {integrity: sha512-yph0H+8mMOK5Z9oDwjb8rI96oTVt4no5lZ43aorcbzsWG9VUIaXSXlBBoB3von6p4YCRW+J3n36fBM9XZ6TLaA==}
    engines: {node: '>=16'}
    cpu: [x64]
    os: [darwin]

  '@cloudflare/workerd-darwin-arm64@1.20251008.0':
    resolution: {integrity: sha512-Yc4lMGSbM4AEtYRpyDpmk77MsHb6X2BSwJgMgGsLVPmckM7ZHivZkJChfcNQjZ/MGR6nkhYc4iF6TcVS+UMEVw==}
    engines: {node: '>=16'}
    cpu: [arm64]
    os: [darwin]

  '@cloudflare/workerd-linux-64@1.20251008.0':
    resolution: {integrity: sha512-AjoQnylw4/5G6SmfhZRsli7EuIK7ZMhmbxtU0jkpciTlVV8H01OsFOgS1d8zaTXMfkWamEfMouy8oH/L7B9YcQ==}
    engines: {node: '>=16'}
    cpu: [x64]
    os: [linux]

  '@cloudflare/workerd-linux-arm64@1.20251008.0':
    resolution: {integrity: sha512-hRy9yyvzVq1HsqHZUmFkAr0C8JGjAD/PeeVEGCKL3jln3M9sNCKIrbDXiL+efe+EwajJNNlDxpO+s30uVWVaRg==}
    engines: {node: '>=16'}
    cpu: [arm64]
    os: [linux]

  '@cloudflare/workerd-windows-64@1.20251008.0':
    resolution: {integrity: sha512-Gm0RR+ehfNMsScn2pUcn3N9PDUpy7FyvV9ecHEyclKttvztyFOcmsF14bxEaSVv7iM4TxWEBn1rclmYHxDM4ow==}
    engines: {node: '>=16'}
    cpu: [x64]
    os: [win32]

  '@conventional-changelog/git-client@2.5.1':
    resolution: {integrity: sha512-lAw7iA5oTPWOLjiweb7DlGEMDEvzqzLLa6aWOly2FSZ64IwLE8T458rC+o+WvI31Doz6joM7X2DoNog7mX8r4A==}
    engines: {node: '>=18'}
    peerDependencies:
      conventional-commits-filter: ^5.0.0
      conventional-commits-parser: ^6.1.0
    peerDependenciesMeta:
      conventional-commits-filter:
        optional: true
      conventional-commits-parser:
        optional: true

  '@cspotcode/source-map-support@0.8.1':
    resolution: {integrity: sha512-IchNf6dN4tHoMFIn/7OE8LWZ19Y6q/67Bmf6vnGREv8RSbBVb9LPJxEcnwrcwX6ixSvaiGoomAUvu4YSxXrVgw==}
    engines: {node: '>=12'}

  '@docsearch/css@4.0.0-beta.7':
    resolution: {integrity: sha512-hBIwf14yLasrUcDNS7jrneM1ibFD/JFJVDjdxd1h/LUHx7eyLrS726pKHVr3cTdToNXP/7jrTbnC1MAuDHPoow==}

  '@docsearch/js@4.0.0-beta.7':
    resolution: {integrity: sha512-0RJALbDpLMuFy3H/26rjms/qwi5KjsGMN8Lu4k/bs6kBfOWHUN6Dzg/ybj8qB2OLdT2UegsavRIDZKW3QrzQ4Q==}

  '@emnapi/core@1.5.0':
    resolution: {integrity: sha512-sbP8GzB1WDzacS8fgNPpHlp6C9VZe+SJP3F90W9rLemaQj2PzIuTEl1qDOYQf58YIpyjViI24y9aPWCjEzY2cg==}

  '@emnapi/runtime@1.5.0':
    resolution: {integrity: sha512-97/BJ3iXHww3djw6hYIfErCZFee7qCtrneuLa20UXFCOTCfBM2cvQHjWJ2EG0s0MtdNwInarqCTz35i4wWXHsQ==}

  '@emnapi/wasi-threads@1.1.0':
    resolution: {integrity: sha512-WI0DdZ8xFSbgMjR1sFsKABJ/C5OnRrjT06JXbZKexJGrDuPTzZdDYfFlsgcCXCyf+suG5QU2e/y1Wo2V/OapLQ==}

  '@esbuild/aix-ppc64@0.25.0':
    resolution: {integrity: sha512-O7vun9Sf8DFjH2UtqK8Ku3LkquL9SZL8OLY1T5NZkA34+wG3OQF7cl4Ql8vdNzM6fzBbYfLaiRLIOZ+2FOCgBQ==}
    engines: {node: '>=18'}
    cpu: [ppc64]
    os: [aix]

  '@esbuild/android-arm64@0.25.0':
    resolution: {integrity: sha512-grvv8WncGjDSyUBjN9yHXNt+cq0snxXbDxy5pJtzMKGmmpPxeAmAhWxXI+01lU5rwZomDgD3kJwulEnhTRUd6g==}
    engines: {node: '>=18'}
    cpu: [arm64]
    os: [android]

  '@esbuild/android-arm@0.25.0':
    resolution: {integrity: sha512-PTyWCYYiU0+1eJKmw21lWtC+d08JDZPQ5g+kFyxP0V+es6VPPSUhM6zk8iImp2jbV6GwjX4pap0JFbUQN65X1g==}
    engines: {node: '>=18'}
    cpu: [arm]
    os: [android]

  '@esbuild/android-x64@0.25.0':
    resolution: {integrity: sha512-m/ix7SfKG5buCnxasr52+LI78SQ+wgdENi9CqyCXwjVR2X4Jkz+BpC3le3AoBPYTC9NHklwngVXvbJ9/Akhrfg==}
    engines: {node: '>=18'}
    cpu: [x64]
    os: [android]

  '@esbuild/darwin-arm64@0.25.0':
    resolution: {integrity: sha512-mVwdUb5SRkPayVadIOI78K7aAnPamoeFR2bT5nszFUZ9P8UpK4ratOdYbZZXYSqPKMHfS1wdHCJk1P1EZpRdvw==}
    engines: {node: '>=18'}
    cpu: [arm64]
    os: [darwin]

  '@esbuild/darwin-x64@0.25.0':
    resolution: {integrity: sha512-DgDaYsPWFTS4S3nWpFcMn/33ZZwAAeAFKNHNa1QN0rI4pUjgqf0f7ONmXf6d22tqTY+H9FNdgeaAa+YIFUn2Rg==}
    engines: {node: '>=18'}
    cpu: [x64]
    os: [darwin]

  '@esbuild/freebsd-arm64@0.25.0':
    resolution: {integrity: sha512-VN4ocxy6dxefN1MepBx/iD1dH5K8qNtNe227I0mnTRjry8tj5MRk4zprLEdG8WPyAPb93/e4pSgi1SoHdgOa4w==}
    engines: {node: '>=18'}
    cpu: [arm64]
    os: [freebsd]

  '@esbuild/freebsd-x64@0.25.0':
    resolution: {integrity: sha512-mrSgt7lCh07FY+hDD1TxiTyIHyttn6vnjesnPoVDNmDfOmggTLXRv8Id5fNZey1gl/V2dyVK1VXXqVsQIiAk+A==}
    engines: {node: '>=18'}
    cpu: [x64]
    os: [freebsd]

  '@esbuild/linux-arm64@0.25.0':
    resolution: {integrity: sha512-9QAQjTWNDM/Vk2bgBl17yWuZxZNQIF0OUUuPZRKoDtqF2k4EtYbpyiG5/Dk7nqeK6kIJWPYldkOcBqjXjrUlmg==}
    engines: {node: '>=18'}
    cpu: [arm64]
    os: [linux]

  '@esbuild/linux-arm@0.25.0':
    resolution: {integrity: sha512-vkB3IYj2IDo3g9xX7HqhPYxVkNQe8qTK55fraQyTzTX/fxaDtXiEnavv9geOsonh2Fd2RMB+i5cbhu2zMNWJwg==}
    engines: {node: '>=18'}
    cpu: [arm]
    os: [linux]

  '@esbuild/linux-ia32@0.25.0':
    resolution: {integrity: sha512-43ET5bHbphBegyeqLb7I1eYn2P/JYGNmzzdidq/w0T8E2SsYL1U6un2NFROFRg1JZLTzdCoRomg8Rvf9M6W6Gg==}
    engines: {node: '>=18'}
    cpu: [ia32]
    os: [linux]

  '@esbuild/linux-loong64@0.25.0':
    resolution: {integrity: sha512-fC95c/xyNFueMhClxJmeRIj2yrSMdDfmqJnyOY4ZqsALkDrrKJfIg5NTMSzVBr5YW1jf+l7/cndBfP3MSDpoHw==}
    engines: {node: '>=18'}
    cpu: [loong64]
    os: [linux]

  '@esbuild/linux-mips64el@0.25.0':
    resolution: {integrity: sha512-nkAMFju7KDW73T1DdH7glcyIptm95a7Le8irTQNO/qtkoyypZAnjchQgooFUDQhNAy4iu08N79W4T4pMBwhPwQ==}
    engines: {node: '>=18'}
    cpu: [mips64el]
    os: [linux]

  '@esbuild/linux-ppc64@0.25.0':
    resolution: {integrity: sha512-NhyOejdhRGS8Iwv+KKR2zTq2PpysF9XqY+Zk77vQHqNbo/PwZCzB5/h7VGuREZm1fixhs4Q/qWRSi5zmAiO4Fw==}
    engines: {node: '>=18'}
    cpu: [ppc64]
    os: [linux]

  '@esbuild/linux-riscv64@0.25.0':
    resolution: {integrity: sha512-5S/rbP5OY+GHLC5qXp1y/Mx//e92L1YDqkiBbO9TQOvuFXM+iDqUNG5XopAnXoRH3FjIUDkeGcY1cgNvnXp/kA==}
    engines: {node: '>=18'}
    cpu: [riscv64]
    os: [linux]

  '@esbuild/linux-s390x@0.25.0':
    resolution: {integrity: sha512-XM2BFsEBz0Fw37V0zU4CXfcfuACMrppsMFKdYY2WuTS3yi8O1nFOhil/xhKTmE1nPmVyvQJjJivgDT+xh8pXJA==}
    engines: {node: '>=18'}
    cpu: [s390x]
    os: [linux]

  '@esbuild/linux-x64@0.25.0':
    resolution: {integrity: sha512-9yl91rHw/cpwMCNytUDxwj2XjFpxML0y9HAOH9pNVQDpQrBxHy01Dx+vaMu0N1CKa/RzBD2hB4u//nfc+Sd3Cw==}
    engines: {node: '>=18'}
    cpu: [x64]
    os: [linux]

  '@esbuild/netbsd-arm64@0.25.0':
    resolution: {integrity: sha512-RuG4PSMPFfrkH6UwCAqBzauBWTygTvb1nxWasEJooGSJ/NwRw7b2HOwyRTQIU97Hq37l3npXoZGYMy3b3xYvPw==}
    engines: {node: '>=18'}
    cpu: [arm64]
    os: [netbsd]

  '@esbuild/netbsd-x64@0.25.0':
    resolution: {integrity: sha512-jl+qisSB5jk01N5f7sPCsBENCOlPiS/xptD5yxOx2oqQfyourJwIKLRA2yqWdifj3owQZCL2sn6o08dBzZGQzA==}
    engines: {node: '>=18'}
    cpu: [x64]
    os: [netbsd]

  '@esbuild/openbsd-arm64@0.25.0':
    resolution: {integrity: sha512-21sUNbq2r84YE+SJDfaQRvdgznTD8Xc0oc3p3iW/a1EVWeNj/SdUCbm5U0itZPQYRuRTW20fPMWMpcrciH2EJw==}
    engines: {node: '>=18'}
    cpu: [arm64]
    os: [openbsd]

  '@esbuild/openbsd-x64@0.25.0':
    resolution: {integrity: sha512-2gwwriSMPcCFRlPlKx3zLQhfN/2WjJ2NSlg5TKLQOJdV0mSxIcYNTMhk3H3ulL/cak+Xj0lY1Ym9ysDV1igceg==}
    engines: {node: '>=18'}
    cpu: [x64]
    os: [openbsd]

  '@esbuild/sunos-x64@0.25.0':
    resolution: {integrity: sha512-bxI7ThgLzPrPz484/S9jLlvUAHYMzy6I0XiU1ZMeAEOBcS0VePBFxh1JjTQt3Xiat5b6Oh4x7UC7IwKQKIJRIg==}
    engines: {node: '>=18'}
    cpu: [x64]
    os: [sunos]

  '@esbuild/win32-arm64@0.25.0':
    resolution: {integrity: sha512-ZUAc2YK6JW89xTbXvftxdnYy3m4iHIkDtK3CLce8wg8M2L+YZhIvO1DKpxrd0Yr59AeNNkTiic9YLf6FTtXWMw==}
    engines: {node: '>=18'}
    cpu: [arm64]
    os: [win32]

  '@esbuild/win32-ia32@0.25.0':
    resolution: {integrity: sha512-eSNxISBu8XweVEWG31/JzjkIGbGIJN/TrRoiSVZwZ6pkC6VX4Im/WV2cz559/TXLcYbcrDN8JtKgd9DJVIo8GA==}
    engines: {node: '>=18'}
    cpu: [ia32]
    os: [win32]

  '@esbuild/win32-x64@0.25.0':
    resolution: {integrity: sha512-ZENoHJBxA20C2zFzh6AI4fT6RraMzjYw4xKWemRTRmRVtN9c5DcH9r/f2ihEkMjOW5eGgrwCslG/+Y/3bL+DHQ==}
    engines: {node: '>=18'}
    cpu: [x64]
    os: [win32]

  '@eslint-community/eslint-utils@4.8.0':
    resolution: {integrity: sha512-MJQFqrZgcW0UNYLGOuQpey/oTN59vyWwplvCGZztn1cKz9agZPPYpJB7h2OMmuu7VLqkvEjN8feFZJmxNF9D+Q==}
    engines: {node: ^12.22.0 || ^14.17.0 || >=16.0.0}
    peerDependencies:
      eslint: ^6.0.0 || ^7.0.0 || >=8.0.0

  '@eslint-community/regexpp@4.12.1':
    resolution: {integrity: sha512-CCZCDJuduB9OUkFkY2IgppNZMi2lBQgD2qzwXkEia16cge2pijY/aXi96CJMquDMn3nJdlPV1A5KrJEXwfLNzQ==}
    engines: {node: ^12.0.0 || ^14.0.0 || >=16.0.0}

  '@eslint/config-array@0.21.0':
    resolution: {integrity: sha512-ENIdc4iLu0d93HeYirvKmrzshzofPw6VkZRKQGe9Nv46ZnWUzcF1xV01dcvEg/1wXUR61OmmlSfyeyO7EvjLxQ==}
    engines: {node: ^18.18.0 || ^20.9.0 || >=21.1.0}

  '@eslint/config-helpers@0.4.0':
    resolution: {integrity: sha512-WUFvV4WoIwW8Bv0KeKCIIEgdSiFOsulyN0xrMu+7z43q/hkOLXjvb5u7UC9jDxvRzcrbEmuZBX5yJZz1741jog==}
    engines: {node: ^18.18.0 || ^20.9.0 || >=21.1.0}

  '@eslint/core@0.16.0':
    resolution: {integrity: sha512-nmC8/totwobIiFcGkDza3GIKfAw1+hLiYVrh3I1nIomQ8PEr5cxg34jnkmGawul/ep52wGRAcyeDCNtWKSOj4Q==}
    engines: {node: ^18.18.0 || ^20.9.0 || >=21.1.0}

  '@eslint/eslintrc@3.3.1':
    resolution: {integrity: sha512-gtF186CXhIl1p4pJNGZw8Yc6RlshoePRvE0X91oPGb3vZ8pM3qOS9W9NGPat9LziaBV7XrJWGylNQXkGcnM3IQ==}
    engines: {node: ^18.18.0 || ^20.9.0 || >=21.1.0}

  '@eslint/js@9.37.0':
    resolution: {integrity: sha512-jaS+NJ+hximswBG6pjNX0uEJZkrT0zwpVi3BA3vX22aFGjJjmgSTSmPpZCRKmoBL5VY/M6p0xsSJx7rk7sy5gg==}
    engines: {node: ^18.18.0 || ^20.9.0 || >=21.1.0}

  '@eslint/object-schema@2.1.6':
    resolution: {integrity: sha512-RBMg5FRL0I0gs51M/guSAj5/e14VQ4tpZnQNWwuDT66P14I43ItmPfIZRhO9fUVIPOAQXU47atlywZ/czoqFPA==}
    engines: {node: ^18.18.0 || ^20.9.0 || >=21.1.0}

  '@eslint/plugin-kit@0.4.0':
    resolution: {integrity: sha512-sB5uyeq+dwCWyPi31B2gQlVlo+j5brPlWx4yZBrEaRo/nhdDE8Xke1gsGgtiBdaBTxuTkceLVuVt/pclrasb0A==}
    engines: {node: ^18.18.0 || ^20.9.0 || >=21.1.0}

  '@floating-ui/core@1.6.9':
    resolution: {integrity: sha512-uMXCuQ3BItDUbAMhIXw7UPXRfAlOAvZzdK9BWpE60MCn+Svt3aLn9jsPTi/WNGlRUu2uI0v5S7JiIUsbsvh3fw==}

  '@floating-ui/dom@1.1.1':
    resolution: {integrity: sha512-TpIO93+DIujg3g7SykEAGZMDtbJRrmnYRCNYSjJlvIbGhBjRSNTLVbNeDQBrzy9qDgUbiWdc7KA0uZHZ2tJmiw==}

  '@floating-ui/utils@0.2.9':
    resolution: {integrity: sha512-MDWhGtE+eHw5JW7lq4qhc5yRLS11ERl1c7Z6Xd0a58DozHES6EnNNwUWbMiG4J9Cgj053Bhk8zvlhFYKVhULwg==}

  '@humanfs/core@0.19.1':
    resolution: {integrity: sha512-5DyQ4+1JEUzejeK1JGICcideyfUbGixgS9jNgex5nqkW+cY7WZhxBigmieN5Qnw9ZosSNVC9KQKyb+GUaGyKUA==}
    engines: {node: '>=18.18.0'}

  '@humanfs/node@0.16.6':
    resolution: {integrity: sha512-YuI2ZHQL78Q5HbhDiBA1X4LmYdXCKCMQIfw0pw7piHJwyREFebJUvrQN4cMssyES6x+vfUbx1CIpaQUKYdQZOw==}
    engines: {node: '>=18.18.0'}

  '@humanwhocodes/module-importer@1.0.1':
    resolution: {integrity: sha512-bxveV4V8v5Yb4ncFTT3rPSgZBOpCkjfK0y4oVVVJwIuDVBRMDXrPyXRL988i5ap9m9bnyEEjWfm5WkBmtffLfA==}
    engines: {node: '>=12.22'}

  '@humanwhocodes/retry@0.3.1':
    resolution: {integrity: sha512-JBxkERygn7Bv/GbN5Rv8Ul6LVknS+5Bp6RgDC/O8gEBU/yeH5Ui5C/OlWrTb6qct7LjjfT6Re2NxB0ln0yYybA==}
    engines: {node: '>=18.18'}

  '@humanwhocodes/retry@0.4.2':
    resolution: {integrity: sha512-xeO57FpIu4p1Ri3Jq/EXq4ClRm86dVF2z/+kvFnyqVYRavTZmaFaUBbWCOuuTh0o/g7DSsk6kc2vrS4Vl5oPOQ==}
    engines: {node: '>=18.18'}

  '@iconify-json/logos@1.2.4':
    resolution: {integrity: sha512-XC4If5D/hbaZvUkTV8iaZuGlQCyG6CNOlaAaJaGa13V5QMYwYjgtKk3vPP8wz3wtTVNVEVk3LRx1fOJz+YnSMw==}

  '@iconify-json/simple-icons@1.2.47':
    resolution: {integrity: sha512-wa/2O7G4sBmwSEWWLh5C+HeY00lVOoWYRKJOYQtk7lAbQrHUReD1ijiGOyTynV1YavxtNueL1CBA1UZmYJfOrQ==}

  '@iconify-json/vscode-icons@1.2.29':
    resolution: {integrity: sha512-ByqO3YPYs0n7hakQ/ZUXltJQnYibeOv41H1AdciOs7Pmba5/OsKKK1/oOjcBmvXrYuENO+IvIzORYkl6sFXgqA==}

  '@iconify/types@2.0.0':
    resolution: {integrity: sha512-+wluvCrRhXrhyOmRDJ3q8mux9JkKy5SJ/v8ol2tu4FVjyYvtEzkc/3pK15ET6RKg4b4w4BmTk1+gsCUhf21Ykg==}

  '@iconify/utils@3.0.1':
    resolution: {integrity: sha512-A78CUEnFGX8I/WlILxJCuIJXloL0j/OJ9PSchPAfCargEIKmUBWvvEMmKWB5oONwiUqlNt+5eRufdkLxeHIWYw==}

  '@img/sharp-darwin-arm64@0.33.5':
    resolution: {integrity: sha512-UT4p+iz/2H4twwAoLCqfA9UH5pI6DggwKEGuaPy7nCVQ8ZsiY5PIcrRvD1DzuY3qYL07NtIQcWnBSY/heikIFQ==}
    engines: {node: ^18.17.0 || ^20.3.0 || >=21.0.0}
    cpu: [arm64]
    os: [darwin]

  '@img/sharp-darwin-x64@0.33.5':
    resolution: {integrity: sha512-fyHac4jIc1ANYGRDxtiqelIbdWkIuQaI84Mv45KvGRRxSAa7o7d1ZKAOBaYbnepLC1WqxfpimdeWfvqqSGwR2Q==}
    engines: {node: ^18.17.0 || ^20.3.0 || >=21.0.0}
    cpu: [x64]
    os: [darwin]

  '@img/sharp-libvips-darwin-arm64@1.0.4':
    resolution: {integrity: sha512-XblONe153h0O2zuFfTAbQYAX2JhYmDHeWikp1LM9Hul9gVPjFY427k6dFEcOL72O01QxQsWi761svJ/ev9xEDg==}
    cpu: [arm64]
    os: [darwin]

  '@img/sharp-libvips-darwin-x64@1.0.4':
    resolution: {integrity: sha512-xnGR8YuZYfJGmWPvmlunFaWJsb9T/AO2ykoP3Fz/0X5XV2aoYBPkX6xqCQvUTKKiLddarLaxpzNe+b1hjeWHAQ==}
    cpu: [x64]
    os: [darwin]

  '@img/sharp-libvips-linux-arm64@1.0.4':
    resolution: {integrity: sha512-9B+taZ8DlyyqzZQnoeIvDVR/2F4EbMepXMc/NdVbkzsJbzkUjhXv/70GQJ7tdLA4YJgNP25zukcxpX2/SueNrA==}
    cpu: [arm64]
    os: [linux]

  '@img/sharp-libvips-linux-arm@1.0.5':
    resolution: {integrity: sha512-gvcC4ACAOPRNATg/ov8/MnbxFDJqf/pDePbBnuBDcjsI8PssmjoKMAz4LtLaVi+OnSb5FK/yIOamqDwGmXW32g==}
    cpu: [arm]
    os: [linux]

  '@img/sharp-libvips-linux-s390x@1.0.4':
    resolution: {integrity: sha512-u7Wz6ntiSSgGSGcjZ55im6uvTrOxSIS8/dgoVMoiGE9I6JAfU50yH5BoDlYA1tcuGS7g/QNtetJnxA6QEsCVTA==}
    cpu: [s390x]
    os: [linux]

  '@img/sharp-libvips-linux-x64@1.0.4':
    resolution: {integrity: sha512-MmWmQ3iPFZr0Iev+BAgVMb3ZyC4KeFc3jFxnNbEPas60e1cIfevbtuyf9nDGIzOaW9PdnDciJm+wFFaTlj5xYw==}
    cpu: [x64]
    os: [linux]

  '@img/sharp-libvips-linuxmusl-arm64@1.0.4':
    resolution: {integrity: sha512-9Ti+BbTYDcsbp4wfYib8Ctm1ilkugkA/uscUn6UXK1ldpC1JjiXbLfFZtRlBhjPZ5o1NCLiDbg8fhUPKStHoTA==}
    cpu: [arm64]
    os: [linux]

  '@img/sharp-libvips-linuxmusl-x64@1.0.4':
    resolution: {integrity: sha512-viYN1KX9m+/hGkJtvYYp+CCLgnJXwiQB39damAO7WMdKWlIhmYTfHjwSbQeUK/20vY154mwezd9HflVFM1wVSw==}
    cpu: [x64]
    os: [linux]

  '@img/sharp-linux-arm64@0.33.5':
    resolution: {integrity: sha512-JMVv+AMRyGOHtO1RFBiJy/MBsgz0x4AWrT6QoEVVTyh1E39TrCUpTRI7mx9VksGX4awWASxqCYLCV4wBZHAYxA==}
    engines: {node: ^18.17.0 || ^20.3.0 || >=21.0.0}
    cpu: [arm64]
    os: [linux]

  '@img/sharp-linux-arm@0.33.5':
    resolution: {integrity: sha512-JTS1eldqZbJxjvKaAkxhZmBqPRGmxgu+qFKSInv8moZ2AmT5Yib3EQ1c6gp493HvrvV8QgdOXdyaIBrhvFhBMQ==}
    engines: {node: ^18.17.0 || ^20.3.0 || >=21.0.0}
    cpu: [arm]
    os: [linux]

  '@img/sharp-linux-s390x@0.33.5':
    resolution: {integrity: sha512-y/5PCd+mP4CA/sPDKl2961b+C9d+vPAveS33s6Z3zfASk2j5upL6fXVPZi7ztePZ5CuH+1kW8JtvxgbuXHRa4Q==}
    engines: {node: ^18.17.0 || ^20.3.0 || >=21.0.0}
    cpu: [s390x]
    os: [linux]

  '@img/sharp-linux-x64@0.33.5':
    resolution: {integrity: sha512-opC+Ok5pRNAzuvq1AG0ar+1owsu842/Ab+4qvU879ippJBHvyY5n2mxF1izXqkPYlGuP/M556uh53jRLJmzTWA==}
    engines: {node: ^18.17.0 || ^20.3.0 || >=21.0.0}
    cpu: [x64]
    os: [linux]

  '@img/sharp-linuxmusl-arm64@0.33.5':
    resolution: {integrity: sha512-XrHMZwGQGvJg2V/oRSUfSAfjfPxO+4DkiRh6p2AFjLQztWUuY/o8Mq0eMQVIY7HJ1CDQUJlxGGZRw1a5bqmd1g==}
    engines: {node: ^18.17.0 || ^20.3.0 || >=21.0.0}
    cpu: [arm64]
    os: [linux]

  '@img/sharp-linuxmusl-x64@0.33.5':
    resolution: {integrity: sha512-WT+d/cgqKkkKySYmqoZ8y3pxx7lx9vVejxW/W4DOFMYVSkErR+w7mf2u8m/y4+xHe7yY9DAXQMWQhpnMuFfScw==}
    engines: {node: ^18.17.0 || ^20.3.0 || >=21.0.0}
    cpu: [x64]
    os: [linux]

  '@img/sharp-wasm32@0.33.5':
    resolution: {integrity: sha512-ykUW4LVGaMcU9lu9thv85CbRMAwfeadCJHRsg2GmeRa/cJxsVY9Rbd57JcMxBkKHag5U/x7TSBpScF4U8ElVzg==}
    engines: {node: ^18.17.0 || ^20.3.0 || >=21.0.0}
    cpu: [wasm32]

  '@img/sharp-win32-ia32@0.33.5':
    resolution: {integrity: sha512-T36PblLaTwuVJ/zw/LaH0PdZkRz5rd3SmMHX8GSmR7vtNSP5Z6bQkExdSK7xGWyxLw4sUknBuugTelgw2faBbQ==}
    engines: {node: ^18.17.0 || ^20.3.0 || >=21.0.0}
    cpu: [ia32]
    os: [win32]

  '@img/sharp-win32-x64@0.33.5':
    resolution: {integrity: sha512-MpY/o8/8kj+EcnxwvrP4aTJSWw/aZ7JIGR4aBeZkZw5B7/Jn+tY9/VNwtcoGmdT7GfggGIU4kygOMSbYnOrAbg==}
    engines: {node: ^18.17.0 || ^20.3.0 || >=21.0.0}
    cpu: [x64]
    os: [win32]

  '@isaacs/balanced-match@4.0.1':
    resolution: {integrity: sha512-yzMTt9lEb8Gv7zRioUilSglI0c0smZ9k5D65677DLWLtWJaXIS3CqcGyUFByYKlnUj6TkjLVs54fBl6+TiGQDQ==}
    engines: {node: 20 || >=22}

  '@isaacs/brace-expansion@5.0.0':
    resolution: {integrity: sha512-ZT55BDLV0yv0RBm2czMiZ+SqCGO7AvmOM3G/w2xhVPH+te0aKgFjmBvGlL1dH+ql2tgGO3MVrbb3jCKyvpgnxA==}
    engines: {node: 20 || >=22}

  '@isaacs/cliui@8.0.2':
    resolution: {integrity: sha512-O8jcjabXaleOG9DQ0+ARXWZBTfnP4WNAqzuiJK7ll44AmxGKv/J2M4TPjxjY3znBCfvBXFzucm1twdyFybFqEA==}
    engines: {node: '>=12'}

  '@isaacs/fs-minipass@4.0.1':
    resolution: {integrity: sha512-wgm9Ehl2jpeqP3zw/7mo3kRHFp5MEDhqAdwy1fTGkHAwnkGOVsgpvQhL8B5n1qlb01jV3n/bI0ZfZp5lWA1k4w==}
    engines: {node: '>=18.0.0'}

  '@jridgewell/gen-mapping@0.3.12':
    resolution: {integrity: sha512-OuLGC46TjB5BbN1dH8JULVVZY4WTdkF7tV9Ys6wLL1rubZnCMstOhNHueU5bLCrnRuDhKPDM4g6sw4Bel5Gzqg==}

  '@jridgewell/remapping@2.3.5':
    resolution: {integrity: sha512-LI9u/+laYG4Ds1TDKSJW2YPrIlcVYOwi2fUC6xB43lueCjgxV4lffOCZCtYFiH6TNOX+tQKXx97T4IKHbhyHEQ==}

  '@jridgewell/resolve-uri@3.1.2':
    resolution: {integrity: sha512-bRISgCIjP20/tbWSPWMEi54QVPRZExkuD9lJL+UIxUKtwVJA8wW1Trb1jMs1RFXo1CBTNZ/5hpC9QvmKWdopKw==}
    engines: {node: '>=6.0.0'}

  '@jridgewell/source-map@0.3.6':
    resolution: {integrity: sha512-1ZJTZebgqllO79ue2bm3rIGud/bOe0pP5BjSRCRxxYkEZS8STV7zN84UBbiYu7jy+eCKSnVIUgoWWE/tt+shMQ==}

  '@jridgewell/sourcemap-codec@1.5.5':
    resolution: {integrity: sha512-cYQ9310grqxueWbl+WuIUIaiUaDcj7WOq5fVhEljNVgRfOUhY9fy2zTvfoqWsnebh8Sl70VScFbICvJnLKB0Og==}

  '@jridgewell/trace-mapping@0.3.31':
    resolution: {integrity: sha512-zzNR+SdQSDJzc8joaeP8QQoCQr8NuYx2dIIytl1QeBEZHJ9uW6hebsrYgbz8hJwUQao3TWCMtmfV8Nu1twOLAw==}

  '@jridgewell/trace-mapping@0.3.9':
    resolution: {integrity: sha512-3Belt6tdc8bPgAtbcmdtNJlirVoTmEb5e2gC94PnkwEW9jI6CAHUeoG85tjWP5WquqfavoMtMwiG4P926ZKKuQ==}

  '@keyv/bigmap@1.0.2':
    resolution: {integrity: sha512-KR03xkEZlAZNF4IxXgVXb+uNIVNvwdh8UwI0cnc7WI6a+aQcDp8GL80qVfeB4E5NpsKJzou5jU0r6yLSSbMOtA==}
    engines: {node: '>= 18'}

  '@keyv/serialize@1.1.1':
    resolution: {integrity: sha512-dXn3FZhPv0US+7dtJsIi2R+c7qWYiReoEh5zUntWCf4oSpMNib8FDhSoed6m3QyZdx5hK7iLFkYk3rNxwt8vTA==}

  '@napi-rs/wasm-runtime@0.2.11':
    resolution: {integrity: sha512-9DPkXtvHydrcOsopiYpUgPHpmj0HWZKMUnL2dZqpvC42lsratuBG06V5ipyno0fUek5VlFsNQ+AcFATSrJXgMA==}

  '@napi-rs/wasm-runtime@1.0.7':
    resolution: {integrity: sha512-SeDnOO0Tk7Okiq6DbXmmBODgOAb9dp9gjlphokTUxmt8U3liIP1ZsozBahH69j/RJv+Rfs6IwUKHTgQYJ/HBAw==}

  '@napi-rs/wasm-runtime@1.0.6':
    resolution: {integrity: sha512-DXj75ewm11LIWUk198QSKUTxjyRjsBwk09MuMk5DGK+GDUtyPhhEHOGP/Xwwj3DjQXXkivoBirmOnKrLfc0+9g==}

  '@node-rs/bcrypt-android-arm-eabi@1.10.7':
    resolution: {integrity: sha512-8dO6/PcbeMZXS3VXGEtct9pDYdShp2WBOWlDvSbcRwVqyB580aCBh0BEFmKYtXLzLvUK8Wf+CG3U6sCdILW1lA==}
    engines: {node: '>= 10'}
    cpu: [arm]
    os: [android]

  '@node-rs/bcrypt-android-arm64@1.10.7':
    resolution: {integrity: sha512-UASFBS/CucEMHiCtL/2YYsAY01ZqVR1N7vSb94EOvG5iwW7BQO06kXXCTgj+Xbek9azxixrCUmo3WJnkJZ0hTQ==}
    engines: {node: '>= 10'}
    cpu: [arm64]
    os: [android]

  '@node-rs/bcrypt-darwin-arm64@1.10.7':
    resolution: {integrity: sha512-DgzFdAt455KTuiJ/zYIyJcKFobjNDR/hnf9OS7pK5NRS13Nq4gLcSIIyzsgHwZHxsJWbLpHmFc1H23Y7IQoQBw==}
    engines: {node: '>= 10'}
    cpu: [arm64]
    os: [darwin]

  '@node-rs/bcrypt-darwin-x64@1.10.7':
    resolution: {integrity: sha512-SPWVfQ6sxSokoUWAKWD0EJauvPHqOGQTd7CxmYatcsUgJ/bruvEHxZ4bIwX1iDceC3FkOtmeHO0cPwR480n/xA==}
    engines: {node: '>= 10'}
    cpu: [x64]
    os: [darwin]

  '@node-rs/bcrypt-freebsd-x64@1.10.7':
    resolution: {integrity: sha512-gpa+Ixs6GwEx6U6ehBpsQetzUpuAGuAFbOiuLB2oo4N58yU4AZz1VIcWyWAHrSWRs92O0SHtmo2YPrMrwfBbSw==}
    engines: {node: '>= 10'}
    cpu: [x64]
    os: [freebsd]

  '@node-rs/bcrypt-linux-arm-gnueabihf@1.10.7':
    resolution: {integrity: sha512-kYgJnTnpxrzl9sxYqzflobvMp90qoAlaX1oDL7nhNTj8OYJVDIk0jQgblj0bIkjmoPbBed53OJY/iu4uTS+wig==}
    engines: {node: '>= 10'}
    cpu: [arm]
    os: [linux]

  '@node-rs/bcrypt-linux-arm64-gnu@1.10.7':
    resolution: {integrity: sha512-7cEkK2RA+gBCj2tCVEI1rDSJV40oLbSq7bQ+PNMHNI6jCoXGmj9Uzo7mg7ZRbNZ7piIyNH5zlJqutjo8hh/tmA==}
    engines: {node: '>= 10'}
    cpu: [arm64]
    os: [linux]

  '@node-rs/bcrypt-linux-arm64-musl@1.10.7':
    resolution: {integrity: sha512-X7DRVjshhwxUqzdUKDlF55cwzh+wqWJ2E/tILvZPboO3xaNO07Um568Vf+8cmKcz+tiZCGP7CBmKbBqjvKN/Pw==}
    engines: {node: '>= 10'}
    cpu: [arm64]
    os: [linux]

  '@node-rs/bcrypt-linux-x64-gnu@1.10.7':
    resolution: {integrity: sha512-LXRZsvG65NggPD12hn6YxVgH0W3VR5fsE/o1/o2D5X0nxKcNQGeLWnRzs5cP8KpoFOuk1ilctXQJn8/wq+Gn/Q==}
    engines: {node: '>= 10'}
    cpu: [x64]
    os: [linux]

  '@node-rs/bcrypt-linux-x64-musl@1.10.7':
    resolution: {integrity: sha512-tCjHmct79OfcO3g5q21ME7CNzLzpw1MAsUXCLHLGWH+V6pp/xTvMbIcLwzkDj6TI3mxK6kehTn40SEjBkZ3Rog==}
    engines: {node: '>= 10'}
    cpu: [x64]
    os: [linux]

  '@node-rs/bcrypt-wasm32-wasi@1.10.7':
    resolution: {integrity: sha512-4qXSihIKeVXYglfXZEq/QPtYtBUvR8d3S85k15Lilv3z5B6NSGQ9mYiNleZ7QHVLN2gEc5gmi7jM353DMH9GkA==}
    engines: {node: '>=14.0.0'}
    cpu: [wasm32]

  '@node-rs/bcrypt-win32-arm64-msvc@1.10.7':
    resolution: {integrity: sha512-FdfUQrqmDfvC5jFhntMBkk8EI+fCJTx/I1v7Rj+Ezlr9rez1j1FmuUnywbBj2Cg15/0BDhwYdbyZ5GCMFli2aQ==}
    engines: {node: '>= 10'}
    cpu: [arm64]
    os: [win32]

  '@node-rs/bcrypt-win32-ia32-msvc@1.10.7':
    resolution: {integrity: sha512-lZLf4Cx+bShIhU071p5BZft4OvP4PGhyp542EEsb3zk34U5GLsGIyCjOafcF/2DGewZL6u8/aqoxbSuROkgFXg==}
    engines: {node: '>= 10'}
    cpu: [ia32]
    os: [win32]

  '@node-rs/bcrypt-win32-x64-msvc@1.10.7':
    resolution: {integrity: sha512-hdw7tGmN1DxVAMTzICLdaHpXjy+4rxaxnBMgI8seG1JL5e3VcRGsd1/1vVDogVp2cbsmgq+6d6yAY+D9lW/DCg==}
    engines: {node: '>= 10'}
    cpu: [x64]
    os: [win32]

  '@node-rs/bcrypt@1.10.7':
    resolution: {integrity: sha512-1wk0gHsUQC/ap0j6SJa2K34qNhomxXRcEe3T8cI5s+g6fgHBgLTN7U9LzWTG/HE6G4+2tWWLeCabk1wiYGEQSA==}
    engines: {node: '>= 10'}

  '@nodelib/fs.scandir@2.1.5':
    resolution: {integrity: sha512-vq24Bq3ym5HEQm2NKCr3yXDwjc7vTsEThRDnkp2DK9p1uqLR+DHurm/NOTo0KG7HYHU7eppKZj3MyqYuMBf62g==}
    engines: {node: '>= 8'}

  '@nodelib/fs.stat@2.0.5':
    resolution: {integrity: sha512-RkhPPp2zrqDAQA/2jNhnztcPAlv64XdhIp7a7454A5ovI7Bukxgt7MX7udwAu3zg1DcpPU0rz3VV1SeaqvY4+A==}
    engines: {node: '>= 8'}

  '@nodelib/fs.walk@1.2.8':
    resolution: {integrity: sha512-oGB+UxlgWcgQkgwo8GcEGwemoTFt3FIO9ababBmaGwXIoBKZ+GTy0pP185beGg7Llih/NSHSV2XAs1lnznocSg==}
    engines: {node: '>= 8'}

  '@oxc-project/types@0.90.0':
    resolution: {integrity: sha512-fWvaufWUcLtm/OBKcNmxUkR0kQW5ZKAF0t03BXPqdzpxmnVCmSKzvUDRCOKnSagSfNzG/3ZdKpComH3GMy881g==}

  '@oxc-project/types@0.94.0':
    resolution: {integrity: sha512-+UgQT/4o59cZfH6Cp7G0hwmqEQ0wE+AdIwhikdwnhWI9Dp8CgSY081+Q3O67/wq3VJu8mgUEB93J9EHHn70fOw==}

  '@oxc-project/types@0.94.0':
    resolution: {integrity: sha512-+UgQT/4o59cZfH6Cp7G0hwmqEQ0wE+AdIwhikdwnhWI9Dp8CgSY081+Q3O67/wq3VJu8mgUEB93J9EHHn70fOw==}

  '@parcel/watcher-android-arm64@2.5.1':
    resolution: {integrity: sha512-KF8+j9nNbUN8vzOFDpRMsaKBHZ/mcjEjMToVMJOhTozkDonQFFrRcfdLWn6yWKCmJKmdVxSgHiYvTCef4/qcBA==}
    engines: {node: '>= 10.0.0'}
    cpu: [arm64]
    os: [android]

  '@parcel/watcher-darwin-arm64@2.5.1':
    resolution: {integrity: sha512-eAzPv5osDmZyBhou8PoF4i6RQXAfeKL9tjb3QzYuccXFMQU0ruIc/POh30ePnaOyD1UXdlKguHBmsTs53tVoPw==}
    engines: {node: '>= 10.0.0'}
    cpu: [arm64]
    os: [darwin]

  '@parcel/watcher-darwin-x64@2.5.1':
    resolution: {integrity: sha512-1ZXDthrnNmwv10A0/3AJNZ9JGlzrF82i3gNQcWOzd7nJ8aj+ILyW1MTxVk35Db0u91oD5Nlk9MBiujMlwmeXZg==}
    engines: {node: '>= 10.0.0'}
    cpu: [x64]
    os: [darwin]

  '@parcel/watcher-freebsd-x64@2.5.1':
    resolution: {integrity: sha512-SI4eljM7Flp9yPuKi8W0ird8TI/JK6CSxju3NojVI6BjHsTyK7zxA9urjVjEKJ5MBYC+bLmMcbAWlZ+rFkLpJQ==}
    engines: {node: '>= 10.0.0'}
    cpu: [x64]
    os: [freebsd]

  '@parcel/watcher-linux-arm-glibc@2.5.1':
    resolution: {integrity: sha512-RCdZlEyTs8geyBkkcnPWvtXLY44BCeZKmGYRtSgtwwnHR4dxfHRG3gR99XdMEdQ7KeiDdasJwwvNSF5jKtDwdA==}
    engines: {node: '>= 10.0.0'}
    cpu: [arm]
    os: [linux]

  '@parcel/watcher-linux-arm-musl@2.5.1':
    resolution: {integrity: sha512-6E+m/Mm1t1yhB8X412stiKFG3XykmgdIOqhjWj+VL8oHkKABfu/gjFj8DvLrYVHSBNC+/u5PeNrujiSQ1zwd1Q==}
    engines: {node: '>= 10.0.0'}
    cpu: [arm]
    os: [linux]

  '@parcel/watcher-linux-arm64-glibc@2.5.1':
    resolution: {integrity: sha512-LrGp+f02yU3BN9A+DGuY3v3bmnFUggAITBGriZHUREfNEzZh/GO06FF5u2kx8x+GBEUYfyTGamol4j3m9ANe8w==}
    engines: {node: '>= 10.0.0'}
    cpu: [arm64]
    os: [linux]

  '@parcel/watcher-linux-arm64-musl@2.5.1':
    resolution: {integrity: sha512-cFOjABi92pMYRXS7AcQv9/M1YuKRw8SZniCDw0ssQb/noPkRzA+HBDkwmyOJYp5wXcsTrhxO0zq1U11cK9jsFg==}
    engines: {node: '>= 10.0.0'}
    cpu: [arm64]
    os: [linux]

  '@parcel/watcher-linux-x64-glibc@2.5.1':
    resolution: {integrity: sha512-GcESn8NZySmfwlTsIur+49yDqSny2IhPeZfXunQi48DMugKeZ7uy1FX83pO0X22sHntJ4Ub+9k34XQCX+oHt2A==}
    engines: {node: '>= 10.0.0'}
    cpu: [x64]
    os: [linux]

  '@parcel/watcher-linux-x64-musl@2.5.1':
    resolution: {integrity: sha512-n0E2EQbatQ3bXhcH2D1XIAANAcTZkQICBPVaxMeaCVBtOpBZpWJuf7LwyWPSBDITb7In8mqQgJ7gH8CILCURXg==}
    engines: {node: '>= 10.0.0'}
    cpu: [x64]
    os: [linux]

  '@parcel/watcher-win32-arm64@2.5.1':
    resolution: {integrity: sha512-RFzklRvmc3PkjKjry3hLF9wD7ppR4AKcWNzH7kXR7GUe0Igb3Nz8fyPwtZCSquGrhU5HhUNDr/mKBqj7tqA2Vw==}
    engines: {node: '>= 10.0.0'}
    cpu: [arm64]
    os: [win32]

  '@parcel/watcher-win32-ia32@2.5.1':
    resolution: {integrity: sha512-c2KkcVN+NJmuA7CGlaGD1qJh1cLfDnQsHjE89E60vUEMlqduHGCdCLJCID5geFVM0dOtA3ZiIO8BoEQmzQVfpQ==}
    engines: {node: '>= 10.0.0'}
    cpu: [ia32]
    os: [win32]

  '@parcel/watcher-win32-x64@2.5.1':
    resolution: {integrity: sha512-9lHBdJITeNR++EvSQVUcaZoWupyHfXe1jZvGZ06O/5MflPcuPLtEphScIBL+AiCWBO46tDSHzWyD0uDmmZqsgA==}
    engines: {node: '>= 10.0.0'}
    cpu: [x64]
    os: [win32]

  '@parcel/watcher@2.5.1':
    resolution: {integrity: sha512-dfUnCxiN9H4ap84DvD2ubjw+3vUNpstxa0TneY/Paat8a3R4uQZDLSvWjmznAY/DoahqTHl9V46HF/Zs3F29pg==}
    engines: {node: '>= 10.0.0'}

  '@pkgjs/parseargs@0.11.0':
    resolution: {integrity: sha512-+1VkjdD0QBLPodGrJUeqarH8VAIvQODIbwh9XpP5Syisf7YoQgsJKPNFoqqLQlu+VQ/tVSshMR6loPMn8U+dPg==}
    engines: {node: '>=14'}

  '@polka/compression@1.0.0-next.25':
    resolution: {integrity: sha512-UlVkoSGRig87riHSn8QOxd2DzGhadRpNSj5Ukqj+Bt7WTE4Es+sE3ju3OYbe8SiV2OwA+8tDcSuHWUh5S3jCBQ==}
    engines: {node: '>=6'}

  '@polka/url@1.0.0-next.28':
    resolution: {integrity: sha512-8LduaNlMZGwdZ6qWrKlfa+2M4gahzFkprZiAt2TF8uS0qQgBizKXpXURqvTJ4WtmupWxaLqjRb2UCTe72mu+Aw==}

  '@poppinss/colors@4.1.5':
    resolution: {integrity: sha512-FvdDqtcRCtz6hThExcFOgW0cWX+xwSMWcRuQe5ZEb2m7cVQOAVZOIMt+/v9RxGiD9/OY16qJBXK4CVKWAPalBw==}

  '@poppinss/dumper@0.6.4':
    resolution: {integrity: sha512-iG0TIdqv8xJ3Lt9O8DrPRxw1MRLjNpoqiSGU03P/wNLP/s0ra0udPJ1J2Tx5M0J3H/cVyEgpbn8xUKRY9j59kQ==}

  '@poppinss/exception@1.2.2':
    resolution: {integrity: sha512-m7bpKCD4QMlFCjA/nKTs23fuvoVFoA83brRKmObCUNmi/9tVu8Ve3w4YQAnJu4q3Tjf5fr685HYIC/IA2zHRSg==}

  '@publint/pack@0.1.2':
    resolution: {integrity: sha512-S+9ANAvUmjutrshV4jZjaiG8XQyuJIZ8a4utWmN/vW1sgQ9IfBnPndwkmQYw53QmouOIytT874u65HEmu6H5jw==}
    engines: {node: '>=18'}

  '@quansync/fs@0.1.5':
    resolution: {integrity: sha512-lNS9hL2aS2NZgNW7BBj+6EBl4rOf8l+tQ0eRY6JWCI8jI2kc53gSoqbjojU0OnAWhzoXiOjFyGsHcDGePB3lhA==}

  '@rolldown/binding-android-arm64@1.0.0-beta.43':
    resolution: {integrity: sha512-TP8bcPOb1s6UmY5syhXrDn9k0XkYcw+XaoylTN4cJxf0JOVS2j682I3aTcpfT51hOFGr2bRwNKN9RZ19XxeQbA==}
    engines: {node: ^20.19.0 || >=22.12.0}
    cpu: [arm64]
    os: [android]

<<<<<<< HEAD
  '@rolldown/binding-android-arm64@1.0.0-beta.42':
    resolution: {integrity: sha512-W5ZKF3TP3bOWuBfotAGp+UGjxOkGV7jRmIRbBA7NFjggx7Oi6vOmGDqpHEIX7kDCiry1cnIsWQaxNvWbMdkvzQ==}
    engines: {node: ^20.19.0 || >=22.12.0}
    cpu: [arm64]
    os: [android]

  '@rolldown/binding-darwin-arm64@1.0.0-beta.41':
    resolution: {integrity: sha512-XGCzqfjdk7550PlyZRTBKbypXrB7ATtXhw/+bjtxnklLQs0mKP/XkQVOKyn9qGKSlvH8I56JLYryVxl0PCvSNw==}
=======
  '@rolldown/binding-darwin-arm64@1.0.0-beta.43':
    resolution: {integrity: sha512-kuVWnZsE4vEjMF/10SbSUyzucIW2zmdsqFghYMqy+fsjXnRHg0luTU6qWF8IqJf4Cbpm9NEZRnjIEPpAbdiSNQ==}
>>>>>>> a8173075
    engines: {node: ^20.19.0 || >=22.12.0}
    cpu: [arm64]
    os: [darwin]

<<<<<<< HEAD
  '@rolldown/binding-darwin-arm64@1.0.0-beta.42':
    resolution: {integrity: sha512-abw/wtgJA8OCgaTlL+xJxnN/Z01BwV1rfzIp5Hh9x+IIO6xOBfPsQ0nzi0+rWx3TyZ9FZXyC7bbC+5NpQ9EaXQ==}
    engines: {node: ^20.19.0 || >=22.12.0}
    cpu: [arm64]
    os: [darwin]

  '@rolldown/binding-darwin-x64@1.0.0-beta.41':
    resolution: {integrity: sha512-Ho6lIwGJed98zub7n0xcRKuEtnZgbxevAmO4x3zn3C3N4GVXZD5xvCvTVxSMoeBJwTcIYzkVDRTIhylQNsTgLQ==}
=======
  '@rolldown/binding-darwin-x64@1.0.0-beta.43':
    resolution: {integrity: sha512-u9Ps4sh6lcmJ3vgLtyEg/x4jlhI64U0mM93Ew+tlfFdLDe7yKyA+Fe80cpr2n1mNCeZXrvTSbZluKpXQ0GxLjw==}
>>>>>>> a8173075
    engines: {node: ^20.19.0 || >=22.12.0}
    cpu: [x64]
    os: [darwin]

<<<<<<< HEAD
  '@rolldown/binding-darwin-x64@1.0.0-beta.42':
    resolution: {integrity: sha512-Y/UrZIRVr8CvXVEB88t6PeC46r1K9/QdPEo2ASE/b/KBEyXIx+QbM6kv9QfQVWU2Atly2+SVsQzxQsIvuk3lZQ==}
    engines: {node: ^20.19.0 || >=22.12.0}
    cpu: [x64]
    os: [darwin]

  '@rolldown/binding-freebsd-x64@1.0.0-beta.41':
    resolution: {integrity: sha512-ijAZETywvL+gACjbT4zBnCp5ez1JhTRs6OxRN4J+D6AzDRbU2zb01Esl51RP5/8ZOlvB37xxsRQ3X4YRVyYb3g==}
=======
  '@rolldown/binding-freebsd-x64@1.0.0-beta.43':
    resolution: {integrity: sha512-h9lUtVtXgfbk/tnicMpbFfZ3DJvk5Zn2IvmlC1/e0+nUfwoc/TFqpfrRRqcNBXk/e+xiWMSKv6b0MF8N+Rtvlg==}
>>>>>>> a8173075
    engines: {node: ^20.19.0 || >=22.12.0}
    cpu: [x64]
    os: [freebsd]

<<<<<<< HEAD
  '@rolldown/binding-freebsd-x64@1.0.0-beta.42':
    resolution: {integrity: sha512-zRM0oOk7BZiy6DoWBvdV4hyEg+j6+WcBZIMHVirMEZRu8hd18kZdJkg+bjVMfCEhwpWeFUfBfZ1qcaZ5UdYzlQ==}
    engines: {node: ^20.19.0 || >=22.12.0}
    cpu: [x64]
    os: [freebsd]

  '@rolldown/binding-linux-arm-gnueabihf@1.0.0-beta.41':
    resolution: {integrity: sha512-EgIOZt7UildXKFEFvaiLNBXm+4ggQyGe3E5Z1QP9uRcJJs9omihOnm897FwOBQdCuMvI49iBgjFrkhH+wMJ2MA==}
=======
  '@rolldown/binding-linux-arm-gnueabihf@1.0.0-beta.43':
    resolution: {integrity: sha512-IX2C6bA6wM2rX/RvD75ko+ix9yxPKjKGGq7pOhB8wGI4Z4fqX5B1nDHga/qMDmAdCAR1m9ymzxkmqhm/AFYf7A==}
>>>>>>> a8173075
    engines: {node: ^20.19.0 || >=22.12.0}
    cpu: [arm]
    os: [linux]

<<<<<<< HEAD
  '@rolldown/binding-linux-arm-gnueabihf@1.0.0-beta.42':
    resolution: {integrity: sha512-6RjFaC52QNwo7ilU8C5H7swbGlgfTkG9pudXwzr3VYyT18s0C9gLg3mvc7OMPIGqNxnQ0M5lU8j6aQCk2DTRVg==}
    engines: {node: ^20.19.0 || >=22.12.0}
    cpu: [arm]
    os: [linux]

  '@rolldown/binding-linux-arm64-gnu@1.0.0-beta.41':
    resolution: {integrity: sha512-F8bUwJq8v/JAU8HSwgF4dztoqJ+FjdyjuvX4//3+Fbe2we9UktFeZ27U4lRMXF1vxWtdV4ey6oCSqI7yUrSEeg==}
=======
  '@rolldown/binding-linux-arm64-gnu@1.0.0-beta.43':
    resolution: {integrity: sha512-mcjd57vEj+CEQbZAzUiaxNzNgwwgOpFtZBWcINm8DNscvkXl5b/s622Z1dqGNWSdrZmdjdC6LWMvu8iHM6v9sQ==}
>>>>>>> a8173075
    engines: {node: ^20.19.0 || >=22.12.0}
    cpu: [arm64]
    os: [linux]

<<<<<<< HEAD
  '@rolldown/binding-linux-arm64-gnu@1.0.0-beta.42':
    resolution: {integrity: sha512-LMYHM5Sf6ROq+VUwHMDVX2IAuEsWTv4SnlFEedBnMGpvRuQ14lCmD4m5Q8sjyAQCgyha9oghdGoK8AEg1sXZKg==}
    engines: {node: ^20.19.0 || >=22.12.0}
    cpu: [arm64]
    os: [linux]

  '@rolldown/binding-linux-arm64-musl@1.0.0-beta.41':
    resolution: {integrity: sha512-MioXcCIX/wB1pBnBoJx8q4OGucUAfC1+/X1ilKFsjDK05VwbLZGRgOVD5OJJpUQPK86DhQciNBrfOKDiatxNmg==}
=======
  '@rolldown/binding-linux-arm64-musl@1.0.0-beta.43':
    resolution: {integrity: sha512-Pa8QMwlkrztTo/1mVjZmPIQ44tCSci10TBqxzVBvXVA5CFh5EpiEi99fPSll2dHG2uT4dCOMeC6fIhyDdb0zXA==}
>>>>>>> a8173075
    engines: {node: ^20.19.0 || >=22.12.0}
    cpu: [arm64]
    os: [linux]

<<<<<<< HEAD
  '@rolldown/binding-linux-arm64-musl@1.0.0-beta.42':
    resolution: {integrity: sha512-/bNTYb9aKNhzdbPn3O4MK2aLv55AlrkUKPE4KNfBYjkoZUfDr4jWp7gsSlvTc5A/99V1RCm9axvt616ZzeXGyA==}
    engines: {node: ^20.19.0 || >=22.12.0}
    cpu: [arm64]
    os: [linux]

  '@rolldown/binding-linux-x64-gnu@1.0.0-beta.41':
    resolution: {integrity: sha512-m66M61fizvRCwt5pOEiZQMiwBL9/y0bwU/+Kc4Ce/Pef6YfoEkR28y+DzN9rMdjo8Z28NXjsDPq9nH4mXnAP0g==}
=======
  '@rolldown/binding-linux-x64-gnu@1.0.0-beta.43':
    resolution: {integrity: sha512-BgynXKMjeaX4AfWLARhOKDetBOOghnSiVRjAHVvhiAaDXgdQN8e65mSmXRiVoVtD3cHXx/cfU8Gw0p0K+qYKVQ==}
>>>>>>> a8173075
    engines: {node: ^20.19.0 || >=22.12.0}
    cpu: [x64]
    os: [linux]

<<<<<<< HEAD
  '@rolldown/binding-linux-x64-gnu@1.0.0-beta.42':
    resolution: {integrity: sha512-n/SLa4h342oyeGykZdch7Y3GNCNliRPL4k5wkeZ/5eQZs+c6/ZG1SHCJQoy7bZcmxiMyaXs9HoFmv1PEKrZgWg==}
    engines: {node: ^20.19.0 || >=22.12.0}
    cpu: [x64]
    os: [linux]

  '@rolldown/binding-linux-x64-musl@1.0.0-beta.41':
    resolution: {integrity: sha512-yRxlSfBvWnnfrdtJfvi9lg8xfG5mPuyoSHm0X01oiE8ArmLRvoJGHUTJydCYz+wbK2esbq5J4B4Tq9WAsOlP1Q==}
=======
  '@rolldown/binding-linux-x64-musl@1.0.0-beta.43':
    resolution: {integrity: sha512-VIsoPlOB/tDSAw9CySckBYysoIBqLeps1/umNSYUD8pMtalJyzMTneAVI1HrUdf4ceFmQ5vARoLIXSsPwVFxNg==}
>>>>>>> a8173075
    engines: {node: ^20.19.0 || >=22.12.0}
    cpu: [x64]
    os: [linux]

<<<<<<< HEAD
  '@rolldown/binding-linux-x64-musl@1.0.0-beta.42':
    resolution: {integrity: sha512-4PSd46sFzqpLHSGdaSViAb1mk55sCUMpJg+X8ittXaVocQsV3QLG/uydSH8RyL0ngHX5fy3D70LcCzlB15AgHw==}
    engines: {node: ^20.19.0 || >=22.12.0}
    cpu: [x64]
    os: [linux]

  '@rolldown/binding-openharmony-arm64@1.0.0-beta.41':
    resolution: {integrity: sha512-PHVxYhBpi8UViS3/hcvQQb9RFqCtvFmFU1PvUoTRiUdBtgHA6fONNHU4x796lgzNlVSD3DO/MZNk1s5/ozSMQg==}
=======
  '@rolldown/binding-openharmony-arm64@1.0.0-beta.43':
    resolution: {integrity: sha512-YDXTxVJG67PqTQMKyjVJSddoPbSWJ4yRz/E3xzTLHqNrTDGY0UuhG8EMr8zsYnfH/0cPFJ3wjQd/hJWHuR6nkA==}
>>>>>>> a8173075
    engines: {node: ^20.19.0 || >=22.12.0}
    cpu: [arm64]
    os: [openharmony]

<<<<<<< HEAD
  '@rolldown/binding-openharmony-arm64@1.0.0-beta.42':
    resolution: {integrity: sha512-BmWoeJJyeZXmZBcfoxG6J9+rl2G7eO47qdTkAzEegj4n3aC6CBIHOuDcbE8BvhZaEjQR0nh0nJrtEDlt65Q7Sw==}
    engines: {node: ^20.19.0 || >=22.12.0}
    cpu: [arm64]
    os: [openharmony]

  '@rolldown/binding-wasm32-wasi@1.0.0-beta.41':
    resolution: {integrity: sha512-OAfcO37ME6GGWmj9qTaDT7jY4rM0T2z0/8ujdQIJQ2x2nl+ztO32EIwURfmXOK0U1tzkyuaKYvE34Pug/ucXlQ==}
    engines: {node: '>=14.0.0'}
    cpu: [wasm32]

  '@rolldown/binding-wasm32-wasi@1.0.0-beta.42':
    resolution: {integrity: sha512-2Ft32F7uiDTrGZUKws6CLNTlvTWHC33l4vpXrzUucf9rYtUThAdPCOt89Pmn13tNX6AulxjGEP2R0nZjTSW3eQ==}
    engines: {node: '>=14.0.0'}
    cpu: [wasm32]

  '@rolldown/binding-win32-arm64-msvc@1.0.0-beta.41':
    resolution: {integrity: sha512-NIYGuCcuXaq5BC4Q3upbiMBvmZsTsEPG9k/8QKQdmrch+ocSy5Jv9tdpdmXJyighKqm182nh/zBt+tSJkYoNlg==}
=======
  '@rolldown/binding-wasm32-wasi@1.0.0-beta.43':
    resolution: {integrity: sha512-3M+2DmorXvDuAIGYQ9Z93Oy1G9ETkejLwdXXb1uRTgKN9pMcu7N+KG2zDrJwqyxeeLIFE22AZGtSJm3PJbNu9Q==}
    engines: {node: '>=14.0.0'}
    cpu: [wasm32]

  '@rolldown/binding-win32-arm64-msvc@1.0.0-beta.43':
    resolution: {integrity: sha512-/B1j1pJs33y9ywtslOMxryUPHq8zIGu/OGEc2gyed0slimJ8fX2uR/SaJVhB4+NEgCFIeYDR4CX6jynAkeRuCA==}
>>>>>>> a8173075
    engines: {node: ^20.19.0 || >=22.12.0}
    cpu: [arm64]
    os: [win32]

<<<<<<< HEAD
  '@rolldown/binding-win32-arm64-msvc@1.0.0-beta.42':
    resolution: {integrity: sha512-hC1kShXW/z221eG+WzQMN06KepvPbMBknF0iGR3VMYJLOe9gwnSTfGxFT5hf8XrPv7CEZqTWRd0GQpkSHRbGsw==}
    engines: {node: ^20.19.0 || >=22.12.0}
    cpu: [arm64]
    os: [win32]

  '@rolldown/binding-win32-ia32-msvc@1.0.0-beta.41':
    resolution: {integrity: sha512-kANdsDbE5FkEOb5NrCGBJBCaZ2Sabp3D7d4PRqMYJqyLljwh9mDyYyYSv5+QNvdAmifj+f3lviNEUUuUZPEFPw==}
=======
  '@rolldown/binding-win32-ia32-msvc@1.0.0-beta.43':
    resolution: {integrity: sha512-29oG1swCz7hNP+CQYrsM4EtylsKwuYzM8ljqbqC5TsQwmKat7P8ouDpImsqg/GZxFSXcPP9ezQm0Q0wQwGM3JA==}
>>>>>>> a8173075
    engines: {node: ^20.19.0 || >=22.12.0}
    cpu: [ia32]
    os: [win32]

<<<<<<< HEAD
  '@rolldown/binding-win32-ia32-msvc@1.0.0-beta.42':
    resolution: {integrity: sha512-AICBYromawouGjj+GS33369E8Vwhy6UwhQEhQ5evfS8jPCsyVvoICJatbDGDGH01dwtVGLD5eDFzPicUOVpe4g==}
    engines: {node: ^20.19.0 || >=22.12.0}
    cpu: [ia32]
    os: [win32]

  '@rolldown/binding-win32-x64-msvc@1.0.0-beta.41':
    resolution: {integrity: sha512-UlpxKmFdik0Y2VjZrgUCgoYArZJiZllXgIipdBRV1hw6uK45UbQabSTW6Kp6enuOu7vouYWftwhuxfpE8J2JAg==}
=======
  '@rolldown/binding-win32-x64-msvc@1.0.0-beta.43':
    resolution: {integrity: sha512-eWBV1Ef3gfGNehxVGCyXs7wLayRIgCmyItuCZwYYXW5bsk4EvR4n2GP5m3ohjnx7wdiY3nLmwQfH2Knb5gbNZw==}
>>>>>>> a8173075
    engines: {node: ^20.19.0 || >=22.12.0}
    cpu: [x64]
    os: [win32]

  '@rolldown/binding-win32-x64-msvc@1.0.0-beta.42':
    resolution: {integrity: sha512-XpZ0M+tjoEiSc9c+uZR7FCnOI0uxDRNs1elGOMjeB0pUP1QmvVbZGYNsyLbLoP4u7e3VQN8rie1OQ8/mB6rcJg==}
    engines: {node: ^20.19.0 || >=22.12.0}
    cpu: [x64]
    os: [win32]

  '@rolldown/pluginutils@1.0.0-beta.29':
    resolution: {integrity: sha512-NIJgOsMjbxAXvoGq/X0gD7VPMQ8j9g0BiDaNjVNVjvl+iKXxL3Jre0v31RmBYeLEmkbj2s02v8vFTbUXi5XS2Q==}

  '@rolldown/pluginutils@1.0.0-beta.43':
    resolution: {integrity: sha512-5Uxg7fQUCmfhax7FJke2+8B6cqgeUJUD9o2uXIKXhD+mG0mL6NObmVoi9wXEU1tY89mZKgAYA6fTbftx3q2ZPQ==}

  '@rolldown/pluginutils@1.0.0-beta.42':
    resolution: {integrity: sha512-N7pQzk9CyE7q0bBN/q0J8s6Db279r5kUZc6d7/wWRe9/zXqC52HQovVyu6iXPIDY4BEzzgbVLhVFXrOuGJ22ZQ==}

  '@rollup/plugin-alias@5.1.1':
    resolution: {integrity: sha512-PR9zDb+rOzkRb2VD+EuKB7UC41vU5DIwZ5qqCpk0KJudcWAyi8rvYOhS7+L5aZCspw1stTViLgN5v6FF1p5cgQ==}
    engines: {node: '>=14.0.0'}
    peerDependencies:
      rollup: ^1.20.0||^2.0.0||^3.0.0||^4.0.0
    peerDependenciesMeta:
      rollup:
        optional: true

  '@rollup/plugin-commonjs@28.0.6':
    resolution: {integrity: sha512-XSQB1K7FUU5QP+3lOQmVCE3I0FcbbNvmNT4VJSj93iUjayaARrTQeoRdiYQoftAJBLrR9t2agwAd3ekaTgHNlw==}
    engines: {node: '>=16.0.0 || 14 >= 14.17'}
    peerDependencies:
      rollup: ^2.68.0||^3.0.0||^4.0.0
    peerDependenciesMeta:
      rollup:
        optional: true

  '@rollup/plugin-dynamic-import-vars@2.1.4':
    resolution: {integrity: sha512-MZSB+lBSqTiMaE95/K159bRQcVbQugMzV5LbXQgFkjjPMCXFq1dgVHL7zs6diCowEviVxQ/6AHHLmDA1VDGGIw==}
    engines: {node: '>=14.0.0'}
    peerDependencies:
      rollup: ^1.20.0||^2.0.0||^3.0.0||^4.0.0
    peerDependenciesMeta:
      rollup:
        optional: true

  '@rollup/pluginutils@5.3.0':
    resolution: {integrity: sha512-5EdhGZtnu3V88ces7s53hhfK5KSASnJZv8Lulpc04cWO3REESroJXg73DFsOmgbU2BhwV0E20bu2IDZb3VKW4Q==}
    engines: {node: '>=14.0.0'}
    peerDependencies:
      rollup: ^1.20.0||^2.0.0||^3.0.0||^4.0.0
    peerDependenciesMeta:
      rollup:
        optional: true

  '@rollup/rollup-android-arm-eabi@4.43.0':
    resolution: {integrity: sha512-Krjy9awJl6rKbruhQDgivNbD1WuLb8xAclM4IR4cN5pHGAs2oIMMQJEiC3IC/9TZJ+QZkmZhlMO/6MBGxPidpw==}
    cpu: [arm]
    os: [android]

  '@rollup/rollup-android-arm64@4.43.0':
    resolution: {integrity: sha512-ss4YJwRt5I63454Rpj+mXCXicakdFmKnUNxr1dLK+5rv5FJgAxnN7s31a5VchRYxCFWdmnDWKd0wbAdTr0J5EA==}
    cpu: [arm64]
    os: [android]

  '@rollup/rollup-darwin-arm64@4.43.0':
    resolution: {integrity: sha512-eKoL8ykZ7zz8MjgBenEF2OoTNFAPFz1/lyJ5UmmFSz5jW+7XbH1+MAgCVHy72aG59rbuQLcJeiMrP8qP5d/N0A==}
    cpu: [arm64]
    os: [darwin]

  '@rollup/rollup-darwin-x64@4.43.0':
    resolution: {integrity: sha512-SYwXJgaBYW33Wi/q4ubN+ldWC4DzQY62S4Ll2dgfr/dbPoF50dlQwEaEHSKrQdSjC6oIe1WgzosoaNoHCdNuMg==}
    cpu: [x64]
    os: [darwin]

  '@rollup/rollup-freebsd-arm64@4.43.0':
    resolution: {integrity: sha512-SV+U5sSo0yujrjzBF7/YidieK2iF6E7MdF6EbYxNz94lA+R0wKl3SiixGyG/9Klab6uNBIqsN7j4Y/Fya7wAjQ==}
    cpu: [arm64]
    os: [freebsd]

  '@rollup/rollup-freebsd-x64@4.43.0':
    resolution: {integrity: sha512-J7uCsiV13L/VOeHJBo5SjasKiGxJ0g+nQTrBkAsmQBIdil3KhPnSE9GnRon4ejX1XDdsmK/l30IYLiAaQEO0Cg==}
    cpu: [x64]
    os: [freebsd]

  '@rollup/rollup-linux-arm-gnueabihf@4.43.0':
    resolution: {integrity: sha512-gTJ/JnnjCMc15uwB10TTATBEhK9meBIY+gXP4s0sHD1zHOaIh4Dmy1X9wup18IiY9tTNk5gJc4yx9ctj/fjrIw==}
    cpu: [arm]
    os: [linux]

  '@rollup/rollup-linux-arm-musleabihf@4.43.0':
    resolution: {integrity: sha512-ZJ3gZynL1LDSIvRfz0qXtTNs56n5DI2Mq+WACWZ7yGHFUEirHBRt7fyIk0NsCKhmRhn7WAcjgSkSVVxKlPNFFw==}
    cpu: [arm]
    os: [linux]

  '@rollup/rollup-linux-arm64-gnu@4.43.0':
    resolution: {integrity: sha512-8FnkipasmOOSSlfucGYEu58U8cxEdhziKjPD2FIa0ONVMxvl/hmONtX/7y4vGjdUhjcTHlKlDhw3H9t98fPvyA==}
    cpu: [arm64]
    os: [linux]

  '@rollup/rollup-linux-arm64-musl@4.43.0':
    resolution: {integrity: sha512-KPPyAdlcIZ6S9C3S2cndXDkV0Bb1OSMsX0Eelr2Bay4EsF9yi9u9uzc9RniK3mcUGCLhWY9oLr6er80P5DE6XA==}
    cpu: [arm64]
    os: [linux]

  '@rollup/rollup-linux-loongarch64-gnu@4.43.0':
    resolution: {integrity: sha512-HPGDIH0/ZzAZjvtlXj6g+KDQ9ZMHfSP553za7o2Odegb/BEfwJcR0Sw0RLNpQ9nC6Gy8s+3mSS9xjZ0n3rhcYg==}
    cpu: [loong64]
    os: [linux]

  '@rollup/rollup-linux-powerpc64le-gnu@4.43.0':
    resolution: {integrity: sha512-gEmwbOws4U4GLAJDhhtSPWPXUzDfMRedT3hFMyRAvM9Mrnj+dJIFIeL7otsv2WF3D7GrV0GIewW0y28dOYWkmw==}
    cpu: [ppc64]
    os: [linux]

  '@rollup/rollup-linux-riscv64-gnu@4.43.0':
    resolution: {integrity: sha512-XXKvo2e+wFtXZF/9xoWohHg+MuRnvO29TI5Hqe9xwN5uN8NKUYy7tXUG3EZAlfchufNCTHNGjEx7uN78KsBo0g==}
    cpu: [riscv64]
    os: [linux]

  '@rollup/rollup-linux-riscv64-musl@4.43.0':
    resolution: {integrity: sha512-ruf3hPWhjw6uDFsOAzmbNIvlXFXlBQ4nk57Sec8E8rUxs/AI4HD6xmiiasOOx/3QxS2f5eQMKTAwk7KHwpzr/Q==}
    cpu: [riscv64]
    os: [linux]

  '@rollup/rollup-linux-s390x-gnu@4.43.0':
    resolution: {integrity: sha512-QmNIAqDiEMEvFV15rsSnjoSmO0+eJLoKRD9EAa9rrYNwO/XRCtOGM3A5A0X+wmG+XRrw9Fxdsw+LnyYiZWWcVw==}
    cpu: [s390x]
    os: [linux]

  '@rollup/rollup-linux-x64-gnu@4.43.0':
    resolution: {integrity: sha512-jAHr/S0iiBtFyzjhOkAics/2SrXE092qyqEg96e90L3t9Op8OTzS6+IX0Fy5wCt2+KqeHAkti+eitV0wvblEoQ==}
    cpu: [x64]
    os: [linux]

  '@rollup/rollup-linux-x64-musl@4.43.0':
    resolution: {integrity: sha512-3yATWgdeXyuHtBhrLt98w+5fKurdqvs8B53LaoKD7P7H7FKOONLsBVMNl9ghPQZQuYcceV5CDyPfyfGpMWD9mQ==}
    cpu: [x64]
    os: [linux]

  '@rollup/rollup-win32-arm64-msvc@4.43.0':
    resolution: {integrity: sha512-wVzXp2qDSCOpcBCT5WRWLmpJRIzv23valvcTwMHEobkjippNf+C3ys/+wf07poPkeNix0paTNemB2XrHr2TnGw==}
    cpu: [arm64]
    os: [win32]

  '@rollup/rollup-win32-ia32-msvc@4.43.0':
    resolution: {integrity: sha512-fYCTEyzf8d+7diCw8b+asvWDCLMjsCEA8alvtAutqJOJp/wL5hs1rWSqJ1vkjgW0L2NB4bsYJrpKkiIPRR9dvw==}
    cpu: [ia32]
    os: [win32]

  '@rollup/rollup-win32-x64-msvc@4.43.0':
    resolution: {integrity: sha512-SnGhLiE5rlK0ofq8kzuDkM0g7FN1s5VYY+YSMTibP7CqShxCQvqtNxTARS4xX4PFJfHjG0ZQYX9iGzI3FQh5Aw==}
    cpu: [x64]
    os: [win32]

  '@sec-ant/readable-stream@0.4.1':
    resolution: {integrity: sha512-831qok9r2t8AlxLko40y2ebgSDhenenCatLVeW/uBtnHPyhHOvG0C7TvfgecV+wHzIm5KUICgzmVpWS+IMEAeg==}

  '@shikijs/core@3.13.0':
    resolution: {integrity: sha512-3P8rGsg2Eh2qIHekwuQjzWhKI4jV97PhvYjYUzGqjvJfqdQPz+nMlfWahU24GZAyW1FxFI1sYjyhfh5CoLmIUA==}

  '@shikijs/core@3.9.2':
    resolution: {integrity: sha512-3q/mzmw09B2B6PgFNeiaN8pkNOixWS726IHmJEpjDAcneDPMQmUg2cweT9cWXY4XcyQS3i6mOOUgQz9RRUP6HA==}

  '@shikijs/engine-javascript@3.13.0':
    resolution: {integrity: sha512-Ty7xv32XCp8u0eQt8rItpMs6rU9Ki6LJ1dQOW3V/56PKDcpvfHPnYFbsx5FFUP2Yim34m/UkazidamMNVR4vKg==}

  '@shikijs/engine-oniguruma@3.13.0':
    resolution: {integrity: sha512-O42rBGr4UDSlhT2ZFMxqM7QzIU+IcpoTMzb3W7AlziI1ZF7R8eS2M0yt5Ry35nnnTX/LTLXFPUjRFCIW+Operg==}

  '@shikijs/langs@3.13.0':
    resolution: {integrity: sha512-672c3WAETDYHwrRP0yLy3W1QYB89Hbpj+pO4KhxK6FzIrDI2FoEXNiNCut6BQmEApYLfuYfpgOZaqbY+E9b8wQ==}

  '@shikijs/themes@3.13.0':
    resolution: {integrity: sha512-Vxw1Nm1/Od8jyA7QuAenaV78BG2nSr3/gCGdBkLpfLscddCkzkL36Q5b67SrLLfvAJTOUzW39x4FHVCFriPVgg==}

  '@shikijs/transformers@3.9.2':
    resolution: {integrity: sha512-MW5hT4TyUp6bNAgTExRYLk1NNasVQMTCw1kgbxHcEC0O5cbepPWaB+1k+JzW9r3SP2/R8kiens8/3E6hGKfgsA==}

  '@shikijs/twoslash@3.13.0':
    resolution: {integrity: sha512-OmNKNoZ8Hevt4VKQHfJL+hrsrqLSnW/Nz7RMutuBqXBCIYZWk80HnF9pcXEwRmy9MN0MGRmZCW2rDDP8K7Bxkw==}
    peerDependencies:
      typescript: '>=5.5.0'

  '@shikijs/types@3.13.0':
    resolution: {integrity: sha512-oM9P+NCFri/mmQ8LoFGVfVyemm5Hi27330zuOBp0annwJdKH1kOLndw3zCtAVDehPLg9fKqoEx3Ht/wNZxolfw==}

  '@shikijs/types@3.9.2':
    resolution: {integrity: sha512-/M5L0Uc2ljyn2jKvj4Yiah7ow/W+DJSglVafvWAJ/b8AZDeeRAdMu3c2riDzB7N42VD+jSnWxeP9AKtd4TfYVw==}

  '@shikijs/vitepress-twoslash@3.13.0':
    resolution: {integrity: sha512-YwL/Wsyl1Vfg9wcWFJbpqKn7vySaCKNsSxYL3v5J/z+7Qm+fu15JXrtqEJbT8h/STWeaO7pnR6npgoPQEj8Ewg==}

  '@shikijs/vscode-textmate@10.0.2':
    resolution: {integrity: sha512-83yeghZ2xxin3Nj8z1NMd/NCuca+gsYXswywDy5bHvwlWL8tpTQmzGeUuHd9FC3E/SBEMvzJRwWEOz5gGes9Qg==}

  '@simple-libs/child-process-utils@1.0.1':
    resolution: {integrity: sha512-3nWd8irxvDI6v856wpPCHZ+08iQR0oHTZfzAZmnbsLzf+Sf1odraP6uKOHDZToXq3RPRV/LbqGVlSCogm9cJjg==}
    engines: {node: '>=18'}

  '@simple-libs/stream-utils@1.1.0':
    resolution: {integrity: sha512-6rsHTjodIn/t90lv5snQjRPVtOosM7Vp0AKdrObymq45ojlgVwnpAqdc+0OBBrpEiy31zZ6/TKeIVqV1HwvnuQ==}
    engines: {node: '>=18'}

  '@sindresorhus/is@7.0.2':
    resolution: {integrity: sha512-d9xRovfKNz1SKieM0qJdO+PQonjnnIfSNWfHYnBSJ9hkjm0ZPw6HlxscDXYstp3z+7V2GOFHc+J0CYrYTjqCJw==}
    engines: {node: '>=18'}

  '@sindresorhus/merge-streams@4.0.0':
    resolution: {integrity: sha512-tlqY9xq5ukxTUZBmoOp+m61cqwQD5pHJtFY3Mn8CA8ps6yghLH/Hw8UPdqg4OLmFW3IFlcXnQNmo/dh8HzXYIQ==}
    engines: {node: '>=18'}

  '@speed-highlight/core@1.2.7':
    resolution: {integrity: sha512-0dxmVj4gxg3Jg879kvFS/msl4s9F3T9UXC1InxgOf7t5NvcPD97u/WTA5vL/IxWHMn7qSxBozqrnnE2wvl1m8g==}

  '@tailwindcss/node@4.1.14':
    resolution: {integrity: sha512-hpz+8vFk3Ic2xssIA3e01R6jkmsAhvkQdXlEbRTk6S10xDAtiQiM3FyvZVGsucefq764euO/b8WUW9ysLdThHw==}

  '@tailwindcss/oxide-android-arm64@4.1.14':
    resolution: {integrity: sha512-a94ifZrGwMvbdeAxWoSuGcIl6/DOP5cdxagid7xJv6bwFp3oebp7y2ImYsnZBMTwjn5Ev5xESvS3FFYUGgPODQ==}
    engines: {node: '>= 10'}
    cpu: [arm64]
    os: [android]

  '@tailwindcss/oxide-darwin-arm64@4.1.14':
    resolution: {integrity: sha512-HkFP/CqfSh09xCnrPJA7jud7hij5ahKyWomrC3oiO2U9i0UjP17o9pJbxUN0IJ471GTQQmzwhp0DEcpbp4MZTA==}
    engines: {node: '>= 10'}
    cpu: [arm64]
    os: [darwin]

  '@tailwindcss/oxide-darwin-x64@4.1.14':
    resolution: {integrity: sha512-eVNaWmCgdLf5iv6Qd3s7JI5SEFBFRtfm6W0mphJYXgvnDEAZ5sZzqmI06bK6xo0IErDHdTA5/t7d4eTfWbWOFw==}
    engines: {node: '>= 10'}
    cpu: [x64]
    os: [darwin]

  '@tailwindcss/oxide-freebsd-x64@4.1.14':
    resolution: {integrity: sha512-QWLoRXNikEuqtNb0dhQN6wsSVVjX6dmUFzuuiL09ZeXju25dsei2uIPl71y2Ic6QbNBsB4scwBoFnlBfabHkEw==}
    engines: {node: '>= 10'}
    cpu: [x64]
    os: [freebsd]

  '@tailwindcss/oxide-linux-arm-gnueabihf@4.1.14':
    resolution: {integrity: sha512-VB4gjQni9+F0VCASU+L8zSIyjrLLsy03sjcR3bM0V2g4SNamo0FakZFKyUQ96ZVwGK4CaJsc9zd/obQy74o0Fw==}
    engines: {node: '>= 10'}
    cpu: [arm]
    os: [linux]

  '@tailwindcss/oxide-linux-arm64-gnu@4.1.14':
    resolution: {integrity: sha512-qaEy0dIZ6d9vyLnmeg24yzA8XuEAD9WjpM5nIM1sUgQ/Zv7cVkharPDQcmm/t/TvXoKo/0knI3me3AGfdx6w1w==}
    engines: {node: '>= 10'}
    cpu: [arm64]
    os: [linux]

  '@tailwindcss/oxide-linux-arm64-musl@4.1.14':
    resolution: {integrity: sha512-ISZjT44s59O8xKsPEIesiIydMG/sCXoMBCqsphDm/WcbnuWLxxb+GcvSIIA5NjUw6F8Tex7s5/LM2yDy8RqYBQ==}
    engines: {node: '>= 10'}
    cpu: [arm64]
    os: [linux]

  '@tailwindcss/oxide-linux-x64-gnu@4.1.14':
    resolution: {integrity: sha512-02c6JhLPJj10L2caH4U0zF8Hji4dOeahmuMl23stk0MU1wfd1OraE7rOloidSF8W5JTHkFdVo/O7uRUJJnUAJg==}
    engines: {node: '>= 10'}
    cpu: [x64]
    os: [linux]

  '@tailwindcss/oxide-linux-x64-musl@4.1.14':
    resolution: {integrity: sha512-TNGeLiN1XS66kQhxHG/7wMeQDOoL0S33x9BgmydbrWAb9Qw0KYdd8o1ifx4HOGDWhVmJ+Ul+JQ7lyknQFilO3Q==}
    engines: {node: '>= 10'}
    cpu: [x64]
    os: [linux]

  '@tailwindcss/oxide-wasm32-wasi@4.1.14':
    resolution: {integrity: sha512-uZYAsaW/jS/IYkd6EWPJKW/NlPNSkWkBlaeVBi/WsFQNP05/bzkebUL8FH1pdsqx4f2fH/bWFcUABOM9nfiJkQ==}
    engines: {node: '>=14.0.0'}
    cpu: [wasm32]
    bundledDependencies:
      - '@napi-rs/wasm-runtime'
      - '@emnapi/core'
      - '@emnapi/runtime'
      - '@tybys/wasm-util'
      - '@emnapi/wasi-threads'
      - tslib

  '@tailwindcss/oxide-win32-arm64-msvc@4.1.14':
    resolution: {integrity: sha512-Az0RnnkcvRqsuoLH2Z4n3JfAef0wElgzHD5Aky/e+0tBUxUhIeIqFBTMNQvmMRSP15fWwmvjBxZ3Q8RhsDnxAA==}
    engines: {node: '>= 10'}
    cpu: [arm64]
    os: [win32]

  '@tailwindcss/oxide-win32-x64-msvc@4.1.14':
    resolution: {integrity: sha512-ttblVGHgf68kEE4om1n/n44I0yGPkCPbLsqzjvybhpwa6mKKtgFfAzy6btc3HRmuW7nHe0OOrSeNP9sQmmH9XA==}
    engines: {node: '>= 10'}
    cpu: [x64]
    os: [win32]

  '@tailwindcss/oxide@4.1.14':
    resolution: {integrity: sha512-23yx+VUbBwCg2x5XWdB8+1lkPajzLmALEfMb51zZUBYaYVPDQvBSD/WYDqiVyBIo2BZFa3yw1Rpy3G2Jp+K0dw==}
    engines: {node: '>= 10'}

  '@tailwindcss/postcss@4.1.14':
    resolution: {integrity: sha512-BdMjIxy7HUNThK87C7BC8I1rE8BVUsfNQSI5siQ4JK3iIa3w0XyVvVL9SXLWO//CtYTcp1v7zci0fYwJOjB+Zg==}

  '@tailwindcss/vite@4.1.14':
    resolution: {integrity: sha512-BoFUoU0XqgCUS1UXWhmDJroKKhNXeDzD7/XwabjkDIAbMnc4ULn5e2FuEuBbhZ6ENZoSYzKlzvZ44Yr6EUDUSA==}
    peerDependencies:
      vite: workspace:*

  '@tybys/wasm-util@0.10.1':
    resolution: {integrity: sha512-9tTaPJLSiejZKx+Bmog4uSubteqTvFrVrURwkmHixBo0G4seD0zUxp98E1DzUBJxLQ3NPwXrGKDiVjwx/DpPsg==}

  '@tybys/wasm-util@0.9.0':
    resolution: {integrity: sha512-6+7nlbMVX/PVDCwaIQ8nTOPveOcFLSt8GcXdx8hD0bt39uWxYT88uXzqTd4fTvqta7oeUJqudepapKNt2DYJFw==}

  '@type-challenges/utils@0.1.1':
    resolution: {integrity: sha512-A7ljYfBM+FLw+NDyuYvGBJiCEV9c0lPWEAdzfOAkb3JFqfLl0Iv/WhWMMARHiRKlmmiD1g8gz/507yVvHdQUYA==}

  '@types/babel__core@7.20.5':
    resolution: {integrity: sha512-qoQprZvz5wQFJwMDqeseRXWv3rqMvhgpbXFfVyWhbx9X47POIA6i/+dXefEmZKoAgOaTdaIgNSMqMIU61yRyzA==}

  '@types/babel__generator@7.6.8':
    resolution: {integrity: sha512-ASsj+tpEDsEiFr1arWrlN6V3mdfjRMZt6LtK/Vp/kreFLnr5QH5+DhvD5nINYZXzwJvXeGq+05iUXcAzVrqWtw==}

  '@types/babel__preset-env@7.10.0':
    resolution: {integrity: sha512-LS8hRb/8TQir2f8W9/s5enDtrRS2F/6fsdkVw5ePHp6Q8SrSJHOGtWnP93ryaYMmg2du03vOsiGrl5mllz4uDA==}

  '@types/babel__template@7.4.4':
    resolution: {integrity: sha512-h/NUaSyG5EyxBIp8YRxo4RMe2/qQgvyowRwVMzhYhBCONbW8PUsg4lkFMrhgZhUe5z3L3MiLDuvyJ/CaPa2A8A==}

  '@types/babel__traverse@7.20.6':
    resolution: {integrity: sha512-r1bzfrm0tomOI8g1SzvCaQHo6Lcv6zu0EA+W2kHrt8dyrHQxGzBBL4kdkzIS+jBMV+EYcMAEAqXqYaLJq5rOZg==}

  '@types/body-parser@1.19.5':
    resolution: {integrity: sha512-fB3Zu92ucau0iQ0JMCFQE7b/dv8Ot07NI3KaZIkIUNXq82k4eBAqUaneXfleGY9JWskeS9y+u0nXMyspcuQrCg==}

  '@types/chai@5.2.2':
    resolution: {integrity: sha512-8kB30R7Hwqf40JPiKhVzodJs2Qc1ZJ5zuT3uzw5Hq/dhNCl3G3l83jfpdI1e20BP348+fV7VIL/+FxaXkqBmWg==}

  '@types/connect@3.4.38':
    resolution: {integrity: sha512-K6uROf1LD88uDQqJCktA4yzL1YYAK6NgfsI0v/mTgyPKWsX1CnJ0XPSDhViejru1GcRkLWb8RlzFYJRqGUbaug==}

  '@types/convert-source-map@2.0.3':
    resolution: {integrity: sha512-ag0BfJLZf6CQz8VIuRIEYQ5Ggwk/82uvTQf27RcpyDNbY0Vw49LIPqAxk5tqYfrCs9xDaIMvl4aj7ZopnYL8bA==}

  '@types/cross-spawn@6.0.6':
    resolution: {integrity: sha512-fXRhhUkG4H3TQk5dBhQ7m/JDdSNHKwR2BBia62lhwEIq9xGiQKLxd6LymNhn47SjXhsUEPmxi+PKw2OkW4LLjA==}

  '@types/debug@4.1.12':
    resolution: {integrity: sha512-vIChWdVG3LG1SMxEvI/AK+FWJthlrqlTu7fbrlywTkkaONwk/UAGaULXRlf8vkzFBLVm0zkMdCquhL5aOjhXPQ==}

  '@types/deep-eql@4.0.2':
    resolution: {integrity: sha512-c9h9dVVMigMPc4bwTvC5dxqtqJZwQPePsWjPlpSOnojbor6pGqdk541lfA7AqFQr5pB1BRdq0juY9db81BwyFw==}

  '@types/escape-html@1.0.4':
    resolution: {integrity: sha512-qZ72SFTgUAZ5a7Tj6kf2SHLetiH5S6f8G5frB2SPQ3EyF02kxdyBFf4Tz4banE3xCgGnKgWLt//a6VuYHKYJTg==}

  '@types/estree@1.0.7':
    resolution: {integrity: sha512-w28IoSUCJpidD/TGviZwwMJckNESJZXFu7NBZ5YJ4mEUnNraUn9Pm8HSZm/jDF1pDWYKspWE7oVphigUPRakIQ==}

  '@types/estree@1.0.8':
    resolution: {integrity: sha512-dWHzHa2WqEXI/O1E9OjrocMTKJl2mSrEolh1Iomrv6U+JuNwaHXsXx9bLu5gG7BUWFIN0skIQJQ/L1rIex4X6w==}

  '@types/etag@1.8.4':
    resolution: {integrity: sha512-f1z/UMth8gQ6636NBqhFmJ3zES7EuDcUnV6K1gl1osHp+85KPKX+VixYWUpqLkw1fftCagyHJjJOZjZkEi2rHw==}

  '@types/express-serve-static-core@5.0.6':
    resolution: {integrity: sha512-3xhRnjJPkULekpSzgtoNYYcTWgEZkp4myc+Saevii5JPnHNvHMRlBSHDbs7Bh1iPPoVTERHEZXyhyLbMEsExsA==}

  '@types/express@5.0.3':
    resolution: {integrity: sha512-wGA0NX93b19/dZC1J18tKWVIYWyyF2ZjT9vin/NRu0qzzvfVzWjs04iq2rQ3H65vCTQYlRqs3YHfY7zjdV+9Kw==}

  '@types/hast@3.0.4':
    resolution: {integrity: sha512-WPs+bbQw5aCj+x6laNGWLH3wviHtoCv/P3+otBhbOhJgG8qtpdAMlTCxLtsTWA7LH1Oh/bFCHsBn0TPS5m30EQ==}

  '@types/http-errors@2.0.4':
    resolution: {integrity: sha512-D0CFMMtydbJAegzOyHjtiKPLlvnm3iTZyZRSZoLq2mRhDdmLfIWOCYPfQJ4cu2erKghU++QvjcUjp/5h7hESpA==}

  '@types/json-schema@7.0.15':
    resolution: {integrity: sha512-5+fP8P8MFNC+AyZCDxrB2pkZFPGzqQWUzpSeuuVLvm8VMcorNYavBqoFcxK8bQz4Qsbn4oUEEem4wDLfcysGHA==}

  '@types/less@3.0.8':
    resolution: {integrity: sha512-Gjm4+H9noDJgu5EdT3rUw5MhPBag46fiOy27BefvWkNL8mlZnKnCaVVVTLKj6RYXed9b62CPKnPav9govyQDzA==}

  '@types/linkify-it@5.0.0':
    resolution: {integrity: sha512-sVDA58zAw4eWAffKOaQH5/5j3XeayukzDk+ewSsnv3p4yJEZHCCzMDiZM8e0OUrRvmpGZ85jf4yDHkHsgBNr9Q==}

  '@types/lodash@4.17.16':
    resolution: {integrity: sha512-HX7Em5NYQAXKW+1T+FiuG27NGwzJfCX3s1GjOa7ujxZa52kjJLOr4FUxT+giF6Tgxv1e+/czV/iTtBw27WTU9g==}

  '@types/markdown-it@14.1.2':
    resolution: {integrity: sha512-promo4eFwuiW+TfGxhi+0x3czqTYJkG8qB17ZUJiVF10Xm7NLVRSLUsfRTU/6h1e24VvRnXCx+hG7li58lkzog==}

  '@types/mdast@4.0.4':
    resolution: {integrity: sha512-kGaNbPh1k7AFzgpud/gMdvIm5xuECykRR+JnWKQno9TAXVa6WIVCGTPvYGekIDL4uwCZQSYbUxNBSb1aUo79oA==}

  '@types/mdurl@2.0.0':
    resolution: {integrity: sha512-RGdgjQUZba5p6QEFAVx2OGb8rQDL/cPRG7GiedRzMcJ1tYnUANBncjbSB1NRGwbvjcPeikRABz2nshyPk1bhWg==}

  '@types/mime@1.3.5':
    resolution: {integrity: sha512-/pyBZWSLD2n0dcHE3hq8s8ZvcETHtEuF+3E7XVt0Ig2nvsVQXdghHVcEkIWjy9A0wKfTn97a/PSDYohKIlnP/w==}

  '@types/ms@2.1.0':
    resolution: {integrity: sha512-GsCCIZDE/p3i96vtEqx+7dBUGXrc7zeSK3wwPHIaRThS+9OhWIXRqzs4d6k1SVU8g91DrNRWxWUGhp5KXQb2VA==}

  '@types/node@22.18.10':
    resolution: {integrity: sha512-anNG/V/Efn/YZY4pRzbACnKxNKoBng2VTFydVu8RRs5hQjikP8CQfaeAV59VFSCzKNp90mXiVXW2QzV56rwMrg==}

  '@types/normalize-package-data@2.4.4':
    resolution: {integrity: sha512-37i+OaWTh9qeK4LSHPsyRC7NahnGotNuZvjLSgcPzblpHB3rrCJxAOgI5gCdKm7coonsaX1Of0ILiTcnZjbfxA==}

  '@types/picomatch@4.0.2':
    resolution: {integrity: sha512-qHHxQ+P9PysNEGbALT8f8YOSHW0KJu6l2xU8DYY0fu/EmGxXdVnuTLvFUvBgPJMSqXq29SYHveejeAha+4AYgA==}

  '@types/pnpapi@0.0.5':
    resolution: {integrity: sha512-tjymquatF9seZGE3GcN1barqNqpmyEpqIN0rBKTcoZWwgDC0SgBp5LFqCRJE6YhzXA7TjpXbpTdcL5A8cwyryw==}

  '@types/qs@6.9.18':
    resolution: {integrity: sha512-kK7dgTYDyGqS+e2Q4aK9X3D7q234CIZ1Bv0q/7Z5IwRDoADNU81xXJK/YVyLbLTZCoIwUoDoffFeF+p/eIklAA==}

  '@types/range-parser@1.2.7':
    resolution: {integrity: sha512-hKormJbkJqzQGhziax5PItDUTMAM9uE2XXQmM37dyd4hVM+5aVl7oVxMVUiVQn2oCQFN/LKCZdvSM0pFRqbSmQ==}

  '@types/react-dom@19.2.2':
    resolution: {integrity: sha512-9KQPoO6mZCi7jcIStSnlOWn2nEF3mNmyr3rIAsGnAbQKYbRLyqmeSc39EVgtxXVia+LMT8j3knZLAZAh+xLmrw==}
    peerDependencies:
      '@types/react': ^19.2.0

  '@types/react@19.2.2':
    resolution: {integrity: sha512-6mDvHUFSjyT2B2yeNx2nUgMxh9LtOWvkhIU3uePn2I2oyNymUAX1NIsdgviM4CH+JSrp2D2hsMvJOkxY+0wNRA==}

  '@types/send@0.17.4':
    resolution: {integrity: sha512-x2EM6TJOybec7c52BX0ZspPodMsQUd5L6PRwOunVyVUhXiBSKf3AezDL8Dgvgt5o0UfKNfuA0eMLr2wLT4AiBA==}

  '@types/serve-static@1.15.7':
    resolution: {integrity: sha512-W8Ym+h8nhuRwaKPaDw34QUkwsGi6Rc4yYqvKFo5rm2FUEhCFbzVWrxXUxuKK8TASjWsysJY0nsmNCGhCOIsrOw==}

  '@types/stylus@0.48.43':
    resolution: {integrity: sha512-72dv/zdhuyXWVHUXG2VTPEQdOG+oen95/DNFx2aMFFaY6LoITI6PwEqf5x31JF49kp2w9hvUzkNfTGBIeg61LQ==}

  '@types/unist@3.0.3':
    resolution: {integrity: sha512-ko/gIFJRv177XgZsZcBwnqJN5x/Gien8qNOn0D5bQU/zAzVf9Zt3BlcUiLqhV9y4ARk0GbT3tnUiPNgnTXzc/Q==}

  '@types/web-bluetooth@0.0.21':
    resolution: {integrity: sha512-oIQLCGWtcFZy2JW77j9k8nHzAOpqMHLQejDA48XXMWH6tjCQHz5RCFz1bzsmROyL6PUm+LLnUiI4BCn221inxA==}

  '@types/ws@8.18.1':
    resolution: {integrity: sha512-ThVF6DCVhA8kUGy+aazFQ4kXQ7E1Ty7A3ypFOe0IcJV8O/M511G99AW24irKrW56Wt44yG9+ij8FaqoBGkuBXg==}

  '@typescript-eslint/eslint-plugin@8.46.1':
    resolution: {integrity: sha512-rUsLh8PXmBjdiPY+Emjz9NX2yHvhS11v0SR6xNJkm5GM1MO9ea/1GoDKlHHZGrOJclL/cZ2i/vRUYVtjRhrHVQ==}
    engines: {node: ^18.18.0 || ^20.9.0 || >=21.1.0}
    peerDependencies:
      '@typescript-eslint/parser': ^8.46.1
      eslint: ^8.57.0 || ^9.0.0
      typescript: '>=4.8.4 <6.0.0'

  '@typescript-eslint/parser@8.46.1':
    resolution: {integrity: sha512-6JSSaBZmsKvEkbRUkf7Zj7dru/8ZCrJxAqArcLaVMee5907JdtEbKGsZ7zNiIm/UAkpGUkaSMZEXShnN2D1HZA==}
    engines: {node: ^18.18.0 || ^20.9.0 || >=21.1.0}
    peerDependencies:
      eslint: ^8.57.0 || ^9.0.0
      typescript: '>=4.8.4 <6.0.0'

  '@typescript-eslint/project-service@8.46.1':
    resolution: {integrity: sha512-FOIaFVMHzRskXr5J4Jp8lFVV0gz5ngv3RHmn+E4HYxSJ3DgDzU7fVI1/M7Ijh1zf6S7HIoaIOtln1H5y8V+9Zg==}
    engines: {node: ^18.18.0 || ^20.9.0 || >=21.1.0}
    peerDependencies:
      typescript: '>=4.8.4 <6.0.0'

  '@typescript-eslint/scope-manager@8.46.1':
    resolution: {integrity: sha512-weL9Gg3/5F0pVQKiF8eOXFZp8emqWzZsOJuWRUNtHT+UNV2xSJegmpCNQHy37aEQIbToTq7RHKhWvOsmbM680A==}
    engines: {node: ^18.18.0 || ^20.9.0 || >=21.1.0}

  '@typescript-eslint/tsconfig-utils@8.46.1':
    resolution: {integrity: sha512-X88+J/CwFvlJB+mK09VFqx5FE4H5cXD+H/Bdza2aEWkSb8hnWIQorNcscRl4IEo1Cz9VI/+/r/jnGWkbWPx54g==}
    engines: {node: ^18.18.0 || ^20.9.0 || >=21.1.0}
    peerDependencies:
      typescript: '>=4.8.4 <6.0.0'

  '@typescript-eslint/type-utils@8.46.1':
    resolution: {integrity: sha512-+BlmiHIiqufBxkVnOtFwjah/vrkF4MtKKvpXrKSPLCkCtAp8H01/VV43sfqA98Od7nJpDcFnkwgyfQbOG0AMvw==}
    engines: {node: ^18.18.0 || ^20.9.0 || >=21.1.0}
    peerDependencies:
      eslint: ^8.57.0 || ^9.0.0
      typescript: '>=4.8.4 <6.0.0'

  '@typescript-eslint/types@8.46.1':
    resolution: {integrity: sha512-C+soprGBHwWBdkDpbaRC4paGBrkIXxVlNohadL5o0kfhsXqOC6GYH2S/Obmig+I0HTDl8wMaRySwrfrXVP8/pQ==}
    engines: {node: ^18.18.0 || ^20.9.0 || >=21.1.0}

  '@typescript-eslint/typescript-estree@8.46.1':
    resolution: {integrity: sha512-uIifjT4s8cQKFQ8ZBXXyoUODtRoAd7F7+G8MKmtzj17+1UbdzFl52AzRyZRyKqPHhgzvXunnSckVu36flGy8cg==}
    engines: {node: ^18.18.0 || ^20.9.0 || >=21.1.0}
    peerDependencies:
      typescript: '>=4.8.4 <6.0.0'

  '@typescript-eslint/utils@8.46.1':
    resolution: {integrity: sha512-vkYUy6LdZS7q1v/Gxb2Zs7zziuXN0wxqsetJdeZdRe/f5dwJFglmuvZBfTUivCtjH725C1jWCDfpadadD95EDQ==}
    engines: {node: ^18.18.0 || ^20.9.0 || >=21.1.0}
    peerDependencies:
      eslint: ^8.57.0 || ^9.0.0
      typescript: '>=4.8.4 <6.0.0'

  '@typescript-eslint/visitor-keys@8.46.1':
    resolution: {integrity: sha512-ptkmIf2iDkNUjdeu2bQqhFPV1m6qTnFFjg7PPDjxKWaMaP0Z6I9l30Jr3g5QqbZGdw8YdYvLp+XnqnWWZOg/NA==}
    engines: {node: ^18.18.0 || ^20.9.0 || >=21.1.0}

  '@typescript/vfs@1.6.1':
    resolution: {integrity: sha512-JwoxboBh7Oz1v38tPbkrZ62ZXNHAk9bJ7c9x0eI5zBfBnBYGhURdbnh7Z4smN/MV48Y5OCcZb58n972UtbazsA==}
    peerDependencies:
      typescript: '*'

  '@ungap/structured-clone@1.3.0':
    resolution: {integrity: sha512-WmoN8qaIAo7WTYWbAZuG8PYEhn5fkz7dZrqTBZ7dtt//lL2Gwms1IcnQ5yHqjDfX8Ft5j4YzDM23f87zBfDe9g==}

  '@unrs/resolver-binding-android-arm-eabi@1.9.2':
    resolution: {integrity: sha512-tS+lqTU3N0kkthU+rYp0spAYq15DU8ld9kXkaKg9sbQqJNF+WPMuNHZQGCgdxrUOEO0j22RKMwRVhF1HTl+X8A==}
    cpu: [arm]
    os: [android]

  '@unrs/resolver-binding-android-arm64@1.9.2':
    resolution: {integrity: sha512-MffGiZULa/KmkNjHeuuflLVqfhqLv1vZLm8lWIyeADvlElJ/GLSOkoUX+5jf4/EGtfwrNFcEaB8BRas03KT0/Q==}
    cpu: [arm64]
    os: [android]

  '@unrs/resolver-binding-darwin-arm64@1.9.2':
    resolution: {integrity: sha512-dzJYK5rohS1sYl1DHdJ3mwfwClJj5BClQnQSyAgEfggbUwA9RlROQSSbKBLqrGfsiC/VyrDPtbO8hh56fnkbsQ==}
    cpu: [arm64]
    os: [darwin]

  '@unrs/resolver-binding-darwin-x64@1.9.2':
    resolution: {integrity: sha512-gaIMWK+CWtXcg9gUyznkdV54LzQ90S3X3dn8zlh+QR5Xy7Y+Efqw4Rs4im61K1juy4YNb67vmJsCDAGOnIeffQ==}
    cpu: [x64]
    os: [darwin]

  '@unrs/resolver-binding-freebsd-x64@1.9.2':
    resolution: {integrity: sha512-S7QpkMbVoVJb0xwHFwujnwCAEDe/596xqY603rpi/ioTn9VDgBHnCCxh+UFrr5yxuMH+dliHfjwCZJXOPJGPnw==}
    cpu: [x64]
    os: [freebsd]

  '@unrs/resolver-binding-linux-arm-gnueabihf@1.9.2':
    resolution: {integrity: sha512-+XPUMCuCCI80I46nCDFbGum0ZODP5NWGiwS3Pj8fOgsG5/ctz+/zzuBlq/WmGa+EjWZdue6CF0aWWNv84sE1uw==}
    cpu: [arm]
    os: [linux]

  '@unrs/resolver-binding-linux-arm-musleabihf@1.9.2':
    resolution: {integrity: sha512-sqvUyAd1JUpwbz33Ce2tuTLJKM+ucSsYpPGl2vuFwZnEIg0CmdxiZ01MHQ3j6ExuRqEDUCy8yvkDKvjYFPb8Zg==}
    cpu: [arm]
    os: [linux]

  '@unrs/resolver-binding-linux-arm64-gnu@1.9.2':
    resolution: {integrity: sha512-UYA0MA8ajkEDCFRQdng/FVx3F6szBvk3EPnkTTQuuO9lV1kPGuTB+V9TmbDxy5ikaEgyWKxa4CI3ySjklZ9lFA==}
    cpu: [arm64]
    os: [linux]

  '@unrs/resolver-binding-linux-arm64-musl@1.9.2':
    resolution: {integrity: sha512-P/CO3ODU9YJIHFqAkHbquKtFst0COxdphc8TKGL5yCX75GOiVpGqd1d15ahpqu8xXVsqP4MGFP2C3LRZnnL5MA==}
    cpu: [arm64]
    os: [linux]

  '@unrs/resolver-binding-linux-ppc64-gnu@1.9.2':
    resolution: {integrity: sha512-uKStFlOELBxBum2s1hODPtgJhY4NxYJE9pAeyBgNEzHgTqTiVBPjfTlPFJkfxyTjQEuxZbbJlJnMCrRgD7ubzw==}
    cpu: [ppc64]
    os: [linux]

  '@unrs/resolver-binding-linux-riscv64-gnu@1.9.2':
    resolution: {integrity: sha512-LkbNnZlhINfY9gK30AHs26IIVEZ9PEl9qOScYdmY2o81imJYI4IMnJiW0vJVtXaDHvBvxeAgEy5CflwJFIl3tQ==}
    cpu: [riscv64]
    os: [linux]

  '@unrs/resolver-binding-linux-riscv64-musl@1.9.2':
    resolution: {integrity: sha512-vI+e6FzLyZHSLFNomPi+nT+qUWN4YSj8pFtQZSFTtmgFoxqB6NyjxSjAxEC1m93qn6hUXhIsh8WMp+fGgxCoRg==}
    cpu: [riscv64]
    os: [linux]

  '@unrs/resolver-binding-linux-s390x-gnu@1.9.2':
    resolution: {integrity: sha512-sSO4AlAYhSM2RAzBsRpahcJB1msc6uYLAtP6pesPbZtptF8OU/CbCPhSRW6cnYOGuVmEmWVW5xVboAqCnWTeHQ==}
    cpu: [s390x]
    os: [linux]

  '@unrs/resolver-binding-linux-x64-gnu@1.9.2':
    resolution: {integrity: sha512-jkSkwch0uPFva20Mdu8orbQjv2A3G88NExTN2oPTI1AJ+7mZfYW3cDCTyoH6OnctBKbBVeJCEqh0U02lTkqD5w==}
    cpu: [x64]
    os: [linux]

  '@unrs/resolver-binding-linux-x64-musl@1.9.2':
    resolution: {integrity: sha512-Uk64NoiTpQbkpl+bXsbeyOPRpUoMdcUqa+hDC1KhMW7aN1lfW8PBlBH4mJ3n3Y47dYE8qi0XTxy1mBACruYBaw==}
    cpu: [x64]
    os: [linux]

  '@unrs/resolver-binding-wasm32-wasi@1.9.2':
    resolution: {integrity: sha512-EpBGwkcjDicjR/ybC0g8wO5adPNdVuMrNalVgYcWi+gYtC1XYNuxe3rufcO7dA76OHGeVabcO6cSkPJKVcbCXQ==}
    engines: {node: '>=14.0.0'}
    cpu: [wasm32]

  '@unrs/resolver-binding-win32-arm64-msvc@1.9.2':
    resolution: {integrity: sha512-EdFbGn7o1SxGmN6aZw9wAkehZJetFPao0VGZ9OMBwKx6TkvDuj6cNeLimF/Psi6ts9lMOe+Dt6z19fZQ9Ye2fw==}
    cpu: [arm64]
    os: [win32]

  '@unrs/resolver-binding-win32-ia32-msvc@1.9.2':
    resolution: {integrity: sha512-JY9hi1p7AG+5c/dMU8o2kWemM8I6VZxfGwn1GCtf3c5i+IKcMo2NQ8OjZ4Z3/itvY/Si3K10jOBQn7qsD/whUA==}
    cpu: [ia32]
    os: [win32]

  '@unrs/resolver-binding-win32-x64-msvc@1.9.2':
    resolution: {integrity: sha512-ryoo+EB19lMxAd80ln9BVf8pdOAxLb97amrQ3SFN9OCRn/5M5wvwDgAe4i8ZjhpbiHoDeP8yavcTEnpKBo7lZg==}
    cpu: [x64]
    os: [win32]

  '@vitejs/longfilename-aaaaaaaaaaaaaaaaaaaaaaaaaaaaaaaaaaaaaaaaaaaaaaaaaaaaaaaaaaaaaaaaaaaaaaaaaaaaaaaaaaaaaaaaaaaaaaaaaaaaaaaaaaaaaaaaaaaaaaaaaaaaaaaaaaaaaaaaaaaaaaaaaaaaaaaaaaaaaaaaaaaaaaaaaaaaaaaaaaaaaaaaaaaa@file:playground/optimize-deps/longfilename':
    resolution: {directory: playground/optimize-deps/longfilename, type: directory}

  '@vitejs/plugin-legacy@https://pkg.pr.new/vitejs/rolldown-vite/@vitejs/plugin-legacy@a2594ec':
    resolution: {tarball: https://pkg.pr.new/vitejs/rolldown-vite/@vitejs/plugin-legacy@a2594ec}
    version: 7.2.0
    engines: {node: ^20.19.0 || >=22.12.0}
    peerDependencies:
      terser: ^5.16.0
      vite: workspace:*

  '@vitejs/plugin-vue@6.0.1':
    resolution: {integrity: sha512-+MaE752hU0wfPFJEUAIxqw18+20euHHdxVtMvbFcOEpjEyfqXH/5DCoTHiVJ0J29EhTJdoTkjEv5YBKU9dnoTw==}
    engines: {node: ^20.19.0 || >=22.12.0}
    peerDependencies:
      vite: workspace:*
      vue: ^3.2.25

  '@vitejs/release-scripts@1.6.0':
    resolution: {integrity: sha512-XV+w22Fvn+wqDtEkz8nQIJzvmRVSh90c2xvOO7cX9fkX8+39ZJpYRiXDIRJG1JRnF8khm1rHjulid+l+khc7TQ==}

  '@vitejs/require@file:playground/json/dep-json-require':
    resolution: {directory: playground/json/dep-json-require, type: directory}

  '@vitejs/test-added-in-entries@file:playground/optimize-deps/added-in-entries':
    resolution: {directory: playground/optimize-deps/added-in-entries, type: directory}

  '@vitejs/test-alias-original@file:playground/ssr-alias/alias-original':
    resolution: {directory: playground/ssr-alias/alias-original, type: directory}

  '@vitejs/test-aliased-module@file:playground/alias/dir/module':
    resolution: {directory: playground/alias/dir/module, type: directory}

  '@vitejs/test-browser-exports@file:playground/ssr-webworker/browser-exports':
    resolution: {directory: playground/ssr-webworker/browser-exports, type: directory}

  '@vitejs/test-commonjs-dep@file:playground/define/commonjs-dep':
    resolution: {directory: playground/define/commonjs-dep, type: directory}

  '@vitejs/test-css-js-dep@file:playground/css/css-js-dep':
    resolution: {directory: playground/css/css-js-dep, type: directory}

  '@vitejs/test-css-lib@file:playground/ssr-deps/css-lib':
    resolution: {directory: playground/ssr-deps/css-lib, type: directory}

  '@vitejs/test-css-proxy-dep-nested@file:playground/css/css-proxy-dep-nested':
    resolution: {directory: playground/css/css-proxy-dep-nested, type: directory}

  '@vitejs/test-css-proxy-dep@file:playground/css/css-proxy-dep':
    resolution: {directory: playground/css/css-proxy-dep, type: directory}

  '@vitejs/test-deep-import@file:playground/ssr-resolve/deep-import':
    resolution: {directory: playground/ssr-resolve/deep-import, type: directory}

  '@vitejs/test-define-properties-exports@file:playground/ssr-deps/define-properties-exports':
    resolution: {directory: playground/ssr-deps/define-properties-exports, type: directory}

  '@vitejs/test-define-property-exports@file:playground/ssr-deps/define-property-exports':
    resolution: {directory: playground/ssr-deps/define-property-exports, type: directory}

  '@vitejs/test-dep-a@file:playground/preload/dep-a':
    resolution: {directory: playground/preload/dep-a, type: directory}

  '@vitejs/test-dep-alias-using-absolute-path@file:playground/optimize-deps/dep-alias-using-absolute-path':
    resolution: {directory: playground/optimize-deps/dep-alias-using-absolute-path, type: directory}

  '@vitejs/test-dep-cjs-browser-field-bare@file:playground/optimize-deps/dep-cjs-browser-field-bare':
    resolution: {directory: playground/optimize-deps/dep-cjs-browser-field-bare, type: directory}

  '@vitejs/test-dep-cjs-compiled-from-cjs@file:playground/optimize-deps/dep-cjs-compiled-from-cjs':
    resolution: {directory: playground/optimize-deps/dep-cjs-compiled-from-cjs, type: directory}

  '@vitejs/test-dep-cjs-compiled-from-esm@file:playground/optimize-deps/dep-cjs-compiled-from-esm':
    resolution: {directory: playground/optimize-deps/dep-cjs-compiled-from-esm, type: directory}

  '@vitejs/test-dep-cjs-external-package-omit-js-suffix@file:playground/optimize-deps/dep-cjs-external-package-omit-js-suffix':
    resolution: {directory: playground/optimize-deps/dep-cjs-external-package-omit-js-suffix, type: directory}

  '@vitejs/test-dep-cjs-with-assets@file:playground/optimize-deps/dep-cjs-with-assets':
    resolution: {directory: playground/optimize-deps/dep-cjs-with-assets, type: directory}

  '@vitejs/test-dep-cjs-with-external-deps@file:playground/optimize-deps/dep-cjs-with-external-deps':
    resolution: {directory: playground/optimize-deps/dep-cjs-with-external-deps, type: directory}

  '@vitejs/test-dep-conditions@file:packages/vite/src/node/__tests__/fixtures/test-dep-conditions':
    resolution: {directory: packages/vite/src/node/__tests__/fixtures/test-dep-conditions, type: directory}

  '@vitejs/test-dep-css-require@file:playground/optimize-deps/dep-css-require':
    resolution: {directory: playground/optimize-deps/dep-css-require, type: directory}

  '@vitejs/test-dep-esbuild-plugin-transform@file:playground/optimize-deps/dep-esbuild-plugin-transform':
    resolution: {directory: playground/optimize-deps/dep-esbuild-plugin-transform, type: directory}

  '@vitejs/test-dep-esm-dummy-node-builtin@file:playground/optimize-deps/dep-esm-dummy-node-builtin':
    resolution: {directory: playground/optimize-deps/dep-esm-dummy-node-builtin, type: directory}

  '@vitejs/test-dep-esm-external@file:playground/optimize-deps/dep-esm-external':
    resolution: {directory: playground/optimize-deps/dep-esm-external, type: directory}

  '@vitejs/test-dep-including-a@file:playground/preload/dep-including-a':
    resolution: {directory: playground/preload/dep-including-a, type: directory}

  '@vitejs/test-dep-incompatible@file:playground/optimize-deps/dep-incompatible':
    resolution: {directory: playground/optimize-deps/dep-incompatible, type: directory}

  '@vitejs/test-dep-no-discovery@file:playground/optimize-deps-no-discovery/dep-no-discovery':
    resolution: {directory: playground/optimize-deps-no-discovery/dep-no-discovery, type: directory}

  '@vitejs/test-dep-node-env@file:playground/optimize-deps/dep-node-env':
    resolution: {directory: playground/optimize-deps/dep-node-env, type: directory}

  '@vitejs/test-dep-non-optimized@file:playground/optimize-deps/dep-non-optimized':
    resolution: {directory: playground/optimize-deps/dep-non-optimized, type: directory}

  '@vitejs/test-dep-not-js@file:playground/optimize-deps/dep-not-js':
    resolution: {directory: playground/optimize-deps/dep-not-js, type: directory}

  '@vitejs/test-dep-optimize-exports-with-glob@file:playground/optimize-deps/dep-optimize-exports-with-glob':
    resolution: {directory: playground/optimize-deps/dep-optimize-exports-with-glob, type: directory}

  '@vitejs/test-dep-optimize-exports-with-root-glob@file:playground/optimize-deps/dep-optimize-exports-with-root-glob':
    resolution: {directory: playground/optimize-deps/dep-optimize-exports-with-root-glob, type: directory}

  '@vitejs/test-dep-optimize-with-glob@file:playground/optimize-deps/dep-optimize-with-glob':
    resolution: {directory: playground/optimize-deps/dep-optimize-with-glob, type: directory}

  '@vitejs/test-dep-relative-to-main@file:playground/optimize-deps/dep-relative-to-main':
    resolution: {directory: playground/optimize-deps/dep-relative-to-main, type: directory}

  '@vitejs/test-dep-self-reference-url-worker@file:playground/worker/dep-self-reference-url-worker':
    resolution: {directory: playground/worker/dep-self-reference-url-worker, type: directory}

  '@vitejs/test-dep-source-map-no-sources@file:playground/optimize-deps/dep-source-map-no-sources':
    resolution: {directory: playground/optimize-deps/dep-source-map-no-sources, type: directory}

  '@vitejs/test-dep-that-imports@file:playground/external/dep-that-imports':
    resolution: {directory: playground/external/dep-that-imports, type: directory}

  '@vitejs/test-dep-that-requires@file:playground/external/dep-that-requires':
    resolution: {directory: playground/external/dep-that-requires, type: directory}

  '@vitejs/test-dep-to-optimize@file:playground/worker/dep-to-optimize':
    resolution: {directory: playground/worker/dep-to-optimize, type: directory}

  '@vitejs/test-dep-with-asset-ext1.pdf@file:playground/optimize-deps/dep-with-asset-ext/dep1':
    resolution: {directory: playground/optimize-deps/dep-with-asset-ext/dep1, type: directory}

  '@vitejs/test-dep-with-asset-ext2.pdf@file:playground/optimize-deps/dep-with-asset-ext/dep2':
    resolution: {directory: playground/optimize-deps/dep-with-asset-ext/dep2, type: directory}

  '@vitejs/test-dep-with-builtin-module-cjs@file:playground/optimize-deps/dep-with-builtin-module-cjs':
    resolution: {directory: playground/optimize-deps/dep-with-builtin-module-cjs, type: directory}

  '@vitejs/test-dep-with-builtin-module-esm@file:playground/optimize-deps/dep-with-builtin-module-esm':
    resolution: {directory: playground/optimize-deps/dep-with-builtin-module-esm, type: directory}

  '@vitejs/test-dep-with-dynamic-import@file:playground/optimize-deps/dep-with-dynamic-import':
    resolution: {directory: playground/optimize-deps/dep-with-dynamic-import, type: directory}

  '@vitejs/test-dep-with-optional-peer-dep-cjs@file:playground/optimize-deps/dep-with-optional-peer-dep-cjs':
    resolution: {directory: playground/optimize-deps/dep-with-optional-peer-dep-cjs, type: directory}
    peerDependencies:
      foobar: 0.0.0
    peerDependenciesMeta:
      foobar:
        optional: true

  '@vitejs/test-dep-with-optional-peer-dep-submodule@file:playground/optimize-deps/dep-with-optional-peer-dep-submodule':
    resolution: {directory: playground/optimize-deps/dep-with-optional-peer-dep-submodule, type: directory}
    peerDependencies:
      foobar: 0.0.0
    peerDependenciesMeta:
      foobar:
        optional: true

  '@vitejs/test-dep-with-optional-peer-dep@file:playground/optimize-deps/dep-with-optional-peer-dep':
    resolution: {directory: playground/optimize-deps/dep-with-optional-peer-dep, type: directory}
    peerDependencies:
      foobar: 0.0.0
    peerDependenciesMeta:
      foobar:
        optional: true

  '@vitejs/test-entries@file:playground/ssr-resolve/entries':
    resolution: {directory: playground/ssr-resolve/entries, type: directory}

  '@vitejs/test-external-cjs@file:playground/ssr-noexternal/external-cjs':
    resolution: {directory: playground/ssr-noexternal/external-cjs, type: directory}

  '@vitejs/test-external-entry@file:playground/ssr-deps/external-entry':
    resolution: {directory: playground/ssr-deps/external-entry, type: directory}

  '@vitejs/test-external-using-external-entry@file:playground/ssr-deps/external-using-external-entry':
    resolution: {directory: playground/ssr-deps/external-using-external-entry, type: directory}

  '@vitejs/test-forwarded-export@file:playground/ssr-deps/forwarded-export':
    resolution: {directory: playground/ssr-deps/forwarded-export, type: directory}

  '@vitejs/test-import-assertion-dep@file:playground/import-assertion/import-assertion-dep':
    resolution: {directory: playground/import-assertion/import-assertion-dep, type: directory}

  '@vitejs/test-import-builtin@file:playground/ssr-deps/import-builtin-cjs':
    resolution: {directory: playground/ssr-deps/import-builtin-cjs, type: directory}

  '@vitejs/test-import-meta-glob-pkg@file:playground/glob-import/import-meta-glob-pkg':
    resolution: {directory: playground/glob-import/import-meta-glob-pkg, type: directory}

  '@vitejs/test-importee-pkg@file:playground/js-sourcemap/importee-pkg':
    resolution: {directory: playground/js-sourcemap/importee-pkg, type: directory}

  '@vitejs/test-json-module@file:playground/json/json-module':
    resolution: {directory: playground/json/json-module, type: directory}

  '@vitejs/test-minify@file:playground/minify/dir/module':
    resolution: {directory: playground/minify/dir/module, type: directory}

  '@vitejs/test-missing-dep@file:playground/optimize-missing-deps/missing-dep':
    resolution: {directory: playground/optimize-missing-deps/missing-dep, type: directory}

  '@vitejs/test-module-condition@file:playground/ssr-deps/module-condition':
    resolution: {directory: playground/ssr-deps/module-condition, type: directory}

  '@vitejs/test-module-sync@file:playground/ssr-resolve/pkg-module-sync':
    resolution: {directory: playground/ssr-resolve/pkg-module-sync, type: directory}

  '@vitejs/test-multi-entry-dep@file:playground/optimize-missing-deps/multi-entry-dep':
    resolution: {directory: playground/optimize-missing-deps/multi-entry-dep, type: directory}

  '@vitejs/test-nested-exclude@file:playground/optimize-deps/nested-exclude':
    resolution: {directory: playground/optimize-deps/nested-exclude, type: directory}

  '@vitejs/test-nested-exclude@file:playground/ssr-deps/nested-exclude':
    resolution: {directory: playground/ssr-deps/nested-exclude, type: directory}

  '@vitejs/test-nested-external-cjs@file:playground/ssr-deps/nested-external-cjs':
    resolution: {directory: playground/ssr-deps/nested-external-cjs, type: directory}

  '@vitejs/test-nested-external@file:playground/ssr-deps/nested-external':
    resolution: {directory: playground/ssr-deps/nested-external, type: directory}

  '@vitejs/test-nested-include@file:playground/optimize-deps/nested-include':
    resolution: {directory: playground/optimize-deps/nested-include, type: directory}

  '@vitejs/test-nested-include@file:playground/ssr-deps/nested-include':
    resolution: {directory: playground/ssr-deps/nested-include, type: directory}

  '@vitejs/test-no-external-cjs@file:playground/ssr-deps/no-external-cjs':
    resolution: {directory: playground/ssr-deps/no-external-cjs, type: directory}

  '@vitejs/test-no-external-css@file:playground/ssr-deps/no-external-css':
    resolution: {directory: playground/ssr-deps/no-external-css, type: directory}

  '@vitejs/test-object-assigned-exports@file:playground/ssr-deps/object-assigned-exports':
    resolution: {directory: playground/ssr-deps/object-assigned-exports, type: directory}

  '@vitejs/test-only-object-assigned-exports@file:playground/ssr-deps/only-object-assigned-exports':
    resolution: {directory: playground/ssr-deps/only-object-assigned-exports, type: directory}

  '@vitejs/test-optimized-with-nested-external@file:playground/ssr-deps/optimized-with-nested-external':
    resolution: {directory: playground/ssr-deps/optimized-with-nested-external, type: directory}

  '@vitejs/test-pkg-exports@file:playground/ssr-deps/pkg-exports':
    resolution: {directory: playground/ssr-deps/pkg-exports, type: directory}

  '@vitejs/test-pkg@file:playground/dynamic-import/pkg':
    resolution: {directory: playground/dynamic-import/pkg, type: directory}

  '@vitejs/test-primitive-export@file:playground/ssr-deps/primitive-export':
    resolution: {directory: playground/ssr-deps/primitive-export, type: directory}

  '@vitejs/test-read-file-content@file:playground/ssr-deps/read-file-content':
    resolution: {directory: playground/ssr-deps/read-file-content, type: directory}

  '@vitejs/test-require-absolute@file:playground/ssr-deps/require-absolute':
    resolution: {directory: playground/ssr-deps/require-absolute, type: directory}

  '@vitejs/test-require-external-cjs@file:playground/ssr-noexternal/require-external-cjs':
    resolution: {directory: playground/ssr-noexternal/require-external-cjs, type: directory}

  '@vitejs/test-resolve-pkg-exports@file:playground/ssr-resolve/pkg-exports':
    resolution: {directory: playground/ssr-resolve/pkg-exports, type: directory}

  '@vitejs/test-scss-proxy-dep-nested@file:playground/css/scss-proxy-dep-nested':
    resolution: {directory: playground/css/scss-proxy-dep-nested, type: directory}

  '@vitejs/test-scss-proxy-dep@file:playground/css/scss-proxy-dep':
    resolution: {directory: playground/css/scss-proxy-dep, type: directory}

  '@vitejs/test-ssr-conditions-external@file:playground/ssr-conditions/external':
    resolution: {directory: playground/ssr-conditions/external, type: directory}

  '@vitejs/test-ssr-conditions-no-external@file:playground/ssr-conditions/no-external':
    resolution: {directory: playground/ssr-conditions/no-external, type: directory}

  '@vitejs/test-ts-transpiled-exports@file:playground/ssr-deps/ts-transpiled-exports':
    resolution: {directory: playground/ssr-deps/ts-transpiled-exports, type: directory}

  '@vitejs/test-worker-dep-cjs@file:playground/worker/dep-cjs':
    resolution: {directory: playground/worker/dep-cjs, type: directory}

  '@vitejs/test-worker-exports@file:playground/ssr-webworker/worker-exports':
    resolution: {directory: playground/ssr-webworker/worker-exports, type: directory}

  '@vitest/expect@3.2.4':
    resolution: {integrity: sha512-Io0yyORnB6sikFlt8QW5K7slY4OjqNX9jmJQ02QDda8lyM6B5oNgVWoSoKPac8/kgnCUzuHQKrSLtu/uOqqrig==}

  '@vitest/mocker@3.2.4':
    resolution: {integrity: sha512-46ryTE9RZO/rfDd7pEqFl7etuyzekzEhUbTW3BvmeO/BcCMEgq59BKhek3dXDWgAj4oMK6OZi+vRr1wPW6qjEQ==}
    peerDependencies:
      msw: ^2.4.9
      vite: workspace:*
    peerDependenciesMeta:
      msw:
        optional: true
      vite:
        optional: true

  '@vitest/pretty-format@3.2.4':
    resolution: {integrity: sha512-IVNZik8IVRJRTr9fxlitMKeJeXFFFN0JaB9PHPGQ8NKQbGpfjlTx9zO4RefN8gp7eqjNy8nyK3NZmBzOPeIxtA==}

  '@vitest/runner@3.2.4':
    resolution: {integrity: sha512-oukfKT9Mk41LreEW09vt45f8wx7DordoWUZMYdY/cyAk7w5TWkTRCNZYF7sX7n2wB7jyGAl74OxgwhPgKaqDMQ==}

  '@vitest/snapshot@3.2.4':
    resolution: {integrity: sha512-dEYtS7qQP2CjU27QBC5oUOxLE/v5eLkGqPE0ZKEIDGMs4vKWe7IjgLOeauHsR0D5YuuycGRO5oSRXnwnmA78fQ==}

  '@vitest/spy@3.2.4':
    resolution: {integrity: sha512-vAfasCOe6AIK70iP5UD11Ac4siNUNJ9i/9PZ3NKx07sG6sUxeag1LWdNrMWeKKYBLlzuK+Gn65Yd5nyL6ds+nw==}

  '@vitest/utils@3.2.4':
    resolution: {integrity: sha512-fB2V0JFrQSMsCo9HiSq3Ezpdv4iYaXRG1Sx8edX3MwxfyNn83mKiGzOcH+Fkxt4MHxr3y42fQi1oeAInqgX2QA==}

  '@volar/language-core@2.4.23':
    resolution: {integrity: sha512-hEEd5ET/oSmBC6pi1j6NaNYRWoAiDhINbT8rmwtINugR39loROSlufGdYMF9TaKGfz+ViGs1Idi3mAhnuPcoGQ==}

  '@volar/source-map@2.4.23':
    resolution: {integrity: sha512-Z1Uc8IB57Lm6k7q6KIDu/p+JWtf3xsXJqAX/5r18hYOTpJyBn0KXUR8oTJ4WFYOcDzWC9n3IflGgHowx6U6z9Q==}

  '@volar/typescript@2.4.23':
    resolution: {integrity: sha512-lAB5zJghWxVPqfcStmAP1ZqQacMpe90UrP5RJ3arDyrhy4aCUQqmxPPLB2PWDKugvylmO41ljK7vZ+t6INMTag==}

  '@vue/compiler-core@3.4.38':
    resolution: {integrity: sha512-8IQOTCWnLFqfHzOGm9+P8OPSEDukgg3Huc92qSG49if/xI2SAwLHQO2qaPQbjCWPBcQoO1WYfXfTACUrWV3c5A==}

  '@vue/compiler-core@3.5.22':
    resolution: {integrity: sha512-jQ0pFPmZwTEiRNSb+i9Ow/I/cHv2tXYqsnHKKyCQ08irI2kdF5qmYedmF8si8mA7zepUFmJ2hqzS8CQmNOWOkQ==}

  '@vue/compiler-dom@3.4.38':
    resolution: {integrity: sha512-Osc/c7ABsHXTsETLgykcOwIxFktHfGSUDkb05V61rocEfsFDcjDLH/IHJSNJP+/Sv9KeN2Lx1V6McZzlSb9EhQ==}

  '@vue/compiler-dom@3.5.22':
    resolution: {integrity: sha512-W8RknzUM1BLkypvdz10OVsGxnMAuSIZs9Wdx1vzA3mL5fNMN15rhrSCLiTm6blWeACwUwizzPVqGJgOGBEN/hA==}

  '@vue/compiler-sfc@3.4.38':
    resolution: {integrity: sha512-s5QfZ+9PzPh3T5H4hsQDJtI8x7zdJaew/dCGgqZ2630XdzaZ3AD8xGZfBqpT8oaD/p2eedd+pL8tD5vvt5ZYJQ==}

  '@vue/compiler-sfc@3.5.22':
    resolution: {integrity: sha512-tbTR1zKGce4Lj+JLzFXDq36K4vcSZbJ1RBu8FxcDv1IGRz//Dh2EBqksyGVypz3kXpshIfWKGOCcqpSbyGWRJQ==}

  '@vue/compiler-ssr@3.4.38':
    resolution: {integrity: sha512-YXznKFQ8dxYpAz9zLuVvfcXhc31FSPFDcqr0kyujbOwNhlmaNvL2QfIy+RZeJgSn5Fk54CWoEUeW+NVBAogGaw==}

  '@vue/compiler-ssr@3.5.22':
    resolution: {integrity: sha512-GdgyLvg4R+7T8Nk2Mlighx7XGxq/fJf9jaVofc3IL0EPesTE86cP/8DD1lT3h1JeZr2ySBvyqKQJgbS54IX1Ww==}

  '@vue/devtools-api@6.6.4':
    resolution: {integrity: sha512-sGhTPMuXqZ1rVOk32RylztWkfXTRhuS7vgAKv0zjqk8gbsHkJ7xfFf+jbySxt7tWObEJwyKaHMikV/WGDiQm8g==}

  '@vue/devtools-api@8.0.0':
    resolution: {integrity: sha512-I2jF/knesMU36zTw1hnExjoixDZvDoantiWKVrHpLd2J160zqqe8vp3vrGfjWdfuHmPJwSXe/YNG3rYOYiwy1Q==}

  '@vue/devtools-kit@8.0.0':
    resolution: {integrity: sha512-b11OeQODkE0bctdT0RhL684pEV2DPXJ80bjpywVCbFn1PxuL3bmMPDoJKjbMnnoWbrnUYXYzFfmMWBZAMhORkQ==}

  '@vue/devtools-shared@8.0.0':
    resolution: {integrity: sha512-jrKnbjshQCiOAJanoeJjTU7WaCg0Dz2BUal6SaR6VM/P3hiFdX5Q6Pxl73ZMnrhCxNK9nAg5hvvRGqs+6dtU1g==}

  '@vue/language-core@3.1.1':
    resolution: {integrity: sha512-qjMY3Q+hUCjdH+jLrQapqgpsJ0rd/2mAY02lZoHG3VFJZZZKLjAlV+Oo9QmWIT4jh8+Rx8RUGUi++d7T9Wb6Mw==}
    peerDependencies:
      typescript: '*'
    peerDependenciesMeta:
      typescript:
        optional: true

  '@vue/reactivity@3.4.38':
    resolution: {integrity: sha512-4vl4wMMVniLsSYYeldAKzbk72+D3hUnkw9z8lDeJacTxAkXeDAP1uE9xr2+aKIN0ipOL8EG2GPouVTH6yF7Gnw==}

  '@vue/reactivity@3.5.22':
    resolution: {integrity: sha512-f2Wux4v/Z2pqc9+4SmgZC1p73Z53fyD90NFWXiX9AKVnVBEvLFOWCEgJD3GdGnlxPZt01PSlfmLqbLYzY/Fw4A==}

  '@vue/runtime-core@3.4.38':
    resolution: {integrity: sha512-21z3wA99EABtuf+O3IhdxP0iHgkBs1vuoCAsCKLVJPEjpVqvblwBnTj42vzHRlWDCyxu9ptDm7sI2ZMcWrQqlA==}

  '@vue/runtime-core@3.5.22':
    resolution: {integrity: sha512-EHo4W/eiYeAzRTN5PCextDUZ0dMs9I8mQ2Fy+OkzvRPUYQEyK9yAjbasrMCXbLNhF7P0OUyivLjIy0yc6VrLJQ==}

  '@vue/runtime-dom@3.4.38':
    resolution: {integrity: sha512-afZzmUreU7vKwKsV17H1NDThEEmdYI+GCAK/KY1U957Ig2NATPVjCROv61R19fjZNzMmiU03n79OMnXyJVN0UA==}

  '@vue/runtime-dom@3.5.22':
    resolution: {integrity: sha512-Av60jsryAkI023PlN7LsqrfPvwfxOd2yAwtReCjeuugTJTkgrksYJJstg1e12qle0NarkfhfFu1ox2D+cQotww==}

  '@vue/server-renderer@3.4.38':
    resolution: {integrity: sha512-NggOTr82FbPEkkUvBm4fTGcwUY8UuTsnWC/L2YZBmvaQ4C4Jl/Ao4HHTB+l7WnFCt5M/dN3l0XLuyjzswGYVCA==}
    peerDependencies:
      vue: 3.4.38

  '@vue/server-renderer@3.5.22':
    resolution: {integrity: sha512-gXjo+ao0oHYTSswF+a3KRHZ1WszxIqO7u6XwNHqcqb9JfyIL/pbWrrh/xLv7jeDqla9u+LK7yfZKHih1e1RKAQ==}
    peerDependencies:
      vue: 3.5.22

  '@vue/shared@3.4.38':
    resolution: {integrity: sha512-q0xCiLkuWWQLzVrecPb0RMsNWyxICOjPrcrwxTUEHb1fsnvni4dcuyG7RT/Ie7VPTvnjzIaWzRMUBsrqNj/hhw==}

  '@vue/shared@3.5.22':
    resolution: {integrity: sha512-F4yc6palwq3TT0u+FYf0Ns4Tfl9GRFURDN2gWG7L1ecIaS/4fCIuFOjMTnCyjsu/OK6vaDKLCrGAa+KvvH+h4w==}

  '@vueuse/core@13.6.0':
    resolution: {integrity: sha512-DJbD5fV86muVmBgS9QQPddVX7d9hWYswzlf4bIyUD2dj8GC46R1uNClZhVAmsdVts4xb2jwp1PbpuiA50Qee1A==}
    peerDependencies:
      vue: ^3.5.0

  '@vueuse/integrations@13.6.0':
    resolution: {integrity: sha512-dVFdgwYvkYjdizRL3ESdUW+Hg84i9Yhuzs+Ec3kEcuzJmT5xhiL/IGdw4z394qSBngUQvFi+wbHwhHX3EGbAxQ==}
    peerDependencies:
      async-validator: ^4
      axios: ^1
      change-case: ^5
      drauu: ^0.4
      focus-trap: ^7
      fuse.js: ^7
      idb-keyval: ^6
      jwt-decode: ^4
      nprogress: ^0.2
      qrcode: ^1.5
      sortablejs: ^1
      universal-cookie: ^7 || ^8
      vue: ^3.5.0
    peerDependenciesMeta:
      async-validator:
        optional: true
      axios:
        optional: true
      change-case:
        optional: true
      drauu:
        optional: true
      focus-trap:
        optional: true
      fuse.js:
        optional: true
      idb-keyval:
        optional: true
      jwt-decode:
        optional: true
      nprogress:
        optional: true
      qrcode:
        optional: true
      sortablejs:
        optional: true
      universal-cookie:
        optional: true

  '@vueuse/metadata@13.6.0':
    resolution: {integrity: sha512-rnIH7JvU7NjrpexTsl2Iwv0V0yAx9cw7+clymjKuLSXG0QMcLD0LDgdNmXic+qL0SGvgSVPEpM9IDO/wqo1vkQ==}

  '@vueuse/shared@13.6.0':
    resolution: {integrity: sha512-pDykCSoS2T3fsQrYqf9SyF0QXWHmcGPQ+qiOVjlYSzlWd9dgppB2bFSM1GgKKkt7uzn0BBMV3IbJsUfHG2+BCg==}
    peerDependencies:
      vue: ^3.5.0

  accepts@2.0.0:
    resolution: {integrity: sha512-5cvg6CtKwfgdmVqY1WIiXKc3Q1bkRqGLi+2W/6ao+6Y7gu/RCwRuAhGEzh5B4KlszSuTLgZYuqFqo5bImjNKng==}
    engines: {node: '>= 0.6'}

  acorn-jsx@5.3.2:
    resolution: {integrity: sha512-rq9s+JNhf0IChjtDXxllJ7g41oZk5SlXtp0LHwyA5cejwn7vKmKp4pPri6YEePv2PU65sAsegbXtIinmDFDXgQ==}
    peerDependencies:
      acorn: ^6.0.0 || ^7.0.0 || ^8.0.0

  acorn-walk@8.3.2:
    resolution: {integrity: sha512-cjkyv4OtNCIeqhHrfS81QWXoCBPExR/J62oyEqepVw8WaQeSqpW2uhuLPh1m9eWhDuOo/jUXVTlifvesOWp/4A==}
    engines: {node: '>=0.4.0'}

  acorn@7.4.1:
    resolution: {integrity: sha512-nQyp0o1/mNdbTO1PO6kHkwSrmgZ0MT/jCCpNiwbUjGoRN4dlBhqJtoQuCnEOKzgTVwg0ZWiCoQy6SxMebQVh8A==}
    engines: {node: '>=0.4.0'}
    hasBin: true

  acorn@8.14.0:
    resolution: {integrity: sha512-cl669nCJTZBsL97OF4kUQm5g5hC2uihk0NxY3WENAC0TYdILVkAyHymAntgxGkl7K+t0cXIrH5siy5S4XkFycA==}
    engines: {node: '>=0.4.0'}
    hasBin: true

  acorn@8.15.0:
    resolution: {integrity: sha512-NZyJarBfL7nWwIq+FDL6Zp/yHEhePMNnnJ0y3qfieCrmNvYct8uvtiV41UvlSe6apAfk0fY1FbWx+NwfmpvtTg==}
    engines: {node: '>=0.4.0'}
    hasBin: true

  ajv@6.12.6:
    resolution: {integrity: sha512-j3fVLgvTo527anyYyJOGTYJbG+vnnQYvE0m5mmkc1TK+nxAppkCLMIL0aZ4dblVCNoGShhm+kzE4ZUykBoMg4g==}

  alien-signals@3.0.0:
    resolution: {integrity: sha512-JHoRJf18Y6HN4/KZALr3iU+0vW9LKG+8FMThQlbn4+gv8utsLIkwpomjElGPccGeNwh0FI2HN6BLnyFLo6OyLQ==}

  ansi-escapes@7.0.0:
    resolution: {integrity: sha512-GdYO7a61mR0fOlAsvC9/rIHf7L96sBc6dEWzeOu+KAea5bZyQRPIpojrVoI4AXGJS/ycu/fBTdLrUkA4ODrvjw==}
    engines: {node: '>=18'}

  ansi-regex@5.0.1:
    resolution: {integrity: sha512-quJQXlTSUGL2LH9SUXo8VwsY4soanhgo6LNSm84E1LBcE8s3O0wpdiRzyR9z/ZZJMlMWv37qOOb9pdJlMUEKFQ==}
    engines: {node: '>=8'}

  ansi-regex@6.1.0:
    resolution: {integrity: sha512-7HSX4QQb4CspciLpVFwyRe79O3xsIZDDLER21kERQ71oaPodF8jL725AgJMFAYbooIqolJoRLuM81SpeUkpkvA==}
    engines: {node: '>=12'}

  ansi-styles@4.3.0:
    resolution: {integrity: sha512-zbB9rCJAT1rbjiVDb2hqKFHNYLxgtk8NURxZ3IZwD3F6NtxbXZQCnnSi1Lkx+IDohdPlFp222wVALIheZJQSEg==}
    engines: {node: '>=8'}

  ansi-styles@6.2.1:
    resolution: {integrity: sha512-bN798gFfQX+viw3R7yrGWRqnrN2oRkEkUjjl4JNn4E8GxxbjtG3FbrEIIY3l8/hrwUwIeCZvi4QuOTP4MErVug==}
    engines: {node: '>=12'}

  ansis@4.2.0:
    resolution: {integrity: sha512-HqZ5rWlFjGiV0tDm3UxxgNRqsOTniqoKZu0pIAfh7TZQMGuZK+hH0drySty0si0QXj1ieop4+SkSfPZBPPkHig==}
    engines: {node: '>=14'}

  any-promise@1.3.0:
    resolution: {integrity: sha512-7UvmKalWRt1wgjL1RrGxoSJW/0QZFIegpeGvZG9kjp8vrRu55XTHbwnqq2GpXm9uLbcuhxm3IqX9OB4MZR1b2A==}

  anymatch@3.1.3:
    resolution: {integrity: sha512-KMReFUr0B4t+D+OBkjR3KYqvocp2XaSzO55UcB6mgQMd3KbcE+mWTyvVV7D/zsdEbNnV6acZUutkiHQXvTr1Rw==}
    engines: {node: '>= 8'}

  arg@5.0.2:
    resolution: {integrity: sha512-PYjyFOLKQ9y57JvQ6QLo8dAgNqswh8M1RMJYdQduT6xbWSgK36P/Z/v+p888pM69jMMfS8Xd8F6I1kQ/I9HUGg==}

  argparse@1.0.10:
    resolution: {integrity: sha512-o5Roy6tNG4SL/FOkCAN6RzjiakZS25RLYFrcMttJqbdd8BWrnA+fGz57iN5Pb06pvBGvl5gQ0B48dJlslXvoTg==}

  argparse@2.0.1:
    resolution: {integrity: sha512-8+9WqebbFzpX9OR+Wa6O29asIogeRMzcGtAINdpMHHyAg10f05aSFVBbcEqGf/PXw1EjAZ+q2/bEBg3DvurK3Q==}

  array-find-index@1.0.2:
    resolution: {integrity: sha512-M1HQyIXcBGtVywBt8WVdim+lrNaK7VHp99Qt5pSNziXznKHViIBbXWtfRTpEFpF/c4FdfxNAsCCwPp5phBYJtw==}
    engines: {node: '>=0.10.0'}

  array-ify@1.0.0:
    resolution: {integrity: sha512-c5AMf34bKdvPhQ7tBGhqkgKNUzMr4WUs+WDtC2ZUGOUncbxKMTvqxYctiseW3+L4bA8ec+GcZ6/A/FW4m8ukng==}

  artichokie@0.4.2:
    resolution: {integrity: sha512-S9NYe2VBada7bd2f8VtbX0GAQwaKmK3Ze6VbYcfe/sDvMpwtIuJ0kIH2yN6LmYI4HG3saRqWwlMN2i2eVamUcA==}
    engines: {node: ^18.0.0 || >=20.0.0}

  asap@2.0.6:
    resolution: {integrity: sha512-BSHWgDSAiKs50o2Re8ppvp3seVHXSRM44cdSsT9FfNEUUZLOGWVCsiWaRPWM1Znn+mqZ1OfVZ3z3DWEzSp7hRA==}

  assert-never@1.4.0:
    resolution: {integrity: sha512-5oJg84os6NMQNl27T9LnZkvvqzvAnHu03ShCnoj6bsJwS7L8AO4lf+C/XjK/nvzEqQB744moC6V128RucQd1jA==}

  assertion-error@2.0.1:
    resolution: {integrity: sha512-Izi8RQcffqCeNVgFigKli1ssklIbpHnCYc6AknXGYoB6grJqyeby7jv12JUQgmTAnIDnbck1uxksT4dzN3PWBA==}
    engines: {node: '>=12'}

  ast-kit@2.1.2:
    resolution: {integrity: sha512-cl76xfBQM6pztbrFWRnxbrDm9EOqDr1BF6+qQnnDZG2Co2LjyUktkN9GTJfBAfdae+DbT2nJf2nCGAdDDN7W2g==}
    engines: {node: '>=20.18.0'}

  astring@1.9.0:
    resolution: {integrity: sha512-LElXdjswlqjWrPpJFg1Fx4wpkOCxj1TDHlSV4PlaRxHGWko024xICaa97ZkMfs6DRKlCguiAI+rbXv5GWwXIkg==}
    hasBin: true

  asynckit@0.4.0:
    resolution: {integrity: sha512-Oei9OH4tRh0YqU3GxhX79dM/mwVgvbZJaSNaRk+bshkj0S5cfHcgYakreBjrHwatXKbz+IoIdYLxrKim2MjW0Q==}

  autoprefixer@10.4.21:
    resolution: {integrity: sha512-O+A6LWV5LDHSJD3LjHYoNi4VLsj/Whi7k6zG12xTYaU4cQ8oxQGckXNX8cRHK5yOZ/ppVHe0ZBXGzSV9jXdVbQ==}
    engines: {node: ^10 || ^12 || >=14}
    hasBin: true
    peerDependencies:
      postcss: ^8.1.0

  axios@1.12.2:
    resolution: {integrity: sha512-vMJzPewAlRyOgxV2dU0Cuz2O8zzzx9VYtbJOaBgXFeLc4IV/Eg50n4LowmehOOR61S8ZMpc2K5Sa7g6A4jfkUw==}

  babel-plugin-polyfill-corejs2@0.4.14:
    resolution: {integrity: sha512-Co2Y9wX854ts6U8gAAPXfn0GmAyctHuK8n0Yhfjd6t30g7yvKjspvvOo9yG+z52PZRgFErt7Ka2pYnXCjLKEpg==}
    peerDependencies:
      '@babel/core': ^7.4.0 || ^8.0.0-0 <8.0.0

  babel-plugin-polyfill-corejs3@0.13.0:
    resolution: {integrity: sha512-U+GNwMdSFgzVmfhNm8GJUX88AadB3uo9KpJqS3FaqNIPKgySuvMb+bHPsOmmuWyIcuqZj/pzt1RUIUZns4y2+A==}
    peerDependencies:
      '@babel/core': ^7.4.0 || ^8.0.0-0 <8.0.0

  babel-plugin-polyfill-regenerator@0.6.5:
    resolution: {integrity: sha512-ISqQ2frbiNU9vIJkzg7dlPpznPZ4jOiUQ1uSmB0fEHeowtN3COYRsXr/xexn64NpU13P06jc/L5TgiJXOgrbEg==}
    peerDependencies:
      '@babel/core': ^7.4.0 || ^8.0.0-0 <8.0.0

  babel-walk@3.0.0-canary-5:
    resolution: {integrity: sha512-GAwkz0AihzY5bkwIY5QDR+LvsRQgB/B+1foMPvi0FZPMl5fjD7ICiznUiBdLYMH1QYe6vqu4gWYytZOccLouFw==}
    engines: {node: '>= 10.0.0'}

  bail@2.0.2:
    resolution: {integrity: sha512-0xO6mYd7JB2YesxDKplafRpsiOzPt9V02ddPCLbY1xYGPOX24NTyN50qnUxgCPcSoYMhKpAuBTjQoRZCAkUDRw==}

  balanced-match@1.0.2:
    resolution: {integrity: sha512-3oSeUO0TMV67hN1AmbXsK4yaqU7tjiHlbxRDZOpH0KW9+CeX4bRAaX0Anxt0tx2MrpRpWwQaPwIlISEJhYU5Pw==}

  baseline-browser-mapping@2.8.16:
    resolution: {integrity: sha512-OMu3BGQ4E7P1ErFsIPpbJh0qvDudM/UuJeHgkAvfWe+0HFJCXh+t/l8L6fVLR55RI/UbKrVLnAXZSVwd9ysWYw==}
    hasBin: true

  bignumber.js@9.3.1:
    resolution: {integrity: sha512-Ko0uX15oIUS7wJ3Rb30Fs6SkVbLmPBAKdlm7q9+ak9bbIeFf0MwuBsQV6z7+X768/cHsfg+WlysDWJcmthjsjQ==}

  binary-extensions@2.3.0:
    resolution: {integrity: sha512-Ceh+7ox5qe7LJuLHoY0feh3pHuUDHAcRUeyL2VYghZwfpkNIy/+8Ocg0a3UuSoYzavmylwuLWQOf3hl0jjMMIw==}
    engines: {node: '>=8'}

  birpc@0.2.19:
    resolution: {integrity: sha512-5WeXXAvTmitV1RqJFppT5QtUiz2p1mRSYU000Jkft5ZUCLJIk4uQriYNO50HknxKwM6jd8utNc66K1qGIwwWBQ==}

  birpc@2.6.1:
    resolution: {integrity: sha512-LPnFhlDpdSH6FJhJyn4M0kFO7vtQ5iPw24FnG0y21q09xC7e8+1LeR31S1MAIrDAHp4m7aas4bEkTDTvMAtebQ==}

  body-parser@2.2.0:
    resolution: {integrity: sha512-02qvAaxv8tp7fBa/mw1ga98OGm+eCbqzJOKoRt70sLmfEEi+jyBYVTDGfCL/k06/4EMk/z01gCe7HoCH/f2LTg==}
    engines: {node: '>=18'}

  brace-expansion@1.1.12:
    resolution: {integrity: sha512-9T9UjW3r0UW5c1Q7GTwllptXwhvYmEzFhzMfZ9H7FQWt+uZePjZPjBP/W1ZEyZ1twGWom5/56TF4lPcqjnDHcg==}

  brace-expansion@2.0.2:
    resolution: {integrity: sha512-Jt0vHyM+jmUBqojB7E1NIYadt0vI0Qxjxd2TErW94wDz+E2LAm5vKMXXwg6ZZBTHPuUlDgQHKXvjGBdfcF1ZDQ==}

  braces@3.0.3:
    resolution: {integrity: sha512-yQbXgO/OSZVD2IsiLlro+7Hf6Q18EJrKSEsdoMzKePKXct3gvD8oLcOQdIzGupr5Fj+EDe8gO/lxc1BzfMpxvA==}
    engines: {node: '>=8'}

  browserslist-to-esbuild@2.1.1:
    resolution: {integrity: sha512-KN+mty6C3e9AN8Z5dI1xeN15ExcRNeISoC3g7V0Kax/MMF9MSoYA2G7lkTTcVUFntiEjkpI0HNgqJC1NjdyNUw==}
    engines: {node: '>=18'}
    hasBin: true
    peerDependencies:
      browserslist: '*'

  browserslist@4.26.3:
    resolution: {integrity: sha512-lAUU+02RFBuCKQPj/P6NgjlbCnLBMp4UtgTx7vNHd3XSIJF87s9a5rA3aH2yw3GS9DqZAUbOtZdCCiZeVRqt0w==}
    engines: {node: ^6 || ^7 || ^8 || ^9 || ^10 || ^11 || ^12 || >=13.7}
    hasBin: true

  buffer-builder@0.2.0:
    resolution: {integrity: sha512-7VPMEPuYznPSoR21NE1zvd2Xna6c/CloiZCfcMXR1Jny6PjX0N4Nsa38zcBFo/FMK+BlA+FLKbJCQ0i2yxp+Xg==}

  buffer-from@1.1.2:
    resolution: {integrity: sha512-E+XQCRwSbaaiChtv6k6Dwgc+bx+Bs6vuKJHHl5kox/BaKbhiXzqQOwK4cO22yElGp2OCmjwVhT3HmxgyPGnJfQ==}

  bundle-name@4.1.0:
    resolution: {integrity: sha512-tjwM5exMg6BGRI+kNmTntNsvdZS1X8BFYS6tnJ2hdH0kVxM6/eVZ2xy+FqStSWvYmtfFMDLIxurorHwDKfDz5Q==}
    engines: {node: '>=18'}

  bytes@3.1.2:
    resolution: {integrity: sha512-/Nf7TyzTx6S3yRJObOAV7956r8cr2+Oj8AC5dt8wSP3BQAoeX58NoHyCU8P8zGkNXStjTSi6fzO6F0pBdcYbEg==}
    engines: {node: '>= 0.8'}

  cac@6.7.14:
    resolution: {integrity: sha512-b6Ilus+c3RrdDk+JhLKUAQfzzgLEPy6wcXqS7f/xe1EETvsDP6GORG7SFuOs6cID5YkqchW/LXZbX5bc8j7ZcQ==}
    engines: {node: '>=8'}

  cacheable@2.0.3:
    resolution: {integrity: sha512-nZF80J3d8RMrroMSYm1E9pBllVDXWPuECZgEZxH+vusCY4MAXAJVrY0jutcHSgh3xYX3G2EUNnmtWGZVVjWCXw==}

  call-bind-apply-helpers@1.0.2:
    resolution: {integrity: sha512-Sp1ablJ0ivDkSzjcaJdxEunN5/XvksFJ2sMBFfq6x0ryhQV/2b/KwFe21cMpmHtPOSij8K99/wSfoEuTObmuMQ==}
    engines: {node: '>= 0.4'}

  call-bound@1.0.3:
    resolution: {integrity: sha512-YTd+6wGlNlPxSuri7Y6X8tY2dmm12UMH66RpKMhiX6rsk5wXXnYgbUcOt8kiS31/AjfoTOvCsE+w8nZQLQnzHA==}
    engines: {node: '>= 0.4'}

  callsites@3.1.0:
    resolution: {integrity: sha512-P8BjAsXvZS+VIDUI11hHCQEv74YT67YUi5JJFNWIqL235sBmjX4+qx9Muvls5ivyNENctx46xQLQ3aTuE7ssaQ==}
    engines: {node: '>=6'}

  camelcase-css@2.0.1:
    resolution: {integrity: sha512-QOSvevhslijgYwRx6Rv7zKdMF8lbRmx+uQGx2+vDc+KI/eBnsy9kit5aj23AgGu3pa4t9AgwbnXWqS+iOY+2aA==}
    engines: {node: '>= 6'}

  caniuse-lite@1.0.30001748:
    resolution: {integrity: sha512-5P5UgAr0+aBmNiplks08JLw+AW/XG/SurlgZLgB1dDLfAw7EfRGxIwzPHxdSCGY/BTKDqIVyJL87cCN6s0ZR0w==}

  ccount@2.0.1:
    resolution: {integrity: sha512-eyrF0jiFpY+3drT6383f1qhkbGsLSifNAjA61IUjZjmLCWjItY6LB9ft9YhoDgwfmclB2zhu51Lc7+95b8NRAg==}

  chai@5.2.0:
    resolution: {integrity: sha512-mCuXncKXk5iCLhfhwTc0izo0gtEmpz5CtG2y8GiOINBlMVS6v8TMRc5TaLWKS6692m9+dVVfzgeVxR5UxWHTYw==}
    engines: {node: '>=12'}

  chalk@4.1.2:
    resolution: {integrity: sha512-oKnbhFyRIXpUuez8iBMmyEa4nbj4IOQyuhc/wy9kY7/WVPcwIO9VA668Pu8RkO7+0G76SLROeyw9CpQ061i4mA==}
    engines: {node: '>=10'}

  character-entities-html4@2.1.0:
    resolution: {integrity: sha512-1v7fgQRj6hnSwFpq1Eu0ynr/CDEw0rXo2B61qXrLNdHZmPKgb7fqS1a2JwF0rISo9q77jDI8VMEHoApn8qDoZA==}

  character-entities-legacy@3.0.0:
    resolution: {integrity: sha512-RpPp0asT/6ufRm//AJVwpViZbGM/MkjQFxJccQRHmISF/22NBtsHqAWmL+/pmkPWoIUJdWyeVleTl1wydHATVQ==}

  character-entities@2.0.2:
    resolution: {integrity: sha512-shx7oQ0Awen/BRIdkjkvz54PnEEI/EjwXDSIZp86/KKdbafHh1Df/RYGBhn4hbe2+uKC9FnT5UCEdyPz3ai9hQ==}

  character-parser@2.2.0:
    resolution: {integrity: sha512-+UqJQjFEFaTAs3bNsF2j2kEN1baG/zghZbdqoYEDxGZtJo9LBzl1A+m0D4n3qKx8N2FNv8/Xp6yV9mQmBuptaw==}

  check-error@2.1.1:
    resolution: {integrity: sha512-OAlb+T7V4Op9OwdkjmguYRqncdlx5JiofwOAUkmTF+jNdHwzTaTs4sRAGpzLF3oOz5xAyDGrPgeIDFQmDOTiJw==}
    engines: {node: '>= 16'}

  chokidar@3.6.0:
    resolution: {integrity: sha512-7VT13fmjotKpGipCW9JEQAusEPE+Ei8nl6/g4FBAmIm0GOOLMua9NDDo/DWp0ZAxCr3cPq5ZpBqmPAQgDda2Pw==}
    engines: {node: '>= 8.10.0'}

  chokidar@4.0.3:
    resolution: {integrity: sha512-Qgzu8kfBvo+cA4962jnP1KkS6Dop5NS6g7R5LFYJr4b8Ub94PPQXUksCw9PvXoeXPRRddRNC5C1JQUR2SMGtnA==}
    engines: {node: '>= 14.16.0'}

  chownr@3.0.0:
    resolution: {integrity: sha512-+IxzY9BZOQd/XuYPRmrvEVjF/nqj5kgT4kEq7VofrDoM1MxoRjEWkrCC3EtLi59TVawxTAn+orJwFQcrqEN1+g==}
    engines: {node: '>=18'}

  cli-cursor@5.0.0:
    resolution: {integrity: sha512-aCj4O5wKyszjMmDT4tZj93kxyydN/K5zPWSCe6/0AV/AA1pqe5ZBIw0a2ZfPQV7lL5/yb5HsUreJ6UFAF1tEQw==}
    engines: {node: '>=18'}

  cli-truncate@5.1.0:
    resolution: {integrity: sha512-7JDGG+4Zp0CsknDCedl0DYdaeOhc46QNpXi3NLQblkZpXXgA6LncLDUUyvrjSvZeF3VRQa+KiMGomazQrC1V8g==}
    engines: {node: '>=20'}

  clipboard@2.0.11:
    resolution: {integrity: sha512-C+0bbOqkezLIsmWSvlsXS0Q0bmkugu7jcfMIACB+RDEntIzQIkdr148we28AfSloQLRdZlYL/QYyrq05j/3Faw==}

  cliui@8.0.1:
    resolution: {integrity: sha512-BSeNnyus75C4//NQ9gQt1/csTXyo/8Sb+afLAkzAptFuMsod9HFokGNudZpi/oQV73hnVK+sR+5PVRMd+Dr7YQ==}
    engines: {node: '>=12'}

  color-convert@2.0.1:
    resolution: {integrity: sha512-RRECPsj7iu/xb5oKYcsFHSppFNnsj/52OVTRKb4zP5onXwVF3zVmmToNcOfGC+CRDpfK/U584fMg38ZHCaElKQ==}
    engines: {node: '>=7.0.0'}

  color-name@1.1.4:
    resolution: {integrity: sha512-dOy+3AuW3a2wNbZHIuMZpTcgjGuLU/uBL/ubcZF9OXbDo8ff4O8yVp5Bf0efS8uEoYo5q4Fx7dY9OgQGXgAsQA==}

  color-string@1.9.1:
    resolution: {integrity: sha512-shrVawQFojnZv6xM40anx4CkoDP+fZsw/ZerEMsW/pyzsRbElpsL/DBVW7q3ExxwusdNXI3lXpuhEZkzs8p5Eg==}

  color@4.2.3:
    resolution: {integrity: sha512-1rXeuUUiGGrykh+CeBdu5Ie7OJwinCgQY0bc7GCRxy5xVHy+moaqkpL/jqQq0MtQOeYcrqEz4abc5f0KtU7W4A==}
    engines: {node: '>=12.5.0'}

  colorette@2.0.20:
    resolution: {integrity: sha512-IfEDxwoWIjkeXL1eXcDiow4UbKjhLdq6/EuSVR9GMN7KVH3r9gQ83e73hsz1Nd1T3ijd5xv1wcWRYO+D6kCI2w==}

  colorjs.io@0.5.2:
    resolution: {integrity: sha512-twmVoizEW7ylZSN32OgKdXRmo1qg+wT5/6C3xu5b9QsWzSFAhHLn2xd8ro0diCsKfCj1RdaTP/nrcW+vAoQPIw==}

  combined-stream@1.0.8:
    resolution: {integrity: sha512-FQN4MRfuJeHf7cBbBMJFXhKSDq+2kAArBlmRBvcvFE5BB1HZKXtSFASDhdlz9zOYwxh8lDdnvmMOe/+5cdoEdg==}
    engines: {node: '>= 0.8'}

  comma-separated-tokens@2.0.3:
    resolution: {integrity: sha512-Fu4hJdvzeylCfQPp9SGWidpzrMs7tTrlu6Vb8XGaRGck8QSNZJJp538Wrb60Lax4fPwR64ViY468OIUTbRlGZg==}

  commander@14.0.1:
    resolution: {integrity: sha512-2JkV3gUZUVrbNA+1sjBOYLsMZ5cEEl8GTFP2a4AVz5hvasAMCQ1D2l2le/cX+pV4N6ZU17zjUahLpIXRrnWL8A==}
    engines: {node: '>=20'}

  commander@2.20.3:
    resolution: {integrity: sha512-GpVkmM8vF2vQUkj2LvZmD35JxeJOLCwJ9cUkugyk2nuhbv3+mJvpLYYt+0+USMxE+oj+ey/lJEnhZw75x/OMcQ==}

  commander@4.1.1:
    resolution: {integrity: sha512-NOKm8xhkzAjzFx8B2v5OAHT+u5pRQc2UCa2Vq9jYL/31o2wi9mxBA7LIFs3sV5VSC49z6pEhfbMULvShKj26WA==}
    engines: {node: '>= 6'}

  comment-parser@1.4.1:
    resolution: {integrity: sha512-buhp5kePrmda3vhc5B9t7pUQXAb2Tnd0qgpkIhPhkHXxJpiPJ11H0ZEU0oBpJ2QztSbzG/ZxMj/CHsYJqRHmyg==}
    engines: {node: '>= 12.0.0'}

  commenting@1.1.0:
    resolution: {integrity: sha512-YeNK4tavZwtH7jEgK1ZINXzLKm6DZdEMfsaaieOsCAN0S8vsY7UeuO3Q7d/M018EFgE+IeUAuBOKkFccBZsUZA==}

  commondir@1.0.1:
    resolution: {integrity: sha512-W9pAhw0ja1Edb5GVdIF1mjZw/ASI0AlShXM83UUGe2DVr5TdAPEA1OA8m/g8zWp9x6On7gqufY+FatDbC3MDQg==}

  compare-func@2.0.0:
    resolution: {integrity: sha512-zHig5N+tPWARooBnb0Zx1MFcdfpyJrfTJ3Y5L+IFvUm8rM74hHz66z0gw0x4tijh5CorKkKUCnW82R2vmpeCRA==}

  concat-map@0.0.1:
    resolution: {integrity: sha512-/Srv4dswyQNBfohGpz9o6Yb3Gz3SrUDqBH5rTuhGR7ahtlbYKnVxw2bCFMRljaA7EXHaXZ8wsHdodFvbkhKmqg==}

  confbox@0.1.8:
    resolution: {integrity: sha512-RMtmw0iFkeR4YV+fUOSucriAQNb9g8zFR52MWCtl+cCZOFRNL6zeB395vPzFhEjjn4fMxXudmELnl/KF/WrK6w==}

  confbox@0.2.2:
    resolution: {integrity: sha512-1NB+BKqhtNipMsov4xI/NnhCKp9XG9NamYp5PVm9klAT0fsrNPjaFICsCFhNhwZJKNh7zB/3q8qXz0E9oaMNtQ==}

  connect@3.7.0:
    resolution: {integrity: sha512-ZqRXc+tZukToSNmh5C2iWMSoV3X1YUcPbqEM4DkEG5tNQXrQUZCNVGGv3IuicnkMtPfGf3Xtp8WCXs295iQ1pQ==}
    engines: {node: '>= 0.10.0'}

  constantinople@4.0.1:
    resolution: {integrity: sha512-vCrqcSIq4//Gx74TXXCGnHpulY1dskqLTFGDmhrGxzeXL8lF8kvXv6mpNWlJj1uD4DW23D4ljAqbY4RRaaUZIw==}

  content-disposition@1.0.0:
    resolution: {integrity: sha512-Au9nRL8VNUut/XSzbQA38+M78dzP4D+eqg3gfJHMIHHYa3bg067xj1KxMUWj+VULbiZMowKngFFbKczUrNJ1mg==}
    engines: {node: '>= 0.6'}

  content-type@1.0.5:
    resolution: {integrity: sha512-nTjqfcBFEipKdXCv4YDQWCfmcLZKm81ldF0pAopTvyrFGVbcR6P/VAAd5G7N+0tTr8QqiU0tFadD6FK4NtJwOA==}
    engines: {node: '>= 0.6'}

  conventional-changelog-conventionalcommits@9.0.0:
    resolution: {integrity: sha512-5e48V0+DsWvQBEnnbBFhYQwYDzFPXVrakGPP1uSxekDkr5d7YWrmaWsgJpKFR0SkXmxK6qQr9O42uuLb9wpKxA==}
    engines: {node: '>=18'}

  conventional-changelog-preset-loader@5.0.0:
    resolution: {integrity: sha512-SetDSntXLk8Jh1NOAl1Gu5uLiCNSYenB5tm0YVeZKePRIgDW9lQImromTwLa3c/Gae298tsgOM+/CYT9XAl0NA==}
    engines: {node: '>=18'}

  conventional-changelog-writer@8.1.0:
    resolution: {integrity: sha512-dpC440QnORNCO81XYuRRFOLCsjKj4W7tMkUIn3lR6F/FAaJcWLi7iCj6IcEvSQY2zw6VUgwUKd5DEHKEWrpmEQ==}
    engines: {node: '>=18'}
    hasBin: true

  conventional-changelog@7.1.0:
    resolution: {integrity: sha512-2hHa/MpDunPnYK3QcZdHl4MOnyLlicBmohsM5/dfvfeoPp0faIjYKHbKyb8nKth/Zd4HhxtlMWfVKrmM9OMj/Q==}
    engines: {node: '>=18'}
    hasBin: true

  conventional-commits-filter@5.0.0:
    resolution: {integrity: sha512-tQMagCOC59EVgNZcC5zl7XqO30Wki9i9J3acbUvkaosCT6JX3EeFwJD7Qqp4MCikRnzS18WXV3BLIQ66ytu6+Q==}
    engines: {node: '>=18'}

  conventional-commits-parser@6.1.0:
    resolution: {integrity: sha512-5nxDo7TwKB5InYBl4ZC//1g9GRwB/F3TXOGR9hgUjMGfvSP4Vu5NkpNro2+1+TIEy1vwxApl5ircECr2ri5JIw==}
    engines: {node: '>=18'}
    hasBin: true

  convert-source-map@2.0.0:
    resolution: {integrity: sha512-Kvp459HrV2FEJ1CAsi1Ku+MY3kasH19TFykTz2xWmMeq6bk2NU3XXvfJ+Q61m0xktWwt+1HSYf3JZsTms3aRJg==}

  cookie-signature@1.2.2:
    resolution: {integrity: sha512-D76uU73ulSXrD1UXF4KE2TMxVVwhsnCgfAyTg9k8P6KGZjlXKrOLe4dJQKI3Bxi5wjesZoFXJWElNWBjPZMbhg==}
    engines: {node: '>=6.6.0'}

  cookie@0.7.1:
    resolution: {integrity: sha512-6DnInpx7SJ2AK3+CTUE/ZM0vWTUboZCegxhC2xiIydHR9jNuTAASBrfEpHhiGOZw/nX51bHt6YQl8jsGo4y/0w==}
    engines: {node: '>= 0.6'}

  cookie@1.0.2:
    resolution: {integrity: sha512-9Kr/j4O16ISv8zBBhJoi4bXOYNTkFLOqSL3UDB0njXxCXNezjeyVrJyGOWtgfs/q2km1gwBcfH8q1yEGoMYunA==}
    engines: {node: '>=18'}

  copy-anything@2.0.6:
    resolution: {integrity: sha512-1j20GZTsvKNkc4BY3NpMOM8tt///wY3FpIzozTOFO2ffuZcV61nojHXVKIy3WM+7ADCy5FVhdZYHYDdgTU0yJw==}

  copy-anything@3.0.5:
    resolution: {integrity: sha512-yCEafptTtb4bk7GLEQoM8KVJpxAfdBJYaXyzQEgQQQgYrZiDp8SJmGKlYza6CYjEDNstAdNdKA3UuoULlEbS6w==}
    engines: {node: '>=12.13'}

  core-js-compat@3.44.0:
    resolution: {integrity: sha512-JepmAj2zfl6ogy34qfWtcE7nHKAJnKsQFRn++scjVS2bZFllwptzw61BZcZFYBPpUznLfAvh0LGhxKppk04ClA==}

  core-js@3.46.0:
    resolution: {integrity: sha512-vDMm9B0xnqqZ8uSBpZ8sNtRtOdmfShrvT6h2TuQGLs0Is+cR0DYbj/KWP6ALVNbWPpqA/qPLoOuppJN07humpA==}

  cors@2.8.5:
    resolution: {integrity: sha512-KIHbLJqu73RGr/hnbrO9uBeixNGuvSQjul/jdFvS/KFSIH1hWVd1ng7zOHx+YrEfInLG7q4n6GHQ9cDtxv/P6g==}
    engines: {node: '>= 0.10'}

  cross-spawn@7.0.6:
    resolution: {integrity: sha512-uV2QOWP2nWzsy2aMp8aRibhi9dlzF5Hgh5SHaB9OiTGEyDTiJJyx0uy51QXdyWbtAHNua4XJzUKca3OzKUd3vA==}
    engines: {node: '>= 8'}

  css-color-names@1.0.1:
    resolution: {integrity: sha512-/loXYOch1qU1biStIFsHH8SxTmOseh1IJqFvy8IujXOm1h+QjUdDhkzOrR5HG8K8mlxREj0yfi8ewCHx0eMxzA==}

  cssesc@3.0.0:
    resolution: {integrity: sha512-/Tb/JcjK111nNScGob5MNtsntNM1aCNUDipB/TkwZFhyDrrE47SOx/18wF2bbjgc3ZzCSKW1T5nt5EbFoAz/Vg==}
    engines: {node: '>=4'}
    hasBin: true

  csstype@3.1.3:
    resolution: {integrity: sha512-M1uQkMl8rQK/szD0LNhtqxIPLpimGm8sOBwU7lLnCpSbTyY3yeU1Vc7l4KT5zT4s/yOxHH5O7tIuuLOCnLADRw==}

  d@1.0.2:
    resolution: {integrity: sha512-MOqHvMWF9/9MX6nza0KgvFH4HpMU0EF5uUDXqX/BtxtU8NfB0QzRtJ8Oe/6SuS4kbhyzVJwjd97EA4PKrzJ8bw==}
    engines: {node: '>=0.12'}

  debug@2.6.9:
    resolution: {integrity: sha512-bC7ElrdJaJnPbAP+1EotYvqZsb3ecl5wi6Bfi6BJTUcNowp6cvspg0jXznRTKDjm/E7AdgFBVeAPVMNcKGsHMA==}
    peerDependencies:
      supports-color: '*'
    peerDependenciesMeta:
      supports-color:
        optional: true

  debug@4.4.3:
    resolution: {integrity: sha512-RGwwWnwQvkVfavKVt22FGLw+xYSdzARwm0ru6DhTVA3umU5hZc28V3kO4stgYryrTlLpuvgI9GiijltAjNbcqA==}
    engines: {node: '>=6.0'}
    peerDependencies:
      supports-color: '*'
    peerDependenciesMeta:
      supports-color:
        optional: true

  decode-named-character-reference@1.0.2:
    resolution: {integrity: sha512-O8x12RzrUF8xyVcY0KJowWsmaJxQbmy0/EtnNtHRpsOcT7dFk5W598coHqBVpmWo1oQQfsCqfCmkZN5DJrZVdg==}

  deep-eql@5.0.2:
    resolution: {integrity: sha512-h5k/5U50IJJFpzfL6nO9jaaumfjO/f2NjK/oYB2Djzm4p9L+3T9qWpZqZ2hAbLPuuYq9wrU08WQyBTL5GbPk5Q==}
    engines: {node: '>=6'}

  deep-is@0.1.4:
    resolution: {integrity: sha512-oIPzksmTg4/MriiaYGO+okXDT7ztn/w3Eptv/+gSIdMdKsJo0u4CfYNFJPy+4SKMuCqGw2wxnA+URMg3t8a/bQ==}

  default-browser-id@5.0.0:
    resolution: {integrity: sha512-A6p/pu/6fyBcA1TRz/GqWYPViplrftcW2gZC9q79ngNCKAeR/X3gcEdXQHl4KNXV+3wgIJ1CPkJQ3IHM6lcsyA==}
    engines: {node: '>=18'}

  default-browser@5.2.1:
    resolution: {integrity: sha512-WY/3TUME0x3KPYdRRxEJJvXRHV4PyPoUsxtZa78lwItwRQRHhd2U9xOscaT/YTf8uCXIAjeJOFBVEh/7FtD8Xg==}
    engines: {node: '>=18'}

  define-lazy-prop@3.0.0:
    resolution: {integrity: sha512-N+MeXYoqr3pOgn8xfyRPREN7gHakLYjhsHhWGT3fWAiL4IkAt0iDw14QiiEm2bE30c5XX5q0FtAA3CK5f9/BUg==}
    engines: {node: '>=12'}

  defu@6.1.4:
    resolution: {integrity: sha512-mEQCMmwJu317oSz8CwdIOdwf3xMif1ttiM8LTufzc3g6kR+9Pe236twL8j3IYT1F7GfRgGcW6MWxzZjLIkuHIg==}

  delayed-stream@1.0.0:
    resolution: {integrity: sha512-ZySD7Nf91aLB0RxL4KGrKHBXl7Eds1DAmEdcoVawXnLD7SDhpNgtuII2aAkg7a7QS41jxPSZ17p4VdGnMHk3MQ==}
    engines: {node: '>=0.4.0'}

  delegate@3.2.0:
    resolution: {integrity: sha512-IofjkYBZaZivn0V8nnsMJGBr4jVLxHDheKSW88PyxS5QC4Vo9ZbZVvhzlSxY87fVq3STR6r+4cGepyHkcWOQSw==}

  depd@2.0.0:
    resolution: {integrity: sha512-g7nH6P6dyDioJogAAGprGpCtVImJhpPk/roCzdb3fIh61/s/nPsfR6onyMwkCAR/OlC3yBC0lESvUoQEAssIrw==}
    engines: {node: '>= 0.8'}

  dequal@2.0.3:
    resolution: {integrity: sha512-0je+qPKHEMohvfRTCEo3CrPG6cAzAYgmzKyxRiYSSDkS6eGJdyVJm7WaYA5ECaAD9wLB2T4EEeymA5aFVcYXCA==}
    engines: {node: '>=6'}

  detect-libc@1.0.3:
    resolution: {integrity: sha512-pGjwhsmsp4kL2RTz08wcOlGN83otlqHeD/Z5T8GXZB+/YcpQ/dgo+lbU8ZsGxV0HIvqqxo9l7mqYwyYMD9bKDg==}
    engines: {node: '>=0.10'}
    hasBin: true

  detect-libc@2.0.4:
    resolution: {integrity: sha512-3UDv+G9CsCKO1WKMGw9fwq/SWJYbI0c5Y7LU1AXYoDdbhE2AHQ6N6Nb34sG8Fj7T5APy8qXDCKuuIHd1BR0tVA==}
    engines: {node: '>=8'}

  devlop@1.1.0:
    resolution: {integrity: sha512-RWmIqhcFf1lRYBvNmr7qTNuyCt/7/ns2jbpp1+PalgE/rDQcBT0fioSMUpJ93irlUhC5hrg4cYqe6U+0ImW0rA==}

  didyoumean@1.2.2:
    resolution: {integrity: sha512-gxtyfqMg7GKyhQmb056K7M3xszy/myH8w+B4RT+QXBQsvAOdc3XymqDDPHx1BgPgsdAA5SIifona89YtRATDzw==}

  diff@8.0.2:
    resolution: {integrity: sha512-sSuxWU5j5SR9QQji/o2qMvqRNYRDOcBTgsJ/DeCf4iSN4gW+gNMXM7wFIP+fdXZxoNiAnHUTGjCr+TSWXdRDKg==}
    engines: {node: '>=0.3.1'}

  dlv@1.1.3:
    resolution: {integrity: sha512-+HlytyjlPKnIG8XuRG8WvmBP8xs8P71y+SKKS6ZXWoEgLuePxtDoUEiH7WkdePWrQ5JBpE6aoVqfZfJUQkjXwA==}

  doctypes@1.1.0:
    resolution: {integrity: sha512-LLBi6pEqS6Do3EKQ3J0NqHWV5hhb78Pi8vvESYwyOy2c31ZEZVdtitdzsQsKb7878PEERhzUk0ftqGhG6Mz+pQ==}

  dot-prop@5.3.0:
    resolution: {integrity: sha512-QM8q3zDe58hqUqjraQOmzZ1LIH9SWQJTlEKCH4kJ2oQvLZk7RbQXvtDM2XEq3fwkV9CCvvH4LA0AV+ogFsBM2Q==}
    engines: {node: '>=8'}

  dotenv-expand@12.0.3:
    resolution: {integrity: sha512-uc47g4b+4k/M/SeaW1y4OApx+mtLWl92l5LMPP0GNXctZqELk+YGgOPIIC5elYmUH4OuoK3JLhuRUYegeySiFA==}
    engines: {node: '>=12'}

  dotenv@16.6.1:
    resolution: {integrity: sha512-uBq4egWHTcTt33a72vpSG0z3HnPuIl6NqYcTrKEg2azoEyl2hpW0zqlxysq2pK9HlDIHyHyakeYaYnSAwd8bow==}
    engines: {node: '>=12'}

  dotenv@17.2.3:
    resolution: {integrity: sha512-JVUnt+DUIzu87TABbhPmNfVdBDt18BLOWjMUFJMSi/Qqg7NTYtabbvSNJGOJ7afbRuv9D/lngizHtP7QyLQ+9w==}
    engines: {node: '>=12'}

  dts-resolver@2.1.2:
    resolution: {integrity: sha512-xeXHBQkn2ISSXxbJWD828PFjtyg+/UrMDo7W4Ffcs7+YWCquxU8YjV1KoxuiL+eJ5pg3ll+bC6flVv61L3LKZg==}
    engines: {node: '>=20.18.0'}
    peerDependencies:
      oxc-resolver: '>=11.0.0'
    peerDependenciesMeta:
      oxc-resolver:
        optional: true

  dunder-proto@1.0.1:
    resolution: {integrity: sha512-KIN/nDJBQRcXw0MLVhZE9iQHmG68qAVIBg9CqmUYjmQIhgij9U5MFvrqkUL5FbtyyzZuOeOt0zdeRe4UY7ct+A==}
    engines: {node: '>= 0.4'}

  eastasianwidth@0.2.0:
    resolution: {integrity: sha512-I88TYZWc9XiYHRQ4/3c5rjjfgkjhLyW2luGIheGERbNQ6OY7yTybanSpDXZa8y7VUP9YmDcYa+eyq4ca7iLqWA==}

  ee-first@1.1.1:
    resolution: {integrity: sha512-WMwm9LhRUo+WUaRN+vRuETqG89IgZphVSNkdFgeb6sS/E4OrDIN7t48CAewSHXc6C8lefD8KKfr5vY61brQlow==}

  electron-to-chromium@1.5.230:
    resolution: {integrity: sha512-A6A6Fd3+gMdaed9wX83CvHYJb4UuapPD5X5SLq72VZJzxHSY0/LUweGXRWmQlh2ln7KV7iw7jnwXK7dlPoOnHQ==}

  emoji-regex@10.4.0:
    resolution: {integrity: sha512-EC+0oUMY1Rqm4O6LLrgjtYDvcVYTy7chDnM4Q7030tP4Kwj3u/pR6gP9ygnp2CJMK5Gq+9Q2oqmrFJAz01DXjw==}

  emoji-regex@8.0.0:
    resolution: {integrity: sha512-MSjYzcWNOA0ewAHpz0MxpYFvwg6yjy1NG3xteoqz644VCo/RPgnr1/GGt+ic3iJTzQ8Eu3TdM14SawnVUmGE6A==}

  emoji-regex@9.2.2:
    resolution: {integrity: sha512-L18DaJsXSUk2+42pv8mLs5jJT2hqFkFE4j21wOmgbUqsZ2hL72NsUU785g9RXgo3s0ZNgVl42TiHp3ZtOv/Vyg==}

  empathic@2.0.0:
    resolution: {integrity: sha512-i6UzDscO/XfAcNYD75CfICkmfLedpyPDdozrLMmQc5ORaQcdMoc21OnlEylMIqI7U8eniKrPMxxtj8k0vhmJhA==}
    engines: {node: '>=14'}

  encodeurl@1.0.2:
    resolution: {integrity: sha512-TPJXq8JqFaVYm2CWmPvnP2Iyo4ZSM7/QKcSmuMLDObfpH5fi7RUGmd/rTDf+rut/saiDiQEeVTNgAmJEdAOx0w==}
    engines: {node: '>= 0.8'}

  encodeurl@2.0.0:
    resolution: {integrity: sha512-Q0n9HRi4m6JuGIV1eFlmvJB7ZEVxu93IrMyiMsGC0lrMJMWzRgx6WGquyfQgZVb31vhGgXnfmPNNXmxnOkRBrg==}
    engines: {node: '>= 0.8'}

  enhanced-resolve@5.18.3:
    resolution: {integrity: sha512-d4lC8xfavMeBjzGr2vECC3fsGXziXZQyJxD868h2M/mBI3PwAuODxAkLkq5HYuvrPYcUtiLzsTo8U3PgX3Ocww==}
    engines: {node: '>=10.13.0'}

  entities@4.5.0:
    resolution: {integrity: sha512-V0hjH4dGPh9Ao5p0MoRY6BVqtwCjhz6vI5LT8AJ55H+4g9/4vbHx1I54fS0XuclLhDHArPQCiMjDxjaL8fPxhw==}
    engines: {node: '>=0.12'}

  entities@6.0.0:
    resolution: {integrity: sha512-aKstq2TDOndCn4diEyp9Uq/Flu2i1GlLkc6XIDQSDMuaFE3OPW5OphLCyQ5SpSJZTb4reN+kTcYru5yIfXoRPw==}
    engines: {node: '>=0.12'}

  environment@1.1.0:
    resolution: {integrity: sha512-xUtoPkMggbz0MPyPiIWr1Kp4aeWJjDZ6SMvURhimjdZgsRuDplF5/s9hcgGhyXMhs+6vpnuoiZ2kFiu3FMnS8Q==}
    engines: {node: '>=18'}

  errno@0.1.8:
    resolution: {integrity: sha512-dJ6oBr5SQ1VSd9qkk7ByRgb/1SH4JZjCHSW/mr63/QcXO9zLVxvJ6Oy13nio03rxpSnVDDjFor75SjVeZWPW/A==}
    hasBin: true

  error-stack-parser-es@1.0.5:
    resolution: {integrity: sha512-5qucVt2XcuGMcEGgWI7i+yZpmpByQ8J1lHhcL7PwqCwu9FPP3VUXzT4ltHe5i2z9dePwEHcDVOAfSnHsOlCXRA==}

  es-define-property@1.0.1:
    resolution: {integrity: sha512-e3nRfgfUZ4rNGL232gUgX06QNyyez04KdjFrF+LTRoOXmrOgFKDg4BCdsjW8EnT69eqdYGmRpJwiPVYNrCaW3g==}
    engines: {node: '>= 0.4'}

  es-errors@1.3.0:
    resolution: {integrity: sha512-Zf5H2Kxt2xjTvbJvP2ZWLEICxA6j+hAmMzIlypy4xcBg1vKVnx89Wy0GbS+kf5cwCVFFzdCFh2XSCFNULS6csw==}
    engines: {node: '>= 0.4'}

  es-module-lexer@1.7.0:
    resolution: {integrity: sha512-jEQoCwk8hyb2AZziIOLhDqpm5+2ww5uIE6lkO/6jcOCusfk6LhMHpXXfBLXTZ7Ydyt0j4VoUQv6uGNYbdW+kBA==}

  es-object-atoms@1.1.1:
    resolution: {integrity: sha512-FGgH2h8zKNim9ljj7dankFPcICIK9Cp5bm+c2gQSYePhpaG5+esrLODihIorn+Pe6FGJzWhXQotPv73jTaldXA==}
    engines: {node: '>= 0.4'}

  es-set-tostringtag@2.1.0:
    resolution: {integrity: sha512-j6vWzfrGVfyXxge+O0x5sh6cvxAog0a/4Rdd2K36zCMV5eJ+/+tOAngRO8cODMNWbVRdVlmGZQL2YS3yR8bIUA==}
    engines: {node: '>= 0.4'}

  es5-ext@0.10.64:
    resolution: {integrity: sha512-p2snDhiLaXe6dahss1LddxqEm+SkuDvV8dnIQG0MWjyHpcMNfXKPE+/Cc0y+PhxJX3A4xGNeFCj5oc0BUh6deg==}
    engines: {node: '>=0.10'}

  es6-iterator@2.0.3:
    resolution: {integrity: sha512-zw4SRzoUkd+cl+ZoE15A9o1oQd920Bb0iOJMQkQhl3jNc03YqVjAhG7scf9C5KWRU/R13Orf588uCC6525o02g==}

  es6-symbol@3.1.4:
    resolution: {integrity: sha512-U9bFFjX8tFiATgtkJ1zg25+KviIXpgRvRHS8sau3GfhVzThRQrOeksPeT0BWW2MNZs1OEWJ1DPXOQMn0KKRkvg==}
    engines: {node: '>=0.12'}

  esbuild@0.25.0:
    resolution: {integrity: sha512-BXq5mqc8ltbaN34cDqWuYKyNhX8D/Z0J1xdtdQ8UcIIIyJyz+ZMKUt58tF3SrZ85jcfN/PZYhjR5uDQAYNVbuw==}
    engines: {node: '>=18'}
    hasBin: true

  escalade@3.2.0:
    resolution: {integrity: sha512-WUj2qlxaQtO4g6Pq5c29GTcWGDyd8itL8zTlipgECz3JesAiiOKotd8JU6otB3PACgG6xkJUyVhboMS+bje/jA==}
    engines: {node: '>=6'}

  escape-html@1.0.3:
    resolution: {integrity: sha512-NiSupZ4OeuGwr68lGIeym/ksIZMJodUGOSCZ/FSnTxcrekbvqrgdUxlJOMpijaKZVjAJrWrGs/6Jy8OMuyj9ow==}

  escape-string-regexp@4.0.0:
    resolution: {integrity: sha512-TtpcNJ3XAzx3Gq8sWRzJaVajRs0uVxA2YAkdb1jm2YkPz4G6egUFAyA3n5vtEIZefPk5Wa4UXbKuS5fKkJWdgA==}
    engines: {node: '>=10'}

  escape-string-regexp@5.0.0:
    resolution: {integrity: sha512-/veY75JbMK4j1yjvuUxuVsiS/hr/4iHs9FTT6cgTexxdE0Ly/glccBAkloH/DofkjRbZU3bnoj38mOmhkZ0lHw==}
    engines: {node: '>=12'}

  eslint-compat-utils@0.5.1:
    resolution: {integrity: sha512-3z3vFexKIEnjHE3zCMRo6fn/e44U7T1khUjg+Hp0ZQMCigh28rALD0nPFBcGZuiLC5rLZa2ubQHDRln09JfU2Q==}
    engines: {node: '>=12'}
    peerDependencies:
      eslint: '>=6.0.0'

  eslint-import-context@0.1.9:
    resolution: {integrity: sha512-K9Hb+yRaGAGUbwjhFNHvSmmkZs9+zbuoe3kFQ4V1wYjrepUFYM2dZAfNtjbbj3qsPfUfsA68Bx/ICWQMi+C8Eg==}
    engines: {node: ^12.20.0 || ^14.18.0 || >=16.0.0}
    peerDependencies:
      unrs-resolver: ^1.0.0
    peerDependenciesMeta:
      unrs-resolver:
        optional: true

  eslint-plugin-es-x@7.8.0:
    resolution: {integrity: sha512-7Ds8+wAAoV3T+LAKeu39Y5BzXCrGKrcISfgKEqTS4BDN8SFEDQd0S43jiQ8vIa3wUKD07qitZdfzlenSi8/0qQ==}
    engines: {node: ^14.18.0 || >=16.0.0}
    peerDependencies:
      eslint: '>=8'

  eslint-plugin-import-x@4.16.1:
    resolution: {integrity: sha512-vPZZsiOKaBAIATpFE2uMI4w5IRwdv/FpQ+qZZMR4E+PeOcM4OeoEbqxRMnywdxP19TyB/3h6QBB0EWon7letSQ==}
    engines: {node: ^18.18.0 || ^20.9.0 || >=21.1.0}
    peerDependencies:
      '@typescript-eslint/utils': ^8.0.0
      eslint: ^8.57.0 || ^9.0.0
      eslint-import-resolver-node: '*'
    peerDependenciesMeta:
      '@typescript-eslint/utils':
        optional: true
      eslint-import-resolver-node:
        optional: true

  eslint-plugin-n@17.23.1:
    resolution: {integrity: sha512-68PealUpYoHOBh332JLLD9Sj7OQUDkFpmcfqt8R9sySfFSeuGJjMTJQvCRRB96zO3A/PELRLkPrzsHmzEFQQ5A==}
    engines: {node: ^18.18.0 || ^20.9.0 || >=21.1.0}
    peerDependencies:
      eslint: '>=8.23.0'

  eslint-plugin-regexp@2.10.0:
    resolution: {integrity: sha512-ovzQT8ESVn5oOe5a7gIDPD5v9bCSjIFJu57sVPDqgPRXicQzOnYfFN21WoQBQF18vrhT5o7UMKFwJQVVjyJ0ng==}
    engines: {node: ^18 || >=20}
    peerDependencies:
      eslint: '>=8.44.0'

  eslint-scope@8.4.0:
    resolution: {integrity: sha512-sNXOfKCn74rt8RICKMvJS7XKV/Xk9kA7DyJr8mJik3S7Cwgy3qlkkmyS2uQB3jiJg6VNdZd/pDBJu0nvG2NlTg==}
    engines: {node: ^18.18.0 || ^20.9.0 || >=21.1.0}

  eslint-visitor-keys@3.4.3:
    resolution: {integrity: sha512-wpc+LXeiyiisxPlEkUzU6svyS1frIO3Mgxj1fdy7Pm8Ygzguax2N3Fa/D/ag1WqbOprdI+uY6wMUl8/a2G+iag==}
    engines: {node: ^12.22.0 || ^14.17.0 || >=16.0.0}

  eslint-visitor-keys@4.2.1:
    resolution: {integrity: sha512-Uhdk5sfqcee/9H/rCOJikYz67o0a2Tw2hGRPOG2Y1R2dg7brRe1uG0yaNQDHu+TO/uQPF/5eCapvYSmHUjt7JQ==}
    engines: {node: ^18.18.0 || ^20.9.0 || >=21.1.0}

  eslint@9.37.0:
    resolution: {integrity: sha512-XyLmROnACWqSxiGYArdef1fItQd47weqB7iwtfr9JHwRrqIXZdcFMvvEcL9xHCmL0SNsOvF0c42lWyM1U5dgig==}
    engines: {node: ^18.18.0 || ^20.9.0 || >=21.1.0}
    hasBin: true
    peerDependencies:
      jiti: '*'
    peerDependenciesMeta:
      jiti:
        optional: true

  esniff@2.0.1:
    resolution: {integrity: sha512-kTUIGKQ/mDPFoJ0oVfcmyJn4iBDRptjNVIzwIFR7tqWXdVI9xfA2RMwY/gbSpJG3lkdWNEjLap/NqVHZiJsdfg==}
    engines: {node: '>=0.10'}

  espree@10.4.0:
    resolution: {integrity: sha512-j6PAQ2uUr79PZhBjP5C5fhl8e39FmRnOjsD5lGnWrFU8i2G776tBK7+nP8KuQUTTyAZUwfQqXAgrVH5MbH9CYQ==}
    engines: {node: ^18.18.0 || ^20.9.0 || >=21.1.0}

  esprima@4.0.1:
    resolution: {integrity: sha512-eGuFFw7Upda+g4p+QHvnW0RyTX/SVeJBDM/gCtMARO0cLuT2HcEKnTPvhjV6aGeqrCB/sbNop0Kszm0jsaWU4A==}
    engines: {node: '>=4'}
    hasBin: true

  esquery@1.6.0:
    resolution: {integrity: sha512-ca9pw9fomFcKPvFLXhBKUK90ZvGibiGOvRJNbjljY7s7uq/5YO4BOzcYtJqExdx99rF6aAcnRxHmcUHcz6sQsg==}
    engines: {node: '>=0.10'}

  esrecurse@4.3.0:
    resolution: {integrity: sha512-KmfKL3b6G+RXvP8N1vr3Tq1kL/oCFgn2NYXEtqP8/L3pKapUA4G8cFVaoF3SU323CD4XypR/ffioHmkti6/Tag==}
    engines: {node: '>=4.0'}

  estraverse@5.3.0:
    resolution: {integrity: sha512-MMdARuVEQziNTeJD8DgMqmhwR11BRQ/cBP+pLtYdSTnf3MIO8fFeiINEbX36ZdNlfU/7A9f3gUw49B3oQsvwBA==}
    engines: {node: '>=4.0'}

  estree-walker@2.0.2:
    resolution: {integrity: sha512-Rfkk/Mp/DL7JVje3u18FxFujQlTNR2q6QfMSMB7AvCBx91NGj/ba3kCfza0f6dVDbw7YlRf/nDrn7pQrCCyQ/w==}

  estree-walker@3.0.3:
    resolution: {integrity: sha512-7RUKfXgSMMkzt6ZuXmqapOurLGPPfgj6l9uRZ7lRGolvk0y2yocc35LdcxKC5PQZdn2DMqioAQ2NoWcrTKmm6g==}

  esutils@2.0.3:
    resolution: {integrity: sha512-kVscqXk4OCp68SZ0dkgEKVi6/8ij300KBWTJq32P/dYeWTSwK41WyTxalN1eRmA5Z9UU/LX9D7FWSmV9SAYx6g==}
    engines: {node: '>=0.10.0'}

  etag@1.8.1:
    resolution: {integrity: sha512-aIL5Fx7mawVa300al2BnEE4iNvo1qETxLrPI/o05L7z6go7fCw1J6EQmbK4FmJ2AS7kgVF/KEZWufBfdClMcPg==}
    engines: {node: '>= 0.6'}

  event-emitter@0.3.5:
    resolution: {integrity: sha512-D9rRn9y7kLPnJ+hMq7S/nhvoKwwvVJahBi2BPmx3bvbsEdK3W9ii8cBSGjP+72/LnM4n6fo3+dkCX5FeTQruXA==}

  eventemitter3@5.0.1:
    resolution: {integrity: sha512-GWkBvjiSZK87ELrYOSESUYeVIc9mvLLf/nXalMOS5dYrgZq9o5OVkbZAVM06CVxYsCwH9BDZFPlQTlPA1j4ahA==}

  execa@8.0.1:
    resolution: {integrity: sha512-VyhnebXciFV2DESc+p6B+y0LjSm0krU4OgJN44qFAhBY0TJ+1V61tYD2+wHusZ6F9n5K+vl8k0sTy7PEfV4qpg==}
    engines: {node: '>=16.17'}

  execa@9.6.0:
    resolution: {integrity: sha512-jpWzZ1ZhwUmeWRhS7Qv3mhpOhLfwI+uAX4e5fOcXqwMR7EcJ0pj2kV1CVzHVMX/LphnKWD3LObjZCoJ71lKpHw==}
    engines: {node: ^18.19.0 || >=20.5.0}

  exit-hook@2.2.1:
    resolution: {integrity: sha512-eNTPlAD67BmP31LDINZ3U7HSF8l57TxOY2PmBJ1shpCvpnxBF93mWCE8YHBnXs8qiUZJc9WDcWIeC3a2HIAMfw==}
    engines: {node: '>=6'}

  expect-type@1.2.1:
    resolution: {integrity: sha512-/kP8CAwxzLVEeFrMm4kMmy4CCDlpipyA7MYLVrdJIkV0fYF0UaigQHRsxHiuY/GEea+bh4KSv3TIlgr+2UL6bw==}
    engines: {node: '>=12.0.0'}

  express@5.1.0:
    resolution: {integrity: sha512-DT9ck5YIRU+8GYzzU5kT3eHGA5iL+1Zd0EutOmTE9Dtk+Tvuzd23VBU+ec7HPNSTxXYO55gPV/hq4pSBJDjFpA==}
    engines: {node: '>= 18'}

  exsolve@1.0.7:
    resolution: {integrity: sha512-VO5fQUzZtI6C+vx4w/4BWJpg3s/5l+6pRQEHzFRM8WFi4XffSP1Z+4qi7GbjWbvRQEbdIco5mIMq+zX4rPuLrw==}

  ext@1.7.0:
    resolution: {integrity: sha512-6hxeJYaL110a9b5TEJSj0gojyHQAmA2ch5Os+ySCiA1QGdS697XWY1pzsrSjqA9LDEEgdB/KypIlR59RcLuHYw==}

  extend-shallow@2.0.1:
    resolution: {integrity: sha512-zCnTtlxNoAiDc3gqY2aYAWFx7XWWiasuF2K8Me5WbN8otHKTUKBwjPtNpRs/rbUZm7KxWAaNj7P1a/p52GbVug==}
    engines: {node: '>=0.10.0'}

  extend@3.0.2:
    resolution: {integrity: sha512-fjquC59cD7CyW6urNXK0FBufkZcoiGG80wTuPujX590cB5Ttln20E2UB4S/WARVqhXffZl2LNgS+gQdPIIim/g==}

  fast-deep-equal@3.1.3:
    resolution: {integrity: sha512-f3qQ9oQy9j2AhBe/H9VC91wLmKBCCU/gDOnKNAYG5hswO7BLKj09Hc5HYNz9cGI++xlpDCIgDaitVs03ATR84Q==}

  fast-glob@3.3.3:
    resolution: {integrity: sha512-7MptL8U0cqcFdzIzwOTHoilX9x5BrNqye7Z/LuC7kCMRio1EMSyqRK3BEAUD7sXRq4iT4AzTVuZdhgQ2TCvYLg==}
    engines: {node: '>=8.6.0'}

  fast-json-stable-stringify@2.1.0:
    resolution: {integrity: sha512-lhd/wF+Lk98HZoTCtlVraHtfh5XYijIjalXck7saUtuanSDyLMxnHhSXEDJqHxD7msR8D0uCmqlkwjCV8xvwHw==}

  fast-levenshtein@2.0.6:
    resolution: {integrity: sha512-DCXu6Ifhqcks7TZKY3Hxp3y6qphY5SJZmrWMDrKcERSOXWQdMhU9Ig/PYrzyw/ul9jOIyh0N4M0tbC5hodg8dw==}

  fastq@1.19.0:
    resolution: {integrity: sha512-7SFSRCNjBQIZH/xZR3iy5iQYR8aGBE0h3VG6/cwlbrpdciNYBMotQav8c1XI3HjHH+NikUpP53nPdlZSdWmFzA==}

  fault@2.0.1:
    resolution: {integrity: sha512-WtySTkS4OKev5JtpHXnib4Gxiurzh5NCGvWrFaZ34m6JehfTUhKZvn9njTfw48t6JumVQOmrKqpmGcdwxnhqBQ==}

  fd-package-json@1.2.0:
    resolution: {integrity: sha512-45LSPmWf+gC5tdCQMNH4s9Sr00bIkiD9aN7dc5hqkrEw1geRYyDQS1v1oMHAW3ysfxfndqGsrDREHHjNNbKUfA==}

  fdir@6.5.0:
    resolution: {integrity: sha512-tIbYtZbucOs0BRGqPJkshJUYdL+SDH7dVM8gjy+ERp3WAUjLEFJE+02kanyHtwjWOnwrKYBiwAmM0p4kLJAnXg==}
    engines: {node: '>=12.0.0'}
    peerDependencies:
      picomatch: ^3 || ^4
    peerDependenciesMeta:
      picomatch:
        optional: true

  feed@5.1.0:
    resolution: {integrity: sha512-qGNhgYygnefSkAHHrNHqC7p3R8J0/xQDS/cYUud8er/qD9EFGWyCdUDfULHTJQN1d3H3WprzVwMc9MfB4J50Wg==}
    engines: {node: '>=20', pnpm: '>=10'}

  figures@6.1.0:
    resolution: {integrity: sha512-d+l3qxjSesT4V7v2fh+QnmFnUWv9lSpjarhShNTgBOfA0ttejbQUAlHLitbjkoRiDulW0OPoQPYIGhIC8ohejg==}
    engines: {node: '>=18'}

  file-entry-cache@8.0.0:
    resolution: {integrity: sha512-XXTUwCvisa5oacNGRP9SfNtYBNAMi+RPwBFmblZEF7N7swHYQS6/Zfk7SRwx4D5j3CH211YNRco1DEMNVfZCnQ==}
    engines: {node: '>=16.0.0'}

  fill-range@7.1.1:
    resolution: {integrity: sha512-YsGpe3WHLK8ZYi4tWDg2Jy3ebRz2rXowDxnld4bkQB00cc/1Zw9AWnC0i9ztDJitivtQvaI9KaLyKrc+hBW0yg==}
    engines: {node: '>=8'}

  finalhandler@1.1.2:
    resolution: {integrity: sha512-aAWcW57uxVNrQZqFXjITpW3sIUQmHGG3qSb9mUah9MgMC4NeWhNOlNjXEYq3HjRAvL6arUviZGGJsBg6z0zsWA==}
    engines: {node: '>= 0.8'}

  finalhandler@2.1.0:
    resolution: {integrity: sha512-/t88Ty3d5JWQbWYgaOGCCYfXRwV1+be02WqYYlL6h0lEiUAMPM8o8qKGO01YIkOHzka2up08wvgYD0mDiI+q3Q==}
    engines: {node: '>= 0.8'}

  find-up@5.0.0:
    resolution: {integrity: sha512-78/PXT1wlLLDgTzDs7sjq9hzz0vXD+zn+7wypEe4fXQxCmdmqfGsEPQxmiCSQI3ajFV91bVSsvNtrJRiW6nGng==}
    engines: {node: '>=10'}

  flat-cache@4.0.1:
    resolution: {integrity: sha512-f7ccFPK3SXFHpx15UIGyRJ/FJQctuKZ0zVuN3frBo4HnK3cay9VEW0R6yPYFHC0AgqhukPzKjq22t5DmAyqGyw==}
    engines: {node: '>=16'}

  flat-cache@6.1.17:
    resolution: {integrity: sha512-Jzse4YoiUJBVYTwz5Bwl4h/2VQM7e2KK3MVAMlXzX9uamIHAH/TXUlRKU1AQGQOryQhN0EsmufiiF40G057YXA==}

  flatted@3.3.3:
    resolution: {integrity: sha512-GX+ysw4PBCz0PzosHDepZGANEuFCMLrnRTiEy9McGjmkCQYwRq4A/X786G/fjM/+OjsWSU1ZrY5qyARZmO/uwg==}

  floating-vue@5.2.2:
    resolution: {integrity: sha512-afW+h2CFafo+7Y9Lvw/xsqjaQlKLdJV7h1fCHfcYQ1C4SVMlu7OAekqWgu5d4SgvkBVU0pVpLlVsrSTBURFRkg==}
    peerDependencies:
      '@nuxt/kit': ^3.2.0
      vue: ^3.2.0
    peerDependenciesMeta:
      '@nuxt/kit':
        optional: true

  focus-trap@7.6.5:
    resolution: {integrity: sha512-7Ke1jyybbbPZyZXFxEftUtxFGLMpE2n6A+z//m4CRDlj0hW+o3iYSmh8nFlYMurOiJVDmJRilUQtJr08KfIxlg==}

  follow-redirects@1.15.11:
    resolution: {integrity: sha512-deG2P0JfjrTxl50XGCDyfI97ZGVCxIpfKYmfyrQ54n5FO/0gfIES8C/Psl6kWVDolizcaaxZJnTS0QSMxvnsBQ==}
    engines: {node: '>=4.0'}
    peerDependencies:
      debug: '*'
    peerDependenciesMeta:
      debug:
        optional: true

  foreground-child@3.3.0:
    resolution: {integrity: sha512-Ld2g8rrAyMYFXBhEqMz8ZAHBi4J4uS1i/CxGMDnjyFWddMXLVcDp051DZfu+t7+ab7Wv6SMqpWmyFIj5UbfFvg==}
    engines: {node: '>=14'}

  form-data@4.0.4:
    resolution: {integrity: sha512-KrGhL9Q4zjj0kiUt5OO4Mr/A/jlI2jDYs5eHBpYHPcBEVSiipAvn2Ko2HnPe20rmcuuvMHNdZFp+4IlGTMF0Ow==}
    engines: {node: '>= 6'}

  format@0.2.2:
    resolution: {integrity: sha512-wzsgA6WOq+09wrU1tsJ09udeR/YZRaeArL9e1wPbFg3GG2yDnC2ldKpxs4xunpFF9DgqCqOIra3bc1HWrJ37Ww==}
    engines: {node: '>=0.4.x'}

  forwarded@0.2.0:
    resolution: {integrity: sha512-buRG0fpBtRHSTCOASe6hD258tEubFoRLb4ZNA6NxMVHNw2gOcwHo9wyablzMzOA5z9xA9L1KNjk/Nt6MT9aYow==}
    engines: {node: '>= 0.6'}

  fraction.js@4.3.7:
    resolution: {integrity: sha512-ZsDfxO51wGAXREY55a7la9LScWpwv9RxIrYABrlvOFBlH/ShPnrtsXeuUIfXKKOVicNxQ+o8JTbJvjS4M89yew==}

  fresh@2.0.0:
    resolution: {integrity: sha512-Rx/WycZ60HOaqLKAi6cHRKKI7zxWbJ31MhntmtwMoaTeF7XFH9hhBp8vITaMidfljRQ6eYWCKkaTK+ykVJHP2A==}
    engines: {node: '>= 0.8'}

  fsevents@2.3.3:
    resolution: {integrity: sha512-5xoDfX+fL7faATnagmWPpbFtwh/R77WmMMqqHGS65C3vvB0YHrgF+B1YmZ3441tMj5n63k0212XNoJwzlhffQw==}
    engines: {node: ^8.16.0 || ^10.6.0 || >=11.0.0}
    os: [darwin]

  function-bind@1.1.2:
    resolution: {integrity: sha512-7XHNxH7qX9xG5mIwxkhumTox/MIRNcOgDrxWsMt2pAr23WHp6MrRlN7FBSFpCpr+oVO0F744iUgR82nJMfG2SA==}

  generic-names@4.0.0:
    resolution: {integrity: sha512-ySFolZQfw9FoDb3ed9d80Cm9f0+r7qj+HJkWjeD9RBfpxEVTlVhol+gvaQB/78WbwYfbnNh8nWHHBSlg072y6A==}

  gensync@1.0.0-beta.2:
    resolution: {integrity: sha512-3hN7NaskYvMDLQY55gnW3NQ+mesEAepTqlg+VEbj7zzqEMBVNhzcGYYeqFo/TlYz6eQiFcp1HcsCZO+nGgS8zg==}
    engines: {node: '>=6.9.0'}

  get-caller-file@2.0.5:
    resolution: {integrity: sha512-DyFP3BM/3YHTQOCUL/w0OZHR0lpKeGrxotcHWcqNEdnltqFwXVfhEBQ94eIo34AfQpo0rGki4cyIiftY06h2Fg==}
    engines: {node: 6.* || 8.* || >= 10.*}

  get-east-asian-width@1.3.0:
    resolution: {integrity: sha512-vpeMIQKxczTD/0s2CdEWHcb0eeJe6TFjxb+J5xgX7hScxqrGuyjmv4c1D4A/gelKfyox0gJJwIHF+fLjeaM8kQ==}
    engines: {node: '>=18'}

  get-intrinsic@1.3.0:
    resolution: {integrity: sha512-9fSjSaos/fRIVIp+xSJlE6lfwhES7LNtKaCBIamHsjr2na1BiABJPo0mOjjz8GJDURarmCPGqaiVg5mfjb98CQ==}
    engines: {node: '>= 0.4'}

  get-proto@1.0.1:
    resolution: {integrity: sha512-sTSfBjoXBp89JvIKIefqw7U2CCebsc74kiY6awiGogKtoSGbgjYE/G/+l9sF3MWFPNc9IcoOC4ODfKHfxFmp0g==}
    engines: {node: '>= 0.4'}

  get-stream@8.0.1:
    resolution: {integrity: sha512-VaUJspBffn/LMCJVoMvSAdmscJyS1auj5Zulnn5UoYcY531UWmdwhRWkcGKnGU93m5HSXP9LP2usOryrBtQowA==}
    engines: {node: '>=16'}

  get-stream@9.0.1:
    resolution: {integrity: sha512-kVCxPF3vQM/N0B1PmoqVUqgHP+EeVjmZSQn+1oCRPxd2P21P2F19lIgbR3HBosbB1PUhOAoctJnfEn2GbN2eZA==}
    engines: {node: '>=18'}

  get-them-args@1.3.2:
    resolution: {integrity: sha512-LRn8Jlk+DwZE4GTlDbT3Hikd1wSHgLMme/+7ddlqKd7ldwR6LjJgTVWzBnR01wnYGe4KgrXjg287RaI22UHmAw==}

  get-tsconfig@4.10.1:
    resolution: {integrity: sha512-auHyJ4AgMz7vgS8Hp3N6HXSmlMdUyhSUrfBF16w153rxtLIEOE+HGqaBppczZvnHLqQJfiHotCYpNhl0lUROFQ==}

  glob-parent@5.1.2:
    resolution: {integrity: sha512-AOIgSQCepiJYwP3ARnGx+5VnTu2HBYdzbGP45eLw1vr3zB3vZLeyed1sC9hnbcOc9/SrMyM5RPQrkGz4aS9Zow==}
    engines: {node: '>= 6'}

  glob-parent@6.0.2:
    resolution: {integrity: sha512-XxwI8EOhVQgWp6iDL+3b0r86f4d6AX6zSU55HfB4ydCEuXLXc5FcYeOu+nnGftS4TEju/11rt4KJPTMgbfmv4A==}
    engines: {node: '>=10.13.0'}

  glob-to-regexp@0.4.1:
    resolution: {integrity: sha512-lkX1HJXwyMcprw/5YUZc2s7DrpAiHB21/V+E1rHUrVNokkvB6bqMzT0VfV6/86ZNabt1k14YOIaT7nDvOX3Iiw==}

  glob@10.4.5:
    resolution: {integrity: sha512-7Bv8RF0k6xjo7d4A/PxYLbUCfb6c+Vpd2/mB2yRDlew7Jb5hEXiCD9ibfO7wpk8i4sevK6DFny9h7EYbM3/sHg==}
    hasBin: true

  globals@14.0.0:
    resolution: {integrity: sha512-oahGvuMGQlPw/ivIYBjVSrWAfWLBeku5tpPE2fOPLi+WHffIWbuh2tCjhyQhTBPMf5E9jDEH4FOmTYgYwbKwtQ==}
    engines: {node: '>=18'}

  globals@15.15.0:
    resolution: {integrity: sha512-7ACyT3wmyp3I61S4fG682L0VA2RGD9otkqGJIwNUMF1SWUombIIk+af1unuDYgMm082aHYwD+mzJvv9Iu8dsgg==}
    engines: {node: '>=18'}

  globals@16.4.0:
    resolution: {integrity: sha512-ob/2LcVVaVGCYN+r14cnwnoDPUufjiYgSqRhiFD0Q1iI4Odora5RE8Iv1D24hAz5oMophRGkGz+yuvQmmUMnMw==}
    engines: {node: '>=18'}

  globrex@0.1.2:
    resolution: {integrity: sha512-uHJgbwAMwNFf5mLst7IWLNg14x1CkeqglJb/K3doi4dw6q2IvAAmM/Y81kevy83wP+Sst+nutFTYOGg3d1lsxg==}

  good-listener@1.2.2:
    resolution: {integrity: sha512-goW1b+d9q/HIwbVYZzZ6SsTr4IgE+WA44A0GmPIQstuOrgsFcT7VEJ48nmr9GaRtNu0XTKacFLGnBPAM6Afouw==}

  gopd@1.2.0:
    resolution: {integrity: sha512-ZUKRh6/kUFoAiTAtTYPZJ3hw9wNxx+BIBOijnlG9PnrJsCcSjs1wyyD6vJpaYtgnzDrKYRSqf3OO6Rfa93xsRg==}
    engines: {node: '>= 0.4'}

  graceful-fs@4.2.11:
    resolution: {integrity: sha512-RbJ5/jmFcNNCcDV5o9eTnBLJ/HszWV0P73bc+Ff4nS/rJj+YaS6IGyiOL0VoBYX+l1Wrl3k63h/KrH+nhJ0XvQ==}

  graphemer@1.4.0:
    resolution: {integrity: sha512-EtKwoO6kxCL9WO5xipiHTZlSzBm7WLT627TqC/uVRd0HKmq8NXyebnNYxDoBi7wt8eTWrUrKXCOVaFq9x1kgag==}

  gray-matter@4.0.3:
    resolution: {integrity: sha512-5v6yZd4JK3eMI3FqqCouswVqwugaA9r4dNZB1wwcmrD02QkV5H0y7XBQW8QwQqEaZY1pM9aqORSORhJRdNK44Q==}
    engines: {node: '>=6.0'}

  gsap@3.13.0:
    resolution: {integrity: sha512-QL7MJ2WMjm1PHWsoFrAQH/J8wUeqZvMtHO58qdekHpCfhvhSL4gSiz6vJf5EeMP0LOn3ZCprL2ki/gjED8ghVw==}

  handlebars@4.7.8:
    resolution: {integrity: sha512-vafaFqs8MZkRrSX7sFVUdo3ap/eNiLnb4IakshzvP56X5Nr1iGKAIqdX6tMlm6HcNRIkr6AxO5jFEoJzzpT8aQ==}
    engines: {node: '>=0.4.7'}
    hasBin: true

  has-flag@4.0.0:
    resolution: {integrity: sha512-EykJT/Q1KjTWctppgIAgfSO0tKVuZUjhgMr17kqTumMl6Afv3EISleU7qZUzoXDFTAHTDC4NOoG/ZxU3EvlMPQ==}
    engines: {node: '>=8'}

  has-symbols@1.1.0:
    resolution: {integrity: sha512-1cDNdwJ2Jaohmb3sg4OmKaMBwuC48sYni5HUw2DvsC8LjGTLK9h+eb1X6RyuOHe4hT0ULCW68iomhjUoKUqlPQ==}
    engines: {node: '>= 0.4'}

  has-tostringtag@1.0.2:
    resolution: {integrity: sha512-NqADB8VjPFLM2V0VvHUewwwsw0ZWBaIdgo+ieHtK3hasLz4qeCRjYcqfB6AQrBggRKppKF8L52/VqdVsO47Dlw==}
    engines: {node: '>= 0.4'}

  hasown@2.0.2:
    resolution: {integrity: sha512-0hJU9SCPvmMzIBdZFqNPXWa6dqh7WdH0cII9y+CyS8rG3nL48Bclra9HmKhVVUHyPWNH5Y7xDwAB7bfgSjkUMQ==}
    engines: {node: '>= 0.4'}

  hast-util-to-html@9.0.5:
    resolution: {integrity: sha512-OguPdidb+fbHQSU4Q4ZiLKnzWo8Wwsf5bZfbvu7//a9oTYoqD/fWpe96NuHkoS9h0ccGOTe0C4NGXdtS0iObOw==}

  hast-util-whitespace@3.0.0:
    resolution: {integrity: sha512-88JUN06ipLwsnv+dVn+OIYOvAuvBMy/Qoi6O7mQHxdPXpjy+Cd6xRkWwux7DKO+4sYILtLBRIKgsdpS2gQc7qw==}

  hookable@5.5.3:
    resolution: {integrity: sha512-Yc+BQe8SvoXH1643Qez1zqLRmbA5rCL+sSmk6TVos0LWVfNIB7PGncdlId77WzLGSIB5KaWgTaNTs2lNVEI6VQ==}

  hookified@1.12.1:
    resolution: {integrity: sha512-xnKGl+iMIlhrZmGHB729MqlmPoWBznctSQTYCpFKqNsCgimJQmithcW0xSQMMFzYnV2iKUh25alswn6epgxS0Q==}

  host-validation-middleware@0.1.2:
    resolution: {integrity: sha512-pg/prhP/e/TqIc3tGj8Nkza4o8j4GE212FNJJN+vhebYnHIPfLZbTmRp8yiT9vEtPeIWCz6sD41EpaO9ys5Tfg==}
    engines: {node: ^18.0.0 || >=20.0.0}

  hosted-git-info@8.1.0:
    resolution: {integrity: sha512-Rw/B2DNQaPBICNXEm8balFz9a6WpZrkCGpcWFpy7nCj+NyhSdqXipmfvtmWt9xGfp0wZnBxB+iVpLmQMYt47Tw==}
    engines: {node: ^18.17.0 || >=20.5.0}

  html-void-elements@3.0.0:
    resolution: {integrity: sha512-bEqo66MRXsUGxWHV5IP0PUiAWwoEjba4VCzg0LjFJBpchPaTfyfCKTG6bc5F8ucKec3q5y6qOdGyYTSBEvhCrg==}

  http-errors@2.0.0:
    resolution: {integrity: sha512-FtwrG/euBzaEjYeRqOgly7G0qviiXoJWnvEH2Z1plBdXgbyjv34pHTSb9zoeHMyDy33+DWy5Wt9Wo+TURtOYSQ==}
    engines: {node: '>= 0.8'}

  http-proxy-3@1.22.0:
    resolution: {integrity: sha512-qyYYKjmPW7kDiRBGzydmD5f5ckuniL9fY45EWP05YVDoR/02JjrVMGqdrO5O+OURU7imhF3WyiKwp++4A3KEbw==}
    engines: {node: '>=18'}

  human-signals@5.0.0:
    resolution: {integrity: sha512-AXcZb6vzzrFAUE61HnN4mpLqd/cSIwNQjtNWR0euPm6y0iqx3G4gOXaIDdtdDwZmhwe82LA6+zinmW4UBWVePQ==}
    engines: {node: '>=16.17.0'}

  human-signals@8.0.1:
    resolution: {integrity: sha512-eKCa6bwnJhvxj14kZk5NCPc6Hb6BdsU9DZcOnmQKSnO1VKrfV0zCvtttPZUsBvjmNDn8rpcJfpwSYnHBjc95MQ==}
    engines: {node: '>=18.18.0'}

  iconv-lite@0.6.3:
    resolution: {integrity: sha512-4fCk79wshMdzMp2rH06qWrJE4iolqLhCUH+OiuIgU++RB0+94NlDL81atO7GX55uUKueo0txHNtvEyI6D7WdMw==}
    engines: {node: '>=0.10.0'}

  icss-utils@5.1.0:
    resolution: {integrity: sha512-soFhflCVWLfRNOPU3iv5Z9VUdT44xFRbzjLsEzSr5AQmgqPMTHdU3PMT1Cf1ssx8fLNJDA1juftYl+PUcv3MqA==}
    engines: {node: ^10 || ^12 || >= 14}
    peerDependencies:
      postcss: ^8.1.0

  ignore@5.3.2:
    resolution: {integrity: sha512-hsBTNUqQTDwkWtcdYI2i06Y/nUBEsNEDJKjWdigLvegy8kDuJAS8uRlpkkcQpyEXL0Z/pjDy5HBmMjRCJ2gq+g==}
    engines: {node: '>= 4'}

  ignore@7.0.4:
    resolution: {integrity: sha512-gJzzk+PQNznz8ysRrC0aOkBNVRBDtE1n53IqyqEf3PXrYwomFs5q4pGMizBMJF+ykh03insJ27hB8gSrD2Hn8A==}
    engines: {node: '>= 4'}

  image-size@0.5.5:
    resolution: {integrity: sha512-6TDAlDPZxUFCv+fuOkIoXT/V/f3Qbq8e37p+YOiYrUv3v9cc3/6x78VdfPgFVaB9dZYeLUfKgHRebpkm/oP2VQ==}
    engines: {node: '>=0.10.0'}
    hasBin: true

  image-size@2.0.2:
    resolution: {integrity: sha512-IRqXKlaXwgSMAMtpNzZa1ZAe8m+Sa1770Dhk8VkSsP9LS+iHD62Zd8FQKs8fbPiagBE7BzoFX23cxFnwshpV6w==}
    engines: {node: '>=16.x'}
    hasBin: true

  immutable@5.0.3:
    resolution: {integrity: sha512-P8IdPQHq3lA1xVeBRi5VPqUm5HDgKnx0Ru51wZz5mjxHr5n3RWhjIpOFU7ybkUxfB+5IToy+OLaHYDBIWsv+uw==}

  import-fresh@3.3.1:
    resolution: {integrity: sha512-TR3KfrTZTYLPB6jUjfx6MF9WcWrHL9su5TObK4ZkYgBdWKPOFoSoQIdEuTuR82pmtxH2spWG9h6etwfr1pLBqQ==}
    engines: {node: '>=6'}

  imurmurhash@0.1.4:
    resolution: {integrity: sha512-JmXMZ6wuvDmLiHEml9ykzqO6lwFbof0GG4IkcGaENdCRDDmMVnny7s5HsIgHCbaq0w2MyPhDqkhTUgS2LU2PHA==}
    engines: {node: '>=0.8.19'}

  inherits@2.0.4:
    resolution: {integrity: sha512-k/vGaX4/Yla3WzyMCvTQOXYeIHvqOKtnqBduzTHpzpQZzAskKMhZ2K+EnBiSM9zGSoIFeMpXKxa4dYeZIQqewQ==}

  ipaddr.js@1.9.1:
    resolution: {integrity: sha512-0KI/607xoxSToH7GjN1FfSbLoU0+btTicjsQSWQlh/hZykN8KpmMf7uYwPW3R+akZ6R/w18ZlXSHBYXiYUPO3g==}
    engines: {node: '>= 0.10'}

  is-arrayish@0.3.2:
    resolution: {integrity: sha512-eVRqCvVlZbuw3GrM63ovNSNAeA1K16kaR/LRY/92w0zxQ5/1YzwblUX652i4Xs9RwAGjW9d9y6X88t8OaAJfWQ==}

  is-binary-path@2.1.0:
    resolution: {integrity: sha512-ZMERYes6pDydyuGidse7OsHxtbI7WVeUEozgR/g7rd0xUimYNlvZRE/K2MgZTjWy725IfelLeVcEM97mmtRGXw==}
    engines: {node: '>=8'}

  is-core-module@2.16.1:
    resolution: {integrity: sha512-UfoeMA6fIJ8wTYFEUjelnaGI67v6+N7qXJEvQuIGa99l4xsCruSYOVSQ0uPANn4dAzm8lkYPaKLrrijLq7x23w==}
    engines: {node: '>= 0.4'}

  is-docker@3.0.0:
    resolution: {integrity: sha512-eljcgEDlEns/7AXFosB5K/2nCM4P7FQPkGc/DWLy5rmFEWvZayGrik1d9/QIY5nJ4f9YsVvBkA6kJpHn9rISdQ==}
    engines: {node: ^12.20.0 || ^14.13.1 || >=16.0.0}
    hasBin: true

  is-expression@4.0.0:
    resolution: {integrity: sha512-zMIXX63sxzG3XrkHkrAPvm/OVZVSCPNkwMHU8oTX7/U3AL78I0QXCEICXUM13BIa8TYGZ68PiTKfQz3yaTNr4A==}

  is-extendable@0.1.1:
    resolution: {integrity: sha512-5BMULNob1vgFX6EjQw5izWDxrecWK9AM72rugNr0TFldMOi0fj6Jk+zeKIt0xGj4cEfQIJth4w3OKWOJ4f+AFw==}
    engines: {node: '>=0.10.0'}

  is-extglob@2.1.1:
    resolution: {integrity: sha512-SbKbANkN603Vi4jEZv49LeVJMn4yGwsbzZworEoyEiutsN3nJYdbO36zfhGJ6QEDpOZIFkDtnq5JRxmvl3jsoQ==}
    engines: {node: '>=0.10.0'}

  is-fullwidth-code-point@3.0.0:
    resolution: {integrity: sha512-zymm5+u+sCsSWyD9qNaejV3DFvhCKclKdizYaJUuHA83RLjb7nSuGnddCHGv0hk+KY7BMAlsWeK4Ueg6EV6XQg==}
    engines: {node: '>=8'}

  is-fullwidth-code-point@5.0.0:
    resolution: {integrity: sha512-OVa3u9kkBbw7b8Xw5F9P+D/T9X+Z4+JruYVNapTjPYZYUznQ5YfWeFkOj606XYYW8yugTfC8Pj0hYqvi4ryAhA==}
    engines: {node: '>=18'}

  is-glob@4.0.3:
    resolution: {integrity: sha512-xelSayHH36ZgE7ZWhli7pW34hNbNl8Ojv5KVmkJD4hBdD3th8Tfk9vYasLM+mXWOZhFkgZfxhLSnrwRr4elSSg==}
    engines: {node: '>=0.10.0'}

  is-inside-container@1.0.0:
    resolution: {integrity: sha512-KIYLCCJghfHZxqjYBE7rEy0OBuTd5xCHS7tHVgvCLkx7StIoaxwNW3hCALgEUjFfeRk+MG/Qxmp/vtETEF3tRA==}
    engines: {node: '>=14.16'}
    hasBin: true

  is-number@7.0.0:
    resolution: {integrity: sha512-41Cifkg6e8TylSpdtTpeLVMqvSBEVzTttHvERD741+pnZ8ANv0004MRL43QKPDlK9cGvNp6NZWZUBlbGXYxxng==}
    engines: {node: '>=0.12.0'}

  is-obj@2.0.0:
    resolution: {integrity: sha512-drqDG3cbczxxEJRoOXcOjtdp1J/lyp1mNn0xaznRs8+muBhgQcrnbspox5X5fOw0HnMnbfDzvnEMEtqDEJEo8w==}
    engines: {node: '>=8'}

  is-plain-obj@4.1.0:
    resolution: {integrity: sha512-+Pgi+vMuUNkJyExiMBt5IlFoMyKnr5zhJ4Uspz58WOhBF5QoIZkFyNHIbBAtHwzVAgk5RtndVNsDRN61/mmDqg==}
    engines: {node: '>=12'}

  is-promise@2.2.2:
    resolution: {integrity: sha512-+lP4/6lKUBfQjZ2pdxThZvLUAafmZb8OAxFb8XXtiQmS35INgr85hdOGoEs124ez1FCnZJt6jau/T+alh58QFQ==}

  is-promise@4.0.0:
    resolution: {integrity: sha512-hvpoI6korhJMnej285dSg6nu1+e6uxs7zG3BYAm5byqDsgJNWwxzM6z6iZiAgQR4TJ30JmBTOwqZUw3WlyH3AQ==}

  is-reference@1.2.1:
    resolution: {integrity: sha512-U82MsXXiFIrjCK4otLT+o2NA2Cd2g5MLoOVXUZjIOhLurrRxpEXzI8O0KZHr3IjLvlAH1kTPYSuqer5T9ZVBKQ==}

  is-reference@3.0.3:
    resolution: {integrity: sha512-ixkJoqQvAP88E6wLydLGGqCJsrFUnqoH6HnaczB8XmDH1oaWU+xxdptvikTgaEhtZ53Ky6YXiBuUI2WXLMCwjw==}

  is-regex@1.2.1:
    resolution: {integrity: sha512-MjYsKHO5O7mCsmRGxWcLWheFqN9DJ/2TmngvjKXihe6efViPqc274+Fx/4fYj/r03+ESvBdTXK0V6tA3rgez1g==}
    engines: {node: '>= 0.4'}

  is-stream@3.0.0:
    resolution: {integrity: sha512-LnQR4bZ9IADDRSkvpqMGvt/tEJWclzklNgSw48V5EAaAeDd6qGvN8ei6k5p0tvxSR171VmGyHuTiAOfxAbr8kA==}
    engines: {node: ^12.20.0 || ^14.13.1 || >=16.0.0}

  is-stream@4.0.1:
    resolution: {integrity: sha512-Dnz92NInDqYckGEUJv689RbRiTSEHCQ7wOVeALbkOz999YpqT46yMRIGtSNl2iCL1waAZSx40+h59NV/EwzV/A==}
    engines: {node: '>=18'}

  is-unicode-supported@2.1.0:
    resolution: {integrity: sha512-mE00Gnza5EEB3Ds0HfMyllZzbBrmLOX3vfWoj9A9PEnTfratQ/BcaJOuMhnkhjXvb2+FkY3VuHqtAGpTPmglFQ==}
    engines: {node: '>=18'}

  is-what@3.14.1:
    resolution: {integrity: sha512-sNxgpk9793nzSs7bA6JQJGeIuRBQhAaNGG77kzYQgMkrID+lS6SlK07K5LaptscDlSaIgH+GPFzf+d75FVxozA==}

  is-what@4.1.16:
    resolution: {integrity: sha512-ZhMwEosbFJkA0YhFnNDgTM4ZxDRsS6HqTo7qsZM08fehyRYIYa0yHu5R6mgo1n/8MgaPBXiPimPD77baVFYg+A==}
    engines: {node: '>=12.13'}

  is-wsl@3.1.0:
    resolution: {integrity: sha512-UcVfVfaK4Sc4m7X3dUSoHoozQGBEFeDC+zVo06t98xe8CzHSZZBekNXH+tu0NalHolcJ/QAGqS46Hef7QXBIMw==}
    engines: {node: '>=16'}

  isexe@2.0.0:
    resolution: {integrity: sha512-RHxMLp9lnKHGHRng9QFhRCMbYAcVpn69smSGcq3f36xjgVVWThj4qqLbTLlq7Ssj8B+fIQ1EuCEGI2lKsyQeIw==}

  jackspeak@3.4.3:
    resolution: {integrity: sha512-OGlZQpz2yfahA/Rd1Y8Cd9SIEsqvXkLVoSw/cgwhnhFMDbsQFeZYoJJ7bIZBS9BcamUW96asq/npPWugM+RQBw==}

  jiti@1.21.7:
    resolution: {integrity: sha512-/imKNG4EbWNrVjoNC/1H5/9GFy+tqjGBHCaSsN+P2RnPqjsLmv6UD3Ej+Kj8nBWaRAwyk7kK5ZUc+OEatnTR3A==}
    hasBin: true

  jiti@2.6.1:
    resolution: {integrity: sha512-ekilCSN1jwRvIbgeg/57YFh8qQDNbwDb9xT/qu2DAHbFFZUicIl4ygVaAvzveMhMVr3LnpSKTNnwt8PoOfmKhQ==}
    hasBin: true

  js-stringify@1.0.2:
    resolution: {integrity: sha512-rtS5ATOo2Q5k1G+DADISilDA6lv79zIiwFd6CcjuIxGKLFm5C+RLImRscVap9k55i+MOZwgliw+NejvkLuGD5g==}

  js-tokens@4.0.0:
    resolution: {integrity: sha512-RdJUflcE3cUzKiMqQgsCu06FPu9UdIJO0beYbPhHN4k6apgJtifcoCtT9bcxOpYBtpD2kCM6Sbzg4CausW/PKQ==}

  js-tokens@9.0.1:
    resolution: {integrity: sha512-mxa9E9ITFOt0ban3j6L5MpjwegGz6lBQmM1IJkWeBZGcMxto50+eWdjC/52xDbS2vy0k7vIMK0Fe2wfL9OQSpQ==}

  js-yaml@3.14.1:
    resolution: {integrity: sha512-okMH7OXXJ7YrN9Ok3/SXrnu4iX9yOk+25nqX4imS2npuvTYDmo/QEZoqwZkYaIDk3jVvBOTOIEgEhaLOynBS9g==}
    hasBin: true

  js-yaml@4.1.0:
    resolution: {integrity: sha512-wpxZs9NoxZaJESJGIZTyDEaYpl0FKSA+FB9aJiyemKhMwkxQg63h4T1KJgUGHpTqPDNRcmmYLugrRjJlBtWvRA==}
    hasBin: true

  jsdoc-type-pratt-parser@4.1.0:
    resolution: {integrity: sha512-Hicd6JK5Njt2QB6XYFS7ok9e37O8AYk3jTcppG4YVQnYjOemymvTcmc7OWsmq/Qqj5TdRFO5/x/tIPmBeRtGHg==}
    engines: {node: '>=12.0.0'}

  jsesc@3.0.2:
    resolution: {integrity: sha512-xKqzzWXDttJuOcawBt4KnKHHIf5oQ/Cxax+0PWFG+DFDgHNAdi+TXECADI+RYiFUMmx8792xsMbbgXj4CwnP4g==}
    engines: {node: '>=6'}
    hasBin: true

  jsesc@3.1.0:
    resolution: {integrity: sha512-/sM3dO2FOzXjKQhJuo0Q173wf2KOo8t4I8vHy6lF9poUp7bKT0/NHE8fPX23PwfhnykfqnC2xRxOnVw5XuGIaA==}
    engines: {node: '>=6'}
    hasBin: true

  json-buffer@3.0.1:
    resolution: {integrity: sha512-4bV5BfR2mqfQTJm+V5tPPdf+ZpuhiIvTuAB5g8kcrXOZpTT/QwwVRWBywX1ozr6lEuPdbHxwaJlm9G6mI2sfSQ==}

  json-schema-traverse@0.4.1:
    resolution: {integrity: sha512-xbbCH5dCYU5T8LcEhhuh7HJ88HXuW3qsI3Y0zOZFKfZEHcpWiHU/Jxzk629Brsab/mMiHQti9wMP+845RPe3Vg==}

  json-stable-stringify-without-jsonify@1.0.1:
    resolution: {integrity: sha512-Bdboy+l7tA3OGW6FjyFHWkP5LuByj1Tk33Ljyq0axyzdk9//JSi2u3fP1QSmd1KNwq6VOKYGlAu87CisVir6Pw==}

  json5@2.2.3:
    resolution: {integrity: sha512-XmOWe7eyHYH14cLdVPoyg+GOH3rYX++KpzrylJwSW98t3Nk+U8XOl8FWKOgwtzdb8lXGf6zYwDUzeHMWfxasyg==}
    engines: {node: '>=6'}
    hasBin: true

  jstransformer@1.0.0:
    resolution: {integrity: sha512-C9YK3Rf8q6VAPDCCU9fnqo3mAfOH6vUGnMcP4AQAYIEpWtfGLpwOTmZ+igtdK5y+VvI2n3CyYSzy4Qh34eq24A==}

  keyv@4.5.4:
    resolution: {integrity: sha512-oxVHkHR/EJf2CNXnWxRLW6mg7JyCCUcG0DtEGmL2ctUo1PNTin1PUil+r/+4r5MpVgC/fn1kjsx7mjSujKqIpw==}

  keyv@5.5.3:
    resolution: {integrity: sha512-h0Un1ieD+HUrzBH6dJXhod3ifSghk5Hw/2Y4/KHBziPlZecrFyE9YOTPU6eOs0V9pYl8gOs86fkr/KN8lUX39A==}

  kill-port@1.6.1:
    resolution: {integrity: sha512-un0Y55cOM7JKGaLnGja28T38tDDop0AQ8N0KlAdyh+B1nmMoX8AnNmqPNZbS3mUMgiST51DCVqmbFT1gNJpVNw==}
    hasBin: true

  kind-of@6.0.3:
    resolution: {integrity: sha512-dcS1ul+9tmeD95T+x28/ehLgd9mENa3LsvDTtzm3vyBEO7RPptvAD+t44WVXaUjTBRcrpFeFlC8WCruUR456hw==}
    engines: {node: '>=0.10.0'}

  kleur@3.0.3:
    resolution: {integrity: sha512-eTIzlVOSUR+JxdDFepEYcBMtZ9Qqdef+rnzWdRZuMbOywu5tO2w2N7rqjoANZ5k9vywhL6Br1VRjUIgTQx4E8w==}
    engines: {node: '>=6'}

  kleur@4.1.5:
    resolution: {integrity: sha512-o+NO+8WrRiQEE4/7nwRJhN1HWpVmJm511pBHUxPLtp0BUISzlBplORYSmTclCnJvQq2tKu/sgl3xVpkc7ZWuQQ==}
    engines: {node: '>=6'}

  kolorist@1.8.0:
    resolution: {integrity: sha512-Y+60/zizpJ3HRH8DCss+q95yr6145JXZo46OTpFvDZWLfRCE4qChOyk1b26nMaNpfHHgxagk9dXT5OP0Tfe+dQ==}

  launch-editor-middleware@2.11.1:
    resolution: {integrity: sha512-6xpn4pJz5mDg2kUH7L6gK5BuZcZPdVwoSs/DhfebefwLyszNXqFFjksGup/w4CTRzzrr8FSEufDzb/gKFLle6w==}

  launch-editor@2.11.1:
    resolution: {integrity: sha512-SEET7oNfgSaB6Ym0jufAdCeo3meJVeCaaDyzRygy0xsp2BFKCprcfHljTq4QkzTLUxEKkFK6OK4811YM2oSrRg==}

  less@4.4.2:
    resolution: {integrity: sha512-j1n1IuTX1VQjIy3tT7cyGbX7nvQOsFLoIqobZv4ttI5axP923gA44zUj6miiA6R5Aoms4sEGVIIcucXUbRI14g==}
    engines: {node: '>=14'}
    hasBin: true

  levn@0.4.1:
    resolution: {integrity: sha512-+bT2uH4E5LGE7h/n3evcS/sQlJXCpIp6ym8OWJ5eV6+67Dsql/LaaT7qJBAt2rzfoa/5QBGBhxDix1dMt2kQKQ==}
    engines: {node: '>= 0.8.0'}

  lightningcss-android-arm64@1.30.2:
    resolution: {integrity: sha512-BH9sEdOCahSgmkVhBLeU7Hc9DWeZ1Eb6wNS6Da8igvUwAe0sqROHddIlvU06q3WyXVEOYDZ6ykBZQnjTbmo4+A==}
    engines: {node: '>= 12.0.0'}
    cpu: [arm64]
    os: [android]

  lightningcss-darwin-arm64@1.30.1:
    resolution: {integrity: sha512-c8JK7hyE65X1MHMN+Viq9n11RRC7hgin3HhYKhrMyaXflk5GVplZ60IxyoVtzILeKr+xAJwg6zK6sjTBJ0FKYQ==}
    engines: {node: '>= 12.0.0'}
    cpu: [arm64]
    os: [darwin]

  lightningcss-darwin-arm64@1.30.2:
    resolution: {integrity: sha512-ylTcDJBN3Hp21TdhRT5zBOIi73P6/W0qwvlFEk22fkdXchtNTOU4Qc37SkzV+EKYxLouZ6M4LG9NfZ1qkhhBWA==}
    engines: {node: '>= 12.0.0'}
    cpu: [arm64]
    os: [darwin]

  lightningcss-darwin-x64@1.30.1:
    resolution: {integrity: sha512-k1EvjakfumAQoTfcXUcHQZhSpLlkAuEkdMBsI/ivWw9hL+7FtilQc0Cy3hrx0AAQrVtQAbMI7YjCgYgvn37PzA==}
    engines: {node: '>= 12.0.0'}
    cpu: [x64]
    os: [darwin]

  lightningcss-darwin-x64@1.30.2:
    resolution: {integrity: sha512-oBZgKchomuDYxr7ilwLcyms6BCyLn0z8J0+ZZmfpjwg9fRVZIR5/GMXd7r9RH94iDhld3UmSjBM6nXWM2TfZTQ==}
    engines: {node: '>= 12.0.0'}
    cpu: [x64]
    os: [darwin]

  lightningcss-freebsd-x64@1.30.1:
    resolution: {integrity: sha512-kmW6UGCGg2PcyUE59K5r0kWfKPAVy4SltVeut+umLCFoJ53RdCUWxcRDzO1eTaxf/7Q2H7LTquFHPL5R+Gjyig==}
    engines: {node: '>= 12.0.0'}
    cpu: [x64]
    os: [freebsd]

  lightningcss-freebsd-x64@1.30.2:
    resolution: {integrity: sha512-c2bH6xTrf4BDpK8MoGG4Bd6zAMZDAXS569UxCAGcA7IKbHNMlhGQ89eRmvpIUGfKWNVdbhSbkQaWhEoMGmGslA==}
    engines: {node: '>= 12.0.0'}
    cpu: [x64]
    os: [freebsd]

  lightningcss-linux-arm-gnueabihf@1.30.1:
    resolution: {integrity: sha512-MjxUShl1v8pit+6D/zSPq9S9dQ2NPFSQwGvxBCYaBYLPlCWuPh9/t1MRS8iUaR8i+a6w7aps+B4N0S1TYP/R+Q==}
    engines: {node: '>= 12.0.0'}
    cpu: [arm]
    os: [linux]

  lightningcss-linux-arm-gnueabihf@1.30.2:
    resolution: {integrity: sha512-eVdpxh4wYcm0PofJIZVuYuLiqBIakQ9uFZmipf6LF/HRj5Bgm0eb3qL/mr1smyXIS1twwOxNWndd8z0E374hiA==}
    engines: {node: '>= 12.0.0'}
    cpu: [arm]
    os: [linux]

  lightningcss-linux-arm64-gnu@1.30.1:
    resolution: {integrity: sha512-gB72maP8rmrKsnKYy8XUuXi/4OctJiuQjcuqWNlJQ6jZiWqtPvqFziskH3hnajfvKB27ynbVCucKSm2rkQp4Bw==}
    engines: {node: '>= 12.0.0'}
    cpu: [arm64]
    os: [linux]

  lightningcss-linux-arm64-gnu@1.30.2:
    resolution: {integrity: sha512-UK65WJAbwIJbiBFXpxrbTNArtfuznvxAJw4Q2ZGlU8kPeDIWEX1dg3rn2veBVUylA2Ezg89ktszWbaQnxD/e3A==}
    engines: {node: '>= 12.0.0'}
    cpu: [arm64]
    os: [linux]

  lightningcss-linux-arm64-musl@1.30.1:
    resolution: {integrity: sha512-jmUQVx4331m6LIX+0wUhBbmMX7TCfjF5FoOH6SD1CttzuYlGNVpA7QnrmLxrsub43ClTINfGSYyHe2HWeLl5CQ==}
    engines: {node: '>= 12.0.0'}
    cpu: [arm64]
    os: [linux]

  lightningcss-linux-arm64-musl@1.30.2:
    resolution: {integrity: sha512-5Vh9dGeblpTxWHpOx8iauV02popZDsCYMPIgiuw97OJ5uaDsL86cnqSFs5LZkG3ghHoX5isLgWzMs+eD1YzrnA==}
    engines: {node: '>= 12.0.0'}
    cpu: [arm64]
    os: [linux]

  lightningcss-linux-x64-gnu@1.30.1:
    resolution: {integrity: sha512-piWx3z4wN8J8z3+O5kO74+yr6ze/dKmPnI7vLqfSqI8bccaTGY5xiSGVIJBDd5K5BHlvVLpUB3S2YCfelyJ1bw==}
    engines: {node: '>= 12.0.0'}
    cpu: [x64]
    os: [linux]

  lightningcss-linux-x64-gnu@1.30.2:
    resolution: {integrity: sha512-Cfd46gdmj1vQ+lR6VRTTadNHu6ALuw2pKR9lYq4FnhvgBc4zWY1EtZcAc6EffShbb1MFrIPfLDXD6Xprbnni4w==}
    engines: {node: '>= 12.0.0'}
    cpu: [x64]
    os: [linux]

  lightningcss-linux-x64-musl@1.30.1:
    resolution: {integrity: sha512-rRomAK7eIkL+tHY0YPxbc5Dra2gXlI63HL+v1Pdi1a3sC+tJTcFrHX+E86sulgAXeI7rSzDYhPSeHHjqFhqfeQ==}
    engines: {node: '>= 12.0.0'}
    cpu: [x64]
    os: [linux]

  lightningcss-linux-x64-musl@1.30.2:
    resolution: {integrity: sha512-XJaLUUFXb6/QG2lGIW6aIk6jKdtjtcffUT0NKvIqhSBY3hh9Ch+1LCeH80dR9q9LBjG3ewbDjnumefsLsP6aiA==}
    engines: {node: '>= 12.0.0'}
    cpu: [x64]
    os: [linux]

  lightningcss-win32-arm64-msvc@1.30.1:
    resolution: {integrity: sha512-mSL4rqPi4iXq5YVqzSsJgMVFENoa4nGTT/GjO2c0Yl9OuQfPsIfncvLrEW6RbbB24WtZ3xP/2CCmI3tNkNV4oA==}
    engines: {node: '>= 12.0.0'}
    cpu: [arm64]
    os: [win32]

  lightningcss-win32-arm64-msvc@1.30.2:
    resolution: {integrity: sha512-FZn+vaj7zLv//D/192WFFVA0RgHawIcHqLX9xuWiQt7P0PtdFEVaxgF9rjM/IRYHQXNnk61/H/gb2Ei+kUQ4xQ==}
    engines: {node: '>= 12.0.0'}
    cpu: [arm64]
    os: [win32]

  lightningcss-win32-x64-msvc@1.30.1:
    resolution: {integrity: sha512-PVqXh48wh4T53F/1CCu8PIPCxLzWyCnn/9T5W1Jpmdy5h9Cwd+0YQS6/LwhHXSafuc61/xg9Lv5OrCby6a++jg==}
    engines: {node: '>= 12.0.0'}
    cpu: [x64]
    os: [win32]

  lightningcss-win32-x64-msvc@1.30.2:
    resolution: {integrity: sha512-5g1yc73p+iAkid5phb4oVFMB45417DkRevRbt/El/gKXJk4jid+vPFF/AXbxn05Aky8PapwzZrdJShv5C0avjw==}
    engines: {node: '>= 12.0.0'}
    cpu: [x64]
    os: [win32]

  lightningcss@1.30.1:
    resolution: {integrity: sha512-xi6IyHML+c9+Q3W0S4fCQJOym42pyurFiJUHEcEyHS0CeKzia4yZDEsLlqOFykxOdHpNy0NmvVO31vcSqAxJCg==}
    engines: {node: '>= 12.0.0'}

  lightningcss@1.30.2:
    resolution: {integrity: sha512-utfs7Pr5uJyyvDETitgsaqSyjCb2qNRAtuqUeWIAKztsOYdcACf2KtARYXg2pSvhkt+9NfoaNY7fxjl6nuMjIQ==}
    engines: {node: '>= 12.0.0'}

  lilconfig@3.1.3:
    resolution: {integrity: sha512-/vlFKAoH5Cgt3Ie+JLhRbwOsCQePABiU3tJ1egGvyQ+33R/vcwM2Zl2QR/LzjsBeItPt3oSVXapn+m4nQDvpzw==}
    engines: {node: '>=14'}

  lines-and-columns@1.2.4:
    resolution: {integrity: sha512-7ylylesZQ/PV29jhEDl3Ufjo6ZX7gCqJr5F7PKrqc93v7fzSymt1BpwEU8nAUXs8qzzvqhbjhK5QZg6Mt/HkBg==}

  linkify-it@5.0.0:
    resolution: {integrity: sha512-5aHCbzQRADcdP+ATqnDuhhJ/MRIqDkZX5pyjFHRRysS8vZ5AbqGEoFIb6pYHPZ+L/OC2Lc+xT8uHVVR5CAK/wQ==}

  lint-staged@16.2.4:
    resolution: {integrity: sha512-Pkyr/wd90oAyXk98i/2KwfkIhoYQUMtss769FIT9hFM5ogYZwrk+GRE46yKXSg2ZGhcJ1p38Gf5gmI5Ohjg2yg==}
    engines: {node: '>=20.17'}
    hasBin: true

  listr2@9.0.4:
    resolution: {integrity: sha512-1wd/kpAdKRLwv7/3OKC8zZ5U8e/fajCfWMxacUvB79S5nLrYGPtUI/8chMQhn3LQjsRVErTb9i1ECAwW0ZIHnQ==}
    engines: {node: '>=20.0.0'}

  loader-utils@3.3.1:
    resolution: {integrity: sha512-FMJTLMXfCLMLfJxcX9PFqX5qD88Z5MRGaZCVzfuqeZSPsyiBzs+pahDQjbIWz2QIzPZz0NX9Zy4FX3lmK6YHIg==}
    engines: {node: '>= 12.13.0'}

  local-pkg@1.1.1:
    resolution: {integrity: sha512-WunYko2W1NcdfAFpuLUoucsgULmgDBRkdxHxWQ7mK0cQqwPiy8E1enjuRBrhLtZkB5iScJ1XIPdhVEFK8aOLSg==}
    engines: {node: '>=14'}

  locate-path@6.0.0:
    resolution: {integrity: sha512-iPZK6eYjbxRu3uB4/WZ3EsEIMJFMqAoopl3R+zuq0UjcAm/MO6KCweDgPfP3elTztoKP3KtnVHxTn2NHBSDVUw==}
    engines: {node: '>=10'}

  lodash-es@4.17.21:
    resolution: {integrity: sha512-mKnC+QJ9pWVzv+C4/U3rRsHapFfHvQFoFB92e52xeyGMcX6/OlIl78je1u8vePzYZSkkogMPJ2yjxxsb89cxyw==}

  lodash.camelcase@4.3.0:
    resolution: {integrity: sha512-TwuEnCnxbc3rAvhf/LbG7tJUDzhqXyFnv3dtzLOPgCG/hODL7WFnsbwktkD7yUV0RrreP/l1PALq/YSg6VvjlA==}

  lodash.clonedeep@4.5.0:
    resolution: {integrity: sha512-H5ZhCF25riFd9uB5UCkVKo61m3S/xZk1x4wA6yp/L3RFP6Z/eHH1ymQcGLo7J3GMPfm0V/7m1tryHuGVxpqEBQ==}

  lodash.debounce@4.0.8:
    resolution: {integrity: sha512-FT1yDzDYEoYWhnSGnpE/4Kj1fLZkDFyqRb7fNt6FdYOSxlUWAtp42Eh6Wb0rGIv/m9Bgo7x4GhQbm5Ys4SG5ow==}

  lodash.merge@4.6.2:
    resolution: {integrity: sha512-0KpjqXRVvrYyCsX1swR/XTK0va6VQkQM6MNo7PqW77ByjAhoARA8EfrP1N4+KlKj8YS0ZUCtRT/YUuhyYDujIQ==}

  lodash@4.17.21:
    resolution: {integrity: sha512-v2kDEe57lecTulaDIuNTPy3Ry4gLGJ6Z1O3vE1krgXZNrsQ+LFTGHVxVjcXPs17LhbZVGedAJv8XZ1tvj5FvSg==}

  log-update@6.1.0:
    resolution: {integrity: sha512-9ie8ItPR6tjY5uYJh8K/Zrv/RMZ5VOlOWvtZdEHYSTFKZfIBPQa9tOAEeAWhd+AnIneLJ22w5fjOYtoutpWq5w==}
    engines: {node: '>=18'}

  longest-streak@3.1.0:
    resolution: {integrity: sha512-9Ri+o0JYgehTaVBBDoMqIl8GXtbWg711O3srftcHhZ0dqnETqLaoIK0x17fUw9rFSlK/0NlsKe0Ahhyl5pXE2g==}

  loupe@3.1.4:
    resolution: {integrity: sha512-wJzkKwJrheKtknCOKNEtDK4iqg/MxmZheEMtSTYvnzRdEYaZzmgH976nenp8WdJRdx5Vc1X/9MO0Oszl6ezeXg==}

  lru-cache@10.4.3:
    resolution: {integrity: sha512-JNAzZcXrCt42VGLuYz0zfAzDfAvJWW6AfYlDBQyDV5DClI2m5sAmK+OIO7s59XfsRsWHp02jAJrRadPRGTt6SQ==}

  lru-cache@5.1.1:
    resolution: {integrity: sha512-KpNARQA3Iwv+jTA0utUVVbrh+Jlrr1Fv0e56GGzAFOXN7dk/FviaDW8LHmK52DlcH4WP2n6gI8vN1aesBFgo9w==}

  lz-string@1.5.0:
    resolution: {integrity: sha512-h5bgJWpxJNswbU7qCrV0tIKQCaS3blPDrqKWx+QxzuzL1zGUzij9XCWLrSLsJPu5t+eWA/ycetzYAO5IOMcWAQ==}
    hasBin: true

  magic-string@0.30.19:
    resolution: {integrity: sha512-2N21sPY9Ws53PZvsEpVtNuSW+ScYbQdp4b9qUaL+9QkHUrGFKo56Lg9Emg5s9V/qrtNBmiR01sYhUOwu3H+VOw==}

  make-dir@2.1.0:
    resolution: {integrity: sha512-LS9X+dc8KLxXCb8dni79fLIIUA5VyZoyjSMCwTluaXA0o27cCK0bhXkpgw+sTXVpPy/lSO57ilRixqk0vDmtRA==}
    engines: {node: '>=6'}

  mark.js@8.11.1:
    resolution: {integrity: sha512-1I+1qpDt4idfgLQG+BNWmrqku+7/2bi5nLf4YwF8y8zXvmfiTBY3PV3ZibfrjBueCByROpuBjLLFCajqkgYoLQ==}

  markdown-it-image-size@15.0.1:
    resolution: {integrity: sha512-qnnnYtXXdUsBtNyywsMpgXDGi0X4Judba0+MJFGa2GrKrE9zwWlng+3GWlv2uRRtM0BO/le3G6x1Xw/iCjiT5g==}
    engines: {node: '>= 20'}
    peerDependencies:
      markdown-it: '>= 10 < 15'
    peerDependenciesMeta:
      markdown-it:
        optional: true

  markdown-it@14.1.0:
    resolution: {integrity: sha512-a54IwgWPaeBCAAsv13YgmALOF1elABB08FxO9i+r4VFk5Vl4pKokRPeX8u5TCgSsPi6ec1otfLjdOpVcgbpshg==}
    hasBin: true

  markdown-table@3.0.4:
    resolution: {integrity: sha512-wiYz4+JrLyb/DqW2hkFJxP7Vd7JuTDm77fvbM8VfEQdmSMqcImWeeRbHwZjBjIFki/VaMK2BhFi7oUUZeM5bqw==}

  markdown-title@1.0.2:
    resolution: {integrity: sha512-MqIQVVkz+uGEHi3TsHx/czcxxCbRIL7sv5K5DnYw/tI+apY54IbPefV/cmgxp6LoJSEx/TqcHdLs/298afG5QQ==}
    engines: {node: '>=6'}

  math-intrinsics@1.1.0:
    resolution: {integrity: sha512-/IXtbwEk5HTPyEwyKX6hGkYXxM9nbj64B+ilVJnC/R6B0pH5G4V3b0pVbL7DBj4tkhBAppbQUlf6F6Xl9LHu1g==}
    engines: {node: '>= 0.4'}

  mdast-util-find-and-replace@3.0.2:
    resolution: {integrity: sha512-Tmd1Vg/m3Xz43afeNxDIhWRtFZgM2VLyaf4vSTYwudTyeuTneoL3qtWMA5jeLyz/O1vDJmmV4QuScFCA2tBPwg==}

  mdast-util-from-markdown@2.0.2:
    resolution: {integrity: sha512-uZhTV/8NBuw0WHkPTrCqDOl0zVe1BIng5ZtHoDk49ME1qqcjYmmLmOf0gELgcRMxN4w2iuIeVso5/6QymSrgmA==}

  mdast-util-frontmatter@2.0.1:
    resolution: {integrity: sha512-LRqI9+wdgC25P0URIJY9vwocIzCcksduHQ9OF2joxQoyTNVduwLAFUzjoopuRJbJAReaKrNQKAZKL3uCMugWJA==}

  mdast-util-gfm-autolink-literal@2.0.1:
    resolution: {integrity: sha512-5HVP2MKaP6L+G6YaxPNjuL0BPrq9orG3TsrZ9YXbA3vDw/ACI4MEsnoDpn6ZNm7GnZgtAcONJyPhOP8tNJQavQ==}

  mdast-util-gfm-footnote@2.1.0:
    resolution: {integrity: sha512-sqpDWlsHn7Ac9GNZQMeUzPQSMzR6Wv0WKRNvQRg0KqHh02fpTz69Qc1QSseNX29bhz1ROIyNyxExfawVKTm1GQ==}

  mdast-util-gfm-strikethrough@2.0.0:
    resolution: {integrity: sha512-mKKb915TF+OC5ptj5bJ7WFRPdYtuHv0yTRxK2tJvi+BDqbkiG7h7u/9SI89nRAYcmap2xHQL9D+QG/6wSrTtXg==}

  mdast-util-gfm-table@2.0.0:
    resolution: {integrity: sha512-78UEvebzz/rJIxLvE7ZtDd/vIQ0RHv+3Mh5DR96p7cS7HsBhYIICDBCu8csTNWNO6tBWfqXPWekRuj2FNOGOZg==}

  mdast-util-gfm-task-list-item@2.0.0:
    resolution: {integrity: sha512-IrtvNvjxC1o06taBAVJznEnkiHxLFTzgonUdy8hzFVeDun0uTjxxrRGVaNFqkU1wJR3RBPEfsxmU6jDWPofrTQ==}

  mdast-util-gfm@3.1.0:
    resolution: {integrity: sha512-0ulfdQOM3ysHhCJ1p06l0b0VKlhU0wuQs3thxZQagjcjPrlFRqY215uZGHHJan9GEAXd9MbfPjFJz+qMkVR6zQ==}

  mdast-util-phrasing@4.1.0:
    resolution: {integrity: sha512-TqICwyvJJpBwvGAMZjj4J2n0X8QWp21b9l0o7eXyVJ25YNWYbJDVIyD1bZXE6WtV6RmKJVYmQAKWa0zWOABz2w==}

  mdast-util-to-hast@13.2.0:
    resolution: {integrity: sha512-QGYKEuUsYT9ykKBCMOEDLsU5JRObWQusAolFMeko/tYPufNkRffBAQjIE+99jbA87xv6FgmjLtwjh9wBWajwAA==}

  mdast-util-to-markdown@2.1.2:
    resolution: {integrity: sha512-xj68wMTvGXVOKonmog6LwyJKrYXZPvlwabaryTjLh9LuvovB/KAH+kvi8Gjj+7rJjsFi23nkUxRQv1KqSroMqA==}

  mdast-util-to-string@4.0.0:
    resolution: {integrity: sha512-0H44vDimn51F0YwvxSJSm0eCDOJTRlmN0R1yBh4HLj9wiV1Dn0QoXGbvFAWj2hSItVTlCmBF1hqKlIyUBVFLPg==}

  mdurl@2.0.0:
    resolution: {integrity: sha512-Lf+9+2r+Tdp5wXDXC4PcIBjTDtq4UKjCPMQhKIuzpJNW0b96kVqSwW0bT7FhRSfmAiFYgP+SCRvdrDozfh0U5w==}

  media-typer@1.1.0:
    resolution: {integrity: sha512-aisnrDP4GNe06UcKFnV5bfMNPBUw4jsLGaWwWfnH3v02GnBuXX2MCVn5RbrWo0j3pczUilYblq7fQ7Nw2t5XKw==}
    engines: {node: '>= 0.8'}

  meow@13.2.0:
    resolution: {integrity: sha512-pxQJQzB6djGPXh08dacEloMFopsOqGVRKFPYvPOt9XDZ1HasbgDZA74CJGreSU4G3Ak7EFJGoiH2auq+yXISgA==}
    engines: {node: '>=18'}

  merge-descriptors@2.0.0:
    resolution: {integrity: sha512-Snk314V5ayFLhp3fkUREub6WtjBfPdCPY1Ln8/8munuLuiYhsABgBVWsozAG+MWMbVEvcdcpbi9R7ww22l9Q3g==}
    engines: {node: '>=18'}

  merge-stream@2.0.0:
    resolution: {integrity: sha512-abv/qOcuPfk3URPfDzmZU1LKmuw8kT+0nIHvKrKgFrwifol/doWcdA4ZqsWQ8ENrFKkd67Mfpo/LovbIUsbt3w==}

  merge2@1.4.1:
    resolution: {integrity: sha512-8q7VEgMJW4J8tcfVPy8g09NcQwZdbwFEqhe/WZkoIzjn/3TGDwtOCYtXGxA3O8tPzpczCCDgv+P2P5y00ZJOOg==}
    engines: {node: '>= 8'}

  micromark-core-commonmark@2.0.2:
    resolution: {integrity: sha512-FKjQKbxd1cibWMM1P9N+H8TwlgGgSkWZMmfuVucLCHaYqeSvJ0hFeHsIa65pA2nYbes0f8LDHPMrd9X7Ujxg9w==}

  micromark-extension-frontmatter@2.0.0:
    resolution: {integrity: sha512-C4AkuM3dA58cgZha7zVnuVxBhDsbttIMiytjgsM2XbHAB2faRVaHRle40558FBN+DJcrLNCoqG5mlrpdU4cRtg==}

  micromark-factory-destination@2.0.1:
    resolution: {integrity: sha512-Xe6rDdJlkmbFRExpTOmRj9N3MaWmbAgdpSrBQvCFqhezUn4AHqJHbaEnfbVYYiexVSs//tqOdY/DxhjdCiJnIA==}

  micromark-factory-label@2.0.1:
    resolution: {integrity: sha512-VFMekyQExqIW7xIChcXn4ok29YE3rnuyveW3wZQWWqF4Nv9Wk5rgJ99KzPvHjkmPXF93FXIbBp6YdW3t71/7Vg==}

  micromark-factory-space@2.0.1:
    resolution: {integrity: sha512-zRkxjtBxxLd2Sc0d+fbnEunsTj46SWXgXciZmHq0kDYGnck/ZSGj9/wULTV95uoeYiK5hRXP2mJ98Uo4cq/LQg==}

  micromark-factory-title@2.0.1:
    resolution: {integrity: sha512-5bZ+3CjhAd9eChYTHsjy6TGxpOFSKgKKJPJxr293jTbfry2KDoWkhBb6TcPVB4NmzaPhMs1Frm9AZH7OD4Cjzw==}

  micromark-factory-whitespace@2.0.1:
    resolution: {integrity: sha512-Ob0nuZ3PKt/n0hORHyvoD9uZhr+Za8sFoP+OnMcnWK5lngSzALgQYKMr9RJVOWLqQYuyn6ulqGWSXdwf6F80lQ==}

  micromark-util-character@2.1.1:
    resolution: {integrity: sha512-wv8tdUTJ3thSFFFJKtpYKOYiGP2+v96Hvk4Tu8KpCAsTMs6yi+nVmGh1syvSCsaxz45J6Jbw+9DD6g97+NV67Q==}

  micromark-util-chunked@2.0.1:
    resolution: {integrity: sha512-QUNFEOPELfmvv+4xiNg2sRYeS/P84pTW0TCgP5zc9FpXetHY0ab7SxKyAQCNCc1eK0459uoLI1y5oO5Vc1dbhA==}

  micromark-util-classify-character@2.0.1:
    resolution: {integrity: sha512-K0kHzM6afW/MbeWYWLjoHQv1sgg2Q9EccHEDzSkxiP/EaagNzCm7T/WMKZ3rjMbvIpvBiZgwR3dKMygtA4mG1Q==}

  micromark-util-combine-extensions@2.0.1:
    resolution: {integrity: sha512-OnAnH8Ujmy59JcyZw8JSbK9cGpdVY44NKgSM7E9Eh7DiLS2E9RNQf0dONaGDzEG9yjEl5hcqeIsj4hfRkLH/Bg==}

  micromark-util-decode-numeric-character-reference@2.0.2:
    resolution: {integrity: sha512-ccUbYk6CwVdkmCQMyr64dXz42EfHGkPQlBj5p7YVGzq8I7CtjXZJrubAYezf7Rp+bjPseiROqe7G6foFd+lEuw==}

  micromark-util-decode-string@2.0.1:
    resolution: {integrity: sha512-nDV/77Fj6eH1ynwscYTOsbK7rR//Uj0bZXBwJZRfaLEJ1iGBR6kIfNmlNqaqJf649EP0F3NWNdeJi03elllNUQ==}

  micromark-util-encode@2.0.1:
    resolution: {integrity: sha512-c3cVx2y4KqUnwopcO9b/SCdo2O67LwJJ/UyqGfbigahfegL9myoEFoDYZgkT7f36T0bLrM9hZTAaAyH+PCAXjw==}

  micromark-util-html-tag-name@2.0.1:
    resolution: {integrity: sha512-2cNEiYDhCWKI+Gs9T0Tiysk136SnR13hhO8yW6BGNyhOC4qYFnwF1nKfD3HFAIXA5c45RrIG1ub11GiXeYd1xA==}

  micromark-util-normalize-identifier@2.0.1:
    resolution: {integrity: sha512-sxPqmo70LyARJs0w2UclACPUUEqltCkJ6PhKdMIDuJ3gSf/Q+/GIe3WKl0Ijb/GyH9lOpUkRAO2wp0GVkLvS9Q==}

  micromark-util-resolve-all@2.0.1:
    resolution: {integrity: sha512-VdQyxFWFT2/FGJgwQnJYbe1jjQoNTS4RjglmSjTUlpUMa95Htx9NHeYW4rGDJzbjvCsl9eLjMQwGeElsqmzcHg==}

  micromark-util-sanitize-uri@2.0.1:
    resolution: {integrity: sha512-9N9IomZ/YuGGZZmQec1MbgxtlgougxTodVwDzzEouPKo3qFWvymFHWcnDi2vzV1ff6kas9ucW+o3yzJK9YB1AQ==}

  micromark-util-subtokenize@2.0.4:
    resolution: {integrity: sha512-N6hXjrin2GTJDe3MVjf5FuXpm12PGm80BrUAeub9XFXca8JZbP+oIwY4LJSVwFUCL1IPm/WwSVUN7goFHmSGGQ==}

  micromark-util-symbol@2.0.1:
    resolution: {integrity: sha512-vs5t8Apaud9N28kgCrRUdEed4UJ+wWNvicHLPxCa9ENlYuAY31M0ETy5y1vA33YoNPDFTghEbnh6efaE8h4x0Q==}

  micromark-util-types@2.0.2:
    resolution: {integrity: sha512-Yw0ECSpJoViF1qTU4DC6NwtC4aWGt1EkzaQB8KPPyCRR8z9TWeV0HbEFGTO+ZY1wB22zmxnJqhPyTpOVCpeHTA==}

  micromark@4.0.1:
    resolution: {integrity: sha512-eBPdkcoCNvYcxQOAKAlceo5SNdzZWfF+FcSupREAzdAh9rRmE239CEQAiTwIgblwnoM8zzj35sZ5ZwvSEOF6Kw==}

  micromatch@4.0.8:
    resolution: {integrity: sha512-PXwfBhYu0hBCPw8Dn0E+WDYb7af3dSLVWKi3HGv84IdF4TyFoC0ysxFd0Goxw7nSv4T/PzEJQxsYsEiFCKo2BA==}
    engines: {node: '>=8.6'}

  millify@6.1.0:
    resolution: {integrity: sha512-H/E3J6t+DQs/F2YgfDhxUVZz/dF8JXPPKTLHL/yHCcLZLtCXJDUaqvhJXQwqOVBvbyNn4T0WjLpIHd7PAw7fBA==}
    hasBin: true

  mime-db@1.52.0:
    resolution: {integrity: sha512-sPU4uV7dYlvtWJxwwxHD0PuihVNiE7TyAbQ5SWxDCB9mUYvOgroQOwYQQOKPJ8CIbE+1ETVlOoK1UC2nU3gYvg==}
    engines: {node: '>= 0.6'}

  mime-db@1.54.0:
    resolution: {integrity: sha512-aU5EJuIN2WDemCcAp2vFBfp/m4EAhWJnUNSSw0ixs7/kXbd6Pg64EmwJkNdFhB8aWt1sH2CTXrLxo/iAGV3oPQ==}
    engines: {node: '>= 0.6'}

  mime-types@2.1.35:
    resolution: {integrity: sha512-ZDY+bPm5zTTF+YpCrAU9nK0UgICYPT0QtT1NZWFv4s++TNkcgVaT0g6+4R2uI4MjQjzysHB1zxuWL50hzaeXiw==}
    engines: {node: '>= 0.6'}

  mime-types@3.0.1:
    resolution: {integrity: sha512-xRc4oEhT6eaBpU1XF7AjpOFD+xQmXNB5OVKwp4tqCuBpHLS/ZbBDrc07mYTDqVMg6PfxUjjNp85O6Cd2Z/5HWA==}
    engines: {node: '>= 0.6'}

  mime@1.6.0:
    resolution: {integrity: sha512-x0Vn8spI+wuJ1O6S7gnbaQg8Pxh4NNHb7KSINmEWKiPE4RKOplvijn+NkmYmmRgP68mc70j2EbeTFRsrswaQeg==}
    engines: {node: '>=4'}
    hasBin: true

  mimic-fn@4.0.0:
    resolution: {integrity: sha512-vqiC06CuhBTUdZH+RYl8sFrL096vA45Ok5ISO6sE/Mr1jRbGH4Csnhi8f3wKVl7x8mO4Au7Ir9D3Oyv1VYMFJw==}
    engines: {node: '>=12'}

  mimic-function@5.0.1:
    resolution: {integrity: sha512-VP79XUPxV2CigYP3jWwAUFSku2aKqBH7uTAapFWCBqutsbmDo96KY5o8uh6U+/YSIn5OxJnXp73beVkpqMIGhA==}
    engines: {node: '>=18'}

  miniflare@4.20251008.0:
    resolution: {integrity: sha512-sKCNYNzXG6l8qg0Oo7y8WcDKcpbgw0qwZsxNpdZilFTR4EavRow2TlcwuPSVN99jqAjhz0M4VXvTdSGdtJ2VfQ==}
    engines: {node: '>=18.0.0'}
    hasBin: true

  minimatch@10.0.3:
    resolution: {integrity: sha512-IPZ167aShDZZUMdRk66cyQAW3qr0WzbHkPdMYa8bzZhlHhO3jALbKdxcaak7W9FfT2rZNpQuUu4Od7ILEpXSaw==}
    engines: {node: 20 || >=22}

  minimatch@3.1.2:
    resolution: {integrity: sha512-J7p63hRiAjw1NDEww1W7i37+ByIrOWO5XQQAzZ3VOcL0PNybwpfmV/N05zFAzwQ9USyEcX6t3UO+K5aqBQOIHw==}

  minimatch@9.0.5:
    resolution: {integrity: sha512-G6T0ZX48xgozx7587koeX9Ys2NYy6Gmv//P89sEte9V9whIapMNF4idKxnW2QtCcLiTWlb/wfCabAtAFWhhBow==}
    engines: {node: '>=16 || 14 >=14.17'}

  minimist@1.2.8:
    resolution: {integrity: sha512-2yyAR8qBkN3YuheJanUpWC5U3bb5osDywNB8RzDVlDwDHbocAJveqqj1u8+SVD7jkWT4yvsHCpWqqWqAxb0zCA==}

  minipass@7.1.2:
    resolution: {integrity: sha512-qOOzS1cBTWYF4BH8fVePDBOO9iptMnGUEZwNc/cMWnTV2nVLZ7VoNWEPHkYczZA0pdoA7dl6e7FL659nX9S2aw==}
    engines: {node: '>=16 || 14 >=14.17'}

  minisearch@7.1.2:
    resolution: {integrity: sha512-R1Pd9eF+MD5JYDDSPAp/q1ougKglm14uEkPMvQ/05RGmx6G9wvmLTrTI/Q5iPNJLYqNdsDQ7qTGIcNWR+FrHmA==}

  minizlib@3.1.0:
    resolution: {integrity: sha512-KZxYo1BUkWD2TVFLr0MQoM8vUUigWD3LlD83a/75BqC+4qE0Hb1Vo5v1FgcfaNXvfXzr+5EhQ6ing/CaBijTlw==}
    engines: {node: '>= 18'}

  mitt@3.0.1:
    resolution: {integrity: sha512-vKivATfr97l2/QBCYAkXYDbrIWPM2IIKEl7YPhjCvKlG3kE2gm+uBo6nEXK3M5/Ffh/FLpKExzOQ3JJoJGFKBw==}

  mlly@1.8.0:
    resolution: {integrity: sha512-l8D9ODSRWLe2KHJSifWGwBqpTZXIXTeo8mlKjY+E2HAakaTeNpqAyBZ8GSqLzHgw4XmHmC8whvpjJNMbFZN7/g==}

  moment@2.30.1:
    resolution: {integrity: sha512-uEmtNhbDOrWPFS+hdjFCBfy9f2YoyzRpwcl+DqpC6taX21FzsTLQVbMV/W7PzNSX6x/bhC1zA3c2UQ5NzH6how==}

  mri@1.2.0:
    resolution: {integrity: sha512-tzzskb3bG8LvYGFF/mDTpq3jpI6Q9wc3LEmBaghu+DdCssd1FakN7Bc0hVNmEyGq1bq3RgfkCb3cmQLpNPOroA==}
    engines: {node: '>=4'}

  mrmime@2.0.1:
    resolution: {integrity: sha512-Y3wQdFg2Va6etvQ5I82yUhGdsKrcYox6p7FfL1LbK2J4V01F9TGlepTIhnK24t7koZibmg82KGglhA1XK5IsLQ==}
    engines: {node: '>=10'}

  ms@2.0.0:
    resolution: {integrity: sha512-Tpp60P6IUJDTuOq/5Z8cdskzJujfwqfOTkrwIwj7IRISpnkJnT6SyJ4PCPnGMoFjC9ddhal5KVIYtAt97ix05A==}

  ms@2.1.3:
    resolution: {integrity: sha512-6FlzubTLZG3J2a/NVCAleEhjzq5oxgHyaCU9yYXvcLsvoVaHJq/s5xXI6/XXP6tz7R9xAOtHnSO/tXtF3WRTlA==}

  muggle-string@0.4.1:
    resolution: {integrity: sha512-VNTrAak/KhO2i8dqqnqnAHOa3cYBwXEZe9h+D5h/1ZqFSTEFHdM65lR7RoIqq3tBBYavsOXV84NoHXZ0AkPyqQ==}

  mz@2.7.0:
    resolution: {integrity: sha512-z81GNO7nnYMEhrGh9LeymoE4+Yr0Wn5McHIZMK5cfQCl+NDX08sCZgUc9/6MHni9IWuFLm1Z3HTCXu2z9fN62Q==}

  nano-spawn@2.0.0:
    resolution: {integrity: sha512-tacvGzUY5o2D8CBh2rrwxyNojUsZNU2zjNTzKQrkgGJQTbGAfArVWXSKMBokBeeg6C7OLRGUEyoFlYbfeWQIqw==}
    engines: {node: '>=20.17'}

  nanoid@3.3.11:
    resolution: {integrity: sha512-N8SpfPUnUp1bK+PMYW8qSWdl9U+wwNWI4QKxOYDy9JAro3WMX7p2OeVRF9v+347pnakNevPmiHhNmZ2HbFA76w==}
    engines: {node: ^10 || ^12 || ^13.7 || ^14 || >=15.0.1}
    hasBin: true

  nanoid@5.1.6:
    resolution: {integrity: sha512-c7+7RQ+dMB5dPwwCp4ee1/iV/q2P6aK1mTZcfr1BTuVlyW9hJYiMPybJCcnBlQtuSmTIWNeazm/zqNoZSSElBg==}
    engines: {node: ^18 || >=20}
    hasBin: true

  napi-postinstall@0.2.5:
    resolution: {integrity: sha512-kmsgUvCRIJohHjbZ3V8avP0I1Pekw329MVAMDzVxsrkjgdnqiwvMX5XwR+hWV66vsAtZ+iM+fVnq8RTQawUmCQ==}
    engines: {node: ^12.20.0 || ^14.18.0 || >=16.0.0}
    hasBin: true

  natural-compare@1.4.0:
    resolution: {integrity: sha512-OWND8ei3VtNC9h7V60qff3SVobHr996CTwgxubgyQYEpg290h9J0buyECNNJexkFm5sOajh5G116RYA1c8ZMSw==}

  needle@3.3.1:
    resolution: {integrity: sha512-6k0YULvhpw+RoLNiQCRKOl09Rv1dPLr8hHnVjHqdolKwDrdNyk+Hmrthi4lIGPPz3r39dLx0hsF5s40sZ3Us4Q==}
    engines: {node: '>= 4.4.x'}
    hasBin: true

  negotiator@1.0.0:
    resolution: {integrity: sha512-8Ofs/AUQh8MaEcrlq5xOX0CQ9ypTF5dl78mjlMNfOK08fzpgTHQRQPBxcPlEtIw0yRpws+Zo/3r+5WRby7u3Gg==}
    engines: {node: '>= 0.6'}

  neo-async@2.6.2:
    resolution: {integrity: sha512-Yd3UES5mWCSqR+qNT93S3UoYUkqAZ9lLg8a7g9rimsWmYGK8cVToA4/sF3RrshdyV3sAGMXVUmpMYOw+dLpOuw==}

  next-tick@1.1.0:
    resolution: {integrity: sha512-CXdUiJembsNjuToQvxayPZF9Vqht7hewsvy2sOWafLvi2awflj9mOC6bHIg50orX8IJvWKY9wYQ/zB2kogPslQ==}

  node-addon-api@7.1.1:
    resolution: {integrity: sha512-5m3bsyrjFWE1xf7nz7YXdN4udnVtXK6/Yfgn5qnahL6bCkf2yKt4k3nuTKAtT4r3IG8JNR2ncsIMdZuAzJjHQQ==}

  node-fetch@2.7.0:
    resolution: {integrity: sha512-c4FRfUm/dbcWZ7U+1Wq0AwCyFL+3nt2bEw05wfxSz+DWpWsitgmSgYmy2dQdWyKC1694ELPqMs/YzUSNozLt8A==}
    engines: {node: 4.x || >=6.0.0}
    peerDependencies:
      encoding: ^0.1.0
    peerDependenciesMeta:
      encoding:
        optional: true

  node-releases@2.0.21:
    resolution: {integrity: sha512-5b0pgg78U3hwXkCM8Z9b2FJdPZlr9Psr9V2gQPESdGHqbntyFJKFW4r5TeWGFzafGY3hzs1JC62VEQMbl1JFkw==}

  normalize-package-data@7.0.0:
    resolution: {integrity: sha512-k6U0gKRIuNCTkwHGZqblCfLfBRh+w1vI6tBo+IeJwq2M8FUiOqhX7GH+GArQGScA7azd1WfyRCvxoXDO3hQDIA==}
    engines: {node: ^18.17.0 || >=20.5.0}

  normalize-path@3.0.0:
    resolution: {integrity: sha512-6eZs5Ls3WtCisHWp9S2GUy8dqkpGi4BVSz3GaqiE6ezub0512ESztXUwUB6C6IKbQkY2Pnb/mD4WYojCRwcwLA==}
    engines: {node: '>=0.10.0'}

  normalize-range@0.1.2:
    resolution: {integrity: sha512-bdok/XvKII3nUpklnV6P2hxtMNrCboOjAcyBuQnWEhO665FwrSNRxU+AqpsyvO6LgGYPspN+lu5CLtw4jPRKNA==}
    engines: {node: '>=0.10.0'}

  normalize.css@8.0.1:
    resolution: {integrity: sha512-qizSNPO93t1YUuUhP22btGOo3chcvDFqFaj2TRybP0DMxkHOCTYwp3n34fel4a31ORXy4m1Xq0Gyqpb5m33qIg==}

  npm-run-path@5.3.0:
    resolution: {integrity: sha512-ppwTtiJZq0O/ai0z7yfudtBpWIoxM8yE6nHi1X47eFR2EWORqfbu6CnPlNsjeN683eT0qG6H/Pyf9fCcvjnnnQ==}
    engines: {node: ^12.20.0 || ^14.13.1 || >=16.0.0}

  npm-run-path@6.0.0:
    resolution: {integrity: sha512-9qny7Z9DsQU8Ou39ERsPU4OZQlSTP47ShQzuKZ6PRXpYLtIFgl/DEBYEXKlvcEa+9tHVcK8CF81Y2V72qaZhWA==}
    engines: {node: '>=18'}

  object-assign@4.1.1:
    resolution: {integrity: sha512-rJgTQnkUnH1sFw8yT6VSU3zD3sWmu6sZhIseY8VX+GRu3P6F7Fu+JNDoXfklElbLJSnc3FUQHVe4cU5hj+BcUg==}
    engines: {node: '>=0.10.0'}

  object-hash@3.0.0:
    resolution: {integrity: sha512-RSn9F68PjH9HqtltsSnqYC1XXoWe9Bju5+213R98cNGttag9q9yAOTzdbsqvIa7aNm5WffBZFpWYr2aWrklWAw==}
    engines: {node: '>= 6'}

  object-inspect@1.13.4:
    resolution: {integrity: sha512-W67iLl4J2EXEGTbfeHCffrjDfitvLANg0UlX3wFUUSTx92KXRFegMHUVgSqE+wvhAbi4WqjGg9czysTV2Epbew==}
    engines: {node: '>= 0.4'}

  ohash@2.0.11:
    resolution: {integrity: sha512-RdR9FQrFwNBNXAr4GixM8YaRZRJ5PUWbKYbE5eOsrwAjJW0q2REGcf79oYPsLyskQCZG1PLN+S/K1V00joZAoQ==}

  on-finished@2.3.0:
    resolution: {integrity: sha512-ikqdkGAAyf/X/gPhXGvfgAytDZtDbr+bkNUJ0N9h5MI/dmdgCs3l6hoHrcUv41sRKew3jIwrp4qQDXiK99Utww==}
    engines: {node: '>= 0.8'}

  on-finished@2.4.1:
    resolution: {integrity: sha512-oVlzkg3ENAhCk2zdv7IJwd/QUD4z2RxRwpkcGY8psCVcCYZNq4wYnVWALHM+brtuJjePWiYF/ClmuDr8Ch5+kg==}
    engines: {node: '>= 0.8'}

  once@1.4.0:
    resolution: {integrity: sha512-lNaJgI+2Q5URQBkccEKHTQOPaXdUxnZZElQTZY0MFUAuaEqe1E+Nyvgdz/aIyNi6Z9MzO5dv1H8n58/GELp3+w==}

  onetime@6.0.0:
    resolution: {integrity: sha512-1FlR+gjXK7X+AsAHso35MnyN5KqGwJRi/31ft6x0M194ht7S+rWAvd7PHss9xSKMzE0asv1pyIHaJYq+BbacAQ==}
    engines: {node: '>=12'}

  onetime@7.0.0:
    resolution: {integrity: sha512-VXJjc87FScF88uafS3JllDgvAm+c/Slfz06lorj2uAY34rlUu0Nt+v8wreiImcrgAjjIHp1rXpTDlLOGw29WwQ==}
    engines: {node: '>=18'}

  oniguruma-parser@0.12.1:
    resolution: {integrity: sha512-8Unqkvk1RYc6yq2WBYRj4hdnsAxVze8i7iPfQr8e4uSP3tRv0rpZcbGUDvxfQQcdwHt/e9PrMvGCsa8OqG9X3w==}

  oniguruma-to-es@4.3.3:
    resolution: {integrity: sha512-rPiZhzC3wXwE59YQMRDodUwwT9FZ9nNBwQQfsd1wfdtlKEyCdRV0avrTcSZ5xlIvGRVPd/cx6ZN45ECmS39xvg==}

  open@10.2.0:
    resolution: {integrity: sha512-YgBpdJHPyQ2UE5x+hlSXcnejzAvD0b22U2OuAP+8OnlJT+PjWPxtgmGqKKc+RgTM63U9gN0YzrYc71R2WT/hTA==}
    engines: {node: '>=18'}

  optionator@0.9.4:
    resolution: {integrity: sha512-6IpQ7mKUxRcZNLIObR0hz7lxsapSSIYNZJwXPGeF0mTVqGKFIXj1DQcMoT22S3ROcLyY/rz0PWaWZ9ayWmad9g==}
    engines: {node: '>= 0.8.0'}

  p-limit@3.1.0:
    resolution: {integrity: sha512-TYOanM3wGwNGsZN2cVTYPArw454xnXj5qmWF1bEoAc4+cU/ol7GVh7odevjp1FNHduHc3KZMcFduxU5Xc6uJRQ==}
    engines: {node: '>=10'}

  p-locate@5.0.0:
    resolution: {integrity: sha512-LaNjtRWUBY++zB5nE/NwcaoMylSPk+S+ZHNB1TzdbMJMny6dynpAGt7X/tl/QYq3TIeE6nxHppbo2LGymrG5Pw==}
    engines: {node: '>=10'}

  package-json-from-dist@1.0.1:
    resolution: {integrity: sha512-UEZIS3/by4OC8vL3P2dTXRETpebLI2NiI5vIrjaD/5UtrkFX/tNbwjTSRAGC/+7CAo2pIcBaRgWmcBBHcsaCIw==}

  package-manager-detector@1.3.0:
    resolution: {integrity: sha512-ZsEbbZORsyHuO00lY1kV3/t72yp6Ysay6Pd17ZAlNGuGwmWDLCJxFpRs0IzfXfj1o4icJOkUEioexFHzyPurSQ==}

  package-name-regex@2.0.6:
    resolution: {integrity: sha512-gFL35q7kbE/zBaPA3UKhp2vSzcPYx2ecbYuwv1ucE9Il6IIgBDweBlH8D68UFGZic2MkllKa2KHCfC1IQBQUYA==}
    engines: {node: '>=12'}

  parent-module@1.0.1:
    resolution: {integrity: sha512-GQ2EWRpQV8/o+Aw8YqtfZZPfNRWZYkbidE9k5rpl/hC3vtHHBfGm2Ifi6qWV+coDGkrUKZAxE3Lot5kcsRlh+g==}
    engines: {node: '>=6'}

  parse-ms@4.0.0:
    resolution: {integrity: sha512-TXfryirbmq34y8QBwgqCVLi+8oA3oWx2eAnSn62ITyEhEYaWRlVZ2DvMM9eZbMs/RfxPu/PK/aBLyGj4IrqMHw==}
    engines: {node: '>=18'}

  parse-node-version@1.0.1:
    resolution: {integrity: sha512-3YHlOa/JgH6Mnpr05jP9eDG254US9ek25LyIxZlDItp2iJtwyaXQb57lBYLdT3MowkUFYEV2XXNAYIPlESvJlA==}
    engines: {node: '>= 0.10'}

  parse5@8.0.0:
    resolution: {integrity: sha512-9m4m5GSgXjL4AjumKzq1Fgfp3Z8rsvjRNbnkVwfu2ImRqE5D0LnY2QfDen18FSY9C573YU5XxSapdHZTZ2WolA==}

  parseurl@1.3.3:
    resolution: {integrity: sha512-CiyeOxFT/JZyN5m0z9PfXw4SCBJ6Sygz1Dpl0wqjlhDEGGBP1GnsUVEL0p63hoG1fcj3fHynXi9NYO4nWOL+qQ==}
    engines: {node: '>= 0.8'}

  path-browserify@1.0.1:
    resolution: {integrity: sha512-b7uo2UCUOYZcnF/3ID0lulOJi/bafxa1xPe7ZPsammBSpjSWQkjNxlt635YGS2MiR9GjvuXCtz2emr3jbsz98g==}

  path-exists@4.0.0:
    resolution: {integrity: sha512-ak9Qy5Q7jYb2Wwcey5Fpvg2KoAc/ZIhLSLOSBmRmygPsGwkVVt0fZa0qrtMz+m6tJTAHfZQ8FnmB4MG4LWy7/w==}
    engines: {node: '>=8'}

  path-key@3.1.1:
    resolution: {integrity: sha512-ojmeN0qd+y0jszEtoY48r0Peq5dwMEkIlCOu6Q5f41lfkswXuKtYrhgoTpLnyIcHm24Uhqx+5Tqm2InSwLhE6Q==}
    engines: {node: '>=8'}

  path-key@4.0.0:
    resolution: {integrity: sha512-haREypq7xkM7ErfgIyA0z+Bj4AGKlMSdlQE2jvJo6huWD1EdkKYV+G/T4nq0YEF2vgTT8kqMFKo1uHn950r4SQ==}
    engines: {node: '>=12'}

  path-parse@1.0.7:
    resolution: {integrity: sha512-LDJzPVEEEPR+y48z93A0Ed0yXb8pAByGWo/k5YYdYgpY2/2EsOsksJrq7lOHxryrVOn1ejG6oAp8ahvOIQD8sw==}

  path-scurry@1.11.1:
    resolution: {integrity: sha512-Xa4Nw17FS9ApQFJ9umLiJS4orGjm7ZzwUrwamcGQuHSzDyth9boKDaycYdDcZDuqYATXw4HFXgaqWTctW/v1HA==}
    engines: {node: '>=16 || 14 >=14.18'}

  path-to-regexp@8.3.0:
    resolution: {integrity: sha512-7jdwVIRtsP8MYpdXSwOS0YdD0Du+qOoF/AEPIt88PcCFrZCzx41oxku1jD88hZBwbNUIEfpqvuhjFaMAqMTWnA==}

  pathe@2.0.3:
    resolution: {integrity: sha512-WUjGcAqP1gQacoQe+OBJsFA7Ld4DyXuUIjZ5cc75cLHvJ7dtNsTugphxIADwspS+AraAUePCKrSVtPLFj/F88w==}

  pathval@2.0.0:
    resolution: {integrity: sha512-vE7JKRyES09KiunauX7nd2Q9/L7lhok4smP9RZTDeD4MVs72Dp2qNFVz39Nz5a0FVEW0BJR6C0DYrq6unoziZA==}
    engines: {node: '>= 14.16'}

  perfect-debounce@1.0.0:
    resolution: {integrity: sha512-xCy9V055GLEqoFaHoC1SoLIaLmWctgCUaBaWxDZ7/Zx4CTyX7cJQLJOok/orfjZAh9kEYpjJa4d0KcJmCbctZA==}

  periscopic@4.0.2:
    resolution: {integrity: sha512-sqpQDUy8vgB7ycLkendSKS6HnVz1Rneoc3Rc+ZBUCe2pbqlVuCC5vF52l0NJ1aiMg/r1qfYF9/myz8CZeI2rjA==}

  phoenix@1.8.1:
    resolution: {integrity: sha512-7i2a5f5y0Qhzi2g/+iuaGr4TzRt5ucqI0JeV2Q9K0swqY8L2C7CLR66RcGCpcQKGOY73B5GLKMYEl13o/9l/Cg==}

  picocolors@1.1.1:
    resolution: {integrity: sha512-xceH2snhtb5M9liqDsmEw56le376mTZkEX/jEb/RxNFyegNul7eNslCXP9FDj/Lcu0X8KEyMceP2ntpaHrDEVA==}

  picomatch@2.3.1:
    resolution: {integrity: sha512-JU3teHTNjmE2VCGFzuY8EXzCDVwEqB2a8fsIvwaStHhAWJEeVd1o1QD80CU6+ZdEXXSLbSsuLwJjkCBWqRQUVA==}
    engines: {node: '>=8.6'}

  picomatch@4.0.3:
    resolution: {integrity: sha512-5gTmgEY/sqK6gFXLIsQNH19lWb4ebPDLA4SdLP7dsWkIXHWlG66oPuVvXSGFPppYZz8ZDZq0dYYrbHfBCVUb1Q==}
    engines: {node: '>=12'}

  pidtree@0.6.0:
    resolution: {integrity: sha512-eG2dWTVw5bzqGRztnHExczNxt5VGsE6OwTeCG3fdUf9KBsZzO3R5OIIIzWR+iZA0NtZ+RDVdaoE2dK1cn6jH4g==}
    engines: {node: '>=0.10'}
    hasBin: true

  pify@2.3.0:
    resolution: {integrity: sha512-udgsAY+fTnvv7kI7aaxbqwWNb0AHiB0qBO89PZKPkoTmGOgdbrHDKD+0B2X4uTfJ/FT1R09r9gTsjUjNJotuog==}
    engines: {node: '>=0.10.0'}

  pify@4.0.1:
    resolution: {integrity: sha512-uB80kBFb/tfd68bVleG9T5GGsGPjJrLAUpR5PZIrhBnIaRTQRjqdJSsIKkOP6OAIFbj7GOrcudc5pNjZ+geV2g==}
    engines: {node: '>=6'}

  pirates@4.0.6:
    resolution: {integrity: sha512-saLsH7WeYYPiD25LDuLRRY/i+6HaPYr6G1OUlN39otzkSTxKnubR9RTxS3/Kk50s1g2JTgFwWQDQyplC5/SHZg==}
    engines: {node: '>= 6'}

  pkg-types@1.3.1:
    resolution: {integrity: sha512-/Jm5M4RvtBFVkKWRu2BLUTNP8/M2a+UwuAX+ae4770q1qVGtfjG+WTCupoZixokjmHiry8uI+dlY8KXYV5HVVQ==}

  pkg-types@2.2.0:
    resolution: {integrity: sha512-2SM/GZGAEkPp3KWORxQZns4M+WSeXbC2HEvmOIJe3Cmiv6ieAJvdVhDldtHqM5J1Y7MrR1XhkBT/rMlhh9FdqQ==}

  playwright-chromium@1.56.0:
    resolution: {integrity: sha512-Zgph8yT2/QzhozuY8PXKV7PXSg3f0YLyI3mE9ljaqh37RtckmZJBfiqeasJVhsCgYe3P63HbdDhUQkUMNT+nog==}
    engines: {node: '>=18'}
    hasBin: true

  playwright-core@1.56.0:
    resolution: {integrity: sha512-1SXl7pMfemAMSDn5rkPeZljxOCYAmQnYLBTExuh6E8USHXGSX3dx6lYZN/xPpTz1vimXmPA9CDnILvmJaB8aSQ==}
    engines: {node: '>=18'}
    hasBin: true

  postcss-import@15.1.0:
    resolution: {integrity: sha512-hpr+J05B2FVYUAXHeK1YyI267J/dDDhMU6B6civm8hSY1jYJnBXxzKDKDswzJmtLHryrjhnDjqqp/49t8FALew==}
    engines: {node: '>=14.0.0'}
    peerDependencies:
      postcss: ^8.0.0

  postcss-import@16.1.1:
    resolution: {integrity: sha512-2xVS1NCZAfjtVdvXiyegxzJ447GyqCeEI5V7ApgQVOWnros1p5lGNovJNapwPpMombyFBfqDwt7AD3n2l0KOfQ==}
    engines: {node: '>=18.0.0'}
    peerDependencies:
      postcss: ^8.0.0

  postcss-js@4.0.1:
    resolution: {integrity: sha512-dDLF8pEO191hJMtlHFPRa8xsizHaM82MLfNkUHdUtVEV3tgTp5oj+8qbEqYM57SLfc74KSbw//4SeJma2LRVIw==}
    engines: {node: ^12 || ^14 || >= 16}
    peerDependencies:
      postcss: ^8.4.21

  postcss-load-config@6.0.1:
    resolution: {integrity: sha512-oPtTM4oerL+UXmx+93ytZVN82RrlY/wPUV8IeDxFrzIjXOLF1pN+EmKPLbubvKHT2HC20xXsCAH2Z+CKV6Oz/g==}
    engines: {node: '>= 18'}
    peerDependencies:
      jiti: '>=1.21.0'
      postcss: '>=8.0.9'
      tsx: ^4.8.1
      yaml: ^2.4.2
    peerDependenciesMeta:
      jiti:
        optional: true
      postcss:
        optional: true
      tsx:
        optional: true
      yaml:
        optional: true

  postcss-modules-extract-imports@3.1.0:
    resolution: {integrity: sha512-k3kNe0aNFQDAZGbin48pL2VNidTF0w4/eASDsxlyspobzU3wZQLOGj7L9gfRe0Jo9/4uud09DsjFNH7winGv8Q==}
    engines: {node: ^10 || ^12 || >= 14}
    peerDependencies:
      postcss: ^8.1.0

  postcss-modules-local-by-default@4.2.0:
    resolution: {integrity: sha512-5kcJm/zk+GJDSfw+V/42fJ5fhjL5YbFDl8nVdXkJPLLW+Vf9mTD5Xe0wqIaDnLuL2U6cDNpTr+UQ+v2HWIBhzw==}
    engines: {node: ^10 || ^12 || >= 14}
    peerDependencies:
      postcss: ^8.1.0

  postcss-modules-scope@3.2.1:
    resolution: {integrity: sha512-m9jZstCVaqGjTAuny8MdgE88scJnCiQSlSrOWcTQgM2t32UBe+MUmFSO5t7VMSfAf/FJKImAxBav8ooCHJXCJA==}
    engines: {node: ^10 || ^12 || >= 14}
    peerDependencies:
      postcss: ^8.1.0

  postcss-modules-values@4.0.0:
    resolution: {integrity: sha512-RDxHkAiEGI78gS2ofyvCsu7iycRv7oqw5xMWn9iMoR0N/7mf9D50ecQqUo5BZ9Zh2vH4bCUR/ktCqbB9m8vJjQ==}
    engines: {node: ^10 || ^12 || >= 14}
    peerDependencies:
      postcss: ^8.1.0

  postcss-modules@6.0.1:
    resolution: {integrity: sha512-zyo2sAkVvuZFFy0gc2+4O+xar5dYlaVy/ebO24KT0ftk/iJevSNyPyQellsBLlnccwh7f6V6Y4GvuKRYToNgpQ==}
    peerDependencies:
      postcss: ^8.0.0

  postcss-nested@6.2.0:
    resolution: {integrity: sha512-HQbt28KulC5AJzG+cZtj9kvKB93CFCdLvog1WFLf1D+xmMvPGlBstkpTEZfK5+AN9hfJocyBFCNiqyS48bpgzQ==}
    engines: {node: '>=12.0'}
    peerDependencies:
      postcss: ^8.2.14

  postcss-nested@7.0.2:
    resolution: {integrity: sha512-5osppouFc0VR9/VYzYxO03VaDa3e8F23Kfd6/9qcZTUI8P58GIYlArOET2Wq0ywSl2o2PjELhYOFI4W7l5QHKw==}
    engines: {node: '>=18.0'}
    peerDependencies:
      postcss: ^8.2.14

  postcss-selector-parser@6.1.2:
    resolution: {integrity: sha512-Q8qQfPiZ+THO/3ZrOrO0cJJKfpYCagtMUkXbnEfmgUjwXg6z/WBeOyS9APBBPCTSiDV+s4SwQGu8yFsiMRIudg==}
    engines: {node: '>=4'}

  postcss-selector-parser@7.1.0:
    resolution: {integrity: sha512-8sLjZwK0R+JlxlYcTuVnyT2v+htpdrjDOKuMcOVdYjt52Lh8hWRYpxBPoKx/Zg+bcjc3wx6fmQevMmUztS/ccA==}
    engines: {node: '>=4'}

  postcss-value-parser@4.2.0:
    resolution: {integrity: sha512-1NNCs6uurfkVbeXG4S8JFT9t19m45ICnif8zWLd5oPSZ50QnwMfK+H3jv408d4jw/7Bttv5axS5IiHoLaVNHeQ==}

  postcss@8.5.6:
    resolution: {integrity: sha512-3Ybi1tAuwAP9s0r1UQ2J4n5Y0G05bJkpUIO0/bI9MhwmD70S5aTWbXGBwxHrelT+XM1k6dM0pk+SwNkpTRN7Pg==}
    engines: {node: ^10 || ^12 || >=14}

  prelude-ls@1.2.1:
    resolution: {integrity: sha512-vkcDPrRZo1QZLbn5RLGPpg/WmIQ65qoWWhcGKf/b5eplkkarX0m9z8ppCat4mlOqUsWpyNuYgO3VRyrYHSzX5g==}
    engines: {node: '>= 0.8.0'}

  premove@4.0.0:
    resolution: {integrity: sha512-zim/Hr4+FVdCIM7zL9b9Z0Wfd5Ya3mnKtiuDv7L5lzYzanSq6cOcVJ7EFcgK4I0pt28l8H0jX/x3nyog380XgQ==}
    engines: {node: '>=6'}
    hasBin: true

  prettier@3.6.2:
    resolution: {integrity: sha512-I7AIg5boAr5R0FFtJ6rCfD+LFsWHp81dolrFD8S79U9tb8Az2nGrJncnMSnys+bpQJfRUzqs9hnA81OAA3hCuQ==}
    engines: {node: '>=14'}
    hasBin: true

  pretty-bytes@7.0.1:
    resolution: {integrity: sha512-285/jRCYIbMGDciDdrw0KPNC4LKEEwz/bwErcYNxSJOi4CpGUuLpb9gQpg3XJP0XYj9ldSRluXxih4lX2YN8Xw==}
    engines: {node: '>=20'}

  pretty-ms@9.2.0:
    resolution: {integrity: sha512-4yf0QO/sllf/1zbZWYnvWw3NxCQwLXKzIj0G849LSufP15BXKM0rbD2Z3wVnkMfjdn/CB0Dpp444gYAACdsplg==}
    engines: {node: '>=18'}

  promise@7.3.1:
    resolution: {integrity: sha512-nolQXZ/4L+bP/UGlkfaIujX9BKxGwmQ9OT4mOt5yvy8iK1h3wqTEJCijzGANTCCl9nWjY41juyAn2K3Q1hLLTg==}

  prompts@2.4.2:
    resolution: {integrity: sha512-NxNv/kLguCA7p3jE8oL2aEBsrJWgAakBpgmgK6lpPWV+WuOmY6r2/zbAVnP+T8bQlA0nzHXSJSJW0Hq7ylaD2Q==}
    engines: {node: '>= 6'}

  property-information@7.0.0:
    resolution: {integrity: sha512-7D/qOz/+Y4X/rzSB6jKxKUsQnphO046ei8qxG59mtM3RG3DHgTK81HrxrmoDVINJb8NKT5ZsRbwHvQ6B68Iyhg==}

  proxy-addr@2.0.7:
    resolution: {integrity: sha512-llQsMLSUDUPT44jdrU/O37qlnifitDP+ZwrmmZcoSKyLKvtZxpyV0n2/bD/N4tBAAZ/gJEdZU7KMraoK1+XYAg==}
    engines: {node: '>= 0.10'}

  proxy-from-env@1.1.0:
    resolution: {integrity: sha512-D+zkORCbA9f1tdWRK0RaCR3GPv50cMxcrz4X8k5LTSUD1Dkw47mKJEZQNunItRTkWwgtaUSo1RVFRIG9ZXiFYg==}

  prr@1.0.1:
    resolution: {integrity: sha512-yPw4Sng1gWghHQWj0B3ZggWUm4qVbPwPFcRG8KyxiU7J2OHFSoEHKS+EZ3fv5l1t9CyCiop6l/ZYeWbrgoQejw==}

  publint@0.3.12:
    resolution: {integrity: sha512-1w3MMtL9iotBjm1mmXtG3Nk06wnq9UhGNRpQ2j6n1Zq7YAD6gnxMMZMIxlRPAydVjVbjSm+n0lhwqsD1m4LD5w==}
    engines: {node: '>=18'}
    hasBin: true

  pug-attrs@3.0.0:
    resolution: {integrity: sha512-azINV9dUtzPMFQktvTXciNAfAuVh/L/JCl0vtPCwvOA21uZrC08K/UnmrL+SXGEVc1FwzjW62+xw5S/uaLj6cA==}

  pug-code-gen@3.0.3:
    resolution: {integrity: sha512-cYQg0JW0w32Ux+XTeZnBEeuWrAY7/HNE6TWnhiHGnnRYlCgyAUPoyh9KzCMa9WhcJlJ1AtQqpEYHc+vbCzA+Aw==}

  pug-error@2.1.0:
    resolution: {integrity: sha512-lv7sU9e5Jk8IeUheHata6/UThZ7RK2jnaaNztxfPYUY+VxZyk/ePVaNZ/vwmH8WqGvDz3LrNYt/+gA55NDg6Pg==}

  pug-filters@4.0.0:
    resolution: {integrity: sha512-yeNFtq5Yxmfz0f9z2rMXGw/8/4i1cCFecw/Q7+D0V2DdtII5UvqE12VaZ2AY7ri6o5RNXiweGH79OCq+2RQU4A==}

  pug-lexer@5.0.1:
    resolution: {integrity: sha512-0I6C62+keXlZPZkOJeVam9aBLVP2EnbeDw3An+k0/QlqdwH6rv8284nko14Na7c0TtqtogfWXcRoFE4O4Ff20w==}

  pug-linker@4.0.0:
    resolution: {integrity: sha512-gjD1yzp0yxbQqnzBAdlhbgoJL5qIFJw78juN1NpTLt/mfPJ5VgC4BvkoD3G23qKzJtIIXBbcCt6FioLSFLOHdw==}

  pug-load@3.0.0:
    resolution: {integrity: sha512-OCjTEnhLWZBvS4zni/WUMjH2YSUosnsmjGBB1An7CsKQarYSWQ0GCVyd4eQPMFJqZ8w9xgs01QdiZXKVjk92EQ==}

  pug-parser@6.0.0:
    resolution: {integrity: sha512-ukiYM/9cH6Cml+AOl5kETtM9NR3WulyVP2y4HOU45DyMim1IeP/OOiyEWRr6qk5I5klpsBnbuHpwKmTx6WURnw==}

  pug-runtime@3.0.1:
    resolution: {integrity: sha512-L50zbvrQ35TkpHwv0G6aLSuueDRwc/97XdY8kL3tOT0FmhgG7UypU3VztfV/LATAvmUfYi4wNxSajhSAeNN+Kg==}

  pug-strip-comments@2.0.0:
    resolution: {integrity: sha512-zo8DsDpH7eTkPHCXFeAk1xZXJbyoTfdPlNR0bK7rpOMuhBYb0f5qUVCO1xlsitYd3w5FQTK7zpNVKb3rZoUrrQ==}

  pug-walk@2.0.0:
    resolution: {integrity: sha512-yYELe9Q5q9IQhuvqsZNwA5hfPkMJ8u92bQLIMcsMxf/VADjNtEYptU+inlufAFYcWdHlwNfZOEnOOQrZrcyJCQ==}

  pug@3.0.3:
    resolution: {integrity: sha512-uBi6kmc9f3SZ3PXxqcHiUZLmIXgfgWooKWXcwSGwQd2Zi5Rb0bT14+8CJjJgI8AB+nndLaNgHGrcc6bPIB665g==}

  punycode.js@2.3.1:
    resolution: {integrity: sha512-uxFIHU0YlHYhDQtV4R9J6a52SLx28BCjT+4ieh7IGbgwVJWO+km431c4yRlREUAsAmt/uMjQUyQHNEPf0M39CA==}
    engines: {node: '>=6'}

  punycode@1.4.1:
    resolution: {integrity: sha512-jmYNElW7yvO7TV33CjSmvSiE2yco3bV2czu/OzDKdMNVZQWfxCblURLhf+47syQRBntjfLdd/H0egrzIG+oaFQ==}

  punycode@2.3.1:
    resolution: {integrity: sha512-vYt7UD1U9Wg6138shLtLOvdAu+8DsC/ilFtEVHcH+wydcSpNE20AfSOduf6MkRFahL5FY7X1oU7nKVZFtfq8Fg==}
    engines: {node: '>=6'}

  qs@6.14.0:
    resolution: {integrity: sha512-YWWTjgABSKcvs/nWBi9PycY/JiPJqOD4JA6o9Sej2AtvSGarXxKC3OQSk4pAarbdQlKAh5D4FCQkJNkW+GAn3w==}
    engines: {node: '>=0.6'}

  quansync@0.2.11:
    resolution: {integrity: sha512-AifT7QEbW9Nri4tAwR5M/uzpBuqfZf+zwaEM/QkzEjj7NBuFD2rBuy0K3dE+8wltbezDV7JMA0WfnCPYRSYbXA==}

  queue-microtask@1.2.3:
    resolution: {integrity: sha512-NuaNSa6flKT5JaSYQzJok04JzTL1CA6aGhv5rfLW3PgqA+M2ChpZQnAC8h8i4ZFkBS8X5RqkDBHA7r4hej3K9A==}

  range-parser@1.2.1:
    resolution: {integrity: sha512-Hrgsx+orqoygnmhFbKaHE6c296J+HTAQXoxEF6gNupROmmGJRoyzfG3ccAveqCBrwr/2yxQ5BVd/GTl5agOwSg==}
    engines: {node: '>= 0.6'}

  raw-body@3.0.0:
    resolution: {integrity: sha512-RmkhL8CAyCRPXCE28MMH0z2PNWQBNk2Q09ZdxM9IOOXwxwZbN+qbWaatPkdkWIKL2ZVDImrN/pK5HTRz2PcS4g==}
    engines: {node: '>= 0.8'}

  react-dom@19.2.0:
    resolution: {integrity: sha512-UlbRu4cAiGaIewkPyiRGJk0imDN2T3JjieT6spoL2UeSf5od4n5LB/mQ4ejmxhCFT1tYe8IvaFulzynWovsEFQ==}
    peerDependencies:
      react: ^19.2.0

  react@19.2.0:
    resolution: {integrity: sha512-tmbWg6W31tQLeB5cdIBOicJDJRR2KzXsV7uSK9iNfLWQ5bIZfxuPEHp7M8wiHyHnn0DD1i7w3Zmin0FtkrwoCQ==}
    engines: {node: '>=0.10.0'}

  read-cache@1.0.0:
    resolution: {integrity: sha512-Owdv/Ft7IjOgm/i0xvNDZ1LrRANRfew4b2prF3OWMQLxLfu3bS8FVhCsrSCMK4lR56Y9ya+AThoTpDCTxCmpRA==}

  readdirp@3.6.0:
    resolution: {integrity: sha512-hOS089on8RduqdbhvQ5Z37A0ESjsqz6qnRcffsMU3495FuTdqSm+7bhJ29JvIOsBDEEnan5DPu9t3To9VRlMzA==}
    engines: {node: '>=8.10.0'}

  readdirp@4.1.2:
    resolution: {integrity: sha512-GDhwkLfywWL2s6vEjyhri+eXmfH6j1L7JE27WhqLeYzoh/A3DBaYGEj2H/HFZCn/kMfim73FXxEJTw06WtxQwg==}
    engines: {node: '>= 14.18.0'}

  refa@0.12.1:
    resolution: {integrity: sha512-J8rn6v4DBb2nnFqkqwy6/NnTYMcgLA+sLr0iIO41qpv0n+ngb7ksag2tMRl0inb1bbO/esUwzW1vbJi7K0sI0g==}
    engines: {node: ^12.0.0 || ^14.0.0 || >=16.0.0}

  regenerate-unicode-properties@10.2.0:
    resolution: {integrity: sha512-DqHn3DwbmmPVzeKj9woBadqmXxLvQoQIwu7nopMc72ztvxVmVk2SBhSnx67zuye5TP+lJsb/TBQsjLKhnDf3MA==}
    engines: {node: '>=4'}

  regenerate@1.4.2:
    resolution: {integrity: sha512-zrceR/XhGYU/d/opr2EKO7aRHUeiBI8qjtfHqADTwZd6Szfy16la6kqD0MIUs5z5hx6AaKa+PixpPrR289+I0A==}

  regenerator-runtime@0.14.1:
    resolution: {integrity: sha512-dYnhHh0nJoMfnkZs6GmmhFknAGRrLznOu5nc9ML+EJxGvrx6H7teuevqVqCuPcPK//3eDrrjQhehXVx9cnkGdw==}

  regex-recursion@6.0.2:
    resolution: {integrity: sha512-0YCaSCq2VRIebiaUviZNs0cBz1kg5kVS2UKUfNIx8YVs1cN3AV7NTctO5FOKBA+UT2BPJIWZauYHPqJODG50cg==}

  regex-utilities@2.3.0:
    resolution: {integrity: sha512-8VhliFJAWRaUiVvREIiW2NXXTmHs4vMNnSzuJVhscgmGav3g9VDxLrQndI3dZZVVdp0ZO/5v0xmX516/7M9cng==}

  regex@6.0.1:
    resolution: {integrity: sha512-uorlqlzAKjKQZ5P+kTJr3eeJGSVroLKoHmquUj4zHWuR+hEyNqlXsSKlYYF5F4NI6nl7tWCs0apKJ0lmfsXAPA==}

  regexp-ast-analysis@0.7.1:
    resolution: {integrity: sha512-sZuz1dYW/ZsfG17WSAG7eS85r5a0dDsvg+7BiiYR5o6lKCAtUrEwdmRmaGF6rwVj3LcmAeYkOWKEPlbPzN3Y3A==}
    engines: {node: ^12.0.0 || ^14.0.0 || >=16.0.0}

  regexpu-core@6.2.0:
    resolution: {integrity: sha512-H66BPQMrv+V16t8xtmq+UC0CBpiTBA60V8ibS1QVReIp8T1z8hwFxqcGzm9K6lgsN7sB5edVH8a+ze6Fqm4weA==}
    engines: {node: '>=4'}

  regjsgen@0.8.0:
    resolution: {integrity: sha512-RvwtGe3d7LvWiDQXeQw8p5asZUmfU1G/l6WbUXeHta7Y2PEIvBTwH6E2EfmYUK8pxcxEdEmaomqyp0vZZ7C+3Q==}

  regjsparser@0.12.0:
    resolution: {integrity: sha512-cnE+y8bz4NhMjISKbgeVJtqNbtf5QpjZP+Bslo+UqkIt9QPnX9q095eiRRASJG1/tz6dlNr6Z5NsBiWYokp6EQ==}
    hasBin: true

  remark-frontmatter@5.0.0:
    resolution: {integrity: sha512-XTFYvNASMe5iPN0719nPrdItC9aU0ssC4v14mH1BCi1u0n1gAocqcujWUrByftZTbLhRtiKRyjYTSIOcr69UVQ==}

  remark-parse@11.0.0:
    resolution: {integrity: sha512-FCxlKLNGknS5ba/1lmpYijMUzX2esxW5xQqjWxw2eHFfS2MSdaHVINFmhjo+qN1WhZhNimq0dZATN9pH0IDrpA==}

  remark-stringify@11.0.0:
    resolution: {integrity: sha512-1OSmLd3awB/t8qdoEOMazZkNsfVTeY4fTsgzcQFdXNq8ToTN4ZGwrMnlda4K6smTFKD+GRV6O48i6Z4iKgPPpw==}

  remark@15.0.1:
    resolution: {integrity: sha512-Eht5w30ruCXgFmxVUSlNWQ9iiimq07URKeFS3hNc8cUWy1llX4KDWfyEDZRycMc+znsN9Ux5/tJ/BFdgdOwA3A==}

  require-directory@2.1.1:
    resolution: {integrity: sha512-fGxEI7+wsG9xrvdjsrlmL22OMTTiHRwAMroiEeMgq8gzoLC/PQr7RsRDSTLUg/bZAZtF+TVIkHc6/4RIKrui+Q==}
    engines: {node: '>=0.10.0'}

  resolve-from@4.0.0:
    resolution: {integrity: sha512-pb/MYmXstAkysRFx8piNI1tGFNQIFA3vkE3Gq4EuA1dF6gHp/+vgZqsCGJapvy8N3Q+4o7FwvquPJcnZ7RYy4g==}
    engines: {node: '>=4'}

  resolve-pkg-maps@1.0.0:
    resolution: {integrity: sha512-seS2Tj26TBVOC2NIc2rOe2y2ZO7efxITtLZcGSOnHHNOQ7CkiUBfw0Iw2ck6xkIhPwLhKNLS8BO+hEpngQlqzw==}

  resolve.exports@2.0.3:
    resolution: {integrity: sha512-OcXjMsGdhL4XnbShKpAcSqPMzQoYkYyhbEaeSko47MjRP9NfEQMhZkXL1DoFlt9LWQn4YttrdnV6X2OiyzBi+A==}
    engines: {node: '>=10'}

  resolve@1.22.10:
    resolution: {integrity: sha512-NPRy+/ncIMeDlTAsuqwKIiferiawhefFJtkNSW0qZJEqMEb+qBt/77B/jGeeek+F0uOeN05CDa6HXbbIgtVX4w==}
    engines: {node: '>= 0.4'}
    hasBin: true

  restore-cursor@5.1.0:
    resolution: {integrity: sha512-oMA2dcrw6u0YfxJQXm342bFKX/E4sG9rbTzO9ptUcR/e8A33cHuvStiYOwH7fszkZlZ1z/ta9AAoPk2F4qIOHA==}
    engines: {node: '>=18'}

  reusify@1.0.4:
    resolution: {integrity: sha512-U9nH88a3fc/ekCF1l0/UP1IosiuIjyTh7hBvXVMHYgVcfGvt897Xguj2UOLDeI5BG2m7/uwyaLVT6fbtCwTyzw==}
    engines: {iojs: '>=1.0.0', node: '>=0.10.0'}

  rfdc@1.4.1:
    resolution: {integrity: sha512-q1b3N5QkRUWUl7iyylaaj3kOpIT0N2i9MqIEQXP73GVsN9cw3fdx8X63cEmWhJGi2PPCF23Ijp7ktmd39rawIA==}

  rolldown-plugin-dts@0.16.11:
    resolution: {integrity: sha512-9IQDaPvPqTx3RjG2eQCK5GYZITo203BxKunGI80AGYicu1ySFTUyugicAaTZWRzFWh9DSnzkgNeMNbDWBbSs0w==}
    engines: {node: '>=20.18.0'}
    peerDependencies:
      '@ts-macro/tsc': ^0.3.6
      '@typescript/native-preview': '>=7.0.0-dev.20250601.1'
      rolldown: ^1.0.0-beta.43
      typescript: ^5.0.0
      vue-tsc: ~3.1.0
    peerDependenciesMeta:
      '@ts-macro/tsc':
        optional: true
      '@typescript/native-preview':
        optional: true
      typescript:
        optional: true
      vue-tsc:
        optional: true

  rolldown@1.0.0-beta.43:
    resolution: {integrity: sha512-6RcqyRx0tY1MlRLnjXPp/849Rl/CPFhzpGGwNPEPjKwqBMqPq/Rbbkxasa8s0x+IkUk46ty4jazb5skZ/Vgdhw==}
    engines: {node: ^20.19.0 || >=22.12.0}
    hasBin: true

  rolldown@1.0.0-beta.42:
    resolution: {integrity: sha512-xaPcckj+BbJhYLsv8gOqezc8EdMcKKe/gk8v47B0KPvgABDrQ0qmNPAiT/gh9n9Foe0bUkEv2qzj42uU5q1WRg==}
    engines: {node: ^20.19.0 || >=22.12.0}
    hasBin: true

  rollup-plugin-license@3.6.0:
    resolution: {integrity: sha512-1ieLxTCaigI5xokIfszVDRoy6c/Wmlot1fDEnea7Q/WXSR8AqOjYljHDLObAx7nFxHC2mbxT3QnTSPhaic2IYw==}
    engines: {node: '>=14.0.0'}
    peerDependencies:
      rollup: ^1.0.0 || ^2.0.0 || ^3.0.0 || ^4.0.0

  rollup@4.43.0:
    resolution: {integrity: sha512-wdN2Kd3Twh8MAEOEJZsuxuLKCsBEo4PVNLK6tQWAn10VhsVewQLzcucMgLolRlhFybGxfclbPeEYBaP6RvUFGg==}
    engines: {node: '>=18.0.0', npm: '>=8.0.0'}
    hasBin: true

  router@2.2.0:
    resolution: {integrity: sha512-nLTrUKm2UyiL7rlhapu/Zl45FwNgkZGaCpZbIHajDYgwlJCOzLSk+cIPAnsEqV955GjILJnKbdQC1nVPz+gAYQ==}
    engines: {node: '>= 18'}

  run-applescript@7.0.0:
    resolution: {integrity: sha512-9by4Ij99JUr/MCFBUkDKLWK3G9HVXmabKz9U5MlIAIuvuzkiOicRYs8XJLxX+xahD+mLiiCYDqF9dKAgtzKP1A==}
    engines: {node: '>=18'}

  run-parallel@1.2.0:
    resolution: {integrity: sha512-5l4VyZR86LZ/lDxZTR6jqL8AFE2S0IFLMP26AbjsLVADxHdhB/c0GUsH+y39UfCi3dzz8OlQuPmnaJOMoDHQBA==}

  rxjs@7.8.1:
    resolution: {integrity: sha512-AA3TVj+0A2iuIoQkWEK/tqFjBq2j+6PO6Y0zJcvzLAFhEFIO3HL0vls9hWLncZbAAbK0mar7oZ4V079I/qPMxg==}

  sade@1.8.1:
    resolution: {integrity: sha512-xal3CZX1Xlo/k4ApwCFrHVACi9fBqJ7V+mwhBsuf/1IOKbBy098Fex+Wa/5QMubw09pSZ/u8EY8PWgevJsXp1A==}
    engines: {node: '>=6'}

  safe-buffer@5.2.1:
    resolution: {integrity: sha512-rp3So07KcdmmKbGvgaNxQSJr7bGVSVk5S9Eq1F+ppbRo70+YeaDxkw5Dd8NPN+GD6bjnYm2VuPuCXmpuYvmCXQ==}

  safer-buffer@2.1.2:
    resolution: {integrity: sha512-YZo3K82SD7Riyi0E1EQPojLz7kpepnSQI9IyPbHHg1XXXevb5dJI7tpyN2ADxGcQbHG7vcyRHk0cbwqcQriUtg==}

  sass-embedded-all-unknown@1.93.2:
    resolution: {integrity: sha512-GdEuPXIzmhRS5J7UKAwEvtk8YyHQuFZRcpnEnkA3rwRUI27kwjyXkNeIj38XjUQ3DzrfMe8HcKFaqWGHvblS7Q==}
    cpu: ['!arm', '!arm64', '!riscv64', '!x64']

  sass-embedded-android-arm64@1.93.2:
    resolution: {integrity: sha512-346f4iVGAPGcNP6V6IOOFkN5qnArAoXNTPr5eA/rmNpeGwomdb7kJyQ717r9rbJXxOG8OAAUado6J0qLsjnjXQ==}
    engines: {node: '>=14.0.0'}
    cpu: [arm64]
    os: [android]

  sass-embedded-android-arm@1.93.2:
    resolution: {integrity: sha512-I8bpO8meZNo5FvFx5FIiE7DGPVOYft0WjuwcCCdeJ6duwfkl6tZdatex1GrSigvTsuz9L0m4ngDcX/Tj/8yMow==}
    engines: {node: '>=14.0.0'}
    cpu: [arm]
    os: [android]

  sass-embedded-android-riscv64@1.93.2:
    resolution: {integrity: sha512-hSMW1s4yJf5guT9mrdkumluqrwh7BjbZ4MbBW9tmi1DRDdlw1Wh9Oy1HnnmOG8x9XcI1qkojtPL6LUuEJmsiDg==}
    engines: {node: '>=14.0.0'}
    cpu: [riscv64]
    os: [android]

  sass-embedded-android-x64@1.93.2:
    resolution: {integrity: sha512-JqktiHZduvn+ldGBosE40ALgQ//tGCVNAObgcQ6UIZznEJbsHegqStqhRo8UW3x2cgOO2XYJcrInH6cc7wdKbw==}
    engines: {node: '>=14.0.0'}
    cpu: [x64]
    os: [android]

  sass-embedded-darwin-arm64@1.93.2:
    resolution: {integrity: sha512-qI1X16qKNeBJp+M/5BNW7v/JHCDYWr1/mdoJ7+UMHmP0b5AVudIZtimtK0hnjrLnBECURifd6IkulybR+h+4UA==}
    engines: {node: '>=14.0.0'}
    cpu: [arm64]
    os: [darwin]

  sass-embedded-darwin-x64@1.93.2:
    resolution: {integrity: sha512-4KeAvlkQ0m0enKUnDGQJZwpovYw99iiMb8CTZRSsQm8Eh7halbJZVmx67f4heFY/zISgVOCcxNg19GrM5NTwtA==}
    engines: {node: '>=14.0.0'}
    cpu: [x64]
    os: [darwin]

  sass-embedded-linux-arm64@1.93.2:
    resolution: {integrity: sha512-9ftX6nd5CsShJqJ2WRg+ptaYvUW+spqZfJ88FbcKQBNFQm6L87luj3UI1rB6cP5EWrLwHA754OKxRJyzWiaN6g==}
    engines: {node: '>=14.0.0'}
    cpu: [arm64]
    os: [linux]

  sass-embedded-linux-arm@1.93.2:
    resolution: {integrity: sha512-N3+D/ToHtzwLDO+lSH05Wo6/KRxFBPnbjVHASOlHzqJnK+g5cqex7IFAp6ozzlRStySk61Rp6d+YGrqZ6/P0PA==}
    engines: {node: '>=14.0.0'}
    cpu: [arm]
    os: [linux]

  sass-embedded-linux-musl-arm64@1.93.2:
    resolution: {integrity: sha512-+3EHuDPkMiAX5kytsjEC1bKZCawB9J6pm2eBIzzLMPWbf5xdx++vO1DpT7hD4bm4ZGn0eVHgSOKIfP6CVz6tVg==}
    engines: {node: '>=14.0.0'}
    cpu: [arm64]
    os: [linux]

  sass-embedded-linux-musl-arm@1.93.2:
    resolution: {integrity: sha512-XBTvx66yRenvEsp3VaJCb3HQSyqCsUh7R+pbxcN5TuzueybZi0LXvn9zneksdXcmjACMlMpIVXi6LyHPQkYc8A==}
    engines: {node: '>=14.0.0'}
    cpu: [arm]
    os: [linux]

  sass-embedded-linux-musl-riscv64@1.93.2:
    resolution: {integrity: sha512-0sB5kmVZDKTYzmCSlTUnjh6mzOhzmQiW/NNI5g8JS4JiHw2sDNTvt1dsFTuqFkUHyEOY3ESTsfHHBQV8Ip4bEA==}
    engines: {node: '>=14.0.0'}
    cpu: [riscv64]
    os: [linux]

  sass-embedded-linux-musl-x64@1.93.2:
    resolution: {integrity: sha512-t3ejQ+1LEVuHy7JHBI2tWHhoMfhedUNDjGJR2FKaLgrtJntGnyD1RyX0xb3nuqL/UXiEAtmTmZY+Uh3SLUe1Hg==}
    engines: {node: '>=14.0.0'}
    cpu: [x64]
    os: [linux]

  sass-embedded-linux-riscv64@1.93.2:
    resolution: {integrity: sha512-e7AndEwAbFtXaLy6on4BfNGTr3wtGZQmypUgYpSNVcYDO+CWxatKVY4cxbehMPhxG9g5ru+eaMfynvhZt7fLaA==}
    engines: {node: '>=14.0.0'}
    cpu: [riscv64]
    os: [linux]

  sass-embedded-linux-x64@1.93.2:
    resolution: {integrity: sha512-U3EIUZQL11DU0xDDHXexd4PYPHQaSQa2hzc4EzmhHqrAj+TyfYO94htjWOd+DdTPtSwmLp+9cTWwPZBODzC96w==}
    engines: {node: '>=14.0.0'}
    cpu: [x64]
    os: [linux]

  sass-embedded-unknown-all@1.93.2:
    resolution: {integrity: sha512-7VnaOmyewcXohiuoFagJ3SK5ddP9yXpU0rzz+pZQmS1/+5O6vzyFCUoEt3HDRaLctH4GT3nUGoK1jg0ae62IfQ==}
    os: ['!android', '!darwin', '!linux', '!win32']

  sass-embedded-win32-arm64@1.93.2:
    resolution: {integrity: sha512-Y90DZDbQvtv4Bt0GTXKlcT9pn4pz8AObEjFF8eyul+/boXwyptPZ/A1EyziAeNaIEIfxyy87z78PUgCeGHsx3Q==}
    engines: {node: '>=14.0.0'}
    cpu: [arm64]
    os: [win32]

  sass-embedded-win32-x64@1.93.2:
    resolution: {integrity: sha512-BbSucRP6PVRZGIwlEBkp+6VQl2GWdkWFMN+9EuOTPrLxCJZoq+yhzmbjspd3PeM8+7WJ7AdFu/uRYdO8tor1iQ==}
    engines: {node: '>=14.0.0'}
    cpu: [x64]
    os: [win32]

  sass-embedded@1.93.2:
    resolution: {integrity: sha512-FvQdkn2dZ8DGiLgi0Uf4zsj7r/BsiLImNa5QJ10eZalY6NfZyjrmWGFcuCN5jNwlDlXFJnftauv+UtvBKLvepQ==}
    engines: {node: '>=16.0.0'}
    hasBin: true
    peerDependencies:
      source-map-js: '*'
    peerDependenciesMeta:
      source-map-js:
        optional: true

  sass@1.93.2:
    resolution: {integrity: sha512-t+YPtOQHpGW1QWsh1CHQ5cPIr9lbbGZLZnbihP/D/qZj/yuV68m8qarcV17nvkOX81BCrvzAlq2klCQFZghyTg==}
    engines: {node: '>=14.0.0'}
    hasBin: true

  sax@1.4.1:
    resolution: {integrity: sha512-+aWOz7yVScEGoKNd4PA10LZ8sk0A/z5+nXQG5giUO5rprX9jgYsTdov9qCchZiPIZezbZH+jRut8nPodFAX4Jg==}

  scheduler@0.27.0:
    resolution: {integrity: sha512-eNv+WrVbKu1f3vbYJT/xtiF5syA5HPIMtf9IgY/nKg0sWqzAUEvqY/xm7OcZc/qafLx/iO9FgOmeSAp4v5ti/Q==}

  scslre@0.3.0:
    resolution: {integrity: sha512-3A6sD0WYP7+QrjbfNA2FN3FsOaGGFoekCVgTyypy53gPxhbkCIjtO6YWgdrfM+n/8sI8JeXZOIxsHjMTNxQ4nQ==}
    engines: {node: ^14.0.0 || >=16.0.0}

  section-matter@1.0.0:
    resolution: {integrity: sha512-vfD3pmTzGpufjScBh50YHKzEu2lxBWhVEHsNGoEXmCmn2hKGfeNLYMzCJpe8cD7gqX7TJluOVpBkAequ6dgMmA==}
    engines: {node: '>=4'}

  select@1.1.2:
    resolution: {integrity: sha512-OwpTSOfy6xSs1+pwcNrv0RBMOzI39Lp3qQKUTPVVPRjCdNa5JH/oPRiqsesIskK8TVgmRiHwO4KXlV2Li9dANA==}

  semver@5.7.2:
    resolution: {integrity: sha512-cBznnQ9KjJqU67B52RMC65CMarK2600WFnbkcaiwWq3xy/5haFJlshgnpjovMVJ+Hff49d8GEn0b87C5pDQ10g==}
    hasBin: true

  semver@6.3.1:
    resolution: {integrity: sha512-BR7VvDCVHO+q2xBEWskxS6DJE1qRnb7DxzUrogb71CWoSficBxYsiAGd+Kl0mmq/MprG9yArRkyrQxTO6XjMzA==}
    hasBin: true

  semver@7.7.3:
    resolution: {integrity: sha512-SdsKMrI9TdgjdweUSR9MweHA4EJ8YxHn8DFaDisvhVlUOe4BF1tLD7GAj0lIqWVl+dPb/rExr0Btby5loQm20Q==}
    engines: {node: '>=10'}
    hasBin: true

  send@1.2.0:
    resolution: {integrity: sha512-uaW0WwXKpL9blXE2o0bRhoL2EGXIrZxQ2ZQ4mgcfoBxdFmQold+qWsD2jLrfZ0trjKL6vOw0j//eAwcALFjKSw==}
    engines: {node: '>= 18'}

  serve-static@2.2.0:
    resolution: {integrity: sha512-61g9pCh0Vnh7IutZjtLGGpTA355+OPn2TyDv/6ivP2h/AdAVX9azsoxmg2/M6nZeQZNYBEwIcsne1mJd9oQItQ==}
    engines: {node: '>= 18'}

  setprototypeof@1.2.0:
    resolution: {integrity: sha512-E5LDX7Wrp85Kil5bhZv46j8jOeboKq5JMmYM3gVGdGH8xFpPWXUMsNrlODCrkoxMEeNi/XZIwuRvY4XNwYMJpw==}

  sharp@0.33.5:
    resolution: {integrity: sha512-haPVm1EkS9pgvHrQ/F3Xy+hgcuMV0Wm9vfIBSiwZ05k+xgb0PkBQpGsAA/oWdDobNaZTH5ppvHtzCFbnSEwHVw==}
    engines: {node: ^18.17.0 || ^20.3.0 || >=21.0.0}

  shebang-command@2.0.0:
    resolution: {integrity: sha512-kHxr2zZpYtdmrN1qDjrrX/Z1rR1kG8Dx+gkpK1G4eXmvXswmcE1hTWBWYUzlraYw1/yZp6YuDY77YtvbN0dmDA==}
    engines: {node: '>=8'}

  shebang-regex@3.0.0:
    resolution: {integrity: sha512-7++dFhtcx3353uBaq8DDR4NuxBetBzC7ZQOhmTQInHEd6bSrXdiEyzCvG07Z44UYdLShWUyXt5M/yhz8ekcb1A==}
    engines: {node: '>=8'}

  shell-exec@1.0.2:
    resolution: {integrity: sha512-jyVd+kU2X+mWKMmGhx4fpWbPsjvD53k9ivqetutVW/BQ+WIZoDoP4d8vUMGezV6saZsiNoW2f9GIhg9Dondohg==}

  shell-quote@1.8.3:
    resolution: {integrity: sha512-ObmnIF4hXNg1BqhnHmgbDETF8dLPCggZWBjkQfhZpbszZnYur5DUljTcCHii5LC3J5E0yeO/1LIMyH+UvHQgyw==}
    engines: {node: '>= 0.4'}

  shiki@3.13.0:
    resolution: {integrity: sha512-aZW4l8Og16CokuCLf8CF8kq+KK2yOygapU5m3+hoGw0Mdosc6fPitjM+ujYarppj5ZIKGyPDPP1vqmQhr+5/0g==}

  side-channel-list@1.0.0:
    resolution: {integrity: sha512-FCLHtRD/gnpCiCHEiJLOwdmFP+wzCmDEkc9y7NsYxeF4u7Btsn1ZuwgwJGxImImHicJArLP4R0yX4c2KCrMrTA==}
    engines: {node: '>= 0.4'}

  side-channel-map@1.0.1:
    resolution: {integrity: sha512-VCjCNfgMsby3tTdo02nbjtM/ewra6jPHmpThenkTYh8pG9ucZ/1P8So4u4FGBek/BjpOVsDCMoLA/iuBKIFXRA==}
    engines: {node: '>= 0.4'}

  side-channel-weakmap@1.0.2:
    resolution: {integrity: sha512-WPS/HvHQTYnHisLo9McqBHOJk2FkHO/tlpvldyrnem4aeQp4hai3gythswg6p01oSoTl58rcpiFAjF2br2Ak2A==}
    engines: {node: '>= 0.4'}

  side-channel@1.1.0:
    resolution: {integrity: sha512-ZX99e6tRweoUXqR+VBrslhda51Nh5MTQwou5tnUDgbtyM0dBgmhEDtWGP/xbKn6hqfPRHujUNwz5fy/wbbhnpw==}
    engines: {node: '>= 0.4'}

  siginfo@2.0.0:
    resolution: {integrity: sha512-ybx0WO1/8bSBLEWXZvEd7gMW3Sn3JFlW3TvX1nREbDLRNQNaeNN8WK0meBwPdAaOI7TtRRRJn/Es1zhrrCHu7g==}

  signal-exit@4.1.0:
    resolution: {integrity: sha512-bzyZ1e88w9O1iNJbKnOlvYTrWPDl46O1bG0D3XInv+9tkPrxrN8jUUTiFlDkkmKWgn1M6CfIA13SuGqOa9Korw==}
    engines: {node: '>=14'}

  simple-git-hooks@2.13.1:
    resolution: {integrity: sha512-WszCLXwT4h2k1ufIXAgsbiTOazqqevFCIncOuUBZJ91DdvWcC5+OFkluWRQPrcuSYd8fjq+o2y1QfWqYMoAToQ==}
    hasBin: true

  simple-swizzle@0.2.2:
    resolution: {integrity: sha512-JA//kQgZtbuY83m+xT+tXJkmJncGMTFT+C+g2h2R9uxkYIrE2yy9sgmcLhCnw57/WSD+Eh3J97FPEDFnbXnDUg==}

  sirv@3.0.2:
    resolution: {integrity: sha512-2wcC/oGxHis/BoHkkPwldgiPSYcpZK3JU28WoMVv55yHJgcZ8rlXvuG9iZggz+sU1d4bRgIGASwyWqjxu3FM0g==}
    engines: {node: '>=18'}

  sisteransi@1.0.5:
    resolution: {integrity: sha512-bLGGlR1QxBcynn2d5YmDX4MGjlZvy2MRBDRNHLJ8VI6l6+9FUiyTFNJ0IveOSP0bcXgVDPRcfGqA0pjaqUpfVg==}

  slash@3.0.0:
    resolution: {integrity: sha512-g9Q1haeby36OSStwb4ntCGGGaKsaVSjQ68fBxoQcutl5fS1vuY18H3wSt3jFyFtrkx+Kz0V1G85A4MyAdDMi2Q==}
    engines: {node: '>=8'}

  slash@5.1.0:
    resolution: {integrity: sha512-ZA6oR3T/pEyuqwMgAKT0/hAv8oAXckzbkmR0UkUosQ+Mc4RxGoJkRmwHgHufaenlyAgE1Mxgpdcrf75y6XcnDg==}
    engines: {node: '>=14.16'}

  slice-ansi@7.1.0:
    resolution: {integrity: sha512-bSiSngZ/jWeX93BqeIAbImyTbEihizcwNjFoRUIY/T1wWQsfsm2Vw1agPKylXvQTU7iASGdHhyqRlqQzfz+Htg==}
    engines: {node: '>=18'}

  source-map-js@1.2.1:
    resolution: {integrity: sha512-UXWMKhLOwVKb728IUtQPXxfYU+usdybtUrK/8uGE8CQMvrhOpwvzDBwj0QhSL7MQc7vIsISBG8VQ8+IDQxpfQA==}
    engines: {node: '>=0.10.0'}

  source-map-support@0.5.21:
    resolution: {integrity: sha512-uBHU3L3czsIyYXKX88fdrGovxdSCoTGDRZ6SYXtSRxLZUzHg5P/66Ht6uoUlHu9EZod+inXhKo3qQgwXUT/y1w==}

  source-map@0.6.1:
    resolution: {integrity: sha512-UjgapumWlbMhkBgzT7Ykc5YXUT46F0iKu8SGXq0bcwP5dz/h0Plj6enJqjz1Zbq2l5WaqYnrVbwWOWMyF3F47g==}
    engines: {node: '>=0.10.0'}

  source-map@0.7.4:
    resolution: {integrity: sha512-l3BikUxvPOcn5E74dZiq5BGsTb5yEwhaTSzccU6t4sDOH8NWJCstKO5QT2CvtFoK6F0saL7p9xHAqHOlCPJygA==}
    engines: {node: '>= 8'}

  space-separated-tokens@2.0.2:
    resolution: {integrity: sha512-PEGlAwrG8yXGXRjW32fGbg66JAlOAwbObuqVoJpv/mRgoWDQfgH1wDPvtzWyUSNAXBGSk8h755YDbbcEy3SH2Q==}

  spdx-compare@1.0.0:
    resolution: {integrity: sha512-C1mDZOX0hnu0ep9dfmuoi03+eOdDoz2yvK79RxbcrVEG1NO1Ph35yW102DHWKN4pk80nwCgeMmSY5L25VE4D9A==}

  spdx-correct@3.2.0:
    resolution: {integrity: sha512-kN9dJbvnySHULIluDHy32WHRUu3Og7B9sbY7tsFLctQkIqnMh3hErYgdMjTYuqmcXX+lK5T1lnUt3G7zNswmZA==}

  spdx-exceptions@2.5.0:
    resolution: {integrity: sha512-PiU42r+xO4UbUS1buo3LPJkjlO7430Xn5SVAhdpzzsPHsjbYVflnnFdATgabnLude+Cqu25p6N+g2lw/PFsa4w==}

  spdx-expression-parse@3.0.1:
    resolution: {integrity: sha512-cbqHunsQWnJNE6KhVSMsMeH5H/L9EpymbzqTQ3uLwNCLZ1Q481oWaofqH7nO6V07xlXwY6PhQdQ2IedWx/ZK4Q==}

  spdx-expression-validate@2.0.0:
    resolution: {integrity: sha512-b3wydZLM+Tc6CFvaRDBOF9d76oGIHNCLYFeHbftFXUWjnfZWganmDmvtM5sm1cRwJc/VDBMLyGGrsLFd1vOxbg==}

  spdx-license-ids@3.0.21:
    resolution: {integrity: sha512-Bvg/8F5XephndSK3JffaRqdT+gyhfqIPwDHpX80tJrF8QQRYMo8sNMeaZ2Dp5+jhwKnUmIOyFFQfHRkjJm5nXg==}

  spdx-ranges@2.1.1:
    resolution: {integrity: sha512-mcdpQFV7UDAgLpXEE/jOMqvK4LBoO0uTQg0uvXUewmEFhpiZx5yJSZITHB8w1ZahKdhfZqP5GPEOKLyEq5p8XA==}

  spdx-satisfies@5.0.1:
    resolution: {integrity: sha512-Nwor6W6gzFp8XX4neaKQ7ChV4wmpSh2sSDemMFSzHxpTw460jxFYeOn+jq4ybnSSw/5sc3pjka9MQPouksQNpw==}

  speakingurl@14.0.1:
    resolution: {integrity: sha512-1POYv7uv2gXoyGFpBCmpDVSNV74IfsWlDW216UPjbWufNf+bSU6GdbDsxdcxtfwb4xlI3yxzOTKClUosxARYrQ==}
    engines: {node: '>=0.10.0'}

  sprintf-js@1.0.3:
    resolution: {integrity: sha512-D9cPgkvLlV3t3IzL0D0YLvGA9Ahk4PcvVwUbN0dSGr1aP0Nrt4AEnTUbuGvquEC0mA64Gqt1fzirlRs5ibXx8g==}

  stable-hash-x@0.2.0:
    resolution: {integrity: sha512-o3yWv49B/o4QZk5ZcsALc6t0+eCelPc44zZsLtCQnZPDwFpDYSWcDnrv2TtMmMbQ7uKo3J0HTURCqckw23czNQ==}
    engines: {node: '>=12.0.0'}

  stackback@0.0.2:
    resolution: {integrity: sha512-1XMJE5fQo1jGH6Y/7ebnwPOBEkIEnT4QF32d5R1+VXdXveM0IBMJt8zfaxX1P3QhVwrYe+576+jkANtSS2mBbw==}

  statuses@1.5.0:
    resolution: {integrity: sha512-OpZ3zP+jT1PI7I8nemJX4AKmAX070ZkYPVWV/AaKTJl+tXCTGyVdC1a4SL8RUQYEwk/f34ZX8UTykN68FwrqAA==}
    engines: {node: '>= 0.6'}

  statuses@2.0.1:
    resolution: {integrity: sha512-RwNA9Z/7PrK06rYLIzFMlaF+l73iwpzsqRIFgbMLbTcLD6cOao82TaWefPXQvB2fOC4AjuYSEndS7N/mTCbkdQ==}
    engines: {node: '>= 0.8'}

  std-env@3.9.0:
    resolution: {integrity: sha512-UGvjygr6F6tpH7o2qyqR6QYpwraIjKSdtzyBdyytFOHmPZY917kwdwLG0RbOjWOnKmnm3PeHjaoLLMie7kPLQw==}

  stoppable@1.1.0:
    resolution: {integrity: sha512-KXDYZ9dszj6bzvnEMRYvxgeTHU74QBFL54XKtP3nyMuJ81CFYtABZ3bAzL2EdFUaEwJOBOgENyFj3R7oTzDyyw==}
    engines: {node: '>=4', npm: '>=6'}

  string-argv@0.3.2:
    resolution: {integrity: sha512-aqD2Q0144Z+/RqG52NeHEkZauTAUWJO8c6yTftGJKO3Tja5tUgIfmIl6kExvhtxSDP7fXB6DvzkfMpCd/F3G+Q==}
    engines: {node: '>=0.6.19'}

  string-hash@1.1.3:
    resolution: {integrity: sha512-kJUvRUFK49aub+a7T1nNE66EJbZBMnBgoC1UbCZ5n6bsZKBRga4KgBRTMn/pFkeCZSYtNeSyMxPDM0AXWELk2A==}

  string-width@4.2.3:
    resolution: {integrity: sha512-wKyQRQpjJ0sIp62ErSZdGsjMJWsap5oRNihHhu6G7JVO/9jIB6UyevL+tXuOqrng8j/cxKTWyWUwvSTriiZz/g==}
    engines: {node: '>=8'}

  string-width@5.1.2:
    resolution: {integrity: sha512-HnLOCR3vjcY8beoNLtcjZ5/nxn2afmME6lhrDrebokqMap+XbeW8n9TXpPDOqdGK5qcI3oT0GKTW6wC7EMiVqA==}
    engines: {node: '>=12'}

  string-width@7.2.0:
    resolution: {integrity: sha512-tsaTIkKW9b4N+AEj+SVA+WhJzV7/zMhcSu78mLKWSk7cXMOSHsBKFWUs0fWwq8QyK3MgJBQRX6Gbi4kYbdvGkQ==}
    engines: {node: '>=18'}

  string-width@8.1.0:
    resolution: {integrity: sha512-Kxl3KJGb/gxkaUMOjRsQ8IrXiGW75O4E3RPjFIINOVH8AMl2SQ/yWdTzWwF3FevIX9LcMAjJW+GRwAlAbTSXdg==}
    engines: {node: '>=20'}

  stringify-entities@4.0.4:
    resolution: {integrity: sha512-IwfBptatlO+QCJUo19AqvrPNqlVMpW9YEL2LIVY+Rpv2qsjCGxaDLNRgeGsQWJhfItebuJhsGSLjaBbNSQ+ieg==}

  strip-ansi@6.0.1:
    resolution: {integrity: sha512-Y38VPSHcqkFrCpFnQ9vuSXmquuv5oXOKpGeT6aGrr3o3Gc9AlVa6JBfUSOCnbxGGZF+/0ooI7KrPuUSztUdU5A==}
    engines: {node: '>=8'}

  strip-ansi@7.1.0:
    resolution: {integrity: sha512-iq6eVVI64nQQTRYq2KtEg2d2uU7LElhTJwsH4YzIHZshxlgZms/wIc4VoDQTlG/IvVIrBKG06CrZnp0qv7hkcQ==}
    engines: {node: '>=12'}

  strip-bom-string@1.0.0:
    resolution: {integrity: sha512-uCC2VHvQRYu+lMh4My/sFNmF2klFymLX1wHJeXnbEJERpV/ZsVuonzerjfrGpIGF7LBVa1O7i9kjiWvJiFck8g==}
    engines: {node: '>=0.10.0'}

  strip-final-newline@3.0.0:
    resolution: {integrity: sha512-dOESqjYr96iWYylGObzd39EuNTa5VJxyvVAEm5Jnh7KGo75V43Hk1odPQkNDyXNmUR6k+gEiDVXnjB8HJ3crXw==}
    engines: {node: '>=12'}

  strip-final-newline@4.0.0:
    resolution: {integrity: sha512-aulFJcD6YK8V1G7iRB5tigAP4TsHBZZrOV8pjV++zdUwmeV8uzbY7yn6h9MswN62adStNZFuCIx4haBnRuMDaw==}
    engines: {node: '>=18'}

  strip-json-comments@3.1.1:
    resolution: {integrity: sha512-6fPc+R4ihwqP6N/aIv2f1gMH8lOVtWQHoqC4yK6oSDVVocumAsfCqjkXnqiYMhmMwS/mEHLp7Vehlt3ql6lEig==}
    engines: {node: '>=8'}

  strip-literal@3.1.0:
    resolution: {integrity: sha512-8r3mkIM/2+PpjHoOtiAW8Rg3jJLHaV7xPwG+YRGrv6FP0wwk/toTpATxWYOW0BKdWwl82VT2tFYi5DlROa0Mxg==}

  stylus@0.64.0:
    resolution: {integrity: sha512-ZIdT8eUv8tegmqy1tTIdJv9We2DumkNZFdCF5mz/Kpq3OcTaxSuCAYZge6HKK2CmNC02G1eJig2RV7XTw5hQrA==}
    engines: {node: '>=16'}
    hasBin: true

  sucrase@3.35.0:
    resolution: {integrity: sha512-8EbVDiu9iN/nESwxeSxDKe0dunta1GOlHufmSSXxMD2z2/tMZpDMpvXQGsc+ajGo8y2uYUmixaSRUc/QPoQ0GA==}
    engines: {node: '>=16 || 14 >=14.17'}
    hasBin: true

  sugarss@5.0.1:
    resolution: {integrity: sha512-ctS5RYCBVvPoZAnzIaX5QSShK8ZiZxD5HUqSxlusvEMC+QZQIPCPOIJg6aceFX+K2rf4+SH89eu++h1Zmsr2nw==}
    engines: {node: '>=18.0'}
    peerDependencies:
      postcss: ^8.3.3

  superjson@2.2.2:
    resolution: {integrity: sha512-5JRxVqC8I8NuOUjzBbvVJAKNM8qoVuH0O77h4WInc/qC2q5IreqKxYwgkga3PfA22OayK2ikceb/B26dztPl+Q==}
    engines: {node: '>=16'}

  supports-color@10.0.0:
    resolution: {integrity: sha512-HRVVSbCCMbj7/kdWF9Q+bbckjBHLtHMEoJWlkmYzzdwhYMkjkOwubLM6t7NbWKjgKamGDrWL1++KrjUO1t9oAQ==}
    engines: {node: '>=18'}

  supports-color@7.2.0:
    resolution: {integrity: sha512-qpCAvRl9stuOHveKsn7HncJRvv501qIacKzQlO/+Lwxc9+0q2wLyv4Dfvt80/DPn2pqOBsJdDiogXGR9+OvwRw==}
    engines: {node: '>=8'}

  supports-color@8.1.1:
    resolution: {integrity: sha512-MpUEN2OodtUzxvKQl72cUF7RQ5EiHsGvSsVG0ia9c5RbWGL2CI4C7EpPS8UTBIplnlzZiNuV56w+FuNxy3ty2Q==}
    engines: {node: '>=10'}

  supports-preserve-symlinks-flag@1.0.0:
    resolution: {integrity: sha512-ot0WnXS9fgdkgIcePe6RHNk1WA8+muPa6cSjeR3V8K27q9BB1rTE3R1p7Hv0z1ZyAc8s6Vvv8DIyWf681MAt0w==}
    engines: {node: '>= 0.4'}

  sync-child-process@1.0.2:
    resolution: {integrity: sha512-8lD+t2KrrScJ/7KXCSyfhT3/hRq78rC0wBFqNJXv3mZyn6hW2ypM05JmlSvtqRbeq6jqA94oHbxAr2vYsJ8vDA==}
    engines: {node: '>=16.0.0'}

  sync-fetch@0.5.2:
    resolution: {integrity: sha512-6gBqqkHrYvkH65WI2bzrDwrIKmt3U10s4Exnz3dYuE5Ah62FIfNv/F63inrNhu2Nyh3GH5f42GKU3RrSJoaUyQ==}
    engines: {node: '>=14'}

  sync-message-port@1.1.3:
    resolution: {integrity: sha512-GTt8rSKje5FilG+wEdfCkOcLL7LWqpMlr2c3LRuKt/YXxcJ52aGSbGBAdI4L3aaqfrBt6y711El53ItyH1NWzg==}
    engines: {node: '>=16.0.0'}

  systemjs@6.15.1:
    resolution: {integrity: sha512-Nk8c4lXvMB98MtbmjX7JwJRgJOL8fluecYCfCeYBznwmpOs8Bf15hLM6z4z71EDAhQVrQrI+wt1aLWSXZq+hXA==}

  tabbable@6.2.0:
    resolution: {integrity: sha512-Cat63mxsVJlzYvN51JmVXIgNoUokrIaT2zLclCXjRd8boZ0004U4KCs/sToJ75C6sdlByWxpYnb5Boif1VSFew==}

  tailwindcss@3.4.18:
    resolution: {integrity: sha512-6A2rnmW5xZMdw11LYjhcI5846rt9pbLSabY5XPxo+XWdxwZaFEn47Go4NzFiHu9sNNmr/kXivP1vStfvMaK1GQ==}
    engines: {node: '>=14.0.0'}
    hasBin: true

  tailwindcss@4.1.14:
    resolution: {integrity: sha512-b7pCxjGO98LnxVkKjaZSDeNuljC4ueKUddjENJOADtubtdo8llTaJy7HwBMeLNSSo2N5QIAgklslK1+Ir8r6CA==}

  tapable@2.2.1:
    resolution: {integrity: sha512-GNzQvQTOIP6RyTfE2Qxb8ZVlNmw0n88vp1szwWRimP02mnTsx3Wtn5qRdqY9w2XduFNUgvOwhNnQsjwCp+kqaQ==}
    engines: {node: '>=6'}

  tar@7.5.1:
    resolution: {integrity: sha512-nlGpxf+hv0v7GkWBK2V9spgactGOp0qvfWRxUMjqHyzrt3SgwE48DIv/FhqPHJYLHpgW1opq3nERbz5Anq7n1g==}
    engines: {node: '>=18'}

  terser@5.44.0:
    resolution: {integrity: sha512-nIVck8DK+GM/0Frwd+nIhZ84pR/BX7rmXMfYwyg+Sri5oGVE99/E3KvXqpC2xHFxyqXyGHTKBSioxxplrO4I4w==}
    engines: {node: '>=10'}
    hasBin: true

  thenify-all@1.6.0:
    resolution: {integrity: sha512-RNxQH/qI8/t3thXJDwcstUO4zeqo64+Uy/+sNVRBx4Xn2OX+OZ9oP+iJnNFqplFra2ZUVeKCSa2oVWi3T4uVmA==}
    engines: {node: '>=0.8'}

  thenify@3.3.1:
    resolution: {integrity: sha512-RVZSIV5IG10Hk3enotrhvz0T9em6cyHBLkH/YAZuKqd8hRkKhSfCGIcP2KUY0EPxndzANBmNllzWPwak+bheSw==}

  tiny-emitter@2.1.0:
    resolution: {integrity: sha512-NB6Dk1A9xgQPMoGqC5CVXn123gWyte215ONT5Pp5a0yt4nlEoO1ZWeCwpncaekPHXO60i47ihFnZPiRPjRMq4Q==}

  tinybench@2.9.0:
    resolution: {integrity: sha512-0+DUvqWMValLmha6lr4kD8iAMK1HzV0/aKnCtWb9v9641TnP/MFb7Pc2bxoxQjTXAErryXVgUOfv2YqNllqGeg==}

  tinyexec@0.3.2:
    resolution: {integrity: sha512-KQQR9yN7R5+OSwaK0XQoj22pwHoTlgYqmUscPYoknOoWCWfj/5/ABTMRi69FrKU5ffPVh5QcFikpWJI/P1ocHA==}

  tinyexec@1.0.1:
    resolution: {integrity: sha512-5uC6DDlmeqiOwCPmK9jMSdOuZTh8bU39Ys6yidB+UTt5hfZUPGAypSgFRiEp+jbi9qH40BLDvy85jIU88wKSqw==}

  tinyglobby@0.2.15:
    resolution: {integrity: sha512-j2Zq4NyQYG5XMST4cbs02Ak8iJUdxRM0XI5QyxXuZOzKOINmWurp3smXu3y5wDcJrptwpSjgXHzIQxR0omXljQ==}
    engines: {node: '>=12.0.0'}

  tinypool@1.1.1:
    resolution: {integrity: sha512-Zba82s87IFq9A9XmjiX5uZA/ARWDrB03OHlq+Vw1fSdt0I+4/Kutwy8BP4Y/y/aORMo61FQ0vIb5j44vSo5Pkg==}
    engines: {node: ^18.0.0 || >=20.0.0}

  tinyrainbow@2.0.0:
    resolution: {integrity: sha512-op4nsTR47R6p0vMUUoYl/a+ljLFVtlfaXkLQmqfLR1qHma1h/ysYk4hEXZ880bf2CYgTskvTa/e196Vd5dDQXw==}
    engines: {node: '>=14.0.0'}

  tinyspy@2.2.0:
    resolution: {integrity: sha512-d2eda04AN/cPOR89F7Xv5bK/jrQEhmcLFe6HFldoeO9AJtps+fqEnh486vnT/8y4bw38pSyxDcTCAq+Ks2aJTg==}
    engines: {node: '>=14.0.0'}

  tinyspy@4.0.3:
    resolution: {integrity: sha512-t2T/WLB2WRgZ9EpE4jgPJ9w+i66UZfDc8wHh0xrwiRNN+UwH98GIJkTeZqX9rg0i0ptwzqW+uYeIF0T4F8LR7A==}
    engines: {node: '>=14.0.0'}

  to-regex-range@5.0.1:
    resolution: {integrity: sha512-65P7iz6X5yEr1cwcgvQxbbIw7Uk3gOy5dIdtZ4rDveLqhrdJP+Li/Hx6tyK0NEb+2GCyneCMJiGqrADCSNk8sQ==}
    engines: {node: '>=8.0'}

  toidentifier@1.0.1:
    resolution: {integrity: sha512-o5sSPKEkg/DIQNmH43V0/uerLrpzVedkUh8tGNvaeXpfpuwjKenlSox/2O/BTlZUtEe+JG7s5YhEz608PlAHRA==}
    engines: {node: '>=0.6'}

  token-stream@1.0.0:
    resolution: {integrity: sha512-VSsyNPPW74RpHwR8Fc21uubwHY7wMDeJLys2IX5zJNih+OnAnaifKHo+1LHT7DAdloQ7apeaaWg8l7qnf/TnEg==}

  tokenx@1.1.0:
    resolution: {integrity: sha512-KCjtiC2niPwTSuz4ktM82Ki5bjqBwYpssiHDsGr5BpejN/B3ksacRvrsdoxljdMIh2nCX78alnDkeemBmYUmTA==}

  totalist@3.0.1:
    resolution: {integrity: sha512-sf4i37nQ2LBx4m3wB74y+ubopq6W/dIzXg0FDGjsYnZHVa1Da8FH853wlL2gtUhg+xJXjfk3kUZS3BRoQeoQBQ==}
    engines: {node: '>=6'}

  tr46@0.0.3:
    resolution: {integrity: sha512-N3WMsuqV66lT30CrXNbEjx4GEwlow3v6rr4mCcv6prnfwhS01rkgyFdjPNBYd9br7LpXV1+Emh01fHnq2Gdgrw==}

  tree-kill@1.2.2:
    resolution: {integrity: sha512-L0Orpi8qGpRG//Nd+H90vFB+3iHnue1zSSGmNOOCh1GLJ7rUKVwV2HvijphGQS2UmhUZewS9VgvxYIdgr+fG1A==}
    hasBin: true

  trim-lines@3.0.1:
    resolution: {integrity: sha512-kRj8B+YHZCc9kQYdWfJB2/oUl9rA99qbowYYBtr4ui4mZyAQ2JpvVBd/6U2YloATfqBhBTSMhTpgBHtU0Mf3Rg==}

  trough@2.2.0:
    resolution: {integrity: sha512-tmMpK00BjZiUyVyvrBK7knerNgmgvcV/KLVyuma/SC+TQN167GrMRciANTz09+k3zW8L8t60jWO1GpfkZdjTaw==}

  ts-api-utils@2.1.0:
    resolution: {integrity: sha512-CUgTZL1irw8u29bzrOD/nH85jqyc74D6SshFgujOIA7osm2Rz7dYH77agkx7H4FBNxDq7Cjf+IjaX/8zwFW+ZQ==}
    engines: {node: '>=18.12'}
    peerDependencies:
      typescript: '>=4.8.4'

  ts-declaration-location@1.0.7:
    resolution: {integrity: sha512-EDyGAwH1gO0Ausm9gV6T2nUvBgXT5kGoCMJPllOaooZ+4VvJiKBdZE7wK18N1deEowhcUptS+5GXZK8U/fvpwA==}
    peerDependencies:
      typescript: '>=4.0.0'

  ts-interface-checker@0.1.13:
    resolution: {integrity: sha512-Y/arvbn+rrz3JCKl9C4kVNfTfSm2/mEp5FSz5EsZSANGPSlQrpRI5M4PKF+mJnE52jOO90PnPSc3Ur3bTQw0gA==}

  tsconfck@3.1.6:
    resolution: {integrity: sha512-ks6Vjr/jEw0P1gmOVwutM3B7fWxoWBL2KRDb1JfqGVawBmO5UsvmWOQFGHBPl5yxYz4eERr19E6L7NMv+Fej4w==}
    engines: {node: ^18 || >=20}
    hasBin: true
    peerDependencies:
      typescript: ^5.0.0
    peerDependenciesMeta:
      typescript:
        optional: true

  tsdown@0.15.7:
    resolution: {integrity: sha512-uFaVgWAogjOMqjY+CQwrUt3C6wzy6ynt82CIoXymnbS17ipUZ8WDXUceJjkislUahF/BZc5+W44Ue3p2oWtqUg==}
    engines: {node: '>=20.19.0'}
    hasBin: true
    peerDependencies:
      '@arethetypeswrong/core': ^0.18.1
      publint: ^0.3.0
      typescript: ^5.0.0
      unplugin-lightningcss: ^0.4.0
      unplugin-unused: ^0.5.0
    peerDependenciesMeta:
      '@arethetypeswrong/core':
        optional: true
      publint:
        optional: true
      typescript:
        optional: true
      unplugin-lightningcss:
        optional: true
      unplugin-unused:
        optional: true

  tslib@2.8.1:
    resolution: {integrity: sha512-oJFu94HQb+KVduSUQL7wnpmqnfmLsOA/nAh6b6EH0wCEoK0/mPeXU6c3wKDV83MkOuHPRHtSXKKU99IBazS/2w==}

  tsx@4.20.6:
    resolution: {integrity: sha512-ytQKuwgmrrkDTFP4LjR0ToE2nqgy886GpvRSpU0JAnrdBYppuY5rLkRUYPU1yCryb24SsKBTL/hlDQAEFVwtZg==}
    engines: {node: '>=18.0.0'}
    hasBin: true

  twoslash-protocol@0.3.4:
    resolution: {integrity: sha512-HHd7lzZNLUvjPzG/IE6js502gEzLC1x7HaO1up/f72d8G8ScWAs9Yfa97igelQRDl5h9tGcdFsRp+lNVre1EeQ==}

  twoslash-vue@0.3.4:
    resolution: {integrity: sha512-R9hHbmfQMAiHG2UjB0tVFanEzz0SHDa9ZSxowAQFQMPPZSUSuP0meVG2BW2O+q7NAWzya8aJh/eXtPIMX3qsxA==}
    peerDependencies:
      typescript: ^5.5.0

  twoslash@0.3.4:
    resolution: {integrity: sha512-RtJURJlGRxrkJmTcZMjpr7jdYly1rfgpujJr1sBM9ch7SKVht/SjFk23IOAyvwT1NLCk+SJiMrvW4rIAUM2Wug==}
    peerDependencies:
      typescript: ^5.5.0

  type-check@0.4.0:
    resolution: {integrity: sha512-XleUoc9uwGXqjWwXaUTZAmzMcFZ5858QA2vvx1Ur5xIcixXIP+8LnFDgRplU30us6teqdlskFfu+ae4K79Ooew==}
    engines: {node: '>= 0.8.0'}

  type-is@2.0.1:
    resolution: {integrity: sha512-OZs6gsjF4vMp32qrCbiVSkrFmXtG/AZhY3t0iAMrMBiAZyV9oALtXO8hsrHbMXF9x6L3grlFuwW2oAz7cav+Gw==}
    engines: {node: '>= 0.6'}

  type@2.7.3:
    resolution: {integrity: sha512-8j+1QmAbPvLZow5Qpi6NCaN8FB60p/6x8/vfNqOk/hC+HuvFZhL4+WfekuhQLiqFZXOgQdrs3B+XxEmCc6b3FQ==}

  typescript-eslint@8.46.1:
    resolution: {integrity: sha512-VHgijW803JafdSsDO8I761r3SHrgk4T00IdyQ+/UsthtgPRsBWQLqoSxOolxTpxRKi1kGXK0bSz4CoAc9ObqJA==}
    engines: {node: ^18.18.0 || ^20.9.0 || >=21.1.0}
    peerDependencies:
      eslint: ^8.57.0 || ^9.0.0
      typescript: '>=4.8.4 <6.0.0'

  typescript@5.9.2:
    resolution: {integrity: sha512-CWBzXQrc/qOkhidw1OzBTQuYRbfyxDXJMVJ1XNwUHGROVmuaeiEm3OslpZ1RV96d7SKKjZKrSJu3+t/xlw3R9A==}
    engines: {node: '>=14.17'}
    hasBin: true

  uc.micro@2.1.0:
    resolution: {integrity: sha512-ARDJmphmdvUk6Glw7y9DQ2bFkKBHwQHLi2lsaH6PPmz/Ka9sFOBsBluozhDltWmnv9u/cF6Rt87znRTPV+yp/A==}

  ufo@1.6.1:
    resolution: {integrity: sha512-9a4/uxlTWJ4+a5i0ooc1rU7C7YOw3wT+UGqdeNNHWnOF9qcMBgLRS+4IYUqbczewFx4mLEig6gawh7X6mFlEkA==}

  uglify-js@3.19.3:
    resolution: {integrity: sha512-v3Xu+yuwBXisp6QYTcH4UbH+xYJXqnq2m/LtQVWKWzYc1iehYnLixoQDN9FH6/j9/oybfd6W9Ghwkl8+UMKTKQ==}
    engines: {node: '>=0.8.0'}
    hasBin: true

  unconfig@7.3.3:
    resolution: {integrity: sha512-QCkQoOnJF8L107gxfHL0uavn7WD9b3dpBcFX6HtfQYmjw2YzWxGuFQ0N0J6tE9oguCBJn9KOvfqYDCMPHIZrBA==}

  undici-types@6.21.0:
    resolution: {integrity: sha512-iwDZqg0QAGrg9Rav5H4n0M64c3mkR59cJ6wQp+7C4nI0gsmExaedaYLNO44eT4AtBBwjbTiGPMlt2Md0T9H9JQ==}

  undici@7.14.0:
    resolution: {integrity: sha512-Vqs8HTzjpQXZeXdpsfChQTlafcMQaaIwnGwLam1wudSSjlJeQ3bw1j+TLPePgrCnCpUXx7Ba5Pdpf5OBih62NQ==}
    engines: {node: '>=20.18.1'}

  unicode-canonical-property-names-ecmascript@2.0.1:
    resolution: {integrity: sha512-dA8WbNeb2a6oQzAQ55YlT5vQAWGV9WXOsi3SskE3bcCdM0P4SDd+24zS/OCacdRq5BkdsRj9q3Pg6YyQoxIGqg==}
    engines: {node: '>=4'}

  unicode-match-property-ecmascript@2.0.0:
    resolution: {integrity: sha512-5kaZCrbp5mmbz5ulBkDkbY0SsPOjKqVS35VpL9ulMPfSl0J0Xsm+9Evphv9CoIZFwre7aJoa94AY6seMKGVN5Q==}
    engines: {node: '>=4'}

  unicode-match-property-value-ecmascript@2.2.0:
    resolution: {integrity: sha512-4IehN3V/+kkr5YeSSDDQG8QLqO26XpL2XP3GQtqwlT/QYSECAwFztxVHjlbh0+gjJ3XmNLS0zDsbgs9jWKExLg==}
    engines: {node: '>=4'}

  unicode-property-aliases-ecmascript@2.1.0:
    resolution: {integrity: sha512-6t3foTQI9qne+OZoVQB/8x8rk2k1eVy1gRXhV3oFQ5T6R1dqQ1xtin3XqSlx3+ATBkliTaR/hHyJBm+LVPNM8w==}
    engines: {node: '>=4'}

  unicorn-magic@0.3.0:
    resolution: {integrity: sha512-+QBBXBCvifc56fsbuxZQ6Sic3wqqc3WWaqxs58gvJrcOuN83HGTCwz3oS5phzU9LthRNE9VrJCFCLUgHeeFnfA==}
    engines: {node: '>=18'}

  unified@11.0.5:
    resolution: {integrity: sha512-xKvGhPWw3k84Qjh8bI3ZeJjqnyadK+GEFtazSfZv/rKeTkTjOJho6mFqh2SM96iIcZokxiOpg78GazTSg8+KHA==}

  unist-util-is@6.0.0:
    resolution: {integrity: sha512-2qCTHimwdxLfz+YzdGfkqNlH0tLi9xjTnHddPmJwtIG9MGsdbutfTc4P+haPD7l7Cjxf/WZj+we5qfVPvvxfYw==}

  unist-util-position@5.0.0:
    resolution: {integrity: sha512-fucsC7HjXvkB5R3kTCO7kUjRdrS0BJt3M/FPxmHMBOm8JQi2BsHAHFsy27E0EolP8rp0NzXsJ+jNPyDWvOJZPA==}

  unist-util-remove@4.0.0:
    resolution: {integrity: sha512-b4gokeGId57UVRX/eVKej5gXqGlc9+trkORhFJpu9raqZkZhU0zm8Doi05+HaiBsMEIJowL+2WtQ5ItjsngPXg==}

  unist-util-stringify-position@4.0.0:
    resolution: {integrity: sha512-0ASV06AAoKCDkS2+xw5RXJywruurpbC4JZSm7nr7MOt1ojAzvyyaO+UxZf18j8FCF6kmzCZKcAgN/yu2gm2XgQ==}

  unist-util-visit-parents@6.0.1:
    resolution: {integrity: sha512-L/PqWzfTP9lzzEa6CKs0k2nARxTdZduw3zyh8d2NVBnsyvHjSX4TWse388YrrQKbvI8w20fGjGlhgT96WwKykw==}

  unist-util-visit@5.0.0:
    resolution: {integrity: sha512-MR04uvD+07cwl/yhVuVWAtw+3GOR/knlL55Nd/wAdblk27GCVt3lqpTivy/tkJcZoNPzTwS1Y+KMojlLDhoTzg==}

  unpipe@1.0.0:
    resolution: {integrity: sha512-pjy2bYhSsufwWlKwPc+l3cN7+wuJlK6uz0YdJEOlQDbl6jo/YlPi4mb8agUkVC8BF7V8NuzeyPNqRksA3hztKQ==}
    engines: {node: '>= 0.8'}

  unrs-resolver@1.9.2:
    resolution: {integrity: sha512-VUyWiTNQD7itdiMuJy+EuLEErLj3uwX/EpHQF8EOf33Dq3Ju6VW1GXm+swk6+1h7a49uv9fKZ+dft9jU7esdLA==}

  update-browserslist-db@1.1.3:
    resolution: {integrity: sha512-UxhIZQ+QInVdunkDAaiazvvT/+fXL5Osr0JZlJulepYu6Jd7qJtDZjlur0emRlT71EN3ScPoE7gvsuIKKNavKw==}
    hasBin: true
    peerDependencies:
      browserslist: '>= 4.21.0'

  uri-js@4.4.1:
    resolution: {integrity: sha512-7rKUyy33Q1yc98pQ1DAmLtwX109F7TIfWlW1Ydo8Wl1ii1SeHieeh0HHfPeL2fMXK6z0s8ecKs9frCuLJvndBg==}

  url@0.11.4:
    resolution: {integrity: sha512-oCwdVC7mTuWiPyjLUz/COz5TLk6wgp0RCsN+wHZ2Ekneac9w8uuV0njcbbie2ME+Vs+d6duwmYuR3HgQXs1fOg==}
    engines: {node: '>= 0.4'}

  util-deprecate@1.0.2:
    resolution: {integrity: sha512-EPD5q1uXyFxJpCrLnCc1nHnq3gOa6DZBocAIiI2TaSCA7VCJ1UJDMagCzIkXNsUYfD1daK//LTEQ8xiIbrHtcw==}

  utils-merge@1.0.1:
    resolution: {integrity: sha512-pMZTvIkT1d+TFGvDOqodOclx0QWkkgi6Tdoa8gC8ffGAAqz9pzPTZWAybbsHHoED/ztMtkv/VoYTYyShUn81hA==}
    engines: {node: '>= 0.4.0'}

  validate-npm-package-license@3.0.4:
    resolution: {integrity: sha512-DpKm2Ui/xN7/HQKCtpZxoRWBhZ9Z0kqtygG8XCgNQ8ZlDnxuQmWhj566j8fN4Cu3/JmbhsDo7fcAJq4s9h27Ew==}

  varint@6.0.0:
    resolution: {integrity: sha512-cXEIW6cfr15lFv563k4GuVuW/fiwjknytD37jIOLSdSWuOI6WnO/oKwmP2FQTU2l01LP8/M5TSAJpzUaGe3uWg==}

  vary@1.1.2:
    resolution: {integrity: sha512-BNGbWLfd0eUPabhkXUVm0j8uuvREyTh5ovRa/dyow/BqAbZJyC+5fU+IzQOzmAKzYqYRAISoRhdQr3eIZ/PXqg==}
    engines: {node: '>= 0.8'}

  vfile-message@4.0.2:
    resolution: {integrity: sha512-jRDZ1IMLttGj41KcZvlrYAaI3CfqpLpfpf+Mfig13viT6NKvRzWZ+lXz0Y5D60w6uJIBAOGq9mSHf0gktF0duw==}

  vfile@6.0.3:
    resolution: {integrity: sha512-KzIbH/9tXat2u30jf+smMwFCsno4wHVdNmzFyL+T/L3UGqqk6JKfVqOFOZEpZSHADH1k40ab6NUIXZq422ov3Q==}

  vite-node@3.2.4:
    resolution: {integrity: sha512-EbKSKh+bh1E1IFxeO0pg1n4dvoOTt0UDiXMd/qn++r98+jPO1xtJilvXldeuQ8giIB5IkpjCgMleHMNEsGH6pg==}
    engines: {node: ^18.0.0 || ^20.0.0 || >=22.0.0}
    hasBin: true

  vitepress-plugin-group-icons@1.6.3:
    resolution: {integrity: sha512-bvPD4lhraLJw3rPtLhUIVsOvNfnHnF+F1LH7BKHekEzeZ4uqdTdqnwEyaT580AoKjjT6/F8En6hVJj7takPKDA==}
    peerDependencies:
      markdown-it: '>=14'
      vite: workspace:*

  vitepress-plugin-llms@1.8.0:
    resolution: {integrity: sha512-JQR2j+4OpB0GlmXSJCdTHYIx4AcOZ0LVLRwQVId1wvNRRRGTVs17S5YkBNV0oj8t0zTgJ+TE61f58CJC8CTe4w==}

  vitepress@2.0.0-alpha.12:
    resolution: {integrity: sha512-yZwCwRRepcpN5QeAhwSnEJxS3I6zJcVixqL1dnm6km4cnriLpQyy2sXQDsE5Ti3pxGPbhU51nTMwI+XC1KNnJg==}
    hasBin: true
    peerDependencies:
      markdown-it-mathjax3: ^4
      oxc-minify: ^0.82.1
      postcss: ^8
    peerDependenciesMeta:
      markdown-it-mathjax3:
        optional: true
      oxc-minify:
        optional: true
      postcss:
        optional: true

  vitest@3.2.4:
    resolution: {integrity: sha512-LUCP5ev3GURDysTWiP47wRRUpLKMOfPh+yKTx3kVIEiu5KOMeqzpnYNsKyOoVrULivR8tLcks4+lga33Whn90A==}
    engines: {node: ^18.0.0 || ^20.0.0 || >=22.0.0}
    hasBin: true
    peerDependencies:
      '@edge-runtime/vm': '*'
      '@types/debug': ^4.1.12
      '@types/node': ^18.0.0 || ^20.0.0 || >=22.0.0
      '@vitest/browser': 3.2.4
      '@vitest/ui': 3.2.4
      happy-dom: '*'
      jsdom: '*'
    peerDependenciesMeta:
      '@edge-runtime/vm':
        optional: true
      '@types/debug':
        optional: true
      '@types/node':
        optional: true
      '@vitest/browser':
        optional: true
      '@vitest/ui':
        optional: true
      happy-dom:
        optional: true
      jsdom:
        optional: true

  void-elements@3.1.0:
    resolution: {integrity: sha512-Dhxzh5HZuiHQhbvTW9AMetFfBHDMYpo23Uo9btPXgdYP+3T5S+p+jgNy7spra+veYhBP2dCSgxR/i2Y02h5/6w==}
    engines: {node: '>=0.10.0'}

  vscode-uri@3.1.0:
    resolution: {integrity: sha512-/BpdSx+yCQGnCvecbyXdxHDkuk55/G3xwnC0GqY4gmQ3j+A+g8kzzgB4Nk/SINjqn6+waqw3EgbVF2QKExkRxQ==}

  vue-resize@2.0.0-alpha.1:
    resolution: {integrity: sha512-7+iqOueLU7uc9NrMfrzbG8hwMqchfVfSzpVlCMeJQe4pyibqyoifDNbKTZvwxZKDvGkB+PdFeKvnGZMoEb8esg==}
    peerDependencies:
      vue: ^3.0.0

  vue-tsc@3.1.1:
    resolution: {integrity: sha512-fyixKxFniOVgn+L/4+g8zCG6dflLLt01Agz9jl3TO45Bgk87NZJRmJVPsiK+ouq3LB91jJCbOV+pDkzYTxbI7A==}
    hasBin: true
    peerDependencies:
      typescript: '>=5.0.0'

  vue@3.4.38:
    resolution: {integrity: sha512-f0ZgN+mZ5KFgVv9wz0f4OgVKukoXtS3nwET4c2vLBGQR50aI8G0cqbFtLlX9Yiyg3LFGBitruPHt2PxwTduJEw==}
    peerDependencies:
      typescript: '*'
    peerDependenciesMeta:
      typescript:
        optional: true

  vue@3.5.22:
    resolution: {integrity: sha512-toaZjQ3a/G/mYaLSbV+QsQhIdMo9x5rrqIpYRObsJ6T/J+RyCSFwN2LHNVH9v8uIcljDNa3QzPVdv3Y6b9hAJQ==}
    peerDependencies:
      typescript: '*'
    peerDependenciesMeta:
      typescript:
        optional: true

  vuex@4.1.0:
    resolution: {integrity: sha512-hmV6UerDrPcgbSy9ORAtNXDr9M4wlNP4pEFKye4ujJF8oqgFFuxDCdOLS3eNoRTtq5O3hoBDh9Doj1bQMYHRbQ==}
    peerDependencies:
      vue: ^3.2.0

  walk-up-path@3.0.1:
    resolution: {integrity: sha512-9YlCL/ynK3CTlrSRrDxZvUauLzAswPCrsaCgilqFevUYpeEW0/3ScEjaa3kbW/T0ghhkEr7mv+fpjqn1Y1YuTA==}

  webidl-conversions@3.0.1:
    resolution: {integrity: sha512-2JAn3z8AR6rjK8Sm8orRC0h/bcl/DqL7tRPdGZ4I1CjdF+EaMLmYxBHyXuKL849eucPFhvBoxMsflfOb8kxaeQ==}

  whatwg-url@5.0.0:
    resolution: {integrity: sha512-saE57nupxk6v3HY35+jzBwYa0rKSy0XR8JSxZPwgLr7ys0IBzhGviA1/TUGJLmSVqs8pb9AnvICXEuOHLprYTw==}

  which@2.0.2:
    resolution: {integrity: sha512-BLI3Tl1TW3Pvl70l3yq3Y64i+awpwXqsGBYWkkqMtnbXgrMD+yj7rhW0kuEDxzJaYXGjEW5ogapKNMEKNMjibA==}
    engines: {node: '>= 8'}
    hasBin: true

  why-is-node-running@2.3.0:
    resolution: {integrity: sha512-hUrmaWBdVDcxvYqnyh09zunKzROWjbZTiNy8dBEjkS7ehEDQibXJ7XvlmtbwuTclUiIyN+CyXQD4Vmko8fNm8w==}
    engines: {node: '>=8'}
    hasBin: true

  with@7.0.2:
    resolution: {integrity: sha512-RNGKj82nUPg3g5ygxkQl0R937xLyho1J24ItRCBTr/m1YnZkzJy1hUiHUJrc/VlsDQzsCnInEGSg3bci0Lmd4w==}
    engines: {node: '>= 10.0.0'}

  word-wrap@1.2.5:
    resolution: {integrity: sha512-BN22B5eaMMI9UMtjrGd5g5eCYPpCPDUy0FJXbYsaT5zYxjFOckS53SQDE3pWkVoWpHXVb3BrYcEN4Twa55B5cA==}
    engines: {node: '>=0.10.0'}

  wordwrap@1.0.0:
    resolution: {integrity: sha512-gvVzJFlPycKc5dZN4yPkP8w7Dc37BtP1yczEneOb4uq34pXZcvrtRTmWV8W+Ume+XCxKgbjM+nevkyFPMybd4Q==}

  workerd@1.20251008.0:
    resolution: {integrity: sha512-HwaJmXO3M1r4S8x2ea2vy8Rw/y/38HRQuK/gNDRQ7w9cJXn6xSl1sIIqKCffULSUjul3wV3I3Nd/GfbmsRReEA==}
    engines: {node: '>=16'}
    hasBin: true

  wrap-ansi@7.0.0:
    resolution: {integrity: sha512-YVGIj2kamLSTxw6NsZjoBxfSwsn0ycdesmc4p+Q21c5zPuZ1pl+NfxVdxPtdHvmNVOQ6XSYG4AUtyt/Fi7D16Q==}
    engines: {node: '>=10'}

  wrap-ansi@8.1.0:
    resolution: {integrity: sha512-si7QWI6zUMq56bESFvagtmzMdGOtoxfR+Sez11Mobfc7tm+VkUckk9bW2UeffTGVUbOksxmSw0AA2gs8g71NCQ==}
    engines: {node: '>=12'}

  wrap-ansi@9.0.0:
    resolution: {integrity: sha512-G8ura3S+3Z2G+mkgNRq8dqaFZAuxfsxpBB8OCTGRTCtp+l/v9nbFNmCUP1BZMts3G1142MsZfn6eeUKrr4PD1Q==}
    engines: {node: '>=18'}

  wrappy@1.0.2:
    resolution: {integrity: sha512-l4Sp/DRseor9wL6EvV2+TuQn63dMkPjZ/sp9XkghTEbV9KlPS1xUsZ3u7/IQO4wxtcFB4bgpQPRcR3QCvezPcQ==}

  ws@8.18.0:
    resolution: {integrity: sha512-8VbfWfHLbbwu3+N6OKsOMpBdT4kXPDDB9cJk2bJ6mh9ucxdlnNvH1e+roYkKmN9Nxw2yjz7VzeO9oOz2zJ04Pw==}
    engines: {node: '>=10.0.0'}
    peerDependencies:
      bufferutil: ^4.0.1
      utf-8-validate: '>=5.0.2'
    peerDependenciesMeta:
      bufferutil:
        optional: true
      utf-8-validate:
        optional: true

  ws@8.18.3:
    resolution: {integrity: sha512-PEIGCY5tSlUt50cqyMXfCzX+oOPqN0vuGqWzbcJ2xvnkzkq46oOpz7dQaTDBdfICb4N14+GARUDw2XV2N4tvzg==}
    engines: {node: '>=10.0.0'}
    peerDependencies:
      bufferutil: ^4.0.1
      utf-8-validate: '>=5.0.2'
    peerDependenciesMeta:
      bufferutil:
        optional: true
      utf-8-validate:
        optional: true

  wsl-utils@0.1.0:
    resolution: {integrity: sha512-h3Fbisa2nKGPxCpm89Hk33lBLsnaGBvctQopaBSOW/uIs6FTe1ATyAnKFJrzVs9vpGdsTe73WF3V4lIsk4Gacw==}
    engines: {node: '>=18'}

  xml-js@1.6.11:
    resolution: {integrity: sha512-7rVi2KMfwfWFl+GpPg6m80IVMWXLRjO+PxTq7V2CDhoGak0wzYzFgUY2m4XJ47OGdXd8eLE8EmwfAmdjw7lC1g==}
    hasBin: true

  y18n@5.0.8:
    resolution: {integrity: sha512-0pfFzegeDWJHJIAmTLRP2DwHjdF5s7jo9tuztdQxAhINCdvS+3nGINqPd00AphqJR/0LhANUS6/+7SCb98YOfA==}
    engines: {node: '>=10'}

  yallist@3.1.1:
    resolution: {integrity: sha512-a4UGQaWPH59mOXUYnAG2ewncQS4i4F43Tv3JoAM+s2VDAmS9NsK8GpDMLrCHPksFT7h3K6TOoUNn2pb7RoXx4g==}

  yallist@5.0.0:
    resolution: {integrity: sha512-YgvUTfwqyc7UXVMrB+SImsVYSmTS8X/tSrtdNZMImM+n7+QTriRXyXim0mBrTXNeqzVF0KWGgHPeiyViFFrNDw==}
    engines: {node: '>=18'}

  yaml@2.8.1:
    resolution: {integrity: sha512-lcYcMxX2PO9XMGvAJkJ3OsNMw+/7FKes7/hgerGUYWIoWu5j/+YQqcZr5JnPZWzOsEBgMbSbiSTn/dv/69Mkpw==}
    engines: {node: '>= 14.6'}
    hasBin: true

  yargs-parser@21.1.1:
    resolution: {integrity: sha512-tVpsJW7DdjecAiFpbIB1e3qxIQsE6NoPc5/eTdrbbIC4h0LVsWhnoa3g+m2HclBIujHzsxZ4VJVA+GUuc2/LBw==}
    engines: {node: '>=12'}

  yargs@17.7.2:
    resolution: {integrity: sha512-7dSzzRQ++CKnNI/krKnYRV7JKKPUXMEh61soaHKg9mrWEhzFWhFnxPxGl+69cD1Ou63C13NUPCnmIcrvqCuM6w==}
    engines: {node: '>=12'}

  yocto-queue@0.1.0:
    resolution: {integrity: sha512-rVksvsnNCdJ/ohGc6xgPwyN8eheCxsiLM8mxuE/t/mOVqJewPuO1miLpTHQiRgTKCLexL4MeAFVagts7HmNZ2Q==}
    engines: {node: '>=10'}

  yoctocolors@2.1.1:
    resolution: {integrity: sha512-GQHQqAopRhwU8Kt1DDM8NjibDXHC8eoh1erhGAJPEyveY9qqVeXvVikNKrDz69sHowPMorbPUrH/mx8c50eiBQ==}
    engines: {node: '>=18'}

  youch-core@0.3.3:
    resolution: {integrity: sha512-ho7XuGjLaJ2hWHoK8yFnsUGy2Y5uDpqSTq1FkHLK4/oqKtyUU1AFbOOxY4IpC9f0fTLjwYbslUz0Po5BpD1wrA==}

  youch@4.1.0-beta.10:
    resolution: {integrity: sha512-rLfVLB4FgQneDr0dv1oddCVZmKjcJ6yX6mS4pU82Mq/Dt9a3cLZQ62pDBL4AUO+uVrCvtWz3ZFUL2HFAFJ/BXQ==}

  zimmerframe@1.1.2:
    resolution: {integrity: sha512-rAbqEGa8ovJy4pyBxZM70hg4pE6gDgaQ0Sl9M3enG3I0d6H4XSAM3GeNGLKnsBpuijUow064sf7ww1nutC5/3w==}

  zod@3.22.3:
    resolution: {integrity: sha512-EjIevzuJRiRPbVH4mGc8nApb/lVLKVpmUhAaR5R5doKGfAnGJ6Gr3CViAVjP+4FWSxCsybeWQdcgCtbX+7oZug==}

  zwitch@2.0.4:
    resolution: {integrity: sha512-bXE4cR/kVZhKZX/RjPEflHaKVhUVl85noU3v6b8apfQEc1x4A+zBxjZ4lN8LqGd6WZ3dl98pY4o717VFmoPp+A==}

snapshots:

  '@adobe/css-tools@4.3.3': {}

  '@alloc/quick-lru@5.2.0': {}

  '@antfu/install-pkg@1.1.0':
    dependencies:
      package-manager-detector: 1.3.0
      tinyexec: 1.0.1

  '@antfu/utils@9.2.0': {}

  '@babel/code-frame@7.27.1':
    dependencies:
      '@babel/helper-validator-identifier': 7.27.1
      js-tokens: 4.0.0
      picocolors: 1.1.1

  '@babel/compat-data@7.28.0': {}

  '@babel/core@7.28.4':
    dependencies:
      '@babel/code-frame': 7.27.1
      '@babel/generator': 7.28.3
      '@babel/helper-compilation-targets': 7.27.2
      '@babel/helper-module-transforms': 7.28.3(@babel/core@7.28.4)
      '@babel/helpers': 7.28.4
      '@babel/parser': 7.28.4
      '@babel/template': 7.27.2
      '@babel/traverse': 7.28.4
      '@babel/types': 7.28.4
      '@jridgewell/remapping': 2.3.5
      convert-source-map: 2.0.0
      debug: 4.4.3
      gensync: 1.0.0-beta.2
      json5: 2.2.3
      semver: 6.3.1
    transitivePeerDependencies:
      - supports-color

  '@babel/generator@7.28.3':
    dependencies:
      '@babel/parser': 7.28.4
      '@babel/types': 7.28.4
      '@jridgewell/gen-mapping': 0.3.12
      '@jridgewell/trace-mapping': 0.3.31
      jsesc: 3.1.0

  '@babel/helper-annotate-as-pure@7.27.3':
    dependencies:
      '@babel/types': 7.28.4

  '@babel/helper-compilation-targets@7.27.2':
    dependencies:
      '@babel/compat-data': 7.28.0
      '@babel/helper-validator-option': 7.27.1
      browserslist: 4.26.3
      lru-cache: 5.1.1
      semver: 6.3.1

  '@babel/helper-create-class-features-plugin@7.28.3(@babel/core@7.28.4)':
    dependencies:
      '@babel/core': 7.28.4
      '@babel/helper-annotate-as-pure': 7.27.3
      '@babel/helper-member-expression-to-functions': 7.27.1
      '@babel/helper-optimise-call-expression': 7.27.1
      '@babel/helper-replace-supers': 7.27.1(@babel/core@7.28.4)
      '@babel/helper-skip-transparent-expression-wrappers': 7.27.1
      '@babel/traverse': 7.28.4
      semver: 6.3.1
    transitivePeerDependencies:
      - supports-color

  '@babel/helper-create-regexp-features-plugin@7.27.1(@babel/core@7.28.4)':
    dependencies:
      '@babel/core': 7.28.4
      '@babel/helper-annotate-as-pure': 7.27.3
      regexpu-core: 6.2.0
      semver: 6.3.1

  '@babel/helper-define-polyfill-provider@0.6.5(@babel/core@7.28.4)':
    dependencies:
      '@babel/core': 7.28.4
      '@babel/helper-compilation-targets': 7.27.2
      '@babel/helper-plugin-utils': 7.27.1
      debug: 4.4.3
      lodash.debounce: 4.0.8
      resolve: 1.22.10
    transitivePeerDependencies:
      - supports-color

  '@babel/helper-globals@7.28.0': {}

  '@babel/helper-member-expression-to-functions@7.27.1':
    dependencies:
      '@babel/traverse': 7.28.4
      '@babel/types': 7.28.4
    transitivePeerDependencies:
      - supports-color

  '@babel/helper-module-imports@7.27.1':
    dependencies:
      '@babel/traverse': 7.28.4
      '@babel/types': 7.28.4
    transitivePeerDependencies:
      - supports-color

  '@babel/helper-module-transforms@7.28.3(@babel/core@7.28.4)':
    dependencies:
      '@babel/core': 7.28.4
      '@babel/helper-module-imports': 7.27.1
      '@babel/helper-validator-identifier': 7.27.1
      '@babel/traverse': 7.28.4
    transitivePeerDependencies:
      - supports-color

  '@babel/helper-optimise-call-expression@7.27.1':
    dependencies:
      '@babel/types': 7.28.4

  '@babel/helper-plugin-utils@7.27.1': {}

  '@babel/helper-remap-async-to-generator@7.27.1(@babel/core@7.28.4)':
    dependencies:
      '@babel/core': 7.28.4
      '@babel/helper-annotate-as-pure': 7.27.3
      '@babel/helper-wrap-function': 7.27.1
      '@babel/traverse': 7.28.4
    transitivePeerDependencies:
      - supports-color

  '@babel/helper-replace-supers@7.27.1(@babel/core@7.28.4)':
    dependencies:
      '@babel/core': 7.28.4
      '@babel/helper-member-expression-to-functions': 7.27.1
      '@babel/helper-optimise-call-expression': 7.27.1
      '@babel/traverse': 7.28.4
    transitivePeerDependencies:
      - supports-color

  '@babel/helper-skip-transparent-expression-wrappers@7.27.1':
    dependencies:
      '@babel/traverse': 7.28.4
      '@babel/types': 7.28.4
    transitivePeerDependencies:
      - supports-color

  '@babel/helper-string-parser@7.27.1': {}

  '@babel/helper-validator-identifier@7.27.1': {}

  '@babel/helper-validator-option@7.27.1': {}

  '@babel/helper-wrap-function@7.27.1':
    dependencies:
      '@babel/template': 7.27.2
      '@babel/traverse': 7.28.4
      '@babel/types': 7.28.4
    transitivePeerDependencies:
      - supports-color

  '@babel/helpers@7.28.4':
    dependencies:
      '@babel/template': 7.27.2
      '@babel/types': 7.28.4

  '@babel/parser@7.28.4':
    dependencies:
      '@babel/types': 7.28.4

  '@babel/plugin-bugfix-firefox-class-in-computed-class-key@7.27.1(@babel/core@7.28.4)':
    dependencies:
      '@babel/core': 7.28.4
      '@babel/helper-plugin-utils': 7.27.1
      '@babel/traverse': 7.28.4
    transitivePeerDependencies:
      - supports-color

  '@babel/plugin-bugfix-safari-class-field-initializer-scope@7.27.1(@babel/core@7.28.4)':
    dependencies:
      '@babel/core': 7.28.4
      '@babel/helper-plugin-utils': 7.27.1

  '@babel/plugin-bugfix-safari-id-destructuring-collision-in-function-expression@7.27.1(@babel/core@7.28.4)':
    dependencies:
      '@babel/core': 7.28.4
      '@babel/helper-plugin-utils': 7.27.1

  '@babel/plugin-bugfix-v8-spread-parameters-in-optional-chaining@7.27.1(@babel/core@7.28.4)':
    dependencies:
      '@babel/core': 7.28.4
      '@babel/helper-plugin-utils': 7.27.1
      '@babel/helper-skip-transparent-expression-wrappers': 7.27.1
      '@babel/plugin-transform-optional-chaining': 7.27.1(@babel/core@7.28.4)
    transitivePeerDependencies:
      - supports-color

  '@babel/plugin-bugfix-v8-static-class-fields-redefine-readonly@7.28.3(@babel/core@7.28.4)':
    dependencies:
      '@babel/core': 7.28.4
      '@babel/helper-plugin-utils': 7.27.1
      '@babel/traverse': 7.28.4
    transitivePeerDependencies:
      - supports-color

  '@babel/plugin-proposal-private-property-in-object@7.21.0-placeholder-for-preset-env.2(@babel/core@7.28.4)':
    dependencies:
      '@babel/core': 7.28.4

  '@babel/plugin-syntax-import-assertions@7.27.1(@babel/core@7.28.4)':
    dependencies:
      '@babel/core': 7.28.4
      '@babel/helper-plugin-utils': 7.27.1

  '@babel/plugin-syntax-import-attributes@7.27.1(@babel/core@7.28.4)':
    dependencies:
      '@babel/core': 7.28.4
      '@babel/helper-plugin-utils': 7.27.1

  '@babel/plugin-syntax-unicode-sets-regex@7.18.6(@babel/core@7.28.4)':
    dependencies:
      '@babel/core': 7.28.4
      '@babel/helper-create-regexp-features-plugin': 7.27.1(@babel/core@7.28.4)
      '@babel/helper-plugin-utils': 7.27.1

  '@babel/plugin-transform-arrow-functions@7.27.1(@babel/core@7.28.4)':
    dependencies:
      '@babel/core': 7.28.4
      '@babel/helper-plugin-utils': 7.27.1

  '@babel/plugin-transform-async-generator-functions@7.28.0(@babel/core@7.28.4)':
    dependencies:
      '@babel/core': 7.28.4
      '@babel/helper-plugin-utils': 7.27.1
      '@babel/helper-remap-async-to-generator': 7.27.1(@babel/core@7.28.4)
      '@babel/traverse': 7.28.4
    transitivePeerDependencies:
      - supports-color

  '@babel/plugin-transform-async-to-generator@7.27.1(@babel/core@7.28.4)':
    dependencies:
      '@babel/core': 7.28.4
      '@babel/helper-module-imports': 7.27.1
      '@babel/helper-plugin-utils': 7.27.1
      '@babel/helper-remap-async-to-generator': 7.27.1(@babel/core@7.28.4)
    transitivePeerDependencies:
      - supports-color

  '@babel/plugin-transform-block-scoped-functions@7.27.1(@babel/core@7.28.4)':
    dependencies:
      '@babel/core': 7.28.4
      '@babel/helper-plugin-utils': 7.27.1

  '@babel/plugin-transform-block-scoping@7.28.0(@babel/core@7.28.4)':
    dependencies:
      '@babel/core': 7.28.4
      '@babel/helper-plugin-utils': 7.27.1

  '@babel/plugin-transform-class-properties@7.27.1(@babel/core@7.28.4)':
    dependencies:
      '@babel/core': 7.28.4
      '@babel/helper-create-class-features-plugin': 7.28.3(@babel/core@7.28.4)
      '@babel/helper-plugin-utils': 7.27.1
    transitivePeerDependencies:
      - supports-color

  '@babel/plugin-transform-class-static-block@7.28.3(@babel/core@7.28.4)':
    dependencies:
      '@babel/core': 7.28.4
      '@babel/helper-create-class-features-plugin': 7.28.3(@babel/core@7.28.4)
      '@babel/helper-plugin-utils': 7.27.1
    transitivePeerDependencies:
      - supports-color

  '@babel/plugin-transform-classes@7.28.3(@babel/core@7.28.4)':
    dependencies:
      '@babel/core': 7.28.4
      '@babel/helper-annotate-as-pure': 7.27.3
      '@babel/helper-compilation-targets': 7.27.2
      '@babel/helper-globals': 7.28.0
      '@babel/helper-plugin-utils': 7.27.1
      '@babel/helper-replace-supers': 7.27.1(@babel/core@7.28.4)
      '@babel/traverse': 7.28.4
    transitivePeerDependencies:
      - supports-color

  '@babel/plugin-transform-computed-properties@7.27.1(@babel/core@7.28.4)':
    dependencies:
      '@babel/core': 7.28.4
      '@babel/helper-plugin-utils': 7.27.1
      '@babel/template': 7.27.2

  '@babel/plugin-transform-destructuring@7.28.0(@babel/core@7.28.4)':
    dependencies:
      '@babel/core': 7.28.4
      '@babel/helper-plugin-utils': 7.27.1
      '@babel/traverse': 7.28.4
    transitivePeerDependencies:
      - supports-color

  '@babel/plugin-transform-dotall-regex@7.27.1(@babel/core@7.28.4)':
    dependencies:
      '@babel/core': 7.28.4
      '@babel/helper-create-regexp-features-plugin': 7.27.1(@babel/core@7.28.4)
      '@babel/helper-plugin-utils': 7.27.1

  '@babel/plugin-transform-duplicate-keys@7.27.1(@babel/core@7.28.4)':
    dependencies:
      '@babel/core': 7.28.4
      '@babel/helper-plugin-utils': 7.27.1

  '@babel/plugin-transform-duplicate-named-capturing-groups-regex@7.27.1(@babel/core@7.28.4)':
    dependencies:
      '@babel/core': 7.28.4
      '@babel/helper-create-regexp-features-plugin': 7.27.1(@babel/core@7.28.4)
      '@babel/helper-plugin-utils': 7.27.1

  '@babel/plugin-transform-dynamic-import@7.27.1(@babel/core@7.28.4)':
    dependencies:
      '@babel/core': 7.28.4
      '@babel/helper-plugin-utils': 7.27.1

  '@babel/plugin-transform-explicit-resource-management@7.28.0(@babel/core@7.28.4)':
    dependencies:
      '@babel/core': 7.28.4
      '@babel/helper-plugin-utils': 7.27.1
      '@babel/plugin-transform-destructuring': 7.28.0(@babel/core@7.28.4)
    transitivePeerDependencies:
      - supports-color

  '@babel/plugin-transform-exponentiation-operator@7.27.1(@babel/core@7.28.4)':
    dependencies:
      '@babel/core': 7.28.4
      '@babel/helper-plugin-utils': 7.27.1

  '@babel/plugin-transform-export-namespace-from@7.27.1(@babel/core@7.28.4)':
    dependencies:
      '@babel/core': 7.28.4
      '@babel/helper-plugin-utils': 7.27.1

  '@babel/plugin-transform-for-of@7.27.1(@babel/core@7.28.4)':
    dependencies:
      '@babel/core': 7.28.4
      '@babel/helper-plugin-utils': 7.27.1
      '@babel/helper-skip-transparent-expression-wrappers': 7.27.1
    transitivePeerDependencies:
      - supports-color

  '@babel/plugin-transform-function-name@7.27.1(@babel/core@7.28.4)':
    dependencies:
      '@babel/core': 7.28.4
      '@babel/helper-compilation-targets': 7.27.2
      '@babel/helper-plugin-utils': 7.27.1
      '@babel/traverse': 7.28.4
    transitivePeerDependencies:
      - supports-color

  '@babel/plugin-transform-json-strings@7.27.1(@babel/core@7.28.4)':
    dependencies:
      '@babel/core': 7.28.4
      '@babel/helper-plugin-utils': 7.27.1

  '@babel/plugin-transform-literals@7.27.1(@babel/core@7.28.4)':
    dependencies:
      '@babel/core': 7.28.4
      '@babel/helper-plugin-utils': 7.27.1

  '@babel/plugin-transform-logical-assignment-operators@7.27.1(@babel/core@7.28.4)':
    dependencies:
      '@babel/core': 7.28.4
      '@babel/helper-plugin-utils': 7.27.1

  '@babel/plugin-transform-member-expression-literals@7.27.1(@babel/core@7.28.4)':
    dependencies:
      '@babel/core': 7.28.4
      '@babel/helper-plugin-utils': 7.27.1

  '@babel/plugin-transform-modules-amd@7.27.1(@babel/core@7.28.4)':
    dependencies:
      '@babel/core': 7.28.4
      '@babel/helper-module-transforms': 7.28.3(@babel/core@7.28.4)
      '@babel/helper-plugin-utils': 7.27.1
    transitivePeerDependencies:
      - supports-color

  '@babel/plugin-transform-modules-commonjs@7.27.1(@babel/core@7.28.4)':
    dependencies:
      '@babel/core': 7.28.4
      '@babel/helper-module-transforms': 7.28.3(@babel/core@7.28.4)
      '@babel/helper-plugin-utils': 7.27.1
    transitivePeerDependencies:
      - supports-color

  '@babel/plugin-transform-modules-systemjs@7.27.1(@babel/core@7.28.4)':
    dependencies:
      '@babel/core': 7.28.4
      '@babel/helper-module-transforms': 7.28.3(@babel/core@7.28.4)
      '@babel/helper-plugin-utils': 7.27.1
      '@babel/helper-validator-identifier': 7.27.1
      '@babel/traverse': 7.28.4
    transitivePeerDependencies:
      - supports-color

  '@babel/plugin-transform-modules-umd@7.27.1(@babel/core@7.28.4)':
    dependencies:
      '@babel/core': 7.28.4
      '@babel/helper-module-transforms': 7.28.3(@babel/core@7.28.4)
      '@babel/helper-plugin-utils': 7.27.1
    transitivePeerDependencies:
      - supports-color

  '@babel/plugin-transform-named-capturing-groups-regex@7.27.1(@babel/core@7.28.4)':
    dependencies:
      '@babel/core': 7.28.4
      '@babel/helper-create-regexp-features-plugin': 7.27.1(@babel/core@7.28.4)
      '@babel/helper-plugin-utils': 7.27.1

  '@babel/plugin-transform-new-target@7.27.1(@babel/core@7.28.4)':
    dependencies:
      '@babel/core': 7.28.4
      '@babel/helper-plugin-utils': 7.27.1

  '@babel/plugin-transform-nullish-coalescing-operator@7.27.1(@babel/core@7.28.4)':
    dependencies:
      '@babel/core': 7.28.4
      '@babel/helper-plugin-utils': 7.27.1

  '@babel/plugin-transform-numeric-separator@7.27.1(@babel/core@7.28.4)':
    dependencies:
      '@babel/core': 7.28.4
      '@babel/helper-plugin-utils': 7.27.1

  '@babel/plugin-transform-object-rest-spread@7.28.0(@babel/core@7.28.4)':
    dependencies:
      '@babel/core': 7.28.4
      '@babel/helper-compilation-targets': 7.27.2
      '@babel/helper-plugin-utils': 7.27.1
      '@babel/plugin-transform-destructuring': 7.28.0(@babel/core@7.28.4)
      '@babel/plugin-transform-parameters': 7.27.7(@babel/core@7.28.4)
      '@babel/traverse': 7.28.4
    transitivePeerDependencies:
      - supports-color

  '@babel/plugin-transform-object-super@7.27.1(@babel/core@7.28.4)':
    dependencies:
      '@babel/core': 7.28.4
      '@babel/helper-plugin-utils': 7.27.1
      '@babel/helper-replace-supers': 7.27.1(@babel/core@7.28.4)
    transitivePeerDependencies:
      - supports-color

  '@babel/plugin-transform-optional-catch-binding@7.27.1(@babel/core@7.28.4)':
    dependencies:
      '@babel/core': 7.28.4
      '@babel/helper-plugin-utils': 7.27.1

  '@babel/plugin-transform-optional-chaining@7.27.1(@babel/core@7.28.4)':
    dependencies:
      '@babel/core': 7.28.4
      '@babel/helper-plugin-utils': 7.27.1
      '@babel/helper-skip-transparent-expression-wrappers': 7.27.1
    transitivePeerDependencies:
      - supports-color

  '@babel/plugin-transform-parameters@7.27.7(@babel/core@7.28.4)':
    dependencies:
      '@babel/core': 7.28.4
      '@babel/helper-plugin-utils': 7.27.1

  '@babel/plugin-transform-private-methods@7.27.1(@babel/core@7.28.4)':
    dependencies:
      '@babel/core': 7.28.4
      '@babel/helper-create-class-features-plugin': 7.28.3(@babel/core@7.28.4)
      '@babel/helper-plugin-utils': 7.27.1
    transitivePeerDependencies:
      - supports-color

  '@babel/plugin-transform-private-property-in-object@7.27.1(@babel/core@7.28.4)':
    dependencies:
      '@babel/core': 7.28.4
      '@babel/helper-annotate-as-pure': 7.27.3
      '@babel/helper-create-class-features-plugin': 7.28.3(@babel/core@7.28.4)
      '@babel/helper-plugin-utils': 7.27.1
    transitivePeerDependencies:
      - supports-color

  '@babel/plugin-transform-property-literals@7.27.1(@babel/core@7.28.4)':
    dependencies:
      '@babel/core': 7.28.4
      '@babel/helper-plugin-utils': 7.27.1

  '@babel/plugin-transform-regenerator@7.28.3(@babel/core@7.28.4)':
    dependencies:
      '@babel/core': 7.28.4
      '@babel/helper-plugin-utils': 7.27.1

  '@babel/plugin-transform-regexp-modifiers@7.27.1(@babel/core@7.28.4)':
    dependencies:
      '@babel/core': 7.28.4
      '@babel/helper-create-regexp-features-plugin': 7.27.1(@babel/core@7.28.4)
      '@babel/helper-plugin-utils': 7.27.1

  '@babel/plugin-transform-reserved-words@7.27.1(@babel/core@7.28.4)':
    dependencies:
      '@babel/core': 7.28.4
      '@babel/helper-plugin-utils': 7.27.1

  '@babel/plugin-transform-shorthand-properties@7.27.1(@babel/core@7.28.4)':
    dependencies:
      '@babel/core': 7.28.4
      '@babel/helper-plugin-utils': 7.27.1

  '@babel/plugin-transform-spread@7.27.1(@babel/core@7.28.4)':
    dependencies:
      '@babel/core': 7.28.4
      '@babel/helper-plugin-utils': 7.27.1
      '@babel/helper-skip-transparent-expression-wrappers': 7.27.1
    transitivePeerDependencies:
      - supports-color

  '@babel/plugin-transform-sticky-regex@7.27.1(@babel/core@7.28.4)':
    dependencies:
      '@babel/core': 7.28.4
      '@babel/helper-plugin-utils': 7.27.1

  '@babel/plugin-transform-template-literals@7.27.1(@babel/core@7.28.4)':
    dependencies:
      '@babel/core': 7.28.4
      '@babel/helper-plugin-utils': 7.27.1

  '@babel/plugin-transform-typeof-symbol@7.27.1(@babel/core@7.28.4)':
    dependencies:
      '@babel/core': 7.28.4
      '@babel/helper-plugin-utils': 7.27.1

  '@babel/plugin-transform-unicode-escapes@7.27.1(@babel/core@7.28.4)':
    dependencies:
      '@babel/core': 7.28.4
      '@babel/helper-plugin-utils': 7.27.1

  '@babel/plugin-transform-unicode-property-regex@7.27.1(@babel/core@7.28.4)':
    dependencies:
      '@babel/core': 7.28.4
      '@babel/helper-create-regexp-features-plugin': 7.27.1(@babel/core@7.28.4)
      '@babel/helper-plugin-utils': 7.27.1

  '@babel/plugin-transform-unicode-regex@7.27.1(@babel/core@7.28.4)':
    dependencies:
      '@babel/core': 7.28.4
      '@babel/helper-create-regexp-features-plugin': 7.27.1(@babel/core@7.28.4)
      '@babel/helper-plugin-utils': 7.27.1

  '@babel/plugin-transform-unicode-sets-regex@7.27.1(@babel/core@7.28.4)':
    dependencies:
      '@babel/core': 7.28.4
      '@babel/helper-create-regexp-features-plugin': 7.27.1(@babel/core@7.28.4)
      '@babel/helper-plugin-utils': 7.27.1

  '@babel/preset-env@7.28.3(@babel/core@7.28.4)':
    dependencies:
      '@babel/compat-data': 7.28.0
      '@babel/core': 7.28.4
      '@babel/helper-compilation-targets': 7.27.2
      '@babel/helper-plugin-utils': 7.27.1
      '@babel/helper-validator-option': 7.27.1
      '@babel/plugin-bugfix-firefox-class-in-computed-class-key': 7.27.1(@babel/core@7.28.4)
      '@babel/plugin-bugfix-safari-class-field-initializer-scope': 7.27.1(@babel/core@7.28.4)
      '@babel/plugin-bugfix-safari-id-destructuring-collision-in-function-expression': 7.27.1(@babel/core@7.28.4)
      '@babel/plugin-bugfix-v8-spread-parameters-in-optional-chaining': 7.27.1(@babel/core@7.28.4)
      '@babel/plugin-bugfix-v8-static-class-fields-redefine-readonly': 7.28.3(@babel/core@7.28.4)
      '@babel/plugin-proposal-private-property-in-object': 7.21.0-placeholder-for-preset-env.2(@babel/core@7.28.4)
      '@babel/plugin-syntax-import-assertions': 7.27.1(@babel/core@7.28.4)
      '@babel/plugin-syntax-import-attributes': 7.27.1(@babel/core@7.28.4)
      '@babel/plugin-syntax-unicode-sets-regex': 7.18.6(@babel/core@7.28.4)
      '@babel/plugin-transform-arrow-functions': 7.27.1(@babel/core@7.28.4)
      '@babel/plugin-transform-async-generator-functions': 7.28.0(@babel/core@7.28.4)
      '@babel/plugin-transform-async-to-generator': 7.27.1(@babel/core@7.28.4)
      '@babel/plugin-transform-block-scoped-functions': 7.27.1(@babel/core@7.28.4)
      '@babel/plugin-transform-block-scoping': 7.28.0(@babel/core@7.28.4)
      '@babel/plugin-transform-class-properties': 7.27.1(@babel/core@7.28.4)
      '@babel/plugin-transform-class-static-block': 7.28.3(@babel/core@7.28.4)
      '@babel/plugin-transform-classes': 7.28.3(@babel/core@7.28.4)
      '@babel/plugin-transform-computed-properties': 7.27.1(@babel/core@7.28.4)
      '@babel/plugin-transform-destructuring': 7.28.0(@babel/core@7.28.4)
      '@babel/plugin-transform-dotall-regex': 7.27.1(@babel/core@7.28.4)
      '@babel/plugin-transform-duplicate-keys': 7.27.1(@babel/core@7.28.4)
      '@babel/plugin-transform-duplicate-named-capturing-groups-regex': 7.27.1(@babel/core@7.28.4)
      '@babel/plugin-transform-dynamic-import': 7.27.1(@babel/core@7.28.4)
      '@babel/plugin-transform-explicit-resource-management': 7.28.0(@babel/core@7.28.4)
      '@babel/plugin-transform-exponentiation-operator': 7.27.1(@babel/core@7.28.4)
      '@babel/plugin-transform-export-namespace-from': 7.27.1(@babel/core@7.28.4)
      '@babel/plugin-transform-for-of': 7.27.1(@babel/core@7.28.4)
      '@babel/plugin-transform-function-name': 7.27.1(@babel/core@7.28.4)
      '@babel/plugin-transform-json-strings': 7.27.1(@babel/core@7.28.4)
      '@babel/plugin-transform-literals': 7.27.1(@babel/core@7.28.4)
      '@babel/plugin-transform-logical-assignment-operators': 7.27.1(@babel/core@7.28.4)
      '@babel/plugin-transform-member-expression-literals': 7.27.1(@babel/core@7.28.4)
      '@babel/plugin-transform-modules-amd': 7.27.1(@babel/core@7.28.4)
      '@babel/plugin-transform-modules-commonjs': 7.27.1(@babel/core@7.28.4)
      '@babel/plugin-transform-modules-systemjs': 7.27.1(@babel/core@7.28.4)
      '@babel/plugin-transform-modules-umd': 7.27.1(@babel/core@7.28.4)
      '@babel/plugin-transform-named-capturing-groups-regex': 7.27.1(@babel/core@7.28.4)
      '@babel/plugin-transform-new-target': 7.27.1(@babel/core@7.28.4)
      '@babel/plugin-transform-nullish-coalescing-operator': 7.27.1(@babel/core@7.28.4)
      '@babel/plugin-transform-numeric-separator': 7.27.1(@babel/core@7.28.4)
      '@babel/plugin-transform-object-rest-spread': 7.28.0(@babel/core@7.28.4)
      '@babel/plugin-transform-object-super': 7.27.1(@babel/core@7.28.4)
      '@babel/plugin-transform-optional-catch-binding': 7.27.1(@babel/core@7.28.4)
      '@babel/plugin-transform-optional-chaining': 7.27.1(@babel/core@7.28.4)
      '@babel/plugin-transform-parameters': 7.27.7(@babel/core@7.28.4)
      '@babel/plugin-transform-private-methods': 7.27.1(@babel/core@7.28.4)
      '@babel/plugin-transform-private-property-in-object': 7.27.1(@babel/core@7.28.4)
      '@babel/plugin-transform-property-literals': 7.27.1(@babel/core@7.28.4)
      '@babel/plugin-transform-regenerator': 7.28.3(@babel/core@7.28.4)
      '@babel/plugin-transform-regexp-modifiers': 7.27.1(@babel/core@7.28.4)
      '@babel/plugin-transform-reserved-words': 7.27.1(@babel/core@7.28.4)
      '@babel/plugin-transform-shorthand-properties': 7.27.1(@babel/core@7.28.4)
      '@babel/plugin-transform-spread': 7.27.1(@babel/core@7.28.4)
      '@babel/plugin-transform-sticky-regex': 7.27.1(@babel/core@7.28.4)
      '@babel/plugin-transform-template-literals': 7.27.1(@babel/core@7.28.4)
      '@babel/plugin-transform-typeof-symbol': 7.27.1(@babel/core@7.28.4)
      '@babel/plugin-transform-unicode-escapes': 7.27.1(@babel/core@7.28.4)
      '@babel/plugin-transform-unicode-property-regex': 7.27.1(@babel/core@7.28.4)
      '@babel/plugin-transform-unicode-regex': 7.27.1(@babel/core@7.28.4)
      '@babel/plugin-transform-unicode-sets-regex': 7.27.1(@babel/core@7.28.4)
      '@babel/preset-modules': 0.1.6-no-external-plugins(@babel/core@7.28.4)
      babel-plugin-polyfill-corejs2: 0.4.14(@babel/core@7.28.4)
      babel-plugin-polyfill-corejs3: 0.13.0(@babel/core@7.28.4)
      babel-plugin-polyfill-regenerator: 0.6.5(@babel/core@7.28.4)
      core-js-compat: 3.44.0
      semver: 6.3.1
    transitivePeerDependencies:
      - supports-color

  '@babel/preset-modules@0.1.6-no-external-plugins(@babel/core@7.28.4)':
    dependencies:
      '@babel/core': 7.28.4
      '@babel/helper-plugin-utils': 7.27.1
      '@babel/types': 7.28.4
      esutils: 2.0.3

  '@babel/runtime@7.28.4': {}

  '@babel/template@7.27.2':
    dependencies:
      '@babel/code-frame': 7.27.1
      '@babel/parser': 7.28.4
      '@babel/types': 7.28.4

  '@babel/traverse@7.28.4':
    dependencies:
      '@babel/code-frame': 7.27.1
      '@babel/generator': 7.28.3
      '@babel/helper-globals': 7.28.0
      '@babel/parser': 7.28.4
      '@babel/template': 7.27.2
      '@babel/types': 7.28.4
      debug: 4.4.3
    transitivePeerDependencies:
      - supports-color

  '@babel/types@7.28.4':
    dependencies:
      '@babel/helper-string-parser': 7.27.1
      '@babel/helper-validator-identifier': 7.27.1

  '@bufbuild/protobuf@2.5.2': {}

  '@cacheable/memoize@2.0.3':
    dependencies:
      '@cacheable/utils': 2.0.3

  '@cacheable/memory@2.0.3':
    dependencies:
      '@cacheable/memoize': 2.0.3
      '@cacheable/utils': 2.0.3
      '@keyv/bigmap': 1.0.2
      hookified: 1.12.1
      keyv: 5.5.3

  '@cacheable/utils@2.0.3': {}

  '@clack/core@0.5.0':
    dependencies:
      picocolors: 1.1.1
      sisteransi: 1.0.5

  '@clack/prompts@0.11.0':
    dependencies:
      '@clack/core': 0.5.0
      picocolors: 1.1.1
      sisteransi: 1.0.5

  '@cloudflare/workerd-darwin-64@1.20251008.0':
    optional: true

  '@cloudflare/workerd-darwin-arm64@1.20251008.0':
    optional: true

  '@cloudflare/workerd-linux-64@1.20251008.0':
    optional: true

  '@cloudflare/workerd-linux-arm64@1.20251008.0':
    optional: true

  '@cloudflare/workerd-windows-64@1.20251008.0':
    optional: true

  '@conventional-changelog/git-client@2.5.1(conventional-commits-filter@5.0.0)(conventional-commits-parser@6.1.0)':
    dependencies:
      '@simple-libs/child-process-utils': 1.0.1
      '@simple-libs/stream-utils': 1.1.0
      semver: 7.7.3
    optionalDependencies:
      conventional-commits-filter: 5.0.0
      conventional-commits-parser: 6.1.0

  '@cspotcode/source-map-support@0.8.1':
    dependencies:
      '@jridgewell/trace-mapping': 0.3.9

  '@docsearch/css@4.0.0-beta.7': {}

  '@docsearch/js@4.0.0-beta.7': {}

  '@emnapi/core@1.5.0':
    dependencies:
      '@emnapi/wasi-threads': 1.1.0
      tslib: 2.8.1
    optional: true

  '@emnapi/runtime@1.5.0':
    dependencies:
      tslib: 2.8.1
    optional: true

  '@emnapi/wasi-threads@1.1.0':
    dependencies:
      tslib: 2.8.1
    optional: true

  '@esbuild/aix-ppc64@0.25.0':
    optional: true

  '@esbuild/android-arm64@0.25.0':
    optional: true

  '@esbuild/android-arm@0.25.0':
    optional: true

  '@esbuild/android-x64@0.25.0':
    optional: true

  '@esbuild/darwin-arm64@0.25.0':
    optional: true

  '@esbuild/darwin-x64@0.25.0':
    optional: true

  '@esbuild/freebsd-arm64@0.25.0':
    optional: true

  '@esbuild/freebsd-x64@0.25.0':
    optional: true

  '@esbuild/linux-arm64@0.25.0':
    optional: true

  '@esbuild/linux-arm@0.25.0':
    optional: true

  '@esbuild/linux-ia32@0.25.0':
    optional: true

  '@esbuild/linux-loong64@0.25.0':
    optional: true

  '@esbuild/linux-mips64el@0.25.0':
    optional: true

  '@esbuild/linux-ppc64@0.25.0':
    optional: true

  '@esbuild/linux-riscv64@0.25.0':
    optional: true

  '@esbuild/linux-s390x@0.25.0':
    optional: true

  '@esbuild/linux-x64@0.25.0':
    optional: true

  '@esbuild/netbsd-arm64@0.25.0':
    optional: true

  '@esbuild/netbsd-x64@0.25.0':
    optional: true

  '@esbuild/openbsd-arm64@0.25.0':
    optional: true

  '@esbuild/openbsd-x64@0.25.0':
    optional: true

  '@esbuild/sunos-x64@0.25.0':
    optional: true

  '@esbuild/win32-arm64@0.25.0':
    optional: true

  '@esbuild/win32-ia32@0.25.0':
    optional: true

  '@esbuild/win32-x64@0.25.0':
    optional: true

  '@eslint-community/eslint-utils@4.8.0(eslint@9.37.0(jiti@2.6.1))':
    dependencies:
      eslint: 9.37.0(jiti@2.6.1)
      eslint-visitor-keys: 3.4.3

  '@eslint-community/regexpp@4.12.1': {}

  '@eslint/config-array@0.21.0':
    dependencies:
      '@eslint/object-schema': 2.1.6
      debug: 4.4.3
      minimatch: 3.1.2
    transitivePeerDependencies:
      - supports-color

  '@eslint/config-helpers@0.4.0':
    dependencies:
      '@eslint/core': 0.16.0

  '@eslint/core@0.16.0':
    dependencies:
      '@types/json-schema': 7.0.15

  '@eslint/eslintrc@3.3.1':
    dependencies:
      ajv: 6.12.6
      debug: 4.4.3
      espree: 10.4.0
      globals: 14.0.0
      ignore: 5.3.2
      import-fresh: 3.3.1
      js-yaml: 4.1.0
      minimatch: 3.1.2
      strip-json-comments: 3.1.1
    transitivePeerDependencies:
      - supports-color

  '@eslint/js@9.37.0': {}

  '@eslint/object-schema@2.1.6': {}

  '@eslint/plugin-kit@0.4.0':
    dependencies:
      '@eslint/core': 0.16.0
      levn: 0.4.1

  '@floating-ui/core@1.6.9':
    dependencies:
      '@floating-ui/utils': 0.2.9

  '@floating-ui/dom@1.1.1':
    dependencies:
      '@floating-ui/core': 1.6.9

  '@floating-ui/utils@0.2.9': {}

  '@humanfs/core@0.19.1': {}

  '@humanfs/node@0.16.6':
    dependencies:
      '@humanfs/core': 0.19.1
      '@humanwhocodes/retry': 0.3.1

  '@humanwhocodes/module-importer@1.0.1': {}

  '@humanwhocodes/retry@0.3.1': {}

  '@humanwhocodes/retry@0.4.2': {}

  '@iconify-json/logos@1.2.4':
    dependencies:
      '@iconify/types': 2.0.0

  '@iconify-json/simple-icons@1.2.47':
    dependencies:
      '@iconify/types': 2.0.0

  '@iconify-json/vscode-icons@1.2.29':
    dependencies:
      '@iconify/types': 2.0.0

  '@iconify/types@2.0.0': {}

  '@iconify/utils@3.0.1':
    dependencies:
      '@antfu/install-pkg': 1.1.0
      '@antfu/utils': 9.2.0
      '@iconify/types': 2.0.0
      debug: 4.4.3
      globals: 15.15.0
      kolorist: 1.8.0
      local-pkg: 1.1.1
      mlly: 1.8.0
    transitivePeerDependencies:
      - supports-color

  '@img/sharp-darwin-arm64@0.33.5':
    optionalDependencies:
      '@img/sharp-libvips-darwin-arm64': 1.0.4
    optional: true

  '@img/sharp-darwin-x64@0.33.5':
    optionalDependencies:
      '@img/sharp-libvips-darwin-x64': 1.0.4
    optional: true

  '@img/sharp-libvips-darwin-arm64@1.0.4':
    optional: true

  '@img/sharp-libvips-darwin-x64@1.0.4':
    optional: true

  '@img/sharp-libvips-linux-arm64@1.0.4':
    optional: true

  '@img/sharp-libvips-linux-arm@1.0.5':
    optional: true

  '@img/sharp-libvips-linux-s390x@1.0.4':
    optional: true

  '@img/sharp-libvips-linux-x64@1.0.4':
    optional: true

  '@img/sharp-libvips-linuxmusl-arm64@1.0.4':
    optional: true

  '@img/sharp-libvips-linuxmusl-x64@1.0.4':
    optional: true

  '@img/sharp-linux-arm64@0.33.5':
    optionalDependencies:
      '@img/sharp-libvips-linux-arm64': 1.0.4
    optional: true

  '@img/sharp-linux-arm@0.33.5':
    optionalDependencies:
      '@img/sharp-libvips-linux-arm': 1.0.5
    optional: true

  '@img/sharp-linux-s390x@0.33.5':
    optionalDependencies:
      '@img/sharp-libvips-linux-s390x': 1.0.4
    optional: true

  '@img/sharp-linux-x64@0.33.5':
    optionalDependencies:
      '@img/sharp-libvips-linux-x64': 1.0.4
    optional: true

  '@img/sharp-linuxmusl-arm64@0.33.5':
    optionalDependencies:
      '@img/sharp-libvips-linuxmusl-arm64': 1.0.4
    optional: true

  '@img/sharp-linuxmusl-x64@0.33.5':
    optionalDependencies:
      '@img/sharp-libvips-linuxmusl-x64': 1.0.4
    optional: true

  '@img/sharp-wasm32@0.33.5':
    dependencies:
      '@emnapi/runtime': 1.5.0
    optional: true

  '@img/sharp-win32-ia32@0.33.5':
    optional: true

  '@img/sharp-win32-x64@0.33.5':
    optional: true

  '@isaacs/balanced-match@4.0.1': {}

  '@isaacs/brace-expansion@5.0.0':
    dependencies:
      '@isaacs/balanced-match': 4.0.1

  '@isaacs/cliui@8.0.2':
    dependencies:
      string-width: 5.1.2
      string-width-cjs: string-width@4.2.3
      strip-ansi: 7.1.0
      strip-ansi-cjs: strip-ansi@6.0.1
      wrap-ansi: 8.1.0
      wrap-ansi-cjs: wrap-ansi@7.0.0

  '@isaacs/fs-minipass@4.0.1':
    dependencies:
      minipass: 7.1.2

  '@jridgewell/gen-mapping@0.3.12':
    dependencies:
      '@jridgewell/sourcemap-codec': 1.5.5
      '@jridgewell/trace-mapping': 0.3.31

  '@jridgewell/remapping@2.3.5':
    dependencies:
      '@jridgewell/gen-mapping': 0.3.12
      '@jridgewell/trace-mapping': 0.3.31

  '@jridgewell/resolve-uri@3.1.2': {}

  '@jridgewell/source-map@0.3.6':
    dependencies:
      '@jridgewell/gen-mapping': 0.3.12
      '@jridgewell/trace-mapping': 0.3.31

  '@jridgewell/sourcemap-codec@1.5.5': {}

  '@jridgewell/trace-mapping@0.3.31':
    dependencies:
      '@jridgewell/resolve-uri': 3.1.2
      '@jridgewell/sourcemap-codec': 1.5.5

  '@jridgewell/trace-mapping@0.3.9':
    dependencies:
      '@jridgewell/resolve-uri': 3.1.2
      '@jridgewell/sourcemap-codec': 1.5.5

  '@keyv/bigmap@1.0.2':
    dependencies:
      hookified: 1.12.1

  '@keyv/serialize@1.1.1': {}

  '@napi-rs/wasm-runtime@0.2.11':
    dependencies:
      '@emnapi/core': 1.5.0
      '@emnapi/runtime': 1.5.0
      '@tybys/wasm-util': 0.9.0
    optional: true

  '@napi-rs/wasm-runtime@1.0.7':
    dependencies:
      '@emnapi/core': 1.5.0
      '@emnapi/runtime': 1.5.0
      '@tybys/wasm-util': 0.10.1
    optional: true

  '@napi-rs/wasm-runtime@1.0.6':
    dependencies:
      '@emnapi/core': 1.5.0
      '@emnapi/runtime': 1.5.0
      '@tybys/wasm-util': 0.10.1
    optional: true

  '@node-rs/bcrypt-android-arm-eabi@1.10.7':
    optional: true

  '@node-rs/bcrypt-android-arm64@1.10.7':
    optional: true

  '@node-rs/bcrypt-darwin-arm64@1.10.7':
    optional: true

  '@node-rs/bcrypt-darwin-x64@1.10.7':
    optional: true

  '@node-rs/bcrypt-freebsd-x64@1.10.7':
    optional: true

  '@node-rs/bcrypt-linux-arm-gnueabihf@1.10.7':
    optional: true

  '@node-rs/bcrypt-linux-arm64-gnu@1.10.7':
    optional: true

  '@node-rs/bcrypt-linux-arm64-musl@1.10.7':
    optional: true

  '@node-rs/bcrypt-linux-x64-gnu@1.10.7':
    optional: true

  '@node-rs/bcrypt-linux-x64-musl@1.10.7':
    optional: true

  '@node-rs/bcrypt-wasm32-wasi@1.10.7':
    dependencies:
      '@napi-rs/wasm-runtime': 0.2.11
    optional: true

  '@node-rs/bcrypt-win32-arm64-msvc@1.10.7':
    optional: true

  '@node-rs/bcrypt-win32-ia32-msvc@1.10.7':
    optional: true

  '@node-rs/bcrypt-win32-x64-msvc@1.10.7':
    optional: true

  '@node-rs/bcrypt@1.10.7':
    optionalDependencies:
      '@node-rs/bcrypt-android-arm-eabi': 1.10.7
      '@node-rs/bcrypt-android-arm64': 1.10.7
      '@node-rs/bcrypt-darwin-arm64': 1.10.7
      '@node-rs/bcrypt-darwin-x64': 1.10.7
      '@node-rs/bcrypt-freebsd-x64': 1.10.7
      '@node-rs/bcrypt-linux-arm-gnueabihf': 1.10.7
      '@node-rs/bcrypt-linux-arm64-gnu': 1.10.7
      '@node-rs/bcrypt-linux-arm64-musl': 1.10.7
      '@node-rs/bcrypt-linux-x64-gnu': 1.10.7
      '@node-rs/bcrypt-linux-x64-musl': 1.10.7
      '@node-rs/bcrypt-wasm32-wasi': 1.10.7
      '@node-rs/bcrypt-win32-arm64-msvc': 1.10.7
      '@node-rs/bcrypt-win32-ia32-msvc': 1.10.7
      '@node-rs/bcrypt-win32-x64-msvc': 1.10.7

  '@nodelib/fs.scandir@2.1.5':
    dependencies:
      '@nodelib/fs.stat': 2.0.5
      run-parallel: 1.2.0

  '@nodelib/fs.stat@2.0.5': {}

  '@nodelib/fs.walk@1.2.8':
    dependencies:
      '@nodelib/fs.scandir': 2.1.5
      fastq: 1.19.0

  '@oxc-project/types@0.90.0': {}

  '@oxc-project/types@0.94.0': {}

  '@oxc-project/types@0.94.0': {}

  '@parcel/watcher-android-arm64@2.5.1':
    optional: true

  '@parcel/watcher-darwin-arm64@2.5.1':
    optional: true

  '@parcel/watcher-darwin-x64@2.5.1':
    optional: true

  '@parcel/watcher-freebsd-x64@2.5.1':
    optional: true

  '@parcel/watcher-linux-arm-glibc@2.5.1':
    optional: true

  '@parcel/watcher-linux-arm-musl@2.5.1':
    optional: true

  '@parcel/watcher-linux-arm64-glibc@2.5.1':
    optional: true

  '@parcel/watcher-linux-arm64-musl@2.5.1':
    optional: true

  '@parcel/watcher-linux-x64-glibc@2.5.1':
    optional: true

  '@parcel/watcher-linux-x64-musl@2.5.1':
    optional: true

  '@parcel/watcher-win32-arm64@2.5.1':
    optional: true

  '@parcel/watcher-win32-ia32@2.5.1':
    optional: true

  '@parcel/watcher-win32-x64@2.5.1':
    optional: true

  '@parcel/watcher@2.5.1':
    dependencies:
      detect-libc: 1.0.3
      is-glob: 4.0.3
      micromatch: 4.0.8
      node-addon-api: 7.1.1
    optionalDependencies:
      '@parcel/watcher-android-arm64': 2.5.1
      '@parcel/watcher-darwin-arm64': 2.5.1
      '@parcel/watcher-darwin-x64': 2.5.1
      '@parcel/watcher-freebsd-x64': 2.5.1
      '@parcel/watcher-linux-arm-glibc': 2.5.1
      '@parcel/watcher-linux-arm-musl': 2.5.1
      '@parcel/watcher-linux-arm64-glibc': 2.5.1
      '@parcel/watcher-linux-arm64-musl': 2.5.1
      '@parcel/watcher-linux-x64-glibc': 2.5.1
      '@parcel/watcher-linux-x64-musl': 2.5.1
      '@parcel/watcher-win32-arm64': 2.5.1
      '@parcel/watcher-win32-ia32': 2.5.1
      '@parcel/watcher-win32-x64': 2.5.1
    optional: true

  '@pkgjs/parseargs@0.11.0':
    optional: true

  '@polka/compression@1.0.0-next.25': {}

  '@polka/url@1.0.0-next.28': {}

  '@poppinss/colors@4.1.5':
    dependencies:
      kleur: 4.1.5

  '@poppinss/dumper@0.6.4':
    dependencies:
      '@poppinss/colors': 4.1.5
      '@sindresorhus/is': 7.0.2
      supports-color: 10.0.0

  '@poppinss/exception@1.2.2': {}

  '@publint/pack@0.1.2': {}

  '@quansync/fs@0.1.5':
    dependencies:
      quansync: 0.2.11

  '@rolldown/binding-android-arm64@1.0.0-beta.43':
    optional: true

<<<<<<< HEAD
  '@rolldown/binding-android-arm64@1.0.0-beta.42':
    optional: true

  '@rolldown/binding-darwin-arm64@1.0.0-beta.41':
    optional: true

  '@rolldown/binding-darwin-arm64@1.0.0-beta.42':
    optional: true

  '@rolldown/binding-darwin-x64@1.0.0-beta.41':
    optional: true

  '@rolldown/binding-darwin-x64@1.0.0-beta.42':
    optional: true

  '@rolldown/binding-freebsd-x64@1.0.0-beta.41':
    optional: true

  '@rolldown/binding-freebsd-x64@1.0.0-beta.42':
    optional: true

  '@rolldown/binding-linux-arm-gnueabihf@1.0.0-beta.41':
    optional: true

  '@rolldown/binding-linux-arm-gnueabihf@1.0.0-beta.42':
    optional: true

  '@rolldown/binding-linux-arm64-gnu@1.0.0-beta.41':
    optional: true

  '@rolldown/binding-linux-arm64-gnu@1.0.0-beta.42':
    optional: true

  '@rolldown/binding-linux-arm64-musl@1.0.0-beta.41':
    optional: true

  '@rolldown/binding-linux-arm64-musl@1.0.0-beta.42':
    optional: true

  '@rolldown/binding-linux-x64-gnu@1.0.0-beta.41':
    optional: true

  '@rolldown/binding-linux-x64-gnu@1.0.0-beta.42':
    optional: true

  '@rolldown/binding-linux-x64-musl@1.0.0-beta.41':
    optional: true

  '@rolldown/binding-linux-x64-musl@1.0.0-beta.42':
    optional: true

  '@rolldown/binding-openharmony-arm64@1.0.0-beta.41':
    optional: true

  '@rolldown/binding-openharmony-arm64@1.0.0-beta.42':
    optional: true

  '@rolldown/binding-wasm32-wasi@1.0.0-beta.41':
=======
  '@rolldown/binding-darwin-arm64@1.0.0-beta.43':
    optional: true

  '@rolldown/binding-darwin-x64@1.0.0-beta.43':
    optional: true

  '@rolldown/binding-freebsd-x64@1.0.0-beta.43':
    optional: true

  '@rolldown/binding-linux-arm-gnueabihf@1.0.0-beta.43':
    optional: true

  '@rolldown/binding-linux-arm64-gnu@1.0.0-beta.43':
    optional: true

  '@rolldown/binding-linux-arm64-musl@1.0.0-beta.43':
    optional: true

  '@rolldown/binding-linux-x64-gnu@1.0.0-beta.43':
    optional: true

  '@rolldown/binding-linux-x64-musl@1.0.0-beta.43':
    optional: true

  '@rolldown/binding-openharmony-arm64@1.0.0-beta.43':
    optional: true

  '@rolldown/binding-wasm32-wasi@1.0.0-beta.43':
>>>>>>> a8173075
    dependencies:
      '@napi-rs/wasm-runtime': 1.0.7
    optional: true

<<<<<<< HEAD
  '@rolldown/binding-wasm32-wasi@1.0.0-beta.42':
    dependencies:
      '@napi-rs/wasm-runtime': 1.0.6
    optional: true

  '@rolldown/binding-win32-arm64-msvc@1.0.0-beta.41':
    optional: true

  '@rolldown/binding-win32-arm64-msvc@1.0.0-beta.42':
    optional: true

  '@rolldown/binding-win32-ia32-msvc@1.0.0-beta.41':
    optional: true

  '@rolldown/binding-win32-ia32-msvc@1.0.0-beta.42':
    optional: true

  '@rolldown/binding-win32-x64-msvc@1.0.0-beta.41':
=======
  '@rolldown/binding-win32-arm64-msvc@1.0.0-beta.43':
    optional: true

  '@rolldown/binding-win32-ia32-msvc@1.0.0-beta.43':
    optional: true

  '@rolldown/binding-win32-x64-msvc@1.0.0-beta.43':
>>>>>>> a8173075
    optional: true

  '@rolldown/binding-win32-x64-msvc@1.0.0-beta.42':
    optional: true

  '@rolldown/pluginutils@1.0.0-beta.29': {}

  '@rolldown/pluginutils@1.0.0-beta.43': {}

  '@rolldown/pluginutils@1.0.0-beta.42': {}

  '@rollup/plugin-alias@5.1.1(rollup@4.43.0)':
    optionalDependencies:
      rollup: 4.43.0

  '@rollup/plugin-commonjs@28.0.6(rollup@4.43.0)':
    dependencies:
      '@rollup/pluginutils': 5.3.0(rollup@4.43.0)
      commondir: 1.0.1
      estree-walker: 2.0.2
      fdir: 6.5.0(picomatch@4.0.3)
      is-reference: 1.2.1
      magic-string: 0.30.19
      picomatch: 4.0.3
    optionalDependencies:
      rollup: 4.43.0

  '@rollup/plugin-dynamic-import-vars@2.1.4(rollup@4.43.0)':
    dependencies:
      '@rollup/pluginutils': 5.3.0(rollup@4.43.0)
      astring: 1.9.0
      estree-walker: 2.0.2
      magic-string: 0.30.19
      tinyglobby: 0.2.15
    optionalDependencies:
      rollup: 4.43.0

  '@rollup/pluginutils@5.3.0(rollup@4.43.0)':
    dependencies:
      '@types/estree': 1.0.8
      estree-walker: 2.0.2
      picomatch: 4.0.3
    optionalDependencies:
      rollup: 4.43.0

  '@rollup/rollup-android-arm-eabi@4.43.0':
    optional: true

  '@rollup/rollup-android-arm64@4.43.0':
    optional: true

  '@rollup/rollup-darwin-arm64@4.43.0':
    optional: true

  '@rollup/rollup-darwin-x64@4.43.0':
    optional: true

  '@rollup/rollup-freebsd-arm64@4.43.0':
    optional: true

  '@rollup/rollup-freebsd-x64@4.43.0':
    optional: true

  '@rollup/rollup-linux-arm-gnueabihf@4.43.0':
    optional: true

  '@rollup/rollup-linux-arm-musleabihf@4.43.0':
    optional: true

  '@rollup/rollup-linux-arm64-gnu@4.43.0':
    optional: true

  '@rollup/rollup-linux-arm64-musl@4.43.0':
    optional: true

  '@rollup/rollup-linux-loongarch64-gnu@4.43.0':
    optional: true

  '@rollup/rollup-linux-powerpc64le-gnu@4.43.0':
    optional: true

  '@rollup/rollup-linux-riscv64-gnu@4.43.0':
    optional: true

  '@rollup/rollup-linux-riscv64-musl@4.43.0':
    optional: true

  '@rollup/rollup-linux-s390x-gnu@4.43.0':
    optional: true

  '@rollup/rollup-linux-x64-gnu@4.43.0':
    optional: true

  '@rollup/rollup-linux-x64-musl@4.43.0':
    optional: true

  '@rollup/rollup-win32-arm64-msvc@4.43.0':
    optional: true

  '@rollup/rollup-win32-ia32-msvc@4.43.0':
    optional: true

  '@rollup/rollup-win32-x64-msvc@4.43.0':
    optional: true

  '@sec-ant/readable-stream@0.4.1': {}

  '@shikijs/core@3.13.0':
    dependencies:
      '@shikijs/types': 3.13.0
      '@shikijs/vscode-textmate': 10.0.2
      '@types/hast': 3.0.4
      hast-util-to-html: 9.0.5

  '@shikijs/core@3.9.2':
    dependencies:
      '@shikijs/types': 3.9.2
      '@shikijs/vscode-textmate': 10.0.2
      '@types/hast': 3.0.4
      hast-util-to-html: 9.0.5

  '@shikijs/engine-javascript@3.13.0':
    dependencies:
      '@shikijs/types': 3.13.0
      '@shikijs/vscode-textmate': 10.0.2
      oniguruma-to-es: 4.3.3

  '@shikijs/engine-oniguruma@3.13.0':
    dependencies:
      '@shikijs/types': 3.13.0
      '@shikijs/vscode-textmate': 10.0.2

  '@shikijs/langs@3.13.0':
    dependencies:
      '@shikijs/types': 3.13.0

  '@shikijs/themes@3.13.0':
    dependencies:
      '@shikijs/types': 3.13.0

  '@shikijs/transformers@3.9.2':
    dependencies:
      '@shikijs/core': 3.9.2
      '@shikijs/types': 3.9.2

  '@shikijs/twoslash@3.13.0(typescript@5.9.2)':
    dependencies:
      '@shikijs/core': 3.13.0
      '@shikijs/types': 3.13.0
      twoslash: 0.3.4(typescript@5.9.2)
      typescript: 5.9.2
    transitivePeerDependencies:
      - supports-color

  '@shikijs/types@3.13.0':
    dependencies:
      '@shikijs/vscode-textmate': 10.0.2
      '@types/hast': 3.0.4

  '@shikijs/types@3.9.2':
    dependencies:
      '@shikijs/vscode-textmate': 10.0.2
      '@types/hast': 3.0.4

  '@shikijs/vitepress-twoslash@3.13.0(typescript@5.9.2)':
    dependencies:
      '@shikijs/twoslash': 3.13.0(typescript@5.9.2)
      floating-vue: 5.2.2(vue@3.5.22(typescript@5.9.2))
      lz-string: 1.5.0
      magic-string: 0.30.19
      markdown-it: 14.1.0
      mdast-util-from-markdown: 2.0.2
      mdast-util-gfm: 3.1.0
      mdast-util-to-hast: 13.2.0
      ohash: 2.0.11
      shiki: 3.13.0
      twoslash: 0.3.4(typescript@5.9.2)
      twoslash-vue: 0.3.4(typescript@5.9.2)
      vue: 3.5.22(typescript@5.9.2)
    transitivePeerDependencies:
      - '@nuxt/kit'
      - supports-color
      - typescript

  '@shikijs/vscode-textmate@10.0.2': {}

  '@simple-libs/child-process-utils@1.0.1':
    dependencies:
      '@simple-libs/stream-utils': 1.1.0
      '@types/node': 22.18.10

  '@simple-libs/stream-utils@1.1.0':
    dependencies:
      '@types/node': 22.18.10

  '@sindresorhus/is@7.0.2': {}

  '@sindresorhus/merge-streams@4.0.0': {}

  '@speed-highlight/core@1.2.7': {}

  '@tailwindcss/node@4.1.14':
    dependencies:
      '@jridgewell/remapping': 2.3.5
      enhanced-resolve: 5.18.3
      jiti: 2.6.1
      lightningcss: 1.30.1
      magic-string: 0.30.19
      source-map-js: 1.2.1
      tailwindcss: 4.1.14

  '@tailwindcss/oxide-android-arm64@4.1.14':
    optional: true

  '@tailwindcss/oxide-darwin-arm64@4.1.14':
    optional: true

  '@tailwindcss/oxide-darwin-x64@4.1.14':
    optional: true

  '@tailwindcss/oxide-freebsd-x64@4.1.14':
    optional: true

  '@tailwindcss/oxide-linux-arm-gnueabihf@4.1.14':
    optional: true

  '@tailwindcss/oxide-linux-arm64-gnu@4.1.14':
    optional: true

  '@tailwindcss/oxide-linux-arm64-musl@4.1.14':
    optional: true

  '@tailwindcss/oxide-linux-x64-gnu@4.1.14':
    optional: true

  '@tailwindcss/oxide-linux-x64-musl@4.1.14':
    optional: true

  '@tailwindcss/oxide-wasm32-wasi@4.1.14':
    optional: true

  '@tailwindcss/oxide-win32-arm64-msvc@4.1.14':
    optional: true

  '@tailwindcss/oxide-win32-x64-msvc@4.1.14':
    optional: true

  '@tailwindcss/oxide@4.1.14':
    dependencies:
      detect-libc: 2.0.4
      tar: 7.5.1
    optionalDependencies:
      '@tailwindcss/oxide-android-arm64': 4.1.14
      '@tailwindcss/oxide-darwin-arm64': 4.1.14
      '@tailwindcss/oxide-darwin-x64': 4.1.14
      '@tailwindcss/oxide-freebsd-x64': 4.1.14
      '@tailwindcss/oxide-linux-arm-gnueabihf': 4.1.14
      '@tailwindcss/oxide-linux-arm64-gnu': 4.1.14
      '@tailwindcss/oxide-linux-arm64-musl': 4.1.14
      '@tailwindcss/oxide-linux-x64-gnu': 4.1.14
      '@tailwindcss/oxide-linux-x64-musl': 4.1.14
      '@tailwindcss/oxide-wasm32-wasi': 4.1.14
      '@tailwindcss/oxide-win32-arm64-msvc': 4.1.14
      '@tailwindcss/oxide-win32-x64-msvc': 4.1.14

  '@tailwindcss/postcss@4.1.14':
    dependencies:
      '@alloc/quick-lru': 5.2.0
      '@tailwindcss/node': 4.1.14
      '@tailwindcss/oxide': 4.1.14
      postcss: 8.5.6
      tailwindcss: 4.1.14

  '@tailwindcss/vite@4.1.14(vite@packages+vite)':
    dependencies:
      '@tailwindcss/node': 4.1.14
      '@tailwindcss/oxide': 4.1.14
      tailwindcss: 4.1.14
      vite: link:packages/vite

  '@tybys/wasm-util@0.10.1':
    dependencies:
      tslib: 2.8.1
    optional: true

  '@tybys/wasm-util@0.9.0':
    dependencies:
      tslib: 2.8.1
    optional: true

  '@type-challenges/utils@0.1.1': {}

  '@types/babel__core@7.20.5':
    dependencies:
      '@babel/parser': 7.28.4
      '@babel/types': 7.28.4
      '@types/babel__generator': 7.6.8
      '@types/babel__template': 7.4.4
      '@types/babel__traverse': 7.20.6

  '@types/babel__generator@7.6.8':
    dependencies:
      '@babel/types': 7.28.4

  '@types/babel__preset-env@7.10.0': {}

  '@types/babel__template@7.4.4':
    dependencies:
      '@babel/parser': 7.28.4
      '@babel/types': 7.28.4

  '@types/babel__traverse@7.20.6':
    dependencies:
      '@babel/types': 7.28.4

  '@types/body-parser@1.19.5':
    dependencies:
      '@types/connect': 3.4.38
      '@types/node': 22.18.10

  '@types/chai@5.2.2':
    dependencies:
      '@types/deep-eql': 4.0.2

  '@types/connect@3.4.38':
    dependencies:
      '@types/node': 22.18.10

  '@types/convert-source-map@2.0.3': {}

  '@types/cross-spawn@6.0.6':
    dependencies:
      '@types/node': 22.18.10

  '@types/debug@4.1.12':
    dependencies:
      '@types/ms': 2.1.0

  '@types/deep-eql@4.0.2': {}

  '@types/escape-html@1.0.4': {}

  '@types/estree@1.0.7': {}

  '@types/estree@1.0.8': {}

  '@types/etag@1.8.4':
    dependencies:
      '@types/node': 22.18.10

  '@types/express-serve-static-core@5.0.6':
    dependencies:
      '@types/node': 22.18.10
      '@types/qs': 6.9.18
      '@types/range-parser': 1.2.7
      '@types/send': 0.17.4

  '@types/express@5.0.3':
    dependencies:
      '@types/body-parser': 1.19.5
      '@types/express-serve-static-core': 5.0.6
      '@types/serve-static': 1.15.7

  '@types/hast@3.0.4':
    dependencies:
      '@types/unist': 3.0.3

  '@types/http-errors@2.0.4': {}

  '@types/json-schema@7.0.15': {}

  '@types/less@3.0.8': {}

  '@types/linkify-it@5.0.0': {}

  '@types/lodash@4.17.16': {}

  '@types/markdown-it@14.1.2':
    dependencies:
      '@types/linkify-it': 5.0.0
      '@types/mdurl': 2.0.0

  '@types/mdast@4.0.4':
    dependencies:
      '@types/unist': 3.0.3

  '@types/mdurl@2.0.0': {}

  '@types/mime@1.3.5': {}

  '@types/ms@2.1.0': {}

  '@types/node@22.18.10':
    dependencies:
      undici-types: 6.21.0

  '@types/normalize-package-data@2.4.4': {}

  '@types/picomatch@4.0.2': {}

  '@types/pnpapi@0.0.5': {}

  '@types/qs@6.9.18': {}

  '@types/range-parser@1.2.7': {}

  '@types/react-dom@19.2.2(@types/react@19.2.2)':
    dependencies:
      '@types/react': 19.2.2

  '@types/react@19.2.2':
    dependencies:
      csstype: 3.1.3

  '@types/send@0.17.4':
    dependencies:
      '@types/mime': 1.3.5
      '@types/node': 22.18.10

  '@types/serve-static@1.15.7':
    dependencies:
      '@types/http-errors': 2.0.4
      '@types/node': 22.18.10
      '@types/send': 0.17.4

  '@types/stylus@0.48.43':
    dependencies:
      '@types/node': 22.18.10

  '@types/unist@3.0.3': {}

  '@types/web-bluetooth@0.0.21': {}

  '@types/ws@8.18.1':
    dependencies:
      '@types/node': 22.18.10

  '@typescript-eslint/eslint-plugin@8.46.1(@typescript-eslint/parser@8.46.1(eslint@9.37.0(jiti@2.6.1))(typescript@5.9.2))(eslint@9.37.0(jiti@2.6.1))(typescript@5.9.2)':
    dependencies:
      '@eslint-community/regexpp': 4.12.1
      '@typescript-eslint/parser': 8.46.1(eslint@9.37.0(jiti@2.6.1))(typescript@5.9.2)
      '@typescript-eslint/scope-manager': 8.46.1
      '@typescript-eslint/type-utils': 8.46.1(eslint@9.37.0(jiti@2.6.1))(typescript@5.9.2)
      '@typescript-eslint/utils': 8.46.1(eslint@9.37.0(jiti@2.6.1))(typescript@5.9.2)
      '@typescript-eslint/visitor-keys': 8.46.1
      eslint: 9.37.0(jiti@2.6.1)
      graphemer: 1.4.0
      ignore: 7.0.4
      natural-compare: 1.4.0
      ts-api-utils: 2.1.0(typescript@5.9.2)
      typescript: 5.9.2
    transitivePeerDependencies:
      - supports-color

  '@typescript-eslint/parser@8.46.1(eslint@9.37.0(jiti@2.6.1))(typescript@5.9.2)':
    dependencies:
      '@typescript-eslint/scope-manager': 8.46.1
      '@typescript-eslint/types': 8.46.1
      '@typescript-eslint/typescript-estree': 8.46.1(typescript@5.9.2)
      '@typescript-eslint/visitor-keys': 8.46.1
      debug: 4.4.3
      eslint: 9.37.0(jiti@2.6.1)
      typescript: 5.9.2
    transitivePeerDependencies:
      - supports-color

  '@typescript-eslint/project-service@8.46.1(typescript@5.9.2)':
    dependencies:
      '@typescript-eslint/tsconfig-utils': 8.46.1(typescript@5.9.2)
      '@typescript-eslint/types': 8.46.1
      debug: 4.4.3
      typescript: 5.9.2
    transitivePeerDependencies:
      - supports-color

  '@typescript-eslint/scope-manager@8.46.1':
    dependencies:
      '@typescript-eslint/types': 8.46.1
      '@typescript-eslint/visitor-keys': 8.46.1

  '@typescript-eslint/tsconfig-utils@8.46.1(typescript@5.9.2)':
    dependencies:
      typescript: 5.9.2

  '@typescript-eslint/type-utils@8.46.1(eslint@9.37.0(jiti@2.6.1))(typescript@5.9.2)':
    dependencies:
      '@typescript-eslint/types': 8.46.1
      '@typescript-eslint/typescript-estree': 8.46.1(typescript@5.9.2)
      '@typescript-eslint/utils': 8.46.1(eslint@9.37.0(jiti@2.6.1))(typescript@5.9.2)
      debug: 4.4.3
      eslint: 9.37.0(jiti@2.6.1)
      ts-api-utils: 2.1.0(typescript@5.9.2)
      typescript: 5.9.2
    transitivePeerDependencies:
      - supports-color

  '@typescript-eslint/types@8.46.1': {}

  '@typescript-eslint/typescript-estree@8.46.1(typescript@5.9.2)':
    dependencies:
      '@typescript-eslint/project-service': 8.46.1(typescript@5.9.2)
      '@typescript-eslint/tsconfig-utils': 8.46.1(typescript@5.9.2)
      '@typescript-eslint/types': 8.46.1
      '@typescript-eslint/visitor-keys': 8.46.1
      debug: 4.4.3
      fast-glob: 3.3.3
      is-glob: 4.0.3
      minimatch: 9.0.5
      semver: 7.7.3
      ts-api-utils: 2.1.0(typescript@5.9.2)
      typescript: 5.9.2
    transitivePeerDependencies:
      - supports-color

  '@typescript-eslint/utils@8.46.1(eslint@9.37.0(jiti@2.6.1))(typescript@5.9.2)':
    dependencies:
      '@eslint-community/eslint-utils': 4.8.0(eslint@9.37.0(jiti@2.6.1))
      '@typescript-eslint/scope-manager': 8.46.1
      '@typescript-eslint/types': 8.46.1
      '@typescript-eslint/typescript-estree': 8.46.1(typescript@5.9.2)
      eslint: 9.37.0(jiti@2.6.1)
      typescript: 5.9.2
    transitivePeerDependencies:
      - supports-color

  '@typescript-eslint/visitor-keys@8.46.1':
    dependencies:
      '@typescript-eslint/types': 8.46.1
      eslint-visitor-keys: 4.2.1

  '@typescript/vfs@1.6.1(typescript@5.9.2)':
    dependencies:
      debug: 4.4.3
      typescript: 5.9.2
    transitivePeerDependencies:
      - supports-color

  '@ungap/structured-clone@1.3.0': {}

  '@unrs/resolver-binding-android-arm-eabi@1.9.2':
    optional: true

  '@unrs/resolver-binding-android-arm64@1.9.2':
    optional: true

  '@unrs/resolver-binding-darwin-arm64@1.9.2':
    optional: true

  '@unrs/resolver-binding-darwin-x64@1.9.2':
    optional: true

  '@unrs/resolver-binding-freebsd-x64@1.9.2':
    optional: true

  '@unrs/resolver-binding-linux-arm-gnueabihf@1.9.2':
    optional: true

  '@unrs/resolver-binding-linux-arm-musleabihf@1.9.2':
    optional: true

  '@unrs/resolver-binding-linux-arm64-gnu@1.9.2':
    optional: true

  '@unrs/resolver-binding-linux-arm64-musl@1.9.2':
    optional: true

  '@unrs/resolver-binding-linux-ppc64-gnu@1.9.2':
    optional: true

  '@unrs/resolver-binding-linux-riscv64-gnu@1.9.2':
    optional: true

  '@unrs/resolver-binding-linux-riscv64-musl@1.9.2':
    optional: true

  '@unrs/resolver-binding-linux-s390x-gnu@1.9.2':
    optional: true

  '@unrs/resolver-binding-linux-x64-gnu@1.9.2':
    optional: true

  '@unrs/resolver-binding-linux-x64-musl@1.9.2':
    optional: true

  '@unrs/resolver-binding-wasm32-wasi@1.9.2':
    dependencies:
      '@napi-rs/wasm-runtime': 0.2.11
    optional: true

  '@unrs/resolver-binding-win32-arm64-msvc@1.9.2':
    optional: true

  '@unrs/resolver-binding-win32-ia32-msvc@1.9.2':
    optional: true

  '@unrs/resolver-binding-win32-x64-msvc@1.9.2':
    optional: true

  '@vitejs/longfilename-aaaaaaaaaaaaaaaaaaaaaaaaaaaaaaaaaaaaaaaaaaaaaaaaaaaaaaaaaaaaaaaaaaaaaaaaaaaaaaaaaaaaaaaaaaaaaaaaaaaaaaaaaaaaaaaaaaaaaaaaaaaaaaaaaaaaaaaaaaaaaaaaaaaaaaaaaaaaaaaaaaaaaaaaaaaaaaaaaaaaaaaaaaaa@file:playground/optimize-deps/longfilename': {}

  '@vitejs/plugin-legacy@https://pkg.pr.new/vitejs/rolldown-vite/@vitejs/plugin-legacy@a2594ec(terser@5.44.0)(vite@packages+vite)':
    dependencies:
      '@babel/core': 7.28.4
      '@babel/plugin-transform-dynamic-import': 7.27.1(@babel/core@7.28.4)
      '@babel/plugin-transform-modules-systemjs': 7.27.1(@babel/core@7.28.4)
      '@babel/preset-env': 7.28.3(@babel/core@7.28.4)
      babel-plugin-polyfill-corejs3: 0.13.0(@babel/core@7.28.4)
      babel-plugin-polyfill-regenerator: 0.6.5(@babel/core@7.28.4)
      browserslist: 4.26.3
      browserslist-to-esbuild: 2.1.1(browserslist@4.26.3)
      core-js: 3.46.0
      magic-string: 0.30.19
      regenerator-runtime: 0.14.1
      systemjs: 6.15.1
      terser: 5.44.0
      vite: link:packages/vite
    transitivePeerDependencies:
      - supports-color

  '@vitejs/plugin-vue@6.0.1(vite@packages+vite)(vue@3.5.22(typescript@5.9.2))':
    dependencies:
      '@rolldown/pluginutils': 1.0.0-beta.29
      vite: link:packages/vite
      vue: 3.5.22(typescript@5.9.2)

  '@vitejs/release-scripts@1.6.0(conventional-commits-filter@5.0.0)':
    dependencies:
      conventional-changelog: 7.1.0(conventional-commits-filter@5.0.0)
      conventional-changelog-conventionalcommits: 9.0.0
      execa: 8.0.1
      mri: 1.2.0
      picocolors: 1.1.1
      prompts: 2.4.2
      publint: 0.3.12
      semver: 7.7.3
    transitivePeerDependencies:
      - conventional-commits-filter

  '@vitejs/require@file:playground/json/dep-json-require': {}

  '@vitejs/test-added-in-entries@file:playground/optimize-deps/added-in-entries': {}

  '@vitejs/test-alias-original@file:playground/ssr-alias/alias-original': {}

  '@vitejs/test-aliased-module@file:playground/alias/dir/module': {}

  '@vitejs/test-browser-exports@file:playground/ssr-webworker/browser-exports': {}

  '@vitejs/test-commonjs-dep@file:playground/define/commonjs-dep': {}

  '@vitejs/test-css-js-dep@file:playground/css/css-js-dep': {}

  '@vitejs/test-css-lib@file:playground/ssr-deps/css-lib': {}

  '@vitejs/test-css-proxy-dep-nested@file:playground/css/css-proxy-dep-nested': {}

  '@vitejs/test-css-proxy-dep@file:playground/css/css-proxy-dep':
    dependencies:
      '@vitejs/test-css-proxy-dep-nested': file:playground/css/css-proxy-dep-nested

  '@vitejs/test-deep-import@file:playground/ssr-resolve/deep-import': {}

  '@vitejs/test-define-properties-exports@file:playground/ssr-deps/define-properties-exports': {}

  '@vitejs/test-define-property-exports@file:playground/ssr-deps/define-property-exports': {}

  '@vitejs/test-dep-a@file:playground/preload/dep-a': {}

  '@vitejs/test-dep-alias-using-absolute-path@file:playground/optimize-deps/dep-alias-using-absolute-path':
    dependencies:
      lodash: 4.17.21

  '@vitejs/test-dep-cjs-browser-field-bare@file:playground/optimize-deps/dep-cjs-browser-field-bare': {}

  '@vitejs/test-dep-cjs-compiled-from-cjs@file:playground/optimize-deps/dep-cjs-compiled-from-cjs': {}

  '@vitejs/test-dep-cjs-compiled-from-esm@file:playground/optimize-deps/dep-cjs-compiled-from-esm': {}

  '@vitejs/test-dep-cjs-external-package-omit-js-suffix@file:playground/optimize-deps/dep-cjs-external-package-omit-js-suffix': {}

  '@vitejs/test-dep-cjs-with-assets@file:playground/optimize-deps/dep-cjs-with-assets': {}

  '@vitejs/test-dep-cjs-with-external-deps@file:playground/optimize-deps/dep-cjs-with-external-deps':
    dependencies:
      '@vitejs/test-dep-esm-external': file:playground/optimize-deps/dep-esm-external
      stream: '@vitejs/test-dep-esm-dummy-node-builtin@file:playground/optimize-deps/dep-esm-dummy-node-builtin'

  '@vitejs/test-dep-conditions@file:packages/vite/src/node/__tests__/fixtures/test-dep-conditions': {}

  '@vitejs/test-dep-css-require@file:playground/optimize-deps/dep-css-require': {}

  '@vitejs/test-dep-esbuild-plugin-transform@file:playground/optimize-deps/dep-esbuild-plugin-transform': {}

  '@vitejs/test-dep-esm-dummy-node-builtin@file:playground/optimize-deps/dep-esm-dummy-node-builtin': {}

  '@vitejs/test-dep-esm-external@file:playground/optimize-deps/dep-esm-external': {}

  '@vitejs/test-dep-including-a@file:playground/preload/dep-including-a':
    dependencies:
      '@vitejs/test-dep-a': file:playground/preload/dep-a

  '@vitejs/test-dep-incompatible@file:playground/optimize-deps/dep-incompatible': {}

  '@vitejs/test-dep-no-discovery@file:playground/optimize-deps-no-discovery/dep-no-discovery': {}

  '@vitejs/test-dep-node-env@file:playground/optimize-deps/dep-node-env': {}

  '@vitejs/test-dep-non-optimized@file:playground/optimize-deps/dep-non-optimized': {}

  '@vitejs/test-dep-not-js@file:playground/optimize-deps/dep-not-js': {}

  '@vitejs/test-dep-optimize-exports-with-glob@file:playground/optimize-deps/dep-optimize-exports-with-glob': {}

  '@vitejs/test-dep-optimize-exports-with-root-glob@file:playground/optimize-deps/dep-optimize-exports-with-root-glob': {}

  '@vitejs/test-dep-optimize-with-glob@file:playground/optimize-deps/dep-optimize-with-glob': {}

  '@vitejs/test-dep-relative-to-main@file:playground/optimize-deps/dep-relative-to-main': {}

  '@vitejs/test-dep-self-reference-url-worker@file:playground/worker/dep-self-reference-url-worker': {}

  '@vitejs/test-dep-source-map-no-sources@file:playground/optimize-deps/dep-source-map-no-sources': {}

  '@vitejs/test-dep-that-imports@file:playground/external/dep-that-imports(typescript@5.9.2)':
    dependencies:
      slash3: slash@3.0.0
      slash5: slash@5.1.0
      vue: 3.5.22(typescript@5.9.2)
    transitivePeerDependencies:
      - typescript

  '@vitejs/test-dep-that-requires@file:playground/external/dep-that-requires(typescript@5.9.2)':
    dependencies:
      slash3: slash@3.0.0
      slash5: slash@5.1.0
      vue: 3.5.22(typescript@5.9.2)
    transitivePeerDependencies:
      - typescript

  '@vitejs/test-dep-to-optimize@file:playground/worker/dep-to-optimize': {}

  '@vitejs/test-dep-with-asset-ext1.pdf@file:playground/optimize-deps/dep-with-asset-ext/dep1': {}

  '@vitejs/test-dep-with-asset-ext2.pdf@file:playground/optimize-deps/dep-with-asset-ext/dep2':
    dependencies:
      '@vitejs/test-dep-with-asset-ext1.pdf': file:playground/optimize-deps/dep-with-asset-ext/dep1

  '@vitejs/test-dep-with-builtin-module-cjs@file:playground/optimize-deps/dep-with-builtin-module-cjs': {}

  '@vitejs/test-dep-with-builtin-module-esm@file:playground/optimize-deps/dep-with-builtin-module-esm': {}

  '@vitejs/test-dep-with-dynamic-import@file:playground/optimize-deps/dep-with-dynamic-import': {}

  '@vitejs/test-dep-with-optional-peer-dep-cjs@file:playground/optimize-deps/dep-with-optional-peer-dep-cjs': {}

  '@vitejs/test-dep-with-optional-peer-dep-submodule@file:playground/optimize-deps/dep-with-optional-peer-dep-submodule': {}

  '@vitejs/test-dep-with-optional-peer-dep@file:playground/optimize-deps/dep-with-optional-peer-dep': {}

  '@vitejs/test-entries@file:playground/ssr-resolve/entries': {}

  '@vitejs/test-external-cjs@file:playground/ssr-noexternal/external-cjs': {}

  '@vitejs/test-external-entry@file:playground/ssr-deps/external-entry': {}

  '@vitejs/test-external-using-external-entry@file:playground/ssr-deps/external-using-external-entry':
    dependencies:
      external-entry: '@vitejs/test-external-entry@file:playground/ssr-deps/external-entry'

  '@vitejs/test-forwarded-export@file:playground/ssr-deps/forwarded-export':
    dependencies:
      object-assigned-exports: '@vitejs/test-object-assigned-exports@file:playground/ssr-deps/object-assigned-exports'

  '@vitejs/test-import-assertion-dep@file:playground/import-assertion/import-assertion-dep': {}

  '@vitejs/test-import-builtin@file:playground/ssr-deps/import-builtin-cjs': {}

  '@vitejs/test-import-meta-glob-pkg@file:playground/glob-import/import-meta-glob-pkg': {}

  '@vitejs/test-importee-pkg@file:playground/js-sourcemap/importee-pkg': {}

  '@vitejs/test-json-module@file:playground/json/json-module': {}

  '@vitejs/test-minify@file:playground/minify/dir/module': {}

  '@vitejs/test-missing-dep@file:playground/optimize-missing-deps/missing-dep':
    dependencies:
      '@vitejs/test-multi-entry-dep': file:playground/optimize-missing-deps/multi-entry-dep

  '@vitejs/test-module-condition@file:playground/ssr-deps/module-condition': {}

  '@vitejs/test-module-sync@file:playground/ssr-resolve/pkg-module-sync': {}

  '@vitejs/test-multi-entry-dep@file:playground/optimize-missing-deps/multi-entry-dep': {}

  '@vitejs/test-nested-exclude@file:playground/optimize-deps/nested-exclude':
    dependencies:
      '@vitejs/test-nested-include': file:playground/optimize-deps/nested-include

  '@vitejs/test-nested-exclude@file:playground/ssr-deps/nested-exclude':
    dependencies:
      '@vitejs/test-nested-include': file:playground/ssr-deps/nested-include

  '@vitejs/test-nested-external-cjs@file:playground/ssr-deps/nested-external-cjs': {}

  '@vitejs/test-nested-external@file:playground/ssr-deps/nested-external': {}

  '@vitejs/test-nested-include@file:playground/optimize-deps/nested-include': {}

  '@vitejs/test-nested-include@file:playground/ssr-deps/nested-include': {}

  '@vitejs/test-no-external-cjs@file:playground/ssr-deps/no-external-cjs': {}

  '@vitejs/test-no-external-css@file:playground/ssr-deps/no-external-css': {}

  '@vitejs/test-object-assigned-exports@file:playground/ssr-deps/object-assigned-exports': {}

  '@vitejs/test-only-object-assigned-exports@file:playground/ssr-deps/only-object-assigned-exports': {}

  '@vitejs/test-optimized-with-nested-external@file:playground/ssr-deps/optimized-with-nested-external':
    dependencies:
      nested-external: '@vitejs/test-nested-external@file:playground/ssr-deps/nested-external'

  '@vitejs/test-pkg-exports@file:playground/ssr-deps/pkg-exports': {}

  '@vitejs/test-pkg@file:playground/dynamic-import/pkg': {}

  '@vitejs/test-primitive-export@file:playground/ssr-deps/primitive-export': {}

  '@vitejs/test-read-file-content@file:playground/ssr-deps/read-file-content': {}

  '@vitejs/test-require-absolute@file:playground/ssr-deps/require-absolute': {}

  '@vitejs/test-require-external-cjs@file:playground/ssr-noexternal/require-external-cjs':
    dependencies:
      '@vitejs/test-external-cjs': file:playground/ssr-noexternal/external-cjs

  '@vitejs/test-resolve-pkg-exports@file:playground/ssr-resolve/pkg-exports': {}

  '@vitejs/test-scss-proxy-dep-nested@file:playground/css/scss-proxy-dep-nested': {}

  '@vitejs/test-scss-proxy-dep@file:playground/css/scss-proxy-dep':
    dependencies:
      '@vitejs/test-scss-proxy-dep-nested': file:playground/css/scss-proxy-dep-nested

  '@vitejs/test-ssr-conditions-external@file:playground/ssr-conditions/external': {}

  '@vitejs/test-ssr-conditions-no-external@file:playground/ssr-conditions/no-external': {}

  '@vitejs/test-ts-transpiled-exports@file:playground/ssr-deps/ts-transpiled-exports': {}

  '@vitejs/test-worker-dep-cjs@file:playground/worker/dep-cjs': {}

  '@vitejs/test-worker-exports@file:playground/ssr-webworker/worker-exports': {}

  '@vitest/expect@3.2.4':
    dependencies:
      '@types/chai': 5.2.2
      '@vitest/spy': 3.2.4
      '@vitest/utils': 3.2.4
      chai: 5.2.0
      tinyrainbow: 2.0.0

  '@vitest/mocker@3.2.4(vite@packages+vite)':
    dependencies:
      '@vitest/spy': 3.2.4
      estree-walker: 3.0.3
      magic-string: 0.30.19
    optionalDependencies:
      vite: link:packages/vite

  '@vitest/pretty-format@3.2.4':
    dependencies:
      tinyrainbow: 2.0.0

  '@vitest/runner@3.2.4':
    dependencies:
      '@vitest/utils': 3.2.4
      pathe: 2.0.3
      strip-literal: 3.1.0

  '@vitest/snapshot@3.2.4':
    dependencies:
      '@vitest/pretty-format': 3.2.4
      magic-string: 0.30.19
      pathe: 2.0.3

  '@vitest/spy@3.2.4':
    dependencies:
      tinyspy: 4.0.3

  '@vitest/utils@3.2.4':
    dependencies:
      '@vitest/pretty-format': 3.2.4
      loupe: 3.1.4
      tinyrainbow: 2.0.0

  '@volar/language-core@2.4.23':
    dependencies:
      '@volar/source-map': 2.4.23

  '@volar/source-map@2.4.23': {}

  '@volar/typescript@2.4.23':
    dependencies:
      '@volar/language-core': 2.4.23
      path-browserify: 1.0.1
      vscode-uri: 3.1.0

  '@vue/compiler-core@3.4.38':
    dependencies:
      '@babel/parser': 7.28.4
      '@vue/shared': 3.4.38
      entities: 4.5.0
      estree-walker: 2.0.2
      source-map-js: 1.2.1

  '@vue/compiler-core@3.5.22':
    dependencies:
      '@babel/parser': 7.28.4
      '@vue/shared': 3.5.22
      entities: 4.5.0
      estree-walker: 2.0.2
      source-map-js: 1.2.1

  '@vue/compiler-dom@3.4.38':
    dependencies:
      '@vue/compiler-core': 3.4.38
      '@vue/shared': 3.4.38

  '@vue/compiler-dom@3.5.22':
    dependencies:
      '@vue/compiler-core': 3.5.22
      '@vue/shared': 3.5.22

  '@vue/compiler-sfc@3.4.38':
    dependencies:
      '@babel/parser': 7.28.4
      '@vue/compiler-core': 3.4.38
      '@vue/compiler-dom': 3.4.38
      '@vue/compiler-ssr': 3.4.38
      '@vue/shared': 3.4.38
      estree-walker: 2.0.2
      magic-string: 0.30.19
      postcss: 8.5.6
      source-map-js: 1.2.1

  '@vue/compiler-sfc@3.5.22':
    dependencies:
      '@babel/parser': 7.28.4
      '@vue/compiler-core': 3.5.22
      '@vue/compiler-dom': 3.5.22
      '@vue/compiler-ssr': 3.5.22
      '@vue/shared': 3.5.22
      estree-walker: 2.0.2
      magic-string: 0.30.19
      postcss: 8.5.6
      source-map-js: 1.2.1

  '@vue/compiler-ssr@3.4.38':
    dependencies:
      '@vue/compiler-dom': 3.4.38
      '@vue/shared': 3.4.38

  '@vue/compiler-ssr@3.5.22':
    dependencies:
      '@vue/compiler-dom': 3.5.22
      '@vue/shared': 3.5.22

  '@vue/devtools-api@6.6.4': {}

  '@vue/devtools-api@8.0.0':
    dependencies:
      '@vue/devtools-kit': 8.0.0

  '@vue/devtools-kit@8.0.0':
    dependencies:
      '@vue/devtools-shared': 8.0.0
      birpc: 2.6.1
      hookable: 5.5.3
      mitt: 3.0.1
      perfect-debounce: 1.0.0
      speakingurl: 14.0.1
      superjson: 2.2.2

  '@vue/devtools-shared@8.0.0':
    dependencies:
      rfdc: 1.4.1

  '@vue/language-core@3.1.1(typescript@5.9.2)':
    dependencies:
      '@volar/language-core': 2.4.23
      '@vue/compiler-dom': 3.5.22
      '@vue/shared': 3.5.22
      alien-signals: 3.0.0
      muggle-string: 0.4.1
      path-browserify: 1.0.1
      picomatch: 4.0.3
    optionalDependencies:
      typescript: 5.9.2

  '@vue/reactivity@3.4.38':
    dependencies:
      '@vue/shared': 3.4.38

  '@vue/reactivity@3.5.22':
    dependencies:
      '@vue/shared': 3.5.22

  '@vue/runtime-core@3.4.38':
    dependencies:
      '@vue/reactivity': 3.4.38
      '@vue/shared': 3.4.38

  '@vue/runtime-core@3.5.22':
    dependencies:
      '@vue/reactivity': 3.5.22
      '@vue/shared': 3.5.22

  '@vue/runtime-dom@3.4.38':
    dependencies:
      '@vue/reactivity': 3.4.38
      '@vue/runtime-core': 3.4.38
      '@vue/shared': 3.4.38
      csstype: 3.1.3

  '@vue/runtime-dom@3.5.22':
    dependencies:
      '@vue/reactivity': 3.5.22
      '@vue/runtime-core': 3.5.22
      '@vue/shared': 3.5.22
      csstype: 3.1.3

  '@vue/server-renderer@3.4.38(vue@3.5.22(typescript@5.9.2))':
    dependencies:
      '@vue/compiler-ssr': 3.4.38
      '@vue/shared': 3.4.38
      vue: 3.5.22(typescript@5.9.2)

  '@vue/server-renderer@3.5.22(vue@3.5.22(typescript@5.9.2))':
    dependencies:
      '@vue/compiler-ssr': 3.5.22
      '@vue/shared': 3.5.22
      vue: 3.5.22(typescript@5.9.2)

  '@vue/shared@3.4.38': {}

  '@vue/shared@3.5.22': {}

  '@vueuse/core@13.6.0(vue@3.5.22(typescript@5.9.2))':
    dependencies:
      '@types/web-bluetooth': 0.0.21
      '@vueuse/metadata': 13.6.0
      '@vueuse/shared': 13.6.0(vue@3.5.22(typescript@5.9.2))
      vue: 3.5.22(typescript@5.9.2)

  '@vueuse/integrations@13.6.0(axios@1.12.2)(focus-trap@7.6.5)(vue@3.5.22(typescript@5.9.2))':
    dependencies:
      '@vueuse/core': 13.6.0(vue@3.5.22(typescript@5.9.2))
      '@vueuse/shared': 13.6.0(vue@3.5.22(typescript@5.9.2))
      vue: 3.5.22(typescript@5.9.2)
    optionalDependencies:
      axios: 1.12.2
      focus-trap: 7.6.5

  '@vueuse/metadata@13.6.0': {}

  '@vueuse/shared@13.6.0(vue@3.5.22(typescript@5.9.2))':
    dependencies:
      vue: 3.5.22(typescript@5.9.2)

  accepts@2.0.0:
    dependencies:
      mime-types: 3.0.1
      negotiator: 1.0.0

  acorn-jsx@5.3.2(acorn@8.15.0):
    dependencies:
      acorn: 8.15.0

  acorn-walk@8.3.2: {}

  acorn@7.4.1: {}

  acorn@8.14.0: {}

  acorn@8.15.0: {}

  ajv@6.12.6:
    dependencies:
      fast-deep-equal: 3.1.3
      fast-json-stable-stringify: 2.1.0
      json-schema-traverse: 0.4.1
      uri-js: 4.4.1

  alien-signals@3.0.0: {}

  ansi-escapes@7.0.0:
    dependencies:
      environment: 1.1.0

  ansi-regex@5.0.1: {}

  ansi-regex@6.1.0: {}

  ansi-styles@4.3.0:
    dependencies:
      color-convert: 2.0.1

  ansi-styles@6.2.1: {}

  ansis@4.2.0: {}

  any-promise@1.3.0: {}

  anymatch@3.1.3:
    dependencies:
      normalize-path: 3.0.0
      picomatch: 2.3.1

  arg@5.0.2: {}

  argparse@1.0.10:
    dependencies:
      sprintf-js: 1.0.3

  argparse@2.0.1: {}

  array-find-index@1.0.2: {}

  array-ify@1.0.0: {}

  artichokie@0.4.2: {}

  asap@2.0.6: {}

  assert-never@1.4.0: {}

  assertion-error@2.0.1: {}

  ast-kit@2.1.2:
    dependencies:
      '@babel/parser': 7.28.4
      pathe: 2.0.3

  astring@1.9.0: {}

  asynckit@0.4.0: {}

  autoprefixer@10.4.21(postcss@8.5.6):
    dependencies:
      browserslist: 4.26.3
      caniuse-lite: 1.0.30001748
      fraction.js: 4.3.7
      normalize-range: 0.1.2
      picocolors: 1.1.1
      postcss: 8.5.6
      postcss-value-parser: 4.2.0

  axios@1.12.2:
    dependencies:
      follow-redirects: 1.15.11(debug@4.4.3)
      form-data: 4.0.4
      proxy-from-env: 1.1.0
    transitivePeerDependencies:
      - debug

  babel-plugin-polyfill-corejs2@0.4.14(@babel/core@7.28.4):
    dependencies:
      '@babel/compat-data': 7.28.0
      '@babel/core': 7.28.4
      '@babel/helper-define-polyfill-provider': 0.6.5(@babel/core@7.28.4)
      semver: 6.3.1
    transitivePeerDependencies:
      - supports-color

  babel-plugin-polyfill-corejs3@0.13.0(@babel/core@7.28.4):
    dependencies:
      '@babel/core': 7.28.4
      '@babel/helper-define-polyfill-provider': 0.6.5(@babel/core@7.28.4)
      core-js-compat: 3.44.0
    transitivePeerDependencies:
      - supports-color

  babel-plugin-polyfill-regenerator@0.6.5(@babel/core@7.28.4):
    dependencies:
      '@babel/core': 7.28.4
      '@babel/helper-define-polyfill-provider': 0.6.5(@babel/core@7.28.4)
    transitivePeerDependencies:
      - supports-color

  babel-walk@3.0.0-canary-5:
    dependencies:
      '@babel/types': 7.28.4

  bail@2.0.2: {}

  balanced-match@1.0.2: {}

  baseline-browser-mapping@2.8.16: {}

  bignumber.js@9.3.1: {}

  binary-extensions@2.3.0: {}

  birpc@0.2.19: {}

  birpc@2.6.1: {}

  body-parser@2.2.0:
    dependencies:
      bytes: 3.1.2
      content-type: 1.0.5
      debug: 4.4.3
      http-errors: 2.0.0
      iconv-lite: 0.6.3
      on-finished: 2.4.1
      qs: 6.14.0
      raw-body: 3.0.0
      type-is: 2.0.1
    transitivePeerDependencies:
      - supports-color

  brace-expansion@1.1.12:
    dependencies:
      balanced-match: 1.0.2
      concat-map: 0.0.1

  brace-expansion@2.0.2:
    dependencies:
      balanced-match: 1.0.2

  braces@3.0.3:
    dependencies:
      fill-range: 7.1.1

  browserslist-to-esbuild@2.1.1(browserslist@4.26.3):
    dependencies:
      browserslist: 4.26.3
      meow: 13.2.0

  browserslist@4.26.3:
    dependencies:
      baseline-browser-mapping: 2.8.16
      caniuse-lite: 1.0.30001748
      electron-to-chromium: 1.5.230
      node-releases: 2.0.21
      update-browserslist-db: 1.1.3(browserslist@4.26.3)

  buffer-builder@0.2.0: {}

  buffer-from@1.1.2: {}

  bundle-name@4.1.0:
    dependencies:
      run-applescript: 7.0.0

  bytes@3.1.2: {}

  cac@6.7.14: {}

  cacheable@2.0.3:
    dependencies:
      '@cacheable/memoize': 2.0.3
      '@cacheable/memory': 2.0.3
      '@cacheable/utils': 2.0.3
      hookified: 1.12.1
      keyv: 5.5.3

  call-bind-apply-helpers@1.0.2:
    dependencies:
      es-errors: 1.3.0
      function-bind: 1.1.2

  call-bound@1.0.3:
    dependencies:
      call-bind-apply-helpers: 1.0.2
      get-intrinsic: 1.3.0

  callsites@3.1.0: {}

  camelcase-css@2.0.1: {}

  caniuse-lite@1.0.30001748: {}

  ccount@2.0.1: {}

  chai@5.2.0:
    dependencies:
      assertion-error: 2.0.1
      check-error: 2.1.1
      deep-eql: 5.0.2
      loupe: 3.1.4
      pathval: 2.0.0

  chalk@4.1.2:
    dependencies:
      ansi-styles: 4.3.0
      supports-color: 7.2.0

  character-entities-html4@2.1.0: {}

  character-entities-legacy@3.0.0: {}

  character-entities@2.0.2: {}

  character-parser@2.2.0:
    dependencies:
      is-regex: 1.2.1

  check-error@2.1.1: {}

  chokidar@3.6.0(patch_hash=8a4f9e2b397e6034b91a0508faae3cecb97f222313faa129d7cb0eb71e9d0e84):
    dependencies:
      anymatch: 3.1.3
      braces: 3.0.3
      glob-parent: 5.1.2
      is-binary-path: 2.1.0
      is-glob: 4.0.3
      normalize-path: 3.0.0
      readdirp: 3.6.0
    optionalDependencies:
      fsevents: 2.3.3

  chokidar@4.0.3:
    dependencies:
      readdirp: 4.1.2

  chownr@3.0.0: {}

  cli-cursor@5.0.0:
    dependencies:
      restore-cursor: 5.1.0

  cli-truncate@5.1.0:
    dependencies:
      slice-ansi: 7.1.0
      string-width: 8.1.0

  clipboard@2.0.11:
    dependencies:
      good-listener: 1.2.2
      select: 1.1.2
      tiny-emitter: 2.1.0

  cliui@8.0.1:
    dependencies:
      string-width: 4.2.3
      strip-ansi: 6.0.1
      wrap-ansi: 7.0.0

  color-convert@2.0.1:
    dependencies:
      color-name: 1.1.4

  color-name@1.1.4: {}

  color-string@1.9.1:
    dependencies:
      color-name: 1.1.4
      simple-swizzle: 0.2.2

  color@4.2.3:
    dependencies:
      color-convert: 2.0.1
      color-string: 1.9.1

  colorette@2.0.20: {}

  colorjs.io@0.5.2: {}

  combined-stream@1.0.8:
    dependencies:
      delayed-stream: 1.0.0

  comma-separated-tokens@2.0.3: {}

  commander@14.0.1: {}

  commander@2.20.3: {}

  commander@4.1.1: {}

  comment-parser@1.4.1: {}

  commenting@1.1.0: {}

  commondir@1.0.1: {}

  compare-func@2.0.0:
    dependencies:
      array-ify: 1.0.0
      dot-prop: 5.3.0

  concat-map@0.0.1: {}

  confbox@0.1.8: {}

  confbox@0.2.2: {}

  connect@3.7.0:
    dependencies:
      debug: 2.6.9
      finalhandler: 1.1.2
      parseurl: 1.3.3
      utils-merge: 1.0.1
    transitivePeerDependencies:
      - supports-color

  constantinople@4.0.1:
    dependencies:
      '@babel/parser': 7.28.4
      '@babel/types': 7.28.4

  content-disposition@1.0.0:
    dependencies:
      safe-buffer: 5.2.1

  content-type@1.0.5: {}

  conventional-changelog-conventionalcommits@9.0.0:
    dependencies:
      compare-func: 2.0.0

  conventional-changelog-preset-loader@5.0.0: {}

  conventional-changelog-writer@8.1.0:
    dependencies:
      conventional-commits-filter: 5.0.0
      handlebars: 4.7.8
      meow: 13.2.0
      semver: 7.7.3

  conventional-changelog@7.1.0(conventional-commits-filter@5.0.0):
    dependencies:
      '@conventional-changelog/git-client': 2.5.1(conventional-commits-filter@5.0.0)(conventional-commits-parser@6.1.0)
      '@types/normalize-package-data': 2.4.4
      conventional-changelog-preset-loader: 5.0.0
      conventional-changelog-writer: 8.1.0
      conventional-commits-parser: 6.1.0
      fd-package-json: 1.2.0
      meow: 13.2.0
      normalize-package-data: 7.0.0
    transitivePeerDependencies:
      - conventional-commits-filter

  conventional-commits-filter@5.0.0: {}

  conventional-commits-parser@6.1.0:
    dependencies:
      meow: 13.2.0

  convert-source-map@2.0.0: {}

  cookie-signature@1.2.2: {}

  cookie@0.7.1: {}

  cookie@1.0.2: {}

  copy-anything@2.0.6:
    dependencies:
      is-what: 3.14.1

  copy-anything@3.0.5:
    dependencies:
      is-what: 4.1.16

  core-js-compat@3.44.0:
    dependencies:
      browserslist: 4.26.3

  core-js@3.46.0: {}

  cors@2.8.5:
    dependencies:
      object-assign: 4.1.1
      vary: 1.1.2

  cross-spawn@7.0.6:
    dependencies:
      path-key: 3.1.1
      shebang-command: 2.0.0
      which: 2.0.2

  css-color-names@1.0.1: {}

  cssesc@3.0.0: {}

  csstype@3.1.3: {}

  d@1.0.2:
    dependencies:
      es5-ext: 0.10.64
      type: 2.7.3

  debug@2.6.9:
    dependencies:
      ms: 2.0.0

  debug@4.4.3:
    dependencies:
      ms: 2.1.3

  decode-named-character-reference@1.0.2:
    dependencies:
      character-entities: 2.0.2

  deep-eql@5.0.2: {}

  deep-is@0.1.4: {}

  default-browser-id@5.0.0: {}

  default-browser@5.2.1:
    dependencies:
      bundle-name: 4.1.0
      default-browser-id: 5.0.0

  define-lazy-prop@3.0.0: {}

  defu@6.1.4: {}

  delayed-stream@1.0.0: {}

  delegate@3.2.0: {}

  depd@2.0.0: {}

  dequal@2.0.3: {}

  detect-libc@1.0.3:
    optional: true

  detect-libc@2.0.4: {}

  devlop@1.1.0:
    dependencies:
      dequal: 2.0.3

  didyoumean@1.2.2: {}

  diff@8.0.2: {}

  dlv@1.1.3: {}

  doctypes@1.1.0: {}

  dot-prop@5.3.0:
    dependencies:
      is-obj: 2.0.0

  dotenv-expand@12.0.3(patch_hash=49330a663821151418e003e822a82a6a61d2f0f8a6e3cab00c1c94815a112889):
    dependencies:
      dotenv: 16.6.1

  dotenv@16.6.1: {}

  dotenv@17.2.3: {}

  dts-resolver@2.1.2: {}

  dunder-proto@1.0.1:
    dependencies:
      call-bind-apply-helpers: 1.0.2
      es-errors: 1.3.0
      gopd: 1.2.0

  eastasianwidth@0.2.0: {}

  ee-first@1.1.1: {}

  electron-to-chromium@1.5.230: {}

  emoji-regex@10.4.0: {}

  emoji-regex@8.0.0: {}

  emoji-regex@9.2.2: {}

  empathic@2.0.0: {}

  encodeurl@1.0.2: {}

  encodeurl@2.0.0: {}

  enhanced-resolve@5.18.3:
    dependencies:
      graceful-fs: 4.2.11
      tapable: 2.2.1

  entities@4.5.0: {}

  entities@6.0.0: {}

  environment@1.1.0: {}

  errno@0.1.8:
    dependencies:
      prr: 1.0.1
    optional: true

  error-stack-parser-es@1.0.5: {}

  es-define-property@1.0.1: {}

  es-errors@1.3.0: {}

  es-module-lexer@1.7.0: {}

  es-object-atoms@1.1.1:
    dependencies:
      es-errors: 1.3.0

  es-set-tostringtag@2.1.0:
    dependencies:
      es-errors: 1.3.0
      get-intrinsic: 1.3.0
      has-tostringtag: 1.0.2
      hasown: 2.0.2

  es5-ext@0.10.64:
    dependencies:
      es6-iterator: 2.0.3
      es6-symbol: 3.1.4
      esniff: 2.0.1
      next-tick: 1.1.0

  es6-iterator@2.0.3:
    dependencies:
      d: 1.0.2
      es5-ext: 0.10.64
      es6-symbol: 3.1.4

  es6-symbol@3.1.4:
    dependencies:
      d: 1.0.2
      ext: 1.7.0

  esbuild@0.25.0:
    optionalDependencies:
      '@esbuild/aix-ppc64': 0.25.0
      '@esbuild/android-arm': 0.25.0
      '@esbuild/android-arm64': 0.25.0
      '@esbuild/android-x64': 0.25.0
      '@esbuild/darwin-arm64': 0.25.0
      '@esbuild/darwin-x64': 0.25.0
      '@esbuild/freebsd-arm64': 0.25.0
      '@esbuild/freebsd-x64': 0.25.0
      '@esbuild/linux-arm': 0.25.0
      '@esbuild/linux-arm64': 0.25.0
      '@esbuild/linux-ia32': 0.25.0
      '@esbuild/linux-loong64': 0.25.0
      '@esbuild/linux-mips64el': 0.25.0
      '@esbuild/linux-ppc64': 0.25.0
      '@esbuild/linux-riscv64': 0.25.0
      '@esbuild/linux-s390x': 0.25.0
      '@esbuild/linux-x64': 0.25.0
      '@esbuild/netbsd-arm64': 0.25.0
      '@esbuild/netbsd-x64': 0.25.0
      '@esbuild/openbsd-arm64': 0.25.0
      '@esbuild/openbsd-x64': 0.25.0
      '@esbuild/sunos-x64': 0.25.0
      '@esbuild/win32-arm64': 0.25.0
      '@esbuild/win32-ia32': 0.25.0
      '@esbuild/win32-x64': 0.25.0

  escalade@3.2.0: {}

  escape-html@1.0.3: {}

  escape-string-regexp@4.0.0: {}

  escape-string-regexp@5.0.0: {}

  eslint-compat-utils@0.5.1(eslint@9.37.0(jiti@2.6.1)):
    dependencies:
      eslint: 9.37.0(jiti@2.6.1)
      semver: 7.7.3

  eslint-import-context@0.1.9(unrs-resolver@1.9.2):
    dependencies:
      get-tsconfig: 4.10.1
      stable-hash-x: 0.2.0
    optionalDependencies:
      unrs-resolver: 1.9.2

  eslint-plugin-es-x@7.8.0(eslint@9.37.0(jiti@2.6.1)):
    dependencies:
      '@eslint-community/eslint-utils': 4.8.0(eslint@9.37.0(jiti@2.6.1))
      '@eslint-community/regexpp': 4.12.1
      eslint: 9.37.0(jiti@2.6.1)
      eslint-compat-utils: 0.5.1(eslint@9.37.0(jiti@2.6.1))

  eslint-plugin-import-x@4.16.1(@typescript-eslint/utils@8.46.1(eslint@9.37.0(jiti@2.6.1))(typescript@5.9.2))(eslint@9.37.0(jiti@2.6.1)):
    dependencies:
      '@typescript-eslint/types': 8.46.1
      comment-parser: 1.4.1
      debug: 4.4.3
      eslint: 9.37.0(jiti@2.6.1)
      eslint-import-context: 0.1.9(unrs-resolver@1.9.2)
      is-glob: 4.0.3
      minimatch: 10.0.3
      semver: 7.7.3
      stable-hash-x: 0.2.0
      unrs-resolver: 1.9.2
    optionalDependencies:
      '@typescript-eslint/utils': 8.46.1(eslint@9.37.0(jiti@2.6.1))(typescript@5.9.2)
    transitivePeerDependencies:
      - supports-color

  eslint-plugin-n@17.23.1(eslint@9.37.0(jiti@2.6.1))(typescript@5.9.2):
    dependencies:
      '@eslint-community/eslint-utils': 4.8.0(eslint@9.37.0(jiti@2.6.1))
      enhanced-resolve: 5.18.3
      eslint: 9.37.0(jiti@2.6.1)
      eslint-plugin-es-x: 7.8.0(eslint@9.37.0(jiti@2.6.1))
      get-tsconfig: 4.10.1
      globals: 15.15.0
      globrex: 0.1.2
      ignore: 5.3.2
      semver: 7.7.3
      ts-declaration-location: 1.0.7(typescript@5.9.2)
    transitivePeerDependencies:
      - typescript

  eslint-plugin-regexp@2.10.0(eslint@9.37.0(jiti@2.6.1)):
    dependencies:
      '@eslint-community/eslint-utils': 4.8.0(eslint@9.37.0(jiti@2.6.1))
      '@eslint-community/regexpp': 4.12.1
      comment-parser: 1.4.1
      eslint: 9.37.0(jiti@2.6.1)
      jsdoc-type-pratt-parser: 4.1.0
      refa: 0.12.1
      regexp-ast-analysis: 0.7.1
      scslre: 0.3.0

  eslint-scope@8.4.0:
    dependencies:
      esrecurse: 4.3.0
      estraverse: 5.3.0

  eslint-visitor-keys@3.4.3: {}

  eslint-visitor-keys@4.2.1: {}

  eslint@9.37.0(jiti@2.6.1):
    dependencies:
      '@eslint-community/eslint-utils': 4.8.0(eslint@9.37.0(jiti@2.6.1))
      '@eslint-community/regexpp': 4.12.1
      '@eslint/config-array': 0.21.0
      '@eslint/config-helpers': 0.4.0
      '@eslint/core': 0.16.0
      '@eslint/eslintrc': 3.3.1
      '@eslint/js': 9.37.0
      '@eslint/plugin-kit': 0.4.0
      '@humanfs/node': 0.16.6
      '@humanwhocodes/module-importer': 1.0.1
      '@humanwhocodes/retry': 0.4.2
      '@types/estree': 1.0.8
      '@types/json-schema': 7.0.15
      ajv: 6.12.6
      chalk: 4.1.2
      cross-spawn: 7.0.6
      debug: 4.4.3
      escape-string-regexp: 4.0.0
      eslint-scope: 8.4.0
      eslint-visitor-keys: 4.2.1
      espree: 10.4.0
      esquery: 1.6.0
      esutils: 2.0.3
      fast-deep-equal: 3.1.3
      file-entry-cache: 8.0.0
      find-up: 5.0.0
      glob-parent: 6.0.2
      ignore: 5.3.2
      imurmurhash: 0.1.4
      is-glob: 4.0.3
      json-stable-stringify-without-jsonify: 1.0.1
      lodash.merge: 4.6.2
      minimatch: 3.1.2
      natural-compare: 1.4.0
      optionator: 0.9.4
    optionalDependencies:
      jiti: 2.6.1
    transitivePeerDependencies:
      - supports-color

  esniff@2.0.1:
    dependencies:
      d: 1.0.2
      es5-ext: 0.10.64
      event-emitter: 0.3.5
      type: 2.7.3

  espree@10.4.0:
    dependencies:
      acorn: 8.15.0
      acorn-jsx: 5.3.2(acorn@8.15.0)
      eslint-visitor-keys: 4.2.1

  esprima@4.0.1: {}

  esquery@1.6.0:
    dependencies:
      estraverse: 5.3.0

  esrecurse@4.3.0:
    dependencies:
      estraverse: 5.3.0

  estraverse@5.3.0: {}

  estree-walker@2.0.2: {}

  estree-walker@3.0.3:
    dependencies:
      '@types/estree': 1.0.8

  esutils@2.0.3: {}

  etag@1.8.1: {}

  event-emitter@0.3.5:
    dependencies:
      d: 1.0.2
      es5-ext: 0.10.64

  eventemitter3@5.0.1: {}

  execa@8.0.1:
    dependencies:
      cross-spawn: 7.0.6
      get-stream: 8.0.1
      human-signals: 5.0.0
      is-stream: 3.0.0
      merge-stream: 2.0.0
      npm-run-path: 5.3.0
      onetime: 6.0.0
      signal-exit: 4.1.0
      strip-final-newline: 3.0.0

  execa@9.6.0:
    dependencies:
      '@sindresorhus/merge-streams': 4.0.0
      cross-spawn: 7.0.6
      figures: 6.1.0
      get-stream: 9.0.1
      human-signals: 8.0.1
      is-plain-obj: 4.1.0
      is-stream: 4.0.1
      npm-run-path: 6.0.0
      pretty-ms: 9.2.0
      signal-exit: 4.1.0
      strip-final-newline: 4.0.0
      yoctocolors: 2.1.1

  exit-hook@2.2.1: {}

  expect-type@1.2.1: {}

  express@5.1.0:
    dependencies:
      accepts: 2.0.0
      body-parser: 2.2.0
      content-disposition: 1.0.0
      content-type: 1.0.5
      cookie: 0.7.1
      cookie-signature: 1.2.2
      debug: 4.4.3
      encodeurl: 2.0.0
      escape-html: 1.0.3
      etag: 1.8.1
      finalhandler: 2.1.0
      fresh: 2.0.0
      http-errors: 2.0.0
      merge-descriptors: 2.0.0
      mime-types: 3.0.1
      on-finished: 2.4.1
      once: 1.4.0
      parseurl: 1.3.3
      proxy-addr: 2.0.7
      qs: 6.14.0
      range-parser: 1.2.1
      router: 2.2.0
      send: 1.2.0
      serve-static: 2.2.0
      statuses: 2.0.1
      type-is: 2.0.1
      vary: 1.1.2
    transitivePeerDependencies:
      - supports-color

  exsolve@1.0.7: {}

  ext@1.7.0:
    dependencies:
      type: 2.7.3

  extend-shallow@2.0.1:
    dependencies:
      is-extendable: 0.1.1

  extend@3.0.2: {}

  fast-deep-equal@3.1.3: {}

  fast-glob@3.3.3:
    dependencies:
      '@nodelib/fs.stat': 2.0.5
      '@nodelib/fs.walk': 1.2.8
      glob-parent: 5.1.2
      merge2: 1.4.1
      micromatch: 4.0.8

  fast-json-stable-stringify@2.1.0: {}

  fast-levenshtein@2.0.6: {}

  fastq@1.19.0:
    dependencies:
      reusify: 1.0.4

  fault@2.0.1:
    dependencies:
      format: 0.2.2

  fd-package-json@1.2.0:
    dependencies:
      walk-up-path: 3.0.1

  fdir@6.5.0(picomatch@4.0.3):
    optionalDependencies:
      picomatch: 4.0.3

  feed@5.1.0:
    dependencies:
      xml-js: 1.6.11

  figures@6.1.0:
    dependencies:
      is-unicode-supported: 2.1.0

  file-entry-cache@8.0.0:
    dependencies:
      flat-cache: 4.0.1

  fill-range@7.1.1:
    dependencies:
      to-regex-range: 5.0.1

  finalhandler@1.1.2:
    dependencies:
      debug: 2.6.9
      encodeurl: 1.0.2
      escape-html: 1.0.3
      on-finished: 2.3.0
      parseurl: 1.3.3
      statuses: 1.5.0
      unpipe: 1.0.0
    transitivePeerDependencies:
      - supports-color

  finalhandler@2.1.0:
    dependencies:
      debug: 4.4.3
      encodeurl: 2.0.0
      escape-html: 1.0.3
      on-finished: 2.4.1
      parseurl: 1.3.3
      statuses: 2.0.1
    transitivePeerDependencies:
      - supports-color

  find-up@5.0.0:
    dependencies:
      locate-path: 6.0.0
      path-exists: 4.0.0

  flat-cache@4.0.1:
    dependencies:
      flatted: 3.3.3
      keyv: 4.5.4

  flat-cache@6.1.17:
    dependencies:
      cacheable: 2.0.3
      flatted: 3.3.3
      hookified: 1.12.1

  flatted@3.3.3: {}

  floating-vue@5.2.2(vue@3.5.22(typescript@5.9.2)):
    dependencies:
      '@floating-ui/dom': 1.1.1
      vue: 3.5.22(typescript@5.9.2)
      vue-resize: 2.0.0-alpha.1(vue@3.5.22(typescript@5.9.2))

  focus-trap@7.6.5:
    dependencies:
      tabbable: 6.2.0

  follow-redirects@1.15.11(debug@4.4.3):
    optionalDependencies:
      debug: 4.4.3

  foreground-child@3.3.0:
    dependencies:
      cross-spawn: 7.0.6
      signal-exit: 4.1.0

  form-data@4.0.4:
    dependencies:
      asynckit: 0.4.0
      combined-stream: 1.0.8
      es-set-tostringtag: 2.1.0
      hasown: 2.0.2
      mime-types: 2.1.35

  format@0.2.2: {}

  forwarded@0.2.0: {}

  fraction.js@4.3.7: {}

  fresh@2.0.0: {}

  fsevents@2.3.3:
    optional: true

  function-bind@1.1.2: {}

  generic-names@4.0.0:
    dependencies:
      loader-utils: 3.3.1

  gensync@1.0.0-beta.2: {}

  get-caller-file@2.0.5: {}

  get-east-asian-width@1.3.0: {}

  get-intrinsic@1.3.0:
    dependencies:
      call-bind-apply-helpers: 1.0.2
      es-define-property: 1.0.1
      es-errors: 1.3.0
      es-object-atoms: 1.1.1
      function-bind: 1.1.2
      get-proto: 1.0.1
      gopd: 1.2.0
      has-symbols: 1.1.0
      hasown: 2.0.2
      math-intrinsics: 1.1.0

  get-proto@1.0.1:
    dependencies:
      dunder-proto: 1.0.1
      es-object-atoms: 1.1.1

  get-stream@8.0.1: {}

  get-stream@9.0.1:
    dependencies:
      '@sec-ant/readable-stream': 0.4.1
      is-stream: 4.0.1

  get-them-args@1.3.2: {}

  get-tsconfig@4.10.1:
    dependencies:
      resolve-pkg-maps: 1.0.0

  glob-parent@5.1.2:
    dependencies:
      is-glob: 4.0.3

  glob-parent@6.0.2:
    dependencies:
      is-glob: 4.0.3

  glob-to-regexp@0.4.1: {}

  glob@10.4.5:
    dependencies:
      foreground-child: 3.3.0
      jackspeak: 3.4.3
      minimatch: 9.0.5
      minipass: 7.1.2
      package-json-from-dist: 1.0.1
      path-scurry: 1.11.1

  globals@14.0.0: {}

  globals@15.15.0: {}

  globals@16.4.0: {}

  globrex@0.1.2: {}

  good-listener@1.2.2:
    dependencies:
      delegate: 3.2.0

  gopd@1.2.0: {}

  graceful-fs@4.2.11: {}

  graphemer@1.4.0: {}

  gray-matter@4.0.3:
    dependencies:
      js-yaml: 3.14.1
      kind-of: 6.0.3
      section-matter: 1.0.0
      strip-bom-string: 1.0.0

  gsap@3.13.0: {}

  handlebars@4.7.8:
    dependencies:
      minimist: 1.2.8
      neo-async: 2.6.2
      source-map: 0.6.1
      wordwrap: 1.0.0
    optionalDependencies:
      uglify-js: 3.19.3

  has-flag@4.0.0: {}

  has-symbols@1.1.0: {}

  has-tostringtag@1.0.2:
    dependencies:
      has-symbols: 1.1.0

  hasown@2.0.2:
    dependencies:
      function-bind: 1.1.2

  hast-util-to-html@9.0.5:
    dependencies:
      '@types/hast': 3.0.4
      '@types/unist': 3.0.3
      ccount: 2.0.1
      comma-separated-tokens: 2.0.3
      hast-util-whitespace: 3.0.0
      html-void-elements: 3.0.0
      mdast-util-to-hast: 13.2.0
      property-information: 7.0.0
      space-separated-tokens: 2.0.2
      stringify-entities: 4.0.4
      zwitch: 2.0.4

  hast-util-whitespace@3.0.0:
    dependencies:
      '@types/hast': 3.0.4

  hookable@5.5.3: {}

  hookified@1.12.1: {}

  host-validation-middleware@0.1.2: {}

  hosted-git-info@8.1.0:
    dependencies:
      lru-cache: 10.4.3

  html-void-elements@3.0.0: {}

  http-errors@2.0.0:
    dependencies:
      depd: 2.0.0
      inherits: 2.0.4
      setprototypeof: 1.2.0
      statuses: 2.0.1
      toidentifier: 1.0.1

  http-proxy-3@1.22.0:
    dependencies:
      debug: 4.4.3
      follow-redirects: 1.15.11(debug@4.4.3)
    transitivePeerDependencies:
      - supports-color

  human-signals@5.0.0: {}

  human-signals@8.0.1: {}

  iconv-lite@0.6.3:
    dependencies:
      safer-buffer: 2.1.2

  icss-utils@5.1.0(postcss@8.5.6):
    dependencies:
      postcss: 8.5.6

  ignore@5.3.2: {}

  ignore@7.0.4: {}

  image-size@0.5.5:
    optional: true

  image-size@2.0.2: {}

  immutable@5.0.3: {}

  import-fresh@3.3.1:
    dependencies:
      parent-module: 1.0.1
      resolve-from: 4.0.0

  imurmurhash@0.1.4: {}

  inherits@2.0.4: {}

  ipaddr.js@1.9.1: {}

  is-arrayish@0.3.2: {}

  is-binary-path@2.1.0:
    dependencies:
      binary-extensions: 2.3.0

  is-core-module@2.16.1:
    dependencies:
      hasown: 2.0.2

  is-docker@3.0.0: {}

  is-expression@4.0.0:
    dependencies:
      acorn: 7.4.1
      object-assign: 4.1.1

  is-extendable@0.1.1: {}

  is-extglob@2.1.1: {}

  is-fullwidth-code-point@3.0.0: {}

  is-fullwidth-code-point@5.0.0:
    dependencies:
      get-east-asian-width: 1.3.0

  is-glob@4.0.3:
    dependencies:
      is-extglob: 2.1.1

  is-inside-container@1.0.0:
    dependencies:
      is-docker: 3.0.0

  is-number@7.0.0: {}

  is-obj@2.0.0: {}

  is-plain-obj@4.1.0: {}

  is-promise@2.2.2: {}

  is-promise@4.0.0: {}

  is-reference@1.2.1:
    dependencies:
      '@types/estree': 1.0.8

  is-reference@3.0.3:
    dependencies:
      '@types/estree': 1.0.8

  is-regex@1.2.1:
    dependencies:
      call-bound: 1.0.3
      gopd: 1.2.0
      has-tostringtag: 1.0.2
      hasown: 2.0.2

  is-stream@3.0.0: {}

  is-stream@4.0.1: {}

  is-unicode-supported@2.1.0: {}

  is-what@3.14.1: {}

  is-what@4.1.16: {}

  is-wsl@3.1.0:
    dependencies:
      is-inside-container: 1.0.0

  isexe@2.0.0: {}

  jackspeak@3.4.3:
    dependencies:
      '@isaacs/cliui': 8.0.2
    optionalDependencies:
      '@pkgjs/parseargs': 0.11.0

  jiti@1.21.7: {}

  jiti@2.6.1: {}

  js-stringify@1.0.2: {}

  js-tokens@4.0.0: {}

  js-tokens@9.0.1: {}

  js-yaml@3.14.1:
    dependencies:
      argparse: 1.0.10
      esprima: 4.0.1

  js-yaml@4.1.0:
    dependencies:
      argparse: 2.0.1

  jsdoc-type-pratt-parser@4.1.0: {}

  jsesc@3.0.2: {}

  jsesc@3.1.0: {}

  json-buffer@3.0.1: {}

  json-schema-traverse@0.4.1: {}

  json-stable-stringify-without-jsonify@1.0.1: {}

  json5@2.2.3: {}

  jstransformer@1.0.0:
    dependencies:
      is-promise: 2.2.2
      promise: 7.3.1

  keyv@4.5.4:
    dependencies:
      json-buffer: 3.0.1

  keyv@5.5.3:
    dependencies:
      '@keyv/serialize': 1.1.1

  kill-port@1.6.1:
    dependencies:
      get-them-args: 1.3.2
      shell-exec: 1.0.2

  kind-of@6.0.3: {}

  kleur@3.0.3: {}

  kleur@4.1.5: {}

  kolorist@1.8.0: {}

  launch-editor-middleware@2.11.1:
    dependencies:
      launch-editor: 2.11.1

  launch-editor@2.11.1:
    dependencies:
      picocolors: 1.1.1
      shell-quote: 1.8.3

  less@4.4.2:
    dependencies:
      copy-anything: 2.0.6
      parse-node-version: 1.0.1
      tslib: 2.8.1
    optionalDependencies:
      errno: 0.1.8
      graceful-fs: 4.2.11
      image-size: 0.5.5
      make-dir: 2.1.0
      mime: 1.6.0
      needle: 3.3.1
      source-map: 0.6.1

  levn@0.4.1:
    dependencies:
      prelude-ls: 1.2.1
      type-check: 0.4.0

  lightningcss-android-arm64@1.30.2:
    optional: true

  lightningcss-darwin-arm64@1.30.1:
    optional: true

  lightningcss-darwin-arm64@1.30.2:
    optional: true

  lightningcss-darwin-x64@1.30.1:
    optional: true

  lightningcss-darwin-x64@1.30.2:
    optional: true

  lightningcss-freebsd-x64@1.30.1:
    optional: true

  lightningcss-freebsd-x64@1.30.2:
    optional: true

  lightningcss-linux-arm-gnueabihf@1.30.1:
    optional: true

  lightningcss-linux-arm-gnueabihf@1.30.2:
    optional: true

  lightningcss-linux-arm64-gnu@1.30.1:
    optional: true

  lightningcss-linux-arm64-gnu@1.30.2:
    optional: true

  lightningcss-linux-arm64-musl@1.30.1:
    optional: true

  lightningcss-linux-arm64-musl@1.30.2:
    optional: true

  lightningcss-linux-x64-gnu@1.30.1:
    optional: true

  lightningcss-linux-x64-gnu@1.30.2:
    optional: true

  lightningcss-linux-x64-musl@1.30.1:
    optional: true

  lightningcss-linux-x64-musl@1.30.2:
    optional: true

  lightningcss-win32-arm64-msvc@1.30.1:
    optional: true

  lightningcss-win32-arm64-msvc@1.30.2:
    optional: true

  lightningcss-win32-x64-msvc@1.30.1:
    optional: true

  lightningcss-win32-x64-msvc@1.30.2:
    optional: true

  lightningcss@1.30.1:
    dependencies:
      detect-libc: 2.0.4
    optionalDependencies:
      lightningcss-darwin-arm64: 1.30.1
      lightningcss-darwin-x64: 1.30.1
      lightningcss-freebsd-x64: 1.30.1
      lightningcss-linux-arm-gnueabihf: 1.30.1
      lightningcss-linux-arm64-gnu: 1.30.1
      lightningcss-linux-arm64-musl: 1.30.1
      lightningcss-linux-x64-gnu: 1.30.1
      lightningcss-linux-x64-musl: 1.30.1
      lightningcss-win32-arm64-msvc: 1.30.1
      lightningcss-win32-x64-msvc: 1.30.1

  lightningcss@1.30.2:
    dependencies:
      detect-libc: 2.0.4
    optionalDependencies:
      lightningcss-android-arm64: 1.30.2
      lightningcss-darwin-arm64: 1.30.2
      lightningcss-darwin-x64: 1.30.2
      lightningcss-freebsd-x64: 1.30.2
      lightningcss-linux-arm-gnueabihf: 1.30.2
      lightningcss-linux-arm64-gnu: 1.30.2
      lightningcss-linux-arm64-musl: 1.30.2
      lightningcss-linux-x64-gnu: 1.30.2
      lightningcss-linux-x64-musl: 1.30.2
      lightningcss-win32-arm64-msvc: 1.30.2
      lightningcss-win32-x64-msvc: 1.30.2

  lilconfig@3.1.3: {}

  lines-and-columns@1.2.4: {}

  linkify-it@5.0.0:
    dependencies:
      uc.micro: 2.1.0

  lint-staged@16.2.4:
    dependencies:
      commander: 14.0.1
      listr2: 9.0.4
      micromatch: 4.0.8
      nano-spawn: 2.0.0
      pidtree: 0.6.0
      string-argv: 0.3.2
      yaml: 2.8.1

  listr2@9.0.4:
    dependencies:
      cli-truncate: 5.1.0
      colorette: 2.0.20
      eventemitter3: 5.0.1
      log-update: 6.1.0
      rfdc: 1.4.1
      wrap-ansi: 9.0.0

  loader-utils@3.3.1: {}

  local-pkg@1.1.1:
    dependencies:
      mlly: 1.8.0
      pkg-types: 2.2.0
      quansync: 0.2.11

  locate-path@6.0.0:
    dependencies:
      p-locate: 5.0.0

  lodash-es@4.17.21: {}

  lodash.camelcase@4.3.0: {}

  lodash.clonedeep@4.5.0: {}

  lodash.debounce@4.0.8: {}

  lodash.merge@4.6.2: {}

  lodash@4.17.21: {}

  log-update@6.1.0:
    dependencies:
      ansi-escapes: 7.0.0
      cli-cursor: 5.0.0
      slice-ansi: 7.1.0
      strip-ansi: 7.1.0
      wrap-ansi: 9.0.0

  longest-streak@3.1.0: {}

  loupe@3.1.4: {}

  lru-cache@10.4.3: {}

  lru-cache@5.1.1:
    dependencies:
      yallist: 3.1.1

  lz-string@1.5.0: {}

  magic-string@0.30.19:
    dependencies:
      '@jridgewell/sourcemap-codec': 1.5.5

  make-dir@2.1.0:
    dependencies:
      pify: 4.0.1
      semver: 5.7.2
    optional: true

  mark.js@8.11.1: {}

  markdown-it-image-size@15.0.1(markdown-it@14.1.0):
    dependencies:
      '@types/markdown-it': 14.1.2
      flat-cache: 6.1.17
      image-size: 2.0.2
      sync-fetch: 0.5.2
    optionalDependencies:
      markdown-it: 14.1.0
    transitivePeerDependencies:
      - encoding

  markdown-it@14.1.0:
    dependencies:
      argparse: 2.0.1
      entities: 4.5.0
      linkify-it: 5.0.0
      mdurl: 2.0.0
      punycode.js: 2.3.1
      uc.micro: 2.1.0

  markdown-table@3.0.4: {}

  markdown-title@1.0.2: {}

  math-intrinsics@1.1.0: {}

  mdast-util-find-and-replace@3.0.2:
    dependencies:
      '@types/mdast': 4.0.4
      escape-string-regexp: 5.0.0
      unist-util-is: 6.0.0
      unist-util-visit-parents: 6.0.1

  mdast-util-from-markdown@2.0.2:
    dependencies:
      '@types/mdast': 4.0.4
      '@types/unist': 3.0.3
      decode-named-character-reference: 1.0.2
      devlop: 1.1.0
      mdast-util-to-string: 4.0.0
      micromark: 4.0.1
      micromark-util-decode-numeric-character-reference: 2.0.2
      micromark-util-decode-string: 2.0.1
      micromark-util-normalize-identifier: 2.0.1
      micromark-util-symbol: 2.0.1
      micromark-util-types: 2.0.2
      unist-util-stringify-position: 4.0.0
    transitivePeerDependencies:
      - supports-color

  mdast-util-frontmatter@2.0.1:
    dependencies:
      '@types/mdast': 4.0.4
      devlop: 1.1.0
      escape-string-regexp: 5.0.0
      mdast-util-from-markdown: 2.0.2
      mdast-util-to-markdown: 2.1.2
      micromark-extension-frontmatter: 2.0.0
    transitivePeerDependencies:
      - supports-color

  mdast-util-gfm-autolink-literal@2.0.1:
    dependencies:
      '@types/mdast': 4.0.4
      ccount: 2.0.1
      devlop: 1.1.0
      mdast-util-find-and-replace: 3.0.2
      micromark-util-character: 2.1.1

  mdast-util-gfm-footnote@2.1.0:
    dependencies:
      '@types/mdast': 4.0.4
      devlop: 1.1.0
      mdast-util-from-markdown: 2.0.2
      mdast-util-to-markdown: 2.1.2
      micromark-util-normalize-identifier: 2.0.1
    transitivePeerDependencies:
      - supports-color

  mdast-util-gfm-strikethrough@2.0.0:
    dependencies:
      '@types/mdast': 4.0.4
      mdast-util-from-markdown: 2.0.2
      mdast-util-to-markdown: 2.1.2
    transitivePeerDependencies:
      - supports-color

  mdast-util-gfm-table@2.0.0:
    dependencies:
      '@types/mdast': 4.0.4
      devlop: 1.1.0
      markdown-table: 3.0.4
      mdast-util-from-markdown: 2.0.2
      mdast-util-to-markdown: 2.1.2
    transitivePeerDependencies:
      - supports-color

  mdast-util-gfm-task-list-item@2.0.0:
    dependencies:
      '@types/mdast': 4.0.4
      devlop: 1.1.0
      mdast-util-from-markdown: 2.0.2
      mdast-util-to-markdown: 2.1.2
    transitivePeerDependencies:
      - supports-color

  mdast-util-gfm@3.1.0:
    dependencies:
      mdast-util-from-markdown: 2.0.2
      mdast-util-gfm-autolink-literal: 2.0.1
      mdast-util-gfm-footnote: 2.1.0
      mdast-util-gfm-strikethrough: 2.0.0
      mdast-util-gfm-table: 2.0.0
      mdast-util-gfm-task-list-item: 2.0.0
      mdast-util-to-markdown: 2.1.2
    transitivePeerDependencies:
      - supports-color

  mdast-util-phrasing@4.1.0:
    dependencies:
      '@types/mdast': 4.0.4
      unist-util-is: 6.0.0

  mdast-util-to-hast@13.2.0:
    dependencies:
      '@types/hast': 3.0.4
      '@types/mdast': 4.0.4
      '@ungap/structured-clone': 1.3.0
      devlop: 1.1.0
      micromark-util-sanitize-uri: 2.0.1
      trim-lines: 3.0.1
      unist-util-position: 5.0.0
      unist-util-visit: 5.0.0
      vfile: 6.0.3

  mdast-util-to-markdown@2.1.2:
    dependencies:
      '@types/mdast': 4.0.4
      '@types/unist': 3.0.3
      longest-streak: 3.1.0
      mdast-util-phrasing: 4.1.0
      mdast-util-to-string: 4.0.0
      micromark-util-classify-character: 2.0.1
      micromark-util-decode-string: 2.0.1
      unist-util-visit: 5.0.0
      zwitch: 2.0.4

  mdast-util-to-string@4.0.0:
    dependencies:
      '@types/mdast': 4.0.4

  mdurl@2.0.0: {}

  media-typer@1.1.0: {}

  meow@13.2.0: {}

  merge-descriptors@2.0.0: {}

  merge-stream@2.0.0: {}

  merge2@1.4.1: {}

  micromark-core-commonmark@2.0.2:
    dependencies:
      decode-named-character-reference: 1.0.2
      devlop: 1.1.0
      micromark-factory-destination: 2.0.1
      micromark-factory-label: 2.0.1
      micromark-factory-space: 2.0.1
      micromark-factory-title: 2.0.1
      micromark-factory-whitespace: 2.0.1
      micromark-util-character: 2.1.1
      micromark-util-chunked: 2.0.1
      micromark-util-classify-character: 2.0.1
      micromark-util-html-tag-name: 2.0.1
      micromark-util-normalize-identifier: 2.0.1
      micromark-util-resolve-all: 2.0.1
      micromark-util-subtokenize: 2.0.4
      micromark-util-symbol: 2.0.1
      micromark-util-types: 2.0.2

  micromark-extension-frontmatter@2.0.0:
    dependencies:
      fault: 2.0.1
      micromark-util-character: 2.1.1
      micromark-util-symbol: 2.0.1
      micromark-util-types: 2.0.2

  micromark-factory-destination@2.0.1:
    dependencies:
      micromark-util-character: 2.1.1
      micromark-util-symbol: 2.0.1
      micromark-util-types: 2.0.2

  micromark-factory-label@2.0.1:
    dependencies:
      devlop: 1.1.0
      micromark-util-character: 2.1.1
      micromark-util-symbol: 2.0.1
      micromark-util-types: 2.0.2

  micromark-factory-space@2.0.1:
    dependencies:
      micromark-util-character: 2.1.1
      micromark-util-types: 2.0.2

  micromark-factory-title@2.0.1:
    dependencies:
      micromark-factory-space: 2.0.1
      micromark-util-character: 2.1.1
      micromark-util-symbol: 2.0.1
      micromark-util-types: 2.0.2

  micromark-factory-whitespace@2.0.1:
    dependencies:
      micromark-factory-space: 2.0.1
      micromark-util-character: 2.1.1
      micromark-util-symbol: 2.0.1
      micromark-util-types: 2.0.2

  micromark-util-character@2.1.1:
    dependencies:
      micromark-util-symbol: 2.0.1
      micromark-util-types: 2.0.2

  micromark-util-chunked@2.0.1:
    dependencies:
      micromark-util-symbol: 2.0.1

  micromark-util-classify-character@2.0.1:
    dependencies:
      micromark-util-character: 2.1.1
      micromark-util-symbol: 2.0.1
      micromark-util-types: 2.0.2

  micromark-util-combine-extensions@2.0.1:
    dependencies:
      micromark-util-chunked: 2.0.1
      micromark-util-types: 2.0.2

  micromark-util-decode-numeric-character-reference@2.0.2:
    dependencies:
      micromark-util-symbol: 2.0.1

  micromark-util-decode-string@2.0.1:
    dependencies:
      decode-named-character-reference: 1.0.2
      micromark-util-character: 2.1.1
      micromark-util-decode-numeric-character-reference: 2.0.2
      micromark-util-symbol: 2.0.1

  micromark-util-encode@2.0.1: {}

  micromark-util-html-tag-name@2.0.1: {}

  micromark-util-normalize-identifier@2.0.1:
    dependencies:
      micromark-util-symbol: 2.0.1

  micromark-util-resolve-all@2.0.1:
    dependencies:
      micromark-util-types: 2.0.2

  micromark-util-sanitize-uri@2.0.1:
    dependencies:
      micromark-util-character: 2.1.1
      micromark-util-encode: 2.0.1
      micromark-util-symbol: 2.0.1

  micromark-util-subtokenize@2.0.4:
    dependencies:
      devlop: 1.1.0
      micromark-util-chunked: 2.0.1
      micromark-util-symbol: 2.0.1
      micromark-util-types: 2.0.2

  micromark-util-symbol@2.0.1: {}

  micromark-util-types@2.0.2: {}

  micromark@4.0.1:
    dependencies:
      '@types/debug': 4.1.12
      debug: 4.4.3
      decode-named-character-reference: 1.0.2
      devlop: 1.1.0
      micromark-core-commonmark: 2.0.2
      micromark-factory-space: 2.0.1
      micromark-util-character: 2.1.1
      micromark-util-chunked: 2.0.1
      micromark-util-combine-extensions: 2.0.1
      micromark-util-decode-numeric-character-reference: 2.0.2
      micromark-util-encode: 2.0.1
      micromark-util-normalize-identifier: 2.0.1
      micromark-util-resolve-all: 2.0.1
      micromark-util-sanitize-uri: 2.0.1
      micromark-util-subtokenize: 2.0.4
      micromark-util-symbol: 2.0.1
      micromark-util-types: 2.0.2
    transitivePeerDependencies:
      - supports-color

  micromatch@4.0.8:
    dependencies:
      braces: 3.0.3
      picomatch: 2.3.1

  millify@6.1.0:
    dependencies:
      yargs: 17.7.2

  mime-db@1.52.0: {}

  mime-db@1.54.0: {}

  mime-types@2.1.35:
    dependencies:
      mime-db: 1.52.0

  mime-types@3.0.1:
    dependencies:
      mime-db: 1.54.0

  mime@1.6.0:
    optional: true

  mimic-fn@4.0.0: {}

  mimic-function@5.0.1: {}

  miniflare@4.20251008.0:
    dependencies:
      '@cspotcode/source-map-support': 0.8.1
      acorn: 8.14.0
      acorn-walk: 8.3.2
      exit-hook: 2.2.1
      glob-to-regexp: 0.4.1
      sharp: 0.33.5
      stoppable: 1.1.0
      undici: 7.14.0
      workerd: 1.20251008.0
      ws: 8.18.0
      youch: 4.1.0-beta.10
      zod: 3.22.3
    transitivePeerDependencies:
      - bufferutil
      - utf-8-validate

  minimatch@10.0.3:
    dependencies:
      '@isaacs/brace-expansion': 5.0.0

  minimatch@3.1.2:
    dependencies:
      brace-expansion: 1.1.12

  minimatch@9.0.5:
    dependencies:
      brace-expansion: 2.0.2

  minimist@1.2.8: {}

  minipass@7.1.2: {}

  minisearch@7.1.2: {}

  minizlib@3.1.0:
    dependencies:
      minipass: 7.1.2

  mitt@3.0.1: {}

  mlly@1.8.0:
    dependencies:
      acorn: 8.15.0
      pathe: 2.0.3
      pkg-types: 1.3.1
      ufo: 1.6.1

  moment@2.30.1: {}

  mri@1.2.0: {}

  mrmime@2.0.1: {}

  ms@2.0.0: {}

  ms@2.1.3: {}

  muggle-string@0.4.1: {}

  mz@2.7.0:
    dependencies:
      any-promise: 1.3.0
      object-assign: 4.1.1
      thenify-all: 1.6.0

  nano-spawn@2.0.0: {}

  nanoid@3.3.11: {}

  nanoid@5.1.6: {}

  napi-postinstall@0.2.5: {}

  natural-compare@1.4.0: {}

  needle@3.3.1:
    dependencies:
      iconv-lite: 0.6.3
      sax: 1.4.1
    optional: true

  negotiator@1.0.0: {}

  neo-async@2.6.2: {}

  next-tick@1.1.0: {}

  node-addon-api@7.1.1:
    optional: true

  node-fetch@2.7.0:
    dependencies:
      whatwg-url: 5.0.0

  node-releases@2.0.21: {}

  normalize-package-data@7.0.0:
    dependencies:
      hosted-git-info: 8.1.0
      semver: 7.7.3
      validate-npm-package-license: 3.0.4

  normalize-path@3.0.0: {}

  normalize-range@0.1.2: {}

  normalize.css@8.0.1: {}

  npm-run-path@5.3.0:
    dependencies:
      path-key: 4.0.0

  npm-run-path@6.0.0:
    dependencies:
      path-key: 4.0.0
      unicorn-magic: 0.3.0

  object-assign@4.1.1: {}

  object-hash@3.0.0: {}

  object-inspect@1.13.4: {}

  ohash@2.0.11: {}

  on-finished@2.3.0:
    dependencies:
      ee-first: 1.1.1

  on-finished@2.4.1:
    dependencies:
      ee-first: 1.1.1

  once@1.4.0:
    dependencies:
      wrappy: 1.0.2

  onetime@6.0.0:
    dependencies:
      mimic-fn: 4.0.0

  onetime@7.0.0:
    dependencies:
      mimic-function: 5.0.1

  oniguruma-parser@0.12.1: {}

  oniguruma-to-es@4.3.3:
    dependencies:
      oniguruma-parser: 0.12.1
      regex: 6.0.1
      regex-recursion: 6.0.2

  open@10.2.0:
    dependencies:
      default-browser: 5.2.1
      define-lazy-prop: 3.0.0
      is-inside-container: 1.0.0
      wsl-utils: 0.1.0

  optionator@0.9.4:
    dependencies:
      deep-is: 0.1.4
      fast-levenshtein: 2.0.6
      levn: 0.4.1
      prelude-ls: 1.2.1
      type-check: 0.4.0
      word-wrap: 1.2.5

  p-limit@3.1.0:
    dependencies:
      yocto-queue: 0.1.0

  p-locate@5.0.0:
    dependencies:
      p-limit: 3.1.0

  package-json-from-dist@1.0.1: {}

  package-manager-detector@1.3.0: {}

  package-name-regex@2.0.6: {}

  parent-module@1.0.1:
    dependencies:
      callsites: 3.1.0

  parse-ms@4.0.0: {}

  parse-node-version@1.0.1: {}

  parse5@8.0.0:
    dependencies:
      entities: 6.0.0

  parseurl@1.3.3: {}

  path-browserify@1.0.1: {}

  path-exists@4.0.0: {}

  path-key@3.1.1: {}

  path-key@4.0.0: {}

  path-parse@1.0.7: {}

  path-scurry@1.11.1:
    dependencies:
      lru-cache: 10.4.3
      minipass: 7.1.2

  path-to-regexp@8.3.0: {}

  pathe@2.0.3: {}

  pathval@2.0.0: {}

  perfect-debounce@1.0.0: {}

  periscopic@4.0.2:
    dependencies:
      '@types/estree': 1.0.8
      is-reference: 3.0.3
      zimmerframe: 1.1.2

  phoenix@1.8.1: {}

  picocolors@1.1.1: {}

  picomatch@2.3.1: {}

  picomatch@4.0.3: {}

  pidtree@0.6.0: {}

  pify@2.3.0: {}

  pify@4.0.1:
    optional: true

  pirates@4.0.6: {}

  pkg-types@1.3.1:
    dependencies:
      confbox: 0.1.8
      mlly: 1.8.0
      pathe: 2.0.3

  pkg-types@2.2.0:
    dependencies:
      confbox: 0.2.2
      exsolve: 1.0.7
      pathe: 2.0.3

  playwright-chromium@1.56.0:
    dependencies:
      playwright-core: 1.56.0

  playwright-core@1.56.0: {}

  postcss-import@15.1.0(postcss@8.5.6):
    dependencies:
      postcss: 8.5.6
      postcss-value-parser: 4.2.0
      read-cache: 1.0.0
      resolve: 1.22.10

  postcss-import@16.1.1(postcss@8.5.6):
    dependencies:
      postcss: 8.5.6
      postcss-value-parser: 4.2.0
      read-cache: 1.0.0
      resolve: 1.22.10

  postcss-js@4.0.1(postcss@8.5.6):
    dependencies:
      camelcase-css: 2.0.1
      postcss: 8.5.6

  postcss-load-config@6.0.1(jiti@1.21.7)(postcss@8.5.6)(tsx@4.20.6)(yaml@2.8.1):
    dependencies:
      lilconfig: 3.1.3
    optionalDependencies:
      jiti: 1.21.7
      postcss: 8.5.6
      tsx: 4.20.6
      yaml: 2.8.1

  postcss-load-config@6.0.1(jiti@2.6.1)(postcss@8.5.6)(tsx@4.20.6)(yaml@2.8.1):
    dependencies:
      lilconfig: 3.1.3
    optionalDependencies:
      jiti: 2.6.1
      postcss: 8.5.6
      tsx: 4.20.6
      yaml: 2.8.1

  postcss-modules-extract-imports@3.1.0(postcss@8.5.6):
    dependencies:
      postcss: 8.5.6

  postcss-modules-local-by-default@4.2.0(postcss@8.5.6):
    dependencies:
      icss-utils: 5.1.0(postcss@8.5.6)
      postcss: 8.5.6
      postcss-selector-parser: 7.1.0
      postcss-value-parser: 4.2.0

  postcss-modules-scope@3.2.1(postcss@8.5.6):
    dependencies:
      postcss: 8.5.6
      postcss-selector-parser: 7.1.0

  postcss-modules-values@4.0.0(postcss@8.5.6):
    dependencies:
      icss-utils: 5.1.0(postcss@8.5.6)
      postcss: 8.5.6

  postcss-modules@6.0.1(postcss@8.5.6):
    dependencies:
      generic-names: 4.0.0
      icss-utils: 5.1.0(postcss@8.5.6)
      lodash.camelcase: 4.3.0
      postcss: 8.5.6
      postcss-modules-extract-imports: 3.1.0(postcss@8.5.6)
      postcss-modules-local-by-default: 4.2.0(postcss@8.5.6)
      postcss-modules-scope: 3.2.1(postcss@8.5.6)
      postcss-modules-values: 4.0.0(postcss@8.5.6)
      string-hash: 1.1.3

  postcss-nested@6.2.0(postcss@8.5.6):
    dependencies:
      postcss: 8.5.6
      postcss-selector-parser: 6.1.2

  postcss-nested@7.0.2(postcss@8.5.6):
    dependencies:
      postcss: 8.5.6
      postcss-selector-parser: 7.1.0

  postcss-selector-parser@6.1.2:
    dependencies:
      cssesc: 3.0.0
      util-deprecate: 1.0.2

  postcss-selector-parser@7.1.0:
    dependencies:
      cssesc: 3.0.0
      util-deprecate: 1.0.2

  postcss-value-parser@4.2.0: {}

  postcss@8.5.6:
    dependencies:
      nanoid: 3.3.11
      picocolors: 1.1.1
      source-map-js: 1.2.1

  prelude-ls@1.2.1: {}

  premove@4.0.0: {}

  prettier@3.6.2: {}

  pretty-bytes@7.0.1: {}

  pretty-ms@9.2.0:
    dependencies:
      parse-ms: 4.0.0

  promise@7.3.1:
    dependencies:
      asap: 2.0.6

  prompts@2.4.2:
    dependencies:
      kleur: 3.0.3
      sisteransi: 1.0.5

  property-information@7.0.0: {}

  proxy-addr@2.0.7:
    dependencies:
      forwarded: 0.2.0
      ipaddr.js: 1.9.1

  proxy-from-env@1.1.0: {}

  prr@1.0.1:
    optional: true

  publint@0.3.12:
    dependencies:
      '@publint/pack': 0.1.2
      package-manager-detector: 1.3.0
      picocolors: 1.1.1
      sade: 1.8.1

  pug-attrs@3.0.0:
    dependencies:
      constantinople: 4.0.1
      js-stringify: 1.0.2
      pug-runtime: 3.0.1

  pug-code-gen@3.0.3:
    dependencies:
      constantinople: 4.0.1
      doctypes: 1.1.0
      js-stringify: 1.0.2
      pug-attrs: 3.0.0
      pug-error: 2.1.0
      pug-runtime: 3.0.1
      void-elements: 3.1.0
      with: 7.0.2

  pug-error@2.1.0: {}

  pug-filters@4.0.0:
    dependencies:
      constantinople: 4.0.1
      jstransformer: 1.0.0
      pug-error: 2.1.0
      pug-walk: 2.0.0
      resolve: 1.22.10

  pug-lexer@5.0.1:
    dependencies:
      character-parser: 2.2.0
      is-expression: 4.0.0
      pug-error: 2.1.0

  pug-linker@4.0.0:
    dependencies:
      pug-error: 2.1.0
      pug-walk: 2.0.0

  pug-load@3.0.0:
    dependencies:
      object-assign: 4.1.1
      pug-walk: 2.0.0

  pug-parser@6.0.0:
    dependencies:
      pug-error: 2.1.0
      token-stream: 1.0.0

  pug-runtime@3.0.1: {}

  pug-strip-comments@2.0.0:
    dependencies:
      pug-error: 2.1.0

  pug-walk@2.0.0: {}

  pug@3.0.3:
    dependencies:
      pug-code-gen: 3.0.3
      pug-filters: 4.0.0
      pug-lexer: 5.0.1
      pug-linker: 4.0.0
      pug-load: 3.0.0
      pug-parser: 6.0.0
      pug-runtime: 3.0.1
      pug-strip-comments: 2.0.0

  punycode.js@2.3.1: {}

  punycode@1.4.1: {}

  punycode@2.3.1: {}

  qs@6.14.0:
    dependencies:
      side-channel: 1.1.0

  quansync@0.2.11: {}

  queue-microtask@1.2.3: {}

  range-parser@1.2.1: {}

  raw-body@3.0.0:
    dependencies:
      bytes: 3.1.2
      http-errors: 2.0.0
      iconv-lite: 0.6.3
      unpipe: 1.0.0

  react-dom@19.2.0(react@19.2.0):
    dependencies:
      react: 19.2.0
      scheduler: 0.27.0

  react@19.2.0: {}

  read-cache@1.0.0:
    dependencies:
      pify: 2.3.0

  readdirp@3.6.0:
    dependencies:
      picomatch: 2.3.1

  readdirp@4.1.2: {}

  refa@0.12.1:
    dependencies:
      '@eslint-community/regexpp': 4.12.1

  regenerate-unicode-properties@10.2.0:
    dependencies:
      regenerate: 1.4.2

  regenerate@1.4.2: {}

  regenerator-runtime@0.14.1: {}

  regex-recursion@6.0.2:
    dependencies:
      regex-utilities: 2.3.0

  regex-utilities@2.3.0: {}

  regex@6.0.1:
    dependencies:
      regex-utilities: 2.3.0

  regexp-ast-analysis@0.7.1:
    dependencies:
      '@eslint-community/regexpp': 4.12.1
      refa: 0.12.1

  regexpu-core@6.2.0:
    dependencies:
      regenerate: 1.4.2
      regenerate-unicode-properties: 10.2.0
      regjsgen: 0.8.0
      regjsparser: 0.12.0
      unicode-match-property-ecmascript: 2.0.0
      unicode-match-property-value-ecmascript: 2.2.0

  regjsgen@0.8.0: {}

  regjsparser@0.12.0:
    dependencies:
      jsesc: 3.0.2

  remark-frontmatter@5.0.0:
    dependencies:
      '@types/mdast': 4.0.4
      mdast-util-frontmatter: 2.0.1
      micromark-extension-frontmatter: 2.0.0
      unified: 11.0.5
    transitivePeerDependencies:
      - supports-color

  remark-parse@11.0.0:
    dependencies:
      '@types/mdast': 4.0.4
      mdast-util-from-markdown: 2.0.2
      micromark-util-types: 2.0.2
      unified: 11.0.5
    transitivePeerDependencies:
      - supports-color

  remark-stringify@11.0.0:
    dependencies:
      '@types/mdast': 4.0.4
      mdast-util-to-markdown: 2.1.2
      unified: 11.0.5

  remark@15.0.1:
    dependencies:
      '@types/mdast': 4.0.4
      remark-parse: 11.0.0
      remark-stringify: 11.0.0
      unified: 11.0.5
    transitivePeerDependencies:
      - supports-color

  require-directory@2.1.1: {}

  resolve-from@4.0.0: {}

  resolve-pkg-maps@1.0.0: {}

  resolve.exports@2.0.3: {}

  resolve@1.22.10:
    dependencies:
      is-core-module: 2.16.1
      path-parse: 1.0.7
      supports-preserve-symlinks-flag: 1.0.0

  restore-cursor@5.1.0:
    dependencies:
      onetime: 7.0.0
      signal-exit: 4.1.0

  reusify@1.0.4: {}

  rfdc@1.4.1: {}

  rolldown-plugin-dts@0.16.11(rolldown@1.0.0-beta.43)(typescript@5.9.2)(vue-tsc@3.1.1(typescript@5.9.2)):
    dependencies:
      '@babel/generator': 7.28.3
      '@babel/parser': 7.28.4
      '@babel/types': 7.28.4
      ast-kit: 2.1.2
      birpc: 2.6.1
      debug: 4.4.3
      dts-resolver: 2.1.2
      get-tsconfig: 4.10.1
      magic-string: 0.30.19
      rolldown: 1.0.0-beta.43
    optionalDependencies:
      typescript: 5.9.2
      vue-tsc: 3.1.1(typescript@5.9.2)
    transitivePeerDependencies:
      - oxc-resolver
      - supports-color

<<<<<<< HEAD
  rolldown-plugin-dts@0.16.11(rolldown@1.0.0-beta.42)(typescript@5.9.2)(vue-tsc@3.1.0(typescript@5.9.2)):
    dependencies:
      '@babel/generator': 7.28.3
      '@babel/parser': 7.28.4
      '@babel/types': 7.28.4
      ast-kit: 2.1.2
      birpc: 2.6.1
      debug: 4.4.3
      dts-resolver: 2.1.2
      get-tsconfig: 4.10.1
      magic-string: 0.30.19
      rolldown: 1.0.0-beta.42
    optionalDependencies:
      typescript: 5.9.2
      vue-tsc: 3.1.0(typescript@5.9.2)
    transitivePeerDependencies:
      - oxc-resolver
      - supports-color

  rolldown@1.0.0-beta.41:
=======
  rolldown@1.0.0-beta.43:
>>>>>>> a8173075
    dependencies:
      '@oxc-project/types': 0.94.0
      '@rolldown/pluginutils': 1.0.0-beta.43
      ansis: 4.2.0
    optionalDependencies:
      '@rolldown/binding-android-arm64': 1.0.0-beta.43
      '@rolldown/binding-darwin-arm64': 1.0.0-beta.43
      '@rolldown/binding-darwin-x64': 1.0.0-beta.43
      '@rolldown/binding-freebsd-x64': 1.0.0-beta.43
      '@rolldown/binding-linux-arm-gnueabihf': 1.0.0-beta.43
      '@rolldown/binding-linux-arm64-gnu': 1.0.0-beta.43
      '@rolldown/binding-linux-arm64-musl': 1.0.0-beta.43
      '@rolldown/binding-linux-x64-gnu': 1.0.0-beta.43
      '@rolldown/binding-linux-x64-musl': 1.0.0-beta.43
      '@rolldown/binding-openharmony-arm64': 1.0.0-beta.43
      '@rolldown/binding-wasm32-wasi': 1.0.0-beta.43
      '@rolldown/binding-win32-arm64-msvc': 1.0.0-beta.43
      '@rolldown/binding-win32-ia32-msvc': 1.0.0-beta.43
      '@rolldown/binding-win32-x64-msvc': 1.0.0-beta.43

  rolldown@1.0.0-beta.42:
    dependencies:
      '@oxc-project/types': 0.94.0
      '@rolldown/pluginutils': 1.0.0-beta.42
      ansis: 4.2.0
    optionalDependencies:
      '@rolldown/binding-android-arm64': 1.0.0-beta.42
      '@rolldown/binding-darwin-arm64': 1.0.0-beta.42
      '@rolldown/binding-darwin-x64': 1.0.0-beta.42
      '@rolldown/binding-freebsd-x64': 1.0.0-beta.42
      '@rolldown/binding-linux-arm-gnueabihf': 1.0.0-beta.42
      '@rolldown/binding-linux-arm64-gnu': 1.0.0-beta.42
      '@rolldown/binding-linux-arm64-musl': 1.0.0-beta.42
      '@rolldown/binding-linux-x64-gnu': 1.0.0-beta.42
      '@rolldown/binding-linux-x64-musl': 1.0.0-beta.42
      '@rolldown/binding-openharmony-arm64': 1.0.0-beta.42
      '@rolldown/binding-wasm32-wasi': 1.0.0-beta.42
      '@rolldown/binding-win32-arm64-msvc': 1.0.0-beta.42
      '@rolldown/binding-win32-ia32-msvc': 1.0.0-beta.42
      '@rolldown/binding-win32-x64-msvc': 1.0.0-beta.42

  rollup-plugin-license@3.6.0(picomatch@4.0.3)(rollup@4.43.0):
    dependencies:
      commenting: 1.1.0
      fdir: 6.5.0(picomatch@4.0.3)
      lodash: 4.17.21
      magic-string: 0.30.19
      moment: 2.30.1
      package-name-regex: 2.0.6
      rollup: 4.43.0
      spdx-expression-validate: 2.0.0
      spdx-satisfies: 5.0.1
    transitivePeerDependencies:
      - picomatch

  rollup@4.43.0:
    dependencies:
      '@types/estree': 1.0.7
    optionalDependencies:
      '@rollup/rollup-android-arm-eabi': 4.43.0
      '@rollup/rollup-android-arm64': 4.43.0
      '@rollup/rollup-darwin-arm64': 4.43.0
      '@rollup/rollup-darwin-x64': 4.43.0
      '@rollup/rollup-freebsd-arm64': 4.43.0
      '@rollup/rollup-freebsd-x64': 4.43.0
      '@rollup/rollup-linux-arm-gnueabihf': 4.43.0
      '@rollup/rollup-linux-arm-musleabihf': 4.43.0
      '@rollup/rollup-linux-arm64-gnu': 4.43.0
      '@rollup/rollup-linux-arm64-musl': 4.43.0
      '@rollup/rollup-linux-loongarch64-gnu': 4.43.0
      '@rollup/rollup-linux-powerpc64le-gnu': 4.43.0
      '@rollup/rollup-linux-riscv64-gnu': 4.43.0
      '@rollup/rollup-linux-riscv64-musl': 4.43.0
      '@rollup/rollup-linux-s390x-gnu': 4.43.0
      '@rollup/rollup-linux-x64-gnu': 4.43.0
      '@rollup/rollup-linux-x64-musl': 4.43.0
      '@rollup/rollup-win32-arm64-msvc': 4.43.0
      '@rollup/rollup-win32-ia32-msvc': 4.43.0
      '@rollup/rollup-win32-x64-msvc': 4.43.0
      fsevents: 2.3.3

  router@2.2.0:
    dependencies:
      debug: 4.4.3
      depd: 2.0.0
      is-promise: 4.0.0
      parseurl: 1.3.3
      path-to-regexp: 8.3.0
    transitivePeerDependencies:
      - supports-color

  run-applescript@7.0.0: {}

  run-parallel@1.2.0:
    dependencies:
      queue-microtask: 1.2.3

  rxjs@7.8.1:
    dependencies:
      tslib: 2.8.1

  sade@1.8.1:
    dependencies:
      mri: 1.2.0

  safe-buffer@5.2.1: {}

  safer-buffer@2.1.2: {}

  sass-embedded-all-unknown@1.93.2:
    dependencies:
      sass: 1.93.2
    optional: true

  sass-embedded-android-arm64@1.93.2:
    optional: true

  sass-embedded-android-arm@1.93.2:
    optional: true

  sass-embedded-android-riscv64@1.93.2:
    optional: true

  sass-embedded-android-x64@1.93.2:
    optional: true

  sass-embedded-darwin-arm64@1.93.2:
    optional: true

  sass-embedded-darwin-x64@1.93.2:
    optional: true

  sass-embedded-linux-arm64@1.93.2:
    optional: true

  sass-embedded-linux-arm@1.93.2:
    optional: true

  sass-embedded-linux-musl-arm64@1.93.2:
    optional: true

  sass-embedded-linux-musl-arm@1.93.2:
    optional: true

  sass-embedded-linux-musl-riscv64@1.93.2:
    optional: true

  sass-embedded-linux-musl-x64@1.93.2:
    optional: true

  sass-embedded-linux-riscv64@1.93.2:
    optional: true

  sass-embedded-linux-x64@1.93.2:
    optional: true

  sass-embedded-unknown-all@1.93.2:
    dependencies:
      sass: 1.93.2
    optional: true

  sass-embedded-win32-arm64@1.93.2:
    optional: true

  sass-embedded-win32-x64@1.93.2:
    optional: true

  sass-embedded@1.93.2(source-map-js@1.2.1):
    dependencies:
      '@bufbuild/protobuf': 2.5.2
      buffer-builder: 0.2.0
      colorjs.io: 0.5.2
      immutable: 5.0.3
      rxjs: 7.8.1
      supports-color: 8.1.1
      sync-child-process: 1.0.2
      varint: 6.0.0
    optionalDependencies:
      sass-embedded-all-unknown: 1.93.2
      sass-embedded-android-arm: 1.93.2
      sass-embedded-android-arm64: 1.93.2
      sass-embedded-android-riscv64: 1.93.2
      sass-embedded-android-x64: 1.93.2
      sass-embedded-darwin-arm64: 1.93.2
      sass-embedded-darwin-x64: 1.93.2
      sass-embedded-linux-arm: 1.93.2
      sass-embedded-linux-arm64: 1.93.2
      sass-embedded-linux-musl-arm: 1.93.2
      sass-embedded-linux-musl-arm64: 1.93.2
      sass-embedded-linux-musl-riscv64: 1.93.2
      sass-embedded-linux-musl-x64: 1.93.2
      sass-embedded-linux-riscv64: 1.93.2
      sass-embedded-linux-x64: 1.93.2
      sass-embedded-unknown-all: 1.93.2
      sass-embedded-win32-arm64: 1.93.2
      sass-embedded-win32-x64: 1.93.2
      source-map-js: 1.2.1

  sass@1.93.2:
    dependencies:
      chokidar: 4.0.3
      immutable: 5.0.3
      source-map-js: 1.2.1
    optionalDependencies:
      '@parcel/watcher': 2.5.1

  sax@1.4.1: {}

  scheduler@0.27.0: {}

  scslre@0.3.0:
    dependencies:
      '@eslint-community/regexpp': 4.12.1
      refa: 0.12.1
      regexp-ast-analysis: 0.7.1

  section-matter@1.0.0:
    dependencies:
      extend-shallow: 2.0.1
      kind-of: 6.0.3

  select@1.1.2: {}

  semver@5.7.2:
    optional: true

  semver@6.3.1: {}

  semver@7.7.3: {}

  send@1.2.0:
    dependencies:
      debug: 4.4.3
      encodeurl: 2.0.0
      escape-html: 1.0.3
      etag: 1.8.1
      fresh: 2.0.0
      http-errors: 2.0.0
      mime-types: 3.0.1
      ms: 2.1.3
      on-finished: 2.4.1
      range-parser: 1.2.1
      statuses: 2.0.1
    transitivePeerDependencies:
      - supports-color

  serve-static@2.2.0:
    dependencies:
      encodeurl: 2.0.0
      escape-html: 1.0.3
      parseurl: 1.3.3
      send: 1.2.0
    transitivePeerDependencies:
      - supports-color

  setprototypeof@1.2.0: {}

  sharp@0.33.5:
    dependencies:
      color: 4.2.3
      detect-libc: 2.0.4
      semver: 7.7.3
    optionalDependencies:
      '@img/sharp-darwin-arm64': 0.33.5
      '@img/sharp-darwin-x64': 0.33.5
      '@img/sharp-libvips-darwin-arm64': 1.0.4
      '@img/sharp-libvips-darwin-x64': 1.0.4
      '@img/sharp-libvips-linux-arm': 1.0.5
      '@img/sharp-libvips-linux-arm64': 1.0.4
      '@img/sharp-libvips-linux-s390x': 1.0.4
      '@img/sharp-libvips-linux-x64': 1.0.4
      '@img/sharp-libvips-linuxmusl-arm64': 1.0.4
      '@img/sharp-libvips-linuxmusl-x64': 1.0.4
      '@img/sharp-linux-arm': 0.33.5
      '@img/sharp-linux-arm64': 0.33.5
      '@img/sharp-linux-s390x': 0.33.5
      '@img/sharp-linux-x64': 0.33.5
      '@img/sharp-linuxmusl-arm64': 0.33.5
      '@img/sharp-linuxmusl-x64': 0.33.5
      '@img/sharp-wasm32': 0.33.5
      '@img/sharp-win32-ia32': 0.33.5
      '@img/sharp-win32-x64': 0.33.5

  shebang-command@2.0.0:
    dependencies:
      shebang-regex: 3.0.0

  shebang-regex@3.0.0: {}

  shell-exec@1.0.2: {}

  shell-quote@1.8.3: {}

  shiki@3.13.0:
    dependencies:
      '@shikijs/core': 3.13.0
      '@shikijs/engine-javascript': 3.13.0
      '@shikijs/engine-oniguruma': 3.13.0
      '@shikijs/langs': 3.13.0
      '@shikijs/themes': 3.13.0
      '@shikijs/types': 3.13.0
      '@shikijs/vscode-textmate': 10.0.2
      '@types/hast': 3.0.4

  side-channel-list@1.0.0:
    dependencies:
      es-errors: 1.3.0
      object-inspect: 1.13.4

  side-channel-map@1.0.1:
    dependencies:
      call-bound: 1.0.3
      es-errors: 1.3.0
      get-intrinsic: 1.3.0
      object-inspect: 1.13.4

  side-channel-weakmap@1.0.2:
    dependencies:
      call-bound: 1.0.3
      es-errors: 1.3.0
      get-intrinsic: 1.3.0
      object-inspect: 1.13.4
      side-channel-map: 1.0.1

  side-channel@1.1.0:
    dependencies:
      es-errors: 1.3.0
      object-inspect: 1.13.4
      side-channel-list: 1.0.0
      side-channel-map: 1.0.1
      side-channel-weakmap: 1.0.2

  siginfo@2.0.0: {}

  signal-exit@4.1.0: {}

  simple-git-hooks@2.13.1: {}

  simple-swizzle@0.2.2:
    dependencies:
      is-arrayish: 0.3.2

  sirv@3.0.2(patch_hash=c07c56eb72faea34341d465cde2314e89db472106ed378181e3447893af6bf95):
    dependencies:
      '@polka/url': 1.0.0-next.28
      mrmime: 2.0.1
      totalist: 3.0.1

  sisteransi@1.0.5: {}

  slash@3.0.0: {}

  slash@5.1.0: {}

  slice-ansi@7.1.0:
    dependencies:
      ansi-styles: 6.2.1
      is-fullwidth-code-point: 5.0.0

  source-map-js@1.2.1: {}

  source-map-support@0.5.21:
    dependencies:
      buffer-from: 1.1.2
      source-map: 0.6.1

  source-map@0.6.1: {}

  source-map@0.7.4: {}

  space-separated-tokens@2.0.2: {}

  spdx-compare@1.0.0:
    dependencies:
      array-find-index: 1.0.2
      spdx-expression-parse: 3.0.1
      spdx-ranges: 2.1.1

  spdx-correct@3.2.0:
    dependencies:
      spdx-expression-parse: 3.0.1
      spdx-license-ids: 3.0.21

  spdx-exceptions@2.5.0: {}

  spdx-expression-parse@3.0.1:
    dependencies:
      spdx-exceptions: 2.5.0
      spdx-license-ids: 3.0.21

  spdx-expression-validate@2.0.0:
    dependencies:
      spdx-expression-parse: 3.0.1

  spdx-license-ids@3.0.21: {}

  spdx-ranges@2.1.1: {}

  spdx-satisfies@5.0.1:
    dependencies:
      spdx-compare: 1.0.0
      spdx-expression-parse: 3.0.1
      spdx-ranges: 2.1.1

  speakingurl@14.0.1: {}

  sprintf-js@1.0.3: {}

  stable-hash-x@0.2.0: {}

  stackback@0.0.2: {}

  statuses@1.5.0: {}

  statuses@2.0.1: {}

  std-env@3.9.0: {}

  stoppable@1.1.0: {}

  string-argv@0.3.2: {}

  string-hash@1.1.3: {}

  string-width@4.2.3:
    dependencies:
      emoji-regex: 8.0.0
      is-fullwidth-code-point: 3.0.0
      strip-ansi: 6.0.1

  string-width@5.1.2:
    dependencies:
      eastasianwidth: 0.2.0
      emoji-regex: 9.2.2
      strip-ansi: 7.1.0

  string-width@7.2.0:
    dependencies:
      emoji-regex: 10.4.0
      get-east-asian-width: 1.3.0
      strip-ansi: 7.1.0

  string-width@8.1.0:
    dependencies:
      get-east-asian-width: 1.3.0
      strip-ansi: 7.1.0

  stringify-entities@4.0.4:
    dependencies:
      character-entities-html4: 2.1.0
      character-entities-legacy: 3.0.0

  strip-ansi@6.0.1:
    dependencies:
      ansi-regex: 5.0.1

  strip-ansi@7.1.0:
    dependencies:
      ansi-regex: 6.1.0

  strip-bom-string@1.0.0: {}

  strip-final-newline@3.0.0: {}

  strip-final-newline@4.0.0: {}

  strip-json-comments@3.1.1: {}

  strip-literal@3.1.0:
    dependencies:
      js-tokens: 9.0.1

  stylus@0.64.0:
    dependencies:
      '@adobe/css-tools': 4.3.3
      debug: 4.4.3
      glob: 10.4.5
      sax: 1.4.1
      source-map: 0.7.4
    transitivePeerDependencies:
      - supports-color

  sucrase@3.35.0:
    dependencies:
      '@jridgewell/gen-mapping': 0.3.12
      commander: 4.1.1
      glob: 10.4.5
      lines-and-columns: 1.2.4
      mz: 2.7.0
      pirates: 4.0.6
      ts-interface-checker: 0.1.13

  sugarss@5.0.1(postcss@8.5.6):
    dependencies:
      postcss: 8.5.6

  superjson@2.2.2:
    dependencies:
      copy-anything: 3.0.5

  supports-color@10.0.0: {}

  supports-color@7.2.0:
    dependencies:
      has-flag: 4.0.0

  supports-color@8.1.1:
    dependencies:
      has-flag: 4.0.0

  supports-preserve-symlinks-flag@1.0.0: {}

  sync-child-process@1.0.2:
    dependencies:
      sync-message-port: 1.1.3

  sync-fetch@0.5.2:
    dependencies:
      node-fetch: 2.7.0
    transitivePeerDependencies:
      - encoding

  sync-message-port@1.1.3: {}

  systemjs@6.15.1: {}

  tabbable@6.2.0: {}

  tailwindcss@3.4.18(tsx@4.20.6)(yaml@2.8.1):
    dependencies:
      '@alloc/quick-lru': 5.2.0
      arg: 5.0.2
      chokidar: 3.6.0(patch_hash=8a4f9e2b397e6034b91a0508faae3cecb97f222313faa129d7cb0eb71e9d0e84)
      didyoumean: 1.2.2
      dlv: 1.1.3
      fast-glob: 3.3.3
      glob-parent: 6.0.2
      is-glob: 4.0.3
      jiti: 1.21.7
      lilconfig: 3.1.3
      micromatch: 4.0.8
      normalize-path: 3.0.0
      object-hash: 3.0.0
      picocolors: 1.1.1
      postcss: 8.5.6
      postcss-import: 15.1.0(postcss@8.5.6)
      postcss-js: 4.0.1(postcss@8.5.6)
      postcss-load-config: 6.0.1(jiti@1.21.7)(postcss@8.5.6)(tsx@4.20.6)(yaml@2.8.1)
      postcss-nested: 6.2.0(postcss@8.5.6)
      postcss-selector-parser: 6.1.2
      resolve: 1.22.10
      sucrase: 3.35.0
    transitivePeerDependencies:
      - tsx
      - yaml

  tailwindcss@4.1.14: {}

  tapable@2.2.1: {}

  tar@7.5.1:
    dependencies:
      '@isaacs/fs-minipass': 4.0.1
      chownr: 3.0.0
      minipass: 7.1.2
      minizlib: 3.1.0
      yallist: 5.0.0

  terser@5.44.0:
    dependencies:
      '@jridgewell/source-map': 0.3.6
      acorn: 8.15.0
      commander: 2.20.3
      source-map-support: 0.5.21

  thenify-all@1.6.0:
    dependencies:
      thenify: 3.3.1

  thenify@3.3.1:
    dependencies:
      any-promise: 1.3.0

  tiny-emitter@2.1.0: {}

  tinybench@2.9.0: {}

  tinyexec@0.3.2: {}

  tinyexec@1.0.1: {}

  tinyglobby@0.2.15:
    dependencies:
      fdir: 6.5.0(picomatch@4.0.3)
      picomatch: 4.0.3

  tinypool@1.1.1: {}

  tinyrainbow@2.0.0: {}

  tinyspy@2.2.0: {}

  tinyspy@4.0.3: {}

  to-regex-range@5.0.1:
    dependencies:
      is-number: 7.0.0

  toidentifier@1.0.1: {}

  token-stream@1.0.0: {}

  tokenx@1.1.0: {}

  totalist@3.0.1: {}

  tr46@0.0.3: {}

  tree-kill@1.2.2: {}

  trim-lines@3.0.1: {}

  trough@2.2.0: {}

  ts-api-utils@2.1.0(typescript@5.9.2):
    dependencies:
      typescript: 5.9.2

  ts-declaration-location@1.0.7(typescript@5.9.2):
    dependencies:
      picomatch: 4.0.3
      typescript: 5.9.2

  ts-interface-checker@0.1.13: {}

  tsconfck@3.1.6(typescript@5.9.2):
    optionalDependencies:
      typescript: 5.9.2

  tsdown@0.15.7(publint@0.3.12)(typescript@5.9.2)(vue-tsc@3.1.1(typescript@5.9.2)):
    dependencies:
      ansis: 4.2.0
      cac: 6.7.14
      chokidar: 4.0.3
      debug: 4.4.3
      diff: 8.0.2
      empathic: 2.0.0
      hookable: 5.5.3
<<<<<<< HEAD
      rolldown: 1.0.0-beta.42
      rolldown-plugin-dts: 0.16.11(rolldown@1.0.0-beta.42)(typescript@5.9.2)(vue-tsc@3.1.0(typescript@5.9.2))
      semver: 7.7.2
=======
      rolldown: 1.0.0-beta.43
      rolldown-plugin-dts: 0.16.11(rolldown@1.0.0-beta.43)(typescript@5.9.2)(vue-tsc@3.1.1(typescript@5.9.2))
      semver: 7.7.3
>>>>>>> a8173075
      tinyexec: 1.0.1
      tinyglobby: 0.2.15
      tree-kill: 1.2.2
      unconfig: 7.3.3
    optionalDependencies:
      publint: 0.3.12
      typescript: 5.9.2
    transitivePeerDependencies:
      - '@ts-macro/tsc'
      - '@typescript/native-preview'
      - oxc-resolver
      - supports-color
      - vue-tsc

  tslib@2.8.1: {}

  tsx@4.20.6:
    dependencies:
      esbuild: 0.25.0
      get-tsconfig: 4.10.1
    optionalDependencies:
      fsevents: 2.3.3

  twoslash-protocol@0.3.4: {}

  twoslash-vue@0.3.4(typescript@5.9.2):
    dependencies:
      '@vue/language-core': 3.1.1(typescript@5.9.2)
      twoslash: 0.3.4(typescript@5.9.2)
      twoslash-protocol: 0.3.4
      typescript: 5.9.2
    transitivePeerDependencies:
      - supports-color

  twoslash@0.3.4(typescript@5.9.2):
    dependencies:
      '@typescript/vfs': 1.6.1(typescript@5.9.2)
      twoslash-protocol: 0.3.4
      typescript: 5.9.2
    transitivePeerDependencies:
      - supports-color

  type-check@0.4.0:
    dependencies:
      prelude-ls: 1.2.1

  type-is@2.0.1:
    dependencies:
      content-type: 1.0.5
      media-typer: 1.1.0
      mime-types: 3.0.1

  type@2.7.3: {}

  typescript-eslint@8.46.1(eslint@9.37.0(jiti@2.6.1))(typescript@5.9.2):
    dependencies:
      '@typescript-eslint/eslint-plugin': 8.46.1(@typescript-eslint/parser@8.46.1(eslint@9.37.0(jiti@2.6.1))(typescript@5.9.2))(eslint@9.37.0(jiti@2.6.1))(typescript@5.9.2)
      '@typescript-eslint/parser': 8.46.1(eslint@9.37.0(jiti@2.6.1))(typescript@5.9.2)
      '@typescript-eslint/typescript-estree': 8.46.1(typescript@5.9.2)
      '@typescript-eslint/utils': 8.46.1(eslint@9.37.0(jiti@2.6.1))(typescript@5.9.2)
      eslint: 9.37.0(jiti@2.6.1)
      typescript: 5.9.2
    transitivePeerDependencies:
      - supports-color

  typescript@5.9.2: {}

  uc.micro@2.1.0: {}

  ufo@1.6.1: {}

  uglify-js@3.19.3:
    optional: true

  unconfig@7.3.3:
    dependencies:
      '@quansync/fs': 0.1.5
      defu: 6.1.4
      jiti: 2.6.1
      quansync: 0.2.11

  undici-types@6.21.0: {}

  undici@7.14.0: {}

  unicode-canonical-property-names-ecmascript@2.0.1: {}

  unicode-match-property-ecmascript@2.0.0:
    dependencies:
      unicode-canonical-property-names-ecmascript: 2.0.1
      unicode-property-aliases-ecmascript: 2.1.0

  unicode-match-property-value-ecmascript@2.2.0: {}

  unicode-property-aliases-ecmascript@2.1.0: {}

  unicorn-magic@0.3.0: {}

  unified@11.0.5:
    dependencies:
      '@types/unist': 3.0.3
      bail: 2.0.2
      devlop: 1.1.0
      extend: 3.0.2
      is-plain-obj: 4.1.0
      trough: 2.2.0
      vfile: 6.0.3

  unist-util-is@6.0.0:
    dependencies:
      '@types/unist': 3.0.3

  unist-util-position@5.0.0:
    dependencies:
      '@types/unist': 3.0.3

  unist-util-remove@4.0.0:
    dependencies:
      '@types/unist': 3.0.3
      unist-util-is: 6.0.0
      unist-util-visit-parents: 6.0.1

  unist-util-stringify-position@4.0.0:
    dependencies:
      '@types/unist': 3.0.3

  unist-util-visit-parents@6.0.1:
    dependencies:
      '@types/unist': 3.0.3
      unist-util-is: 6.0.0

  unist-util-visit@5.0.0:
    dependencies:
      '@types/unist': 3.0.3
      unist-util-is: 6.0.0
      unist-util-visit-parents: 6.0.1

  unpipe@1.0.0: {}

  unrs-resolver@1.9.2:
    dependencies:
      napi-postinstall: 0.2.5
    optionalDependencies:
      '@unrs/resolver-binding-android-arm-eabi': 1.9.2
      '@unrs/resolver-binding-android-arm64': 1.9.2
      '@unrs/resolver-binding-darwin-arm64': 1.9.2
      '@unrs/resolver-binding-darwin-x64': 1.9.2
      '@unrs/resolver-binding-freebsd-x64': 1.9.2
      '@unrs/resolver-binding-linux-arm-gnueabihf': 1.9.2
      '@unrs/resolver-binding-linux-arm-musleabihf': 1.9.2
      '@unrs/resolver-binding-linux-arm64-gnu': 1.9.2
      '@unrs/resolver-binding-linux-arm64-musl': 1.9.2
      '@unrs/resolver-binding-linux-ppc64-gnu': 1.9.2
      '@unrs/resolver-binding-linux-riscv64-gnu': 1.9.2
      '@unrs/resolver-binding-linux-riscv64-musl': 1.9.2
      '@unrs/resolver-binding-linux-s390x-gnu': 1.9.2
      '@unrs/resolver-binding-linux-x64-gnu': 1.9.2
      '@unrs/resolver-binding-linux-x64-musl': 1.9.2
      '@unrs/resolver-binding-wasm32-wasi': 1.9.2
      '@unrs/resolver-binding-win32-arm64-msvc': 1.9.2
      '@unrs/resolver-binding-win32-ia32-msvc': 1.9.2
      '@unrs/resolver-binding-win32-x64-msvc': 1.9.2

  update-browserslist-db@1.1.3(browserslist@4.26.3):
    dependencies:
      browserslist: 4.26.3
      escalade: 3.2.0
      picocolors: 1.1.1

  uri-js@4.4.1:
    dependencies:
      punycode: 2.3.1

  url@0.11.4:
    dependencies:
      punycode: 1.4.1
      qs: 6.14.0

  util-deprecate@1.0.2: {}

  utils-merge@1.0.1: {}

  validate-npm-package-license@3.0.4:
    dependencies:
      spdx-correct: 3.2.0
      spdx-expression-parse: 3.0.1

  varint@6.0.0: {}

  vary@1.1.2: {}

  vfile-message@4.0.2:
    dependencies:
      '@types/unist': 3.0.3
      unist-util-stringify-position: 4.0.0

  vfile@6.0.3:
    dependencies:
      '@types/unist': 3.0.3
      vfile-message: 4.0.2

  vite-node@3.2.4:
    dependencies:
      cac: 6.7.14
      debug: 4.4.3
      es-module-lexer: 1.7.0
      pathe: 2.0.3
      vite: link:packages/vite
    transitivePeerDependencies:
      - supports-color

  vitepress-plugin-group-icons@1.6.3(markdown-it@14.1.0)(vite@packages+vite):
    dependencies:
      '@iconify-json/logos': 1.2.4
      '@iconify-json/vscode-icons': 1.2.29
      '@iconify/utils': 3.0.1
      markdown-it: 14.1.0
      vite: link:packages/vite
    transitivePeerDependencies:
      - supports-color

  vitepress-plugin-llms@1.8.0:
    dependencies:
      gray-matter: 4.0.3
      markdown-it: 14.1.0
      markdown-title: 1.0.2
      mdast-util-from-markdown: 2.0.2
      millify: 6.1.0
      minimatch: 10.0.3
      path-to-regexp: 8.3.0
      picocolors: 1.1.1
      pretty-bytes: 7.0.1
      remark: 15.0.1
      remark-frontmatter: 5.0.0
      tokenx: 1.1.0
      unist-util-remove: 4.0.0
      unist-util-visit: 5.0.0
    transitivePeerDependencies:
      - supports-color

  vitepress@2.0.0-alpha.12(axios@1.12.2)(postcss@8.5.6)(typescript@5.9.2):
    dependencies:
      '@docsearch/css': 4.0.0-beta.7
      '@docsearch/js': 4.0.0-beta.7
      '@iconify-json/simple-icons': 1.2.47
      '@shikijs/core': 3.13.0
      '@shikijs/transformers': 3.9.2
      '@shikijs/types': 3.13.0
      '@types/markdown-it': 14.1.2
      '@vitejs/plugin-vue': 6.0.1(vite@packages+vite)(vue@3.5.22(typescript@5.9.2))
      '@vue/devtools-api': 8.0.0
      '@vue/shared': 3.5.22
      '@vueuse/core': 13.6.0(vue@3.5.22(typescript@5.9.2))
      '@vueuse/integrations': 13.6.0(axios@1.12.2)(focus-trap@7.6.5)(vue@3.5.22(typescript@5.9.2))
      focus-trap: 7.6.5
      mark.js: 8.11.1
      minisearch: 7.1.2
      shiki: 3.13.0
      vite: link:packages/vite
      vue: 3.5.22(typescript@5.9.2)
    optionalDependencies:
      postcss: 8.5.6
    transitivePeerDependencies:
      - async-validator
      - axios
      - change-case
      - drauu
      - fuse.js
      - idb-keyval
      - jwt-decode
      - nprogress
      - qrcode
      - sortablejs
      - typescript
      - universal-cookie

  vitest@3.2.4(@types/debug@4.1.12)(@types/node@22.18.10):
    dependencies:
      '@types/chai': 5.2.2
      '@vitest/expect': 3.2.4
      '@vitest/mocker': 3.2.4(vite@packages+vite)
      '@vitest/pretty-format': 3.2.4
      '@vitest/runner': 3.2.4
      '@vitest/snapshot': 3.2.4
      '@vitest/spy': 3.2.4
      '@vitest/utils': 3.2.4
      chai: 5.2.0
      debug: 4.4.3
      expect-type: 1.2.1
      magic-string: 0.30.19
      pathe: 2.0.3
      picomatch: 4.0.3
      std-env: 3.9.0
      tinybench: 2.9.0
      tinyexec: 0.3.2
      tinyglobby: 0.2.15
      tinypool: 1.1.1
      tinyrainbow: 2.0.0
      vite: link:packages/vite
      vite-node: 3.2.4
      why-is-node-running: 2.3.0
    optionalDependencies:
      '@types/debug': 4.1.12
      '@types/node': 22.18.10
    transitivePeerDependencies:
      - msw
      - supports-color

  void-elements@3.1.0: {}

  vscode-uri@3.1.0: {}

  vue-resize@2.0.0-alpha.1(vue@3.5.22(typescript@5.9.2)):
    dependencies:
      vue: 3.5.22(typescript@5.9.2)

  vue-tsc@3.1.1(typescript@5.9.2):
    dependencies:
      '@volar/typescript': 2.4.23
      '@vue/language-core': 3.1.1(typescript@5.9.2)
      typescript: 5.9.2

  vue@3.4.38(typescript@5.9.2):
    dependencies:
      '@vue/compiler-dom': 3.4.38
      '@vue/compiler-sfc': 3.4.38
      '@vue/runtime-dom': 3.4.38
      '@vue/server-renderer': 3.4.38(vue@3.5.22(typescript@5.9.2))
      '@vue/shared': 3.4.38
    optionalDependencies:
      typescript: 5.9.2

  vue@3.5.22(typescript@5.9.2):
    dependencies:
      '@vue/compiler-dom': 3.5.22
      '@vue/compiler-sfc': 3.5.22
      '@vue/runtime-dom': 3.5.22
      '@vue/server-renderer': 3.5.22(vue@3.5.22(typescript@5.9.2))
      '@vue/shared': 3.5.22
    optionalDependencies:
      typescript: 5.9.2

  vuex@4.1.0(vue@3.5.22(typescript@5.9.2)):
    dependencies:
      '@vue/devtools-api': 6.6.4
      vue: 3.5.22(typescript@5.9.2)

  walk-up-path@3.0.1: {}

  webidl-conversions@3.0.1: {}

  whatwg-url@5.0.0:
    dependencies:
      tr46: 0.0.3
      webidl-conversions: 3.0.1

  which@2.0.2:
    dependencies:
      isexe: 2.0.0

  why-is-node-running@2.3.0:
    dependencies:
      siginfo: 2.0.0
      stackback: 0.0.2

  with@7.0.2:
    dependencies:
      '@babel/parser': 7.28.4
      '@babel/types': 7.28.4
      assert-never: 1.4.0
      babel-walk: 3.0.0-canary-5

  word-wrap@1.2.5: {}

  wordwrap@1.0.0: {}

  workerd@1.20251008.0:
    optionalDependencies:
      '@cloudflare/workerd-darwin-64': 1.20251008.0
      '@cloudflare/workerd-darwin-arm64': 1.20251008.0
      '@cloudflare/workerd-linux-64': 1.20251008.0
      '@cloudflare/workerd-linux-arm64': 1.20251008.0
      '@cloudflare/workerd-windows-64': 1.20251008.0

  wrap-ansi@7.0.0:
    dependencies:
      ansi-styles: 4.3.0
      string-width: 4.2.3
      strip-ansi: 6.0.1

  wrap-ansi@8.1.0:
    dependencies:
      ansi-styles: 6.2.1
      string-width: 5.1.2
      strip-ansi: 7.1.0

  wrap-ansi@9.0.0:
    dependencies:
      ansi-styles: 6.2.1
      string-width: 7.2.0
      strip-ansi: 7.1.0

  wrappy@1.0.2: {}

  ws@8.18.0: {}

  ws@8.18.3: {}

  wsl-utils@0.1.0:
    dependencies:
      is-wsl: 3.1.0

  xml-js@1.6.11:
    dependencies:
      sax: 1.4.1

  y18n@5.0.8: {}

  yallist@3.1.1: {}

  yallist@5.0.0: {}

  yaml@2.8.1: {}

  yargs-parser@21.1.1: {}

  yargs@17.7.2:
    dependencies:
      cliui: 8.0.1
      escalade: 3.2.0
      get-caller-file: 2.0.5
      require-directory: 2.1.1
      string-width: 4.2.3
      y18n: 5.0.8
      yargs-parser: 21.1.1

  yocto-queue@0.1.0: {}

  yoctocolors@2.1.1: {}

  youch-core@0.3.3:
    dependencies:
      '@poppinss/exception': 1.2.2
      error-stack-parser-es: 1.0.5

  youch@4.1.0-beta.10:
    dependencies:
      '@poppinss/colors': 4.1.5
      '@poppinss/dumper': 0.6.4
      '@speed-highlight/core': 1.2.7
      cookie: 1.0.2
      youch-core: 0.3.3

  zimmerframe@1.1.2: {}

  zod@3.22.3: {}

  zwitch@2.0.4: {}<|MERGE_RESOLUTION|>--- conflicted
+++ resolved
@@ -2714,9 +2714,6 @@
   '@napi-rs/wasm-runtime@1.0.7':
     resolution: {integrity: sha512-SeDnOO0Tk7Okiq6DbXmmBODgOAb9dp9gjlphokTUxmt8U3liIP1ZsozBahH69j/RJv+Rfs6IwUKHTgQYJ/HBAw==}
 
-  '@napi-rs/wasm-runtime@1.0.6':
-    resolution: {integrity: sha512-DXj75ewm11LIWUk198QSKUTxjyRjsBwk09MuMk5DGK+GDUtyPhhEHOGP/Xwwj3DjQXXkivoBirmOnKrLfc0+9g==}
-
   '@node-rs/bcrypt-android-arm-eabi@1.10.7':
     resolution: {integrity: sha512-8dO6/PcbeMZXS3VXGEtct9pDYdShp2WBOWlDvSbcRwVqyB580aCBh0BEFmKYtXLzLvUK8Wf+CG3U6sCdILW1lA==}
     engines: {node: '>= 10'}
@@ -2822,9 +2819,6 @@
   '@oxc-project/types@0.94.0':
     resolution: {integrity: sha512-+UgQT/4o59cZfH6Cp7G0hwmqEQ0wE+AdIwhikdwnhWI9Dp8CgSY081+Q3O67/wq3VJu8mgUEB93J9EHHn70fOw==}
 
-  '@oxc-project/types@0.94.0':
-    resolution: {integrity: sha512-+UgQT/4o59cZfH6Cp7G0hwmqEQ0wE+AdIwhikdwnhWI9Dp8CgSY081+Q3O67/wq3VJu8mgUEB93J9EHHn70fOw==}
-
   '@parcel/watcher-android-arm64@2.5.1':
     resolution: {integrity: sha512-KF8+j9nNbUN8vzOFDpRMsaKBHZ/mcjEjMToVMJOhTozkDonQFFrRcfdLWn6yWKCmJKmdVxSgHiYvTCef4/qcBA==}
     engines: {node: '>= 10.0.0'}
@@ -2940,179 +2934,60 @@
     cpu: [arm64]
     os: [android]
 
-<<<<<<< HEAD
-  '@rolldown/binding-android-arm64@1.0.0-beta.42':
-    resolution: {integrity: sha512-W5ZKF3TP3bOWuBfotAGp+UGjxOkGV7jRmIRbBA7NFjggx7Oi6vOmGDqpHEIX7kDCiry1cnIsWQaxNvWbMdkvzQ==}
-    engines: {node: ^20.19.0 || >=22.12.0}
-    cpu: [arm64]
-    os: [android]
-
-  '@rolldown/binding-darwin-arm64@1.0.0-beta.41':
-    resolution: {integrity: sha512-XGCzqfjdk7550PlyZRTBKbypXrB7ATtXhw/+bjtxnklLQs0mKP/XkQVOKyn9qGKSlvH8I56JLYryVxl0PCvSNw==}
-=======
   '@rolldown/binding-darwin-arm64@1.0.0-beta.43':
     resolution: {integrity: sha512-kuVWnZsE4vEjMF/10SbSUyzucIW2zmdsqFghYMqy+fsjXnRHg0luTU6qWF8IqJf4Cbpm9NEZRnjIEPpAbdiSNQ==}
->>>>>>> a8173075
     engines: {node: ^20.19.0 || >=22.12.0}
     cpu: [arm64]
     os: [darwin]
 
-<<<<<<< HEAD
-  '@rolldown/binding-darwin-arm64@1.0.0-beta.42':
-    resolution: {integrity: sha512-abw/wtgJA8OCgaTlL+xJxnN/Z01BwV1rfzIp5Hh9x+IIO6xOBfPsQ0nzi0+rWx3TyZ9FZXyC7bbC+5NpQ9EaXQ==}
-    engines: {node: ^20.19.0 || >=22.12.0}
-    cpu: [arm64]
-    os: [darwin]
-
-  '@rolldown/binding-darwin-x64@1.0.0-beta.41':
-    resolution: {integrity: sha512-Ho6lIwGJed98zub7n0xcRKuEtnZgbxevAmO4x3zn3C3N4GVXZD5xvCvTVxSMoeBJwTcIYzkVDRTIhylQNsTgLQ==}
-=======
   '@rolldown/binding-darwin-x64@1.0.0-beta.43':
     resolution: {integrity: sha512-u9Ps4sh6lcmJ3vgLtyEg/x4jlhI64U0mM93Ew+tlfFdLDe7yKyA+Fe80cpr2n1mNCeZXrvTSbZluKpXQ0GxLjw==}
->>>>>>> a8173075
     engines: {node: ^20.19.0 || >=22.12.0}
     cpu: [x64]
     os: [darwin]
 
-<<<<<<< HEAD
-  '@rolldown/binding-darwin-x64@1.0.0-beta.42':
-    resolution: {integrity: sha512-Y/UrZIRVr8CvXVEB88t6PeC46r1K9/QdPEo2ASE/b/KBEyXIx+QbM6kv9QfQVWU2Atly2+SVsQzxQsIvuk3lZQ==}
-    engines: {node: ^20.19.0 || >=22.12.0}
-    cpu: [x64]
-    os: [darwin]
-
-  '@rolldown/binding-freebsd-x64@1.0.0-beta.41':
-    resolution: {integrity: sha512-ijAZETywvL+gACjbT4zBnCp5ez1JhTRs6OxRN4J+D6AzDRbU2zb01Esl51RP5/8ZOlvB37xxsRQ3X4YRVyYb3g==}
-=======
   '@rolldown/binding-freebsd-x64@1.0.0-beta.43':
     resolution: {integrity: sha512-h9lUtVtXgfbk/tnicMpbFfZ3DJvk5Zn2IvmlC1/e0+nUfwoc/TFqpfrRRqcNBXk/e+xiWMSKv6b0MF8N+Rtvlg==}
->>>>>>> a8173075
     engines: {node: ^20.19.0 || >=22.12.0}
     cpu: [x64]
     os: [freebsd]
 
-<<<<<<< HEAD
-  '@rolldown/binding-freebsd-x64@1.0.0-beta.42':
-    resolution: {integrity: sha512-zRM0oOk7BZiy6DoWBvdV4hyEg+j6+WcBZIMHVirMEZRu8hd18kZdJkg+bjVMfCEhwpWeFUfBfZ1qcaZ5UdYzlQ==}
-    engines: {node: ^20.19.0 || >=22.12.0}
-    cpu: [x64]
-    os: [freebsd]
-
-  '@rolldown/binding-linux-arm-gnueabihf@1.0.0-beta.41':
-    resolution: {integrity: sha512-EgIOZt7UildXKFEFvaiLNBXm+4ggQyGe3E5Z1QP9uRcJJs9omihOnm897FwOBQdCuMvI49iBgjFrkhH+wMJ2MA==}
-=======
   '@rolldown/binding-linux-arm-gnueabihf@1.0.0-beta.43':
     resolution: {integrity: sha512-IX2C6bA6wM2rX/RvD75ko+ix9yxPKjKGGq7pOhB8wGI4Z4fqX5B1nDHga/qMDmAdCAR1m9ymzxkmqhm/AFYf7A==}
->>>>>>> a8173075
     engines: {node: ^20.19.0 || >=22.12.0}
     cpu: [arm]
     os: [linux]
 
-<<<<<<< HEAD
-  '@rolldown/binding-linux-arm-gnueabihf@1.0.0-beta.42':
-    resolution: {integrity: sha512-6RjFaC52QNwo7ilU8C5H7swbGlgfTkG9pudXwzr3VYyT18s0C9gLg3mvc7OMPIGqNxnQ0M5lU8j6aQCk2DTRVg==}
-    engines: {node: ^20.19.0 || >=22.12.0}
-    cpu: [arm]
-    os: [linux]
-
-  '@rolldown/binding-linux-arm64-gnu@1.0.0-beta.41':
-    resolution: {integrity: sha512-F8bUwJq8v/JAU8HSwgF4dztoqJ+FjdyjuvX4//3+Fbe2we9UktFeZ27U4lRMXF1vxWtdV4ey6oCSqI7yUrSEeg==}
-=======
   '@rolldown/binding-linux-arm64-gnu@1.0.0-beta.43':
     resolution: {integrity: sha512-mcjd57vEj+CEQbZAzUiaxNzNgwwgOpFtZBWcINm8DNscvkXl5b/s622Z1dqGNWSdrZmdjdC6LWMvu8iHM6v9sQ==}
->>>>>>> a8173075
     engines: {node: ^20.19.0 || >=22.12.0}
     cpu: [arm64]
     os: [linux]
 
-<<<<<<< HEAD
-  '@rolldown/binding-linux-arm64-gnu@1.0.0-beta.42':
-    resolution: {integrity: sha512-LMYHM5Sf6ROq+VUwHMDVX2IAuEsWTv4SnlFEedBnMGpvRuQ14lCmD4m5Q8sjyAQCgyha9oghdGoK8AEg1sXZKg==}
+  '@rolldown/binding-linux-arm64-musl@1.0.0-beta.43':
+    resolution: {integrity: sha512-Pa8QMwlkrztTo/1mVjZmPIQ44tCSci10TBqxzVBvXVA5CFh5EpiEi99fPSll2dHG2uT4dCOMeC6fIhyDdb0zXA==}
     engines: {node: ^20.19.0 || >=22.12.0}
     cpu: [arm64]
     os: [linux]
 
-  '@rolldown/binding-linux-arm64-musl@1.0.0-beta.41':
-    resolution: {integrity: sha512-MioXcCIX/wB1pBnBoJx8q4OGucUAfC1+/X1ilKFsjDK05VwbLZGRgOVD5OJJpUQPK86DhQciNBrfOKDiatxNmg==}
-=======
-  '@rolldown/binding-linux-arm64-musl@1.0.0-beta.43':
-    resolution: {integrity: sha512-Pa8QMwlkrztTo/1mVjZmPIQ44tCSci10TBqxzVBvXVA5CFh5EpiEi99fPSll2dHG2uT4dCOMeC6fIhyDdb0zXA==}
->>>>>>> a8173075
-    engines: {node: ^20.19.0 || >=22.12.0}
-    cpu: [arm64]
-    os: [linux]
-
-<<<<<<< HEAD
-  '@rolldown/binding-linux-arm64-musl@1.0.0-beta.42':
-    resolution: {integrity: sha512-/bNTYb9aKNhzdbPn3O4MK2aLv55AlrkUKPE4KNfBYjkoZUfDr4jWp7gsSlvTc5A/99V1RCm9axvt616ZzeXGyA==}
-    engines: {node: ^20.19.0 || >=22.12.0}
-    cpu: [arm64]
-    os: [linux]
-
-  '@rolldown/binding-linux-x64-gnu@1.0.0-beta.41':
-    resolution: {integrity: sha512-m66M61fizvRCwt5pOEiZQMiwBL9/y0bwU/+Kc4Ce/Pef6YfoEkR28y+DzN9rMdjo8Z28NXjsDPq9nH4mXnAP0g==}
-=======
   '@rolldown/binding-linux-x64-gnu@1.0.0-beta.43':
     resolution: {integrity: sha512-BgynXKMjeaX4AfWLARhOKDetBOOghnSiVRjAHVvhiAaDXgdQN8e65mSmXRiVoVtD3cHXx/cfU8Gw0p0K+qYKVQ==}
->>>>>>> a8173075
     engines: {node: ^20.19.0 || >=22.12.0}
     cpu: [x64]
     os: [linux]
 
-<<<<<<< HEAD
-  '@rolldown/binding-linux-x64-gnu@1.0.0-beta.42':
-    resolution: {integrity: sha512-n/SLa4h342oyeGykZdch7Y3GNCNliRPL4k5wkeZ/5eQZs+c6/ZG1SHCJQoy7bZcmxiMyaXs9HoFmv1PEKrZgWg==}
+  '@rolldown/binding-linux-x64-musl@1.0.0-beta.43':
+    resolution: {integrity: sha512-VIsoPlOB/tDSAw9CySckBYysoIBqLeps1/umNSYUD8pMtalJyzMTneAVI1HrUdf4ceFmQ5vARoLIXSsPwVFxNg==}
     engines: {node: ^20.19.0 || >=22.12.0}
     cpu: [x64]
     os: [linux]
 
-  '@rolldown/binding-linux-x64-musl@1.0.0-beta.41':
-    resolution: {integrity: sha512-yRxlSfBvWnnfrdtJfvi9lg8xfG5mPuyoSHm0X01oiE8ArmLRvoJGHUTJydCYz+wbK2esbq5J4B4Tq9WAsOlP1Q==}
-=======
-  '@rolldown/binding-linux-x64-musl@1.0.0-beta.43':
-    resolution: {integrity: sha512-VIsoPlOB/tDSAw9CySckBYysoIBqLeps1/umNSYUD8pMtalJyzMTneAVI1HrUdf4ceFmQ5vARoLIXSsPwVFxNg==}
->>>>>>> a8173075
-    engines: {node: ^20.19.0 || >=22.12.0}
-    cpu: [x64]
-    os: [linux]
-
-<<<<<<< HEAD
-  '@rolldown/binding-linux-x64-musl@1.0.0-beta.42':
-    resolution: {integrity: sha512-4PSd46sFzqpLHSGdaSViAb1mk55sCUMpJg+X8ittXaVocQsV3QLG/uydSH8RyL0ngHX5fy3D70LcCzlB15AgHw==}
-    engines: {node: ^20.19.0 || >=22.12.0}
-    cpu: [x64]
-    os: [linux]
-
-  '@rolldown/binding-openharmony-arm64@1.0.0-beta.41':
-    resolution: {integrity: sha512-PHVxYhBpi8UViS3/hcvQQb9RFqCtvFmFU1PvUoTRiUdBtgHA6fONNHU4x796lgzNlVSD3DO/MZNk1s5/ozSMQg==}
-=======
   '@rolldown/binding-openharmony-arm64@1.0.0-beta.43':
     resolution: {integrity: sha512-YDXTxVJG67PqTQMKyjVJSddoPbSWJ4yRz/E3xzTLHqNrTDGY0UuhG8EMr8zsYnfH/0cPFJ3wjQd/hJWHuR6nkA==}
->>>>>>> a8173075
     engines: {node: ^20.19.0 || >=22.12.0}
     cpu: [arm64]
     os: [openharmony]
 
-<<<<<<< HEAD
-  '@rolldown/binding-openharmony-arm64@1.0.0-beta.42':
-    resolution: {integrity: sha512-BmWoeJJyeZXmZBcfoxG6J9+rl2G7eO47qdTkAzEegj4n3aC6CBIHOuDcbE8BvhZaEjQR0nh0nJrtEDlt65Q7Sw==}
-    engines: {node: ^20.19.0 || >=22.12.0}
-    cpu: [arm64]
-    os: [openharmony]
-
-  '@rolldown/binding-wasm32-wasi@1.0.0-beta.41':
-    resolution: {integrity: sha512-OAfcO37ME6GGWmj9qTaDT7jY4rM0T2z0/8ujdQIJQ2x2nl+ztO32EIwURfmXOK0U1tzkyuaKYvE34Pug/ucXlQ==}
-    engines: {node: '>=14.0.0'}
-    cpu: [wasm32]
-
-  '@rolldown/binding-wasm32-wasi@1.0.0-beta.42':
-    resolution: {integrity: sha512-2Ft32F7uiDTrGZUKws6CLNTlvTWHC33l4vpXrzUucf9rYtUThAdPCOt89Pmn13tNX6AulxjGEP2R0nZjTSW3eQ==}
-    engines: {node: '>=14.0.0'}
-    cpu: [wasm32]
-
-  '@rolldown/binding-win32-arm64-msvc@1.0.0-beta.41':
-    resolution: {integrity: sha512-NIYGuCcuXaq5BC4Q3upbiMBvmZsTsEPG9k/8QKQdmrch+ocSy5Jv9tdpdmXJyighKqm182nh/zBt+tSJkYoNlg==}
-=======
   '@rolldown/binding-wasm32-wasi@1.0.0-beta.43':
     resolution: {integrity: sha512-3M+2DmorXvDuAIGYQ9Z93Oy1G9ETkejLwdXXb1uRTgKN9pMcu7N+KG2zDrJwqyxeeLIFE22AZGtSJm3PJbNu9Q==}
     engines: {node: '>=14.0.0'}
@@ -3120,59 +2995,27 @@
 
   '@rolldown/binding-win32-arm64-msvc@1.0.0-beta.43':
     resolution: {integrity: sha512-/B1j1pJs33y9ywtslOMxryUPHq8zIGu/OGEc2gyed0slimJ8fX2uR/SaJVhB4+NEgCFIeYDR4CX6jynAkeRuCA==}
->>>>>>> a8173075
     engines: {node: ^20.19.0 || >=22.12.0}
     cpu: [arm64]
     os: [win32]
 
-<<<<<<< HEAD
-  '@rolldown/binding-win32-arm64-msvc@1.0.0-beta.42':
-    resolution: {integrity: sha512-hC1kShXW/z221eG+WzQMN06KepvPbMBknF0iGR3VMYJLOe9gwnSTfGxFT5hf8XrPv7CEZqTWRd0GQpkSHRbGsw==}
-    engines: {node: ^20.19.0 || >=22.12.0}
-    cpu: [arm64]
-    os: [win32]
-
-  '@rolldown/binding-win32-ia32-msvc@1.0.0-beta.41':
-    resolution: {integrity: sha512-kANdsDbE5FkEOb5NrCGBJBCaZ2Sabp3D7d4PRqMYJqyLljwh9mDyYyYSv5+QNvdAmifj+f3lviNEUUuUZPEFPw==}
-=======
   '@rolldown/binding-win32-ia32-msvc@1.0.0-beta.43':
     resolution: {integrity: sha512-29oG1swCz7hNP+CQYrsM4EtylsKwuYzM8ljqbqC5TsQwmKat7P8ouDpImsqg/GZxFSXcPP9ezQm0Q0wQwGM3JA==}
->>>>>>> a8173075
     engines: {node: ^20.19.0 || >=22.12.0}
     cpu: [ia32]
     os: [win32]
 
-<<<<<<< HEAD
-  '@rolldown/binding-win32-ia32-msvc@1.0.0-beta.42':
-    resolution: {integrity: sha512-AICBYromawouGjj+GS33369E8Vwhy6UwhQEhQ5evfS8jPCsyVvoICJatbDGDGH01dwtVGLD5eDFzPicUOVpe4g==}
-    engines: {node: ^20.19.0 || >=22.12.0}
-    cpu: [ia32]
-    os: [win32]
-
-  '@rolldown/binding-win32-x64-msvc@1.0.0-beta.41':
-    resolution: {integrity: sha512-UlpxKmFdik0Y2VjZrgUCgoYArZJiZllXgIipdBRV1hw6uK45UbQabSTW6Kp6enuOu7vouYWftwhuxfpE8J2JAg==}
-=======
   '@rolldown/binding-win32-x64-msvc@1.0.0-beta.43':
     resolution: {integrity: sha512-eWBV1Ef3gfGNehxVGCyXs7wLayRIgCmyItuCZwYYXW5bsk4EvR4n2GP5m3ohjnx7wdiY3nLmwQfH2Knb5gbNZw==}
->>>>>>> a8173075
     engines: {node: ^20.19.0 || >=22.12.0}
     cpu: [x64]
     os: [win32]
 
-  '@rolldown/binding-win32-x64-msvc@1.0.0-beta.42':
-    resolution: {integrity: sha512-XpZ0M+tjoEiSc9c+uZR7FCnOI0uxDRNs1elGOMjeB0pUP1QmvVbZGYNsyLbLoP4u7e3VQN8rie1OQ8/mB6rcJg==}
-    engines: {node: ^20.19.0 || >=22.12.0}
-    cpu: [x64]
-    os: [win32]
-
   '@rolldown/pluginutils@1.0.0-beta.29':
     resolution: {integrity: sha512-NIJgOsMjbxAXvoGq/X0gD7VPMQ8j9g0BiDaNjVNVjvl+iKXxL3Jre0v31RmBYeLEmkbj2s02v8vFTbUXi5XS2Q==}
 
   '@rolldown/pluginutils@1.0.0-beta.43':
     resolution: {integrity: sha512-5Uxg7fQUCmfhax7FJke2+8B6cqgeUJUD9o2uXIKXhD+mG0mL6NObmVoi9wXEU1tY89mZKgAYA6fTbftx3q2ZPQ==}
-
-  '@rolldown/pluginutils@1.0.0-beta.42':
-    resolution: {integrity: sha512-N7pQzk9CyE7q0bBN/q0J8s6Db279r5kUZc6d7/wWRe9/zXqC52HQovVyu6iXPIDY4BEzzgbVLhVFXrOuGJ22ZQ==}
 
   '@rollup/plugin-alias@5.1.1':
     resolution: {integrity: sha512-PR9zDb+rOzkRb2VD+EuKB7UC41vU5DIwZ5qqCpk0KJudcWAyi8rvYOhS7+L5aZCspw1stTViLgN5v6FF1p5cgQ==}
@@ -6572,11 +6415,6 @@
 
   rolldown@1.0.0-beta.43:
     resolution: {integrity: sha512-6RcqyRx0tY1MlRLnjXPp/849Rl/CPFhzpGGwNPEPjKwqBMqPq/Rbbkxasa8s0x+IkUk46ty4jazb5skZ/Vgdhw==}
-    engines: {node: ^20.19.0 || >=22.12.0}
-    hasBin: true
-
-  rolldown@1.0.0-beta.42:
-    resolution: {integrity: sha512-xaPcckj+BbJhYLsv8gOqezc8EdMcKKe/gk8v47B0KPvgABDrQ0qmNPAiT/gh9n9Foe0bUkEv2qzj42uU5q1WRg==}
     engines: {node: ^20.19.0 || >=22.12.0}
     hasBin: true
 
@@ -8591,13 +8429,6 @@
       '@tybys/wasm-util': 0.10.1
     optional: true
 
-  '@napi-rs/wasm-runtime@1.0.6':
-    dependencies:
-      '@emnapi/core': 1.5.0
-      '@emnapi/runtime': 1.5.0
-      '@tybys/wasm-util': 0.10.1
-    optional: true
-
   '@node-rs/bcrypt-android-arm-eabi@1.10.7':
     optional: true
 
@@ -8672,8 +8503,6 @@
       fastq: 1.19.0
 
   '@oxc-project/types@0.90.0': {}
-
-  '@oxc-project/types@0.94.0': {}
 
   '@oxc-project/types@0.94.0': {}
 
@@ -8766,66 +8595,6 @@
   '@rolldown/binding-android-arm64@1.0.0-beta.43':
     optional: true
 
-<<<<<<< HEAD
-  '@rolldown/binding-android-arm64@1.0.0-beta.42':
-    optional: true
-
-  '@rolldown/binding-darwin-arm64@1.0.0-beta.41':
-    optional: true
-
-  '@rolldown/binding-darwin-arm64@1.0.0-beta.42':
-    optional: true
-
-  '@rolldown/binding-darwin-x64@1.0.0-beta.41':
-    optional: true
-
-  '@rolldown/binding-darwin-x64@1.0.0-beta.42':
-    optional: true
-
-  '@rolldown/binding-freebsd-x64@1.0.0-beta.41':
-    optional: true
-
-  '@rolldown/binding-freebsd-x64@1.0.0-beta.42':
-    optional: true
-
-  '@rolldown/binding-linux-arm-gnueabihf@1.0.0-beta.41':
-    optional: true
-
-  '@rolldown/binding-linux-arm-gnueabihf@1.0.0-beta.42':
-    optional: true
-
-  '@rolldown/binding-linux-arm64-gnu@1.0.0-beta.41':
-    optional: true
-
-  '@rolldown/binding-linux-arm64-gnu@1.0.0-beta.42':
-    optional: true
-
-  '@rolldown/binding-linux-arm64-musl@1.0.0-beta.41':
-    optional: true
-
-  '@rolldown/binding-linux-arm64-musl@1.0.0-beta.42':
-    optional: true
-
-  '@rolldown/binding-linux-x64-gnu@1.0.0-beta.41':
-    optional: true
-
-  '@rolldown/binding-linux-x64-gnu@1.0.0-beta.42':
-    optional: true
-
-  '@rolldown/binding-linux-x64-musl@1.0.0-beta.41':
-    optional: true
-
-  '@rolldown/binding-linux-x64-musl@1.0.0-beta.42':
-    optional: true
-
-  '@rolldown/binding-openharmony-arm64@1.0.0-beta.41':
-    optional: true
-
-  '@rolldown/binding-openharmony-arm64@1.0.0-beta.42':
-    optional: true
-
-  '@rolldown/binding-wasm32-wasi@1.0.0-beta.41':
-=======
   '@rolldown/binding-darwin-arm64@1.0.0-beta.43':
     optional: true
 
@@ -8854,31 +8623,10 @@
     optional: true
 
   '@rolldown/binding-wasm32-wasi@1.0.0-beta.43':
->>>>>>> a8173075
     dependencies:
       '@napi-rs/wasm-runtime': 1.0.7
     optional: true
 
-<<<<<<< HEAD
-  '@rolldown/binding-wasm32-wasi@1.0.0-beta.42':
-    dependencies:
-      '@napi-rs/wasm-runtime': 1.0.6
-    optional: true
-
-  '@rolldown/binding-win32-arm64-msvc@1.0.0-beta.41':
-    optional: true
-
-  '@rolldown/binding-win32-arm64-msvc@1.0.0-beta.42':
-    optional: true
-
-  '@rolldown/binding-win32-ia32-msvc@1.0.0-beta.41':
-    optional: true
-
-  '@rolldown/binding-win32-ia32-msvc@1.0.0-beta.42':
-    optional: true
-
-  '@rolldown/binding-win32-x64-msvc@1.0.0-beta.41':
-=======
   '@rolldown/binding-win32-arm64-msvc@1.0.0-beta.43':
     optional: true
 
@@ -8886,17 +8634,11 @@
     optional: true
 
   '@rolldown/binding-win32-x64-msvc@1.0.0-beta.43':
->>>>>>> a8173075
-    optional: true
-
-  '@rolldown/binding-win32-x64-msvc@1.0.0-beta.42':
     optional: true
 
   '@rolldown/pluginutils@1.0.0-beta.29': {}
 
   '@rolldown/pluginutils@1.0.0-beta.43': {}
-
-  '@rolldown/pluginutils@1.0.0-beta.42': {}
 
   '@rollup/plugin-alias@5.1.1(rollup@4.43.0)':
     optionalDependencies:
@@ -12408,30 +12150,7 @@
       - oxc-resolver
       - supports-color
 
-<<<<<<< HEAD
-  rolldown-plugin-dts@0.16.11(rolldown@1.0.0-beta.42)(typescript@5.9.2)(vue-tsc@3.1.0(typescript@5.9.2)):
-    dependencies:
-      '@babel/generator': 7.28.3
-      '@babel/parser': 7.28.4
-      '@babel/types': 7.28.4
-      ast-kit: 2.1.2
-      birpc: 2.6.1
-      debug: 4.4.3
-      dts-resolver: 2.1.2
-      get-tsconfig: 4.10.1
-      magic-string: 0.30.19
-      rolldown: 1.0.0-beta.42
-    optionalDependencies:
-      typescript: 5.9.2
-      vue-tsc: 3.1.0(typescript@5.9.2)
-    transitivePeerDependencies:
-      - oxc-resolver
-      - supports-color
-
-  rolldown@1.0.0-beta.41:
-=======
   rolldown@1.0.0-beta.43:
->>>>>>> a8173075
     dependencies:
       '@oxc-project/types': 0.94.0
       '@rolldown/pluginutils': 1.0.0-beta.43
@@ -12451,27 +12170,6 @@
       '@rolldown/binding-win32-arm64-msvc': 1.0.0-beta.43
       '@rolldown/binding-win32-ia32-msvc': 1.0.0-beta.43
       '@rolldown/binding-win32-x64-msvc': 1.0.0-beta.43
-
-  rolldown@1.0.0-beta.42:
-    dependencies:
-      '@oxc-project/types': 0.94.0
-      '@rolldown/pluginutils': 1.0.0-beta.42
-      ansis: 4.2.0
-    optionalDependencies:
-      '@rolldown/binding-android-arm64': 1.0.0-beta.42
-      '@rolldown/binding-darwin-arm64': 1.0.0-beta.42
-      '@rolldown/binding-darwin-x64': 1.0.0-beta.42
-      '@rolldown/binding-freebsd-x64': 1.0.0-beta.42
-      '@rolldown/binding-linux-arm-gnueabihf': 1.0.0-beta.42
-      '@rolldown/binding-linux-arm64-gnu': 1.0.0-beta.42
-      '@rolldown/binding-linux-arm64-musl': 1.0.0-beta.42
-      '@rolldown/binding-linux-x64-gnu': 1.0.0-beta.42
-      '@rolldown/binding-linux-x64-musl': 1.0.0-beta.42
-      '@rolldown/binding-openharmony-arm64': 1.0.0-beta.42
-      '@rolldown/binding-wasm32-wasi': 1.0.0-beta.42
-      '@rolldown/binding-win32-arm64-msvc': 1.0.0-beta.42
-      '@rolldown/binding-win32-ia32-msvc': 1.0.0-beta.42
-      '@rolldown/binding-win32-x64-msvc': 1.0.0-beta.42
 
   rollup-plugin-license@3.6.0(picomatch@4.0.3)(rollup@4.43.0):
     dependencies:
@@ -13080,15 +12778,9 @@
       diff: 8.0.2
       empathic: 2.0.0
       hookable: 5.5.3
-<<<<<<< HEAD
-      rolldown: 1.0.0-beta.42
-      rolldown-plugin-dts: 0.16.11(rolldown@1.0.0-beta.42)(typescript@5.9.2)(vue-tsc@3.1.0(typescript@5.9.2))
-      semver: 7.7.2
-=======
       rolldown: 1.0.0-beta.43
       rolldown-plugin-dts: 0.16.11(rolldown@1.0.0-beta.43)(typescript@5.9.2)(vue-tsc@3.1.1(typescript@5.9.2))
       semver: 7.7.3
->>>>>>> a8173075
       tinyexec: 1.0.1
       tinyglobby: 0.2.15
       tree-kill: 1.2.2
