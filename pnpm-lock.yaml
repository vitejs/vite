--- conflicted
+++ resolved
@@ -63,13 +63,8 @@
       typescript: ^4.6.4
       unbuild: ^0.7.4
       vite: workspace:*
-<<<<<<< HEAD
-      vitepress: 1.0.0-draft.3
+      vitepress: 1.0.0-draft.4
       vitest: ^0.12.9
-=======
-      vitepress: 1.0.0-draft.4
-      vitest: ^0.12.4
->>>>>>> c18a5f36
       vue: ^3.2.33
     devDependencies:
       '@microsoft/api-extractor': 7.23.2
@@ -125,13 +120,8 @@
       typescript: 4.6.4
       unbuild: 0.7.4
       vite: link:packages/vite
-<<<<<<< HEAD
-      vitepress: 1.0.0-draft.3
+      vitepress: 1.0.0-draft.4
       vitest: 0.12.9
-=======
-      vitepress: 1.0.0-draft.4
-      vitest: 0.12.4
->>>>>>> c18a5f36
       vue: 3.2.33
 
   packages/create-vite:
