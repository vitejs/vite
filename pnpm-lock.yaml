--- conflicted
+++ resolved
@@ -858,7 +858,6 @@
       node-forge: ^1.3.0
       okie: ^1.0.1
       open: ^8.4.0
-      parse-static-imports: ^1.1.0
       periscopic: ^2.0.3
       picocolors: ^1.0.0
       postcss: ^8.4.12
@@ -895,13 +894,8 @@
       '@rollup/plugin-dynamic-import-vars': 1.4.2_rollup@2.62.0
       '@rollup/plugin-json': 4.1.0_rollup@2.62.0
       '@rollup/plugin-node-resolve': 13.1.3_rollup@2.62.0
-<<<<<<< HEAD
-      '@rollup/plugin-typescript': 8.3.0_rollup@2.62.0+tslib@2.3.1
-      '@rollup/pluginutils': 4.1.2
-=======
       '@rollup/plugin-typescript': 8.3.1_7c5ff569c0887b4f0035eb7cb6988163
       '@rollup/pluginutils': 4.2.0
->>>>>>> 4ffd82d2
       '@types/convert-source-map': 1.5.2
       '@types/cross-spawn': 6.0.2
       '@types/debug': 4.1.7
@@ -940,31 +934,19 @@
       node-forge: 1.3.0
       okie: 1.0.1
       open: 8.4.0
-      parse-static-imports: 1.1.0
       periscopic: 2.0.3
       picocolors: 1.0.0
-<<<<<<< HEAD
-      postcss-import: 14.0.2_postcss@8.4.6
-      postcss-load-config: 3.1.3
-      postcss-modules: 4.3.0_postcss@8.4.6
-=======
       postcss-import: 14.1.0_postcss@8.4.12
       postcss-load-config: 3.1.3_postcss@8.4.12+ts-node@10.4.0
       postcss-modules: 4.3.1_postcss@8.4.12
->>>>>>> 4ffd82d2
       resolve.exports: 1.1.0
       rollup-plugin-license: 2.6.1_rollup@2.62.0
       sirv: 2.0.2
       source-map-js: 1.0.2
       source-map-support: 0.5.21
       strip-ansi: 6.0.1
-<<<<<<< HEAD
-      terser: 5.10.0_acorn@8.7.0
-      tsconfck: 1.2.0
-=======
       terser: 5.12.1
       tsconfck: 1.2.1_typescript@4.5.4
->>>>>>> 4ffd82d2
       tslib: 2.3.1
       types: link:types
       ws: 8.5.0
@@ -2388,13 +2370,8 @@
       rollup: 2.62.0
     dev: true
 
-<<<<<<< HEAD
-  /@rollup/plugin-typescript/8.3.0_rollup@2.62.0+tslib@2.3.1:
-    resolution: {integrity: sha512-I5FpSvLbtAdwJ+naznv+B4sjXZUcIvLLceYpITAn7wAP8W0wqc5noLdGIp9HGVntNhRWXctwPYrSSFQxtl0FPA==}
-=======
   /@rollup/plugin-typescript/8.3.1_7c5ff569c0887b4f0035eb7cb6988163:
     resolution: {integrity: sha512-84rExe3ICUBXzqNX48WZV2Jp3OddjTMX97O2Py6D1KJaGSwWp0mDHXj+bCGNJqWHIEKDIT2U0sDjhP4czKi6cA==}
->>>>>>> 4ffd82d2
     engines: {node: '>=8.0.0'}
     peerDependencies:
       rollup: ^2.14.0
@@ -2405,6 +2382,7 @@
       resolve: 1.22.0
       rollup: 2.62.0
       tslib: 2.3.1
+      typescript: 4.5.4
     dev: true
 
   /@rollup/pluginutils/3.1.0_rollup@2.62.0:
@@ -5097,19 +5075,6 @@
     peerDependenciesMeta:
       debug:
         optional: true
-    dev: false
-
-  /follow-redirects/1.14.6_debug@4.3.3:
-    resolution: {integrity: sha512-fhUl5EwSJbbl8AR+uYL2KQDxLkdSjZGR36xy46AO7cOMTrCMON6Sa28FmAnC2tRTDbd/Uuzz3aJBv7EBN7JH8A==}
-    engines: {node: '>=4.0'}
-    peerDependencies:
-      debug: '*'
-    peerDependenciesMeta:
-      debug:
-        optional: true
-    dependencies:
-      debug: 4.3.3
-    dev: true
 
   /form-data/3.0.1:
     resolution: {integrity: sha512-RHkBKtLWUVwd7SqRIvCZMEvAMoGUp0XU+seQiZejj0COz3RI3hWP4sCv3gZWWLjJTd7rGwcsF5eKZGii0r/hbg==}
@@ -5510,7 +5475,7 @@
     engines: {node: '>=8.0.0'}
     dependencies:
       eventemitter3: 4.0.7
-      follow-redirects: 1.14.6_debug@4.3.3
+      follow-redirects: 1.14.6
       requires-port: 1.0.0
     transitivePeerDependencies:
       - debug
@@ -7359,10 +7324,6 @@
     engines: {node: '>= 0.10'}
     dev: true
 
-  /parse-static-imports/1.1.0:
-    resolution: {integrity: sha512-HlxrZcISCblEV0lzXmAHheH/8qEkKgmqkdxyHTPbSqsTUV8GzqmN1L+SSti+VbNPfbBO3bYLPHDiUs2avbAdbA==}
-    dev: true
-
   /parse5/6.0.1:
     resolution: {integrity: sha512-Ofn/CTFzRGTTxwpNEs9PP93gXShHcTq255nzRYSKe8AkVpZY7e1fpmTfOyoIvjP5HG7Z2ZM7VS9PPhQGW2pOpw==}
     dev: true
@@ -7581,11 +7542,7 @@
       yaml: 1.10.2
     dev: false
 
-<<<<<<< HEAD
-  /postcss-load-config/3.1.3:
-=======
   /postcss-load-config/3.1.3_postcss@8.4.12+ts-node@10.4.0:
->>>>>>> 4ffd82d2
     resolution: {integrity: sha512-5EYgaM9auHGtO//ljHH+v/aC/TQ5LHXtL7bQajNAUBKUVKiYE8rYpFms7+V26D9FncaGe2zwCoPQsFKb5zF/Hw==}
     engines: {node: '>= 10'}
     peerDependencies:
@@ -7596,11 +7553,8 @@
         optional: true
     dependencies:
       lilconfig: 2.0.4
-<<<<<<< HEAD
-=======
       postcss: 8.4.12
       ts-node: 10.4.0_44ef5af6cbbc24239b4e70b5c7b0d7a6
->>>>>>> 4ffd82d2
       yaml: 1.10.2
     dev: true
 
@@ -9136,13 +9090,8 @@
       yn: 3.1.1
     dev: true
 
-<<<<<<< HEAD
-  /tsconfck/1.2.0:
-    resolution: {integrity: sha512-uKBM6x6i5e7Tfof5Zhll2ypgYKwWZhsxsHOoCH/7enlcHjjlcZ8FnxFrqgVFtpN6ymzZX3zoDaVGIlkh/g4x6w==}
-=======
   /tsconfck/1.2.1_typescript@4.5.4:
     resolution: {integrity: sha512-x28dvgpazY0+Gdpheb+D47NiaepLoueunDXlNQ6gVruu9HJbUj3M07ORgjmOQBUpPbXUAQXyfACc8Mi/jlLDVw==}
->>>>>>> 4ffd82d2
     engines: {node: ^12.20 || ^14.13.1 || >= 16}
     hasBin: true
     peerDependencies:
@@ -9150,6 +9099,8 @@
     peerDependenciesMeta:
       typescript:
         optional: true
+    dependencies:
+      typescript: 4.5.4
     dev: true
 
   /tslib/1.14.1:
