lockfileVersion: '9.0'

settings:
  autoInstallPeers: false
  excludeLinksFromLockfile: false

overrides:
  rolldown: ^1.0.0-beta.51
  vite: workspace:*
  debug: npm:obug@^1.0.2

packageExtensionsChecksum: sha256-BLDZCgUIohvBXMHo3XFOlGLzGXRyK3sDU0nMBRk9APY=

patchedDependencies:
  chokidar@3.6.0:
    hash: 8a4f9e2b397e6034b91a0508faae3cecb97f222313faa129d7cb0eb71e9d0e84
    path: patches/chokidar@3.6.0.patch
  dotenv-expand@12.0.3:
    hash: 49330a663821151418e003e822a82a6a61d2f0f8a6e3cab00c1c94815a112889
    path: patches/dotenv-expand@12.0.3.patch
  http-proxy-3:
    hash: d89dff5a0afc2cb277080ad056a3baf7feeeeac19144878abc17f4c91ad89095
    path: patches/http-proxy-3.patch
  sirv@3.0.2:
    hash: c07c56eb72faea34341d465cde2314e89db472106ed378181e3447893af6bf95
    path: patches/sirv@3.0.2.patch

importers:

  .:
    devDependencies:
      '@eslint/js':
        specifier: ^9.39.1
        version: 9.39.1
      '@type-challenges/utils':
        specifier: ^0.1.1
        version: 0.1.1
      '@types/babel__core':
        specifier: ^7.20.5
        version: 7.20.5
      '@types/babel__preset-env':
        specifier: ^7.10.0
        version: 7.10.0
      '@types/convert-source-map':
        specifier: ^2.0.3
        version: 2.0.3
      '@types/cross-spawn':
        specifier: ^6.0.6
        version: 6.0.6
      '@types/estree':
        specifier: ^1.0.8
        version: 1.0.8
      '@types/etag':
        specifier: ^1.8.4
        version: 1.8.4
      '@types/less':
        specifier: ^3.0.8
        version: 3.0.8
      '@types/node':
        specifier: ^22.19.1
        version: 22.19.1
      '@types/picomatch':
        specifier: ^4.0.2
        version: 4.0.2
      '@types/stylus':
        specifier: ^0.48.43
        version: 0.48.43
      '@types/ws':
        specifier: ^8.18.1
        version: 8.18.1
      '@vitejs/release-scripts':
        specifier: ^1.6.0
        version: 1.6.0(conventional-commits-filter@5.0.0)
      eslint:
        specifier: ^9.39.1
        version: 9.39.1(jiti@2.6.1)(ms@2.1.3)
      eslint-plugin-import-x:
        specifier: ^4.16.1
        version: 4.16.1(@typescript-eslint/utils@8.46.4(eslint@9.39.1(jiti@2.6.1)(ms@2.1.3))(ms@2.1.3)(typescript@5.9.2))(eslint@9.39.1(jiti@2.6.1)(ms@2.1.3))(ms@2.1.3)
      eslint-plugin-n:
        specifier: ^17.23.1
        version: 17.23.1(eslint@9.39.1(jiti@2.6.1)(ms@2.1.3))(typescript@5.9.2)
      eslint-plugin-regexp:
        specifier: ^2.10.0
        version: 2.10.0(eslint@9.39.1(jiti@2.6.1)(ms@2.1.3))
      execa:
        specifier: ^9.6.0
        version: 9.6.0
      globals:
        specifier: ^16.5.0
        version: 16.5.0
      lint-staged:
        specifier: ^16.2.6
        version: 16.2.6
      picocolors:
        specifier: ^1.1.1
        version: 1.1.1
      playwright-chromium:
        specifier: ^1.56.1
        version: 1.56.1
      prettier:
        specifier: 3.6.2
        version: 3.6.2
      rolldown:
        specifier: ^1.0.0-beta.51
        version: 1.0.0-beta.51
      rollup:
        specifier: ^4.43.0
        version: 4.43.0
      simple-git-hooks:
        specifier: ^2.13.1
        version: 2.13.1
      tsx:
        specifier: ^4.20.6
        version: 4.20.6
      typescript:
        specifier: ~5.9.2
        version: 5.9.2
      typescript-eslint:
        specifier: ^8.46.4
        version: 8.46.4(eslint@9.39.1(jiti@2.6.1)(ms@2.1.3))(ms@2.1.3)(typescript@5.9.2)
      vite:
        specifier: workspace:*
        version: link:packages/vite
      vitest:
        specifier: ^4.0.9
        version: 4.0.9(@types/debug@4.1.12)(@types/node@22.19.1)(ms@2.1.3)

  docs:
    devDependencies:
      '@shikijs/vitepress-twoslash':
        specifier: ^3.15.0
        version: 3.15.0(ms@2.1.3)(typescript@5.9.2)
      '@types/express':
        specifier: ^5.0.5
        version: 5.0.5
      feed:
        specifier: ^5.1.0
        version: 5.1.0
      gsap:
        specifier: ^3.13.0
        version: 3.13.0
      markdown-it-image-size:
        specifier: ^15.0.1
        version: 15.0.1(markdown-it@14.1.0)
      vitepress:
        specifier: ^2.0.0-alpha.13
        version: 2.0.0-alpha.13(axios@1.13.2)(postcss@8.5.6)(typescript@5.9.2)
      vitepress-plugin-group-icons:
        specifier: ^1.6.5
        version: 1.6.5(ms@2.1.3)(vite@packages+vite)
      vitepress-plugin-llms:
        specifier: ^1.9.2
        version: 1.9.2(ms@2.1.3)
      vue:
        specifier: ^3.5.24
        version: 3.5.24(typescript@5.9.2)
      vue-tsc:
        specifier: ^3.1.4
        version: 3.1.4(typescript@5.9.2)

  packages/create-vite:
    devDependencies:
      '@clack/prompts':
        specifier: ^0.11.0
        version: 0.11.0
      cross-spawn:
        specifier: ^7.0.6
        version: 7.0.6
      mri:
        specifier: ^1.2.0
        version: 1.2.0
      picocolors:
        specifier: ^1.1.1
        version: 1.1.1
      tsdown:
        specifier: ^0.16.6
        version: 0.16.6(publint@0.3.12)(typescript@5.9.2)(vue-tsc@3.1.4(typescript@5.9.2))

  packages/plugin-legacy:
    dependencies:
      '@babel/core':
        specifier: ^7.28.5
        version: 7.28.5(ms@2.1.3)
      '@babel/plugin-transform-dynamic-import':
        specifier: ^7.27.1
        version: 7.27.1(@babel/core@7.28.5(ms@2.1.3))
      '@babel/plugin-transform-modules-systemjs':
        specifier: ^7.28.5
        version: 7.28.5(@babel/core@7.28.5(ms@2.1.3))(ms@2.1.3)
      '@babel/preset-env':
        specifier: ^7.28.5
        version: 7.28.5(@babel/core@7.28.5(ms@2.1.3))(ms@2.1.3)
      babel-plugin-polyfill-corejs3:
        specifier: ^0.13.0
        version: 0.13.0(@babel/core@7.28.5(ms@2.1.3))(ms@2.1.3)
      babel-plugin-polyfill-regenerator:
        specifier: ^0.6.5
        version: 0.6.5(@babel/core@7.28.5(ms@2.1.3))(ms@2.1.3)
      browserslist:
        specifier: ^4.28.0
        version: 4.28.0
      browserslist-to-esbuild:
        specifier: ^2.1.1
        version: 2.1.1(browserslist@4.28.0)
      core-js:
        specifier: ^3.46.0
        version: 3.46.0
      magic-string:
        specifier: ^0.30.21
        version: 0.30.21
      regenerator-runtime:
        specifier: ^0.14.1
        version: 0.14.1
      systemjs:
        specifier: ^6.15.1
        version: 6.15.1
    devDependencies:
      '@vitejs/plugin-legacy-for-rolldown-vite':
        specifier: https://pkg.pr.new/vitejs/rolldown-vite/@vitejs/plugin-legacy@a2594ec
        version: '@vitejs/plugin-legacy@https://pkg.pr.new/vitejs/rolldown-vite/@vitejs/plugin-legacy@a2594ec(ms@2.1.3)(terser@5.44.1)(vite@packages+vite)'
      acorn:
        specifier: ^8.15.0
        version: 8.15.0
      fdir:
        specifier: ^6.5.0
        version: 6.5.0(picomatch@4.0.3)
      picocolors:
        specifier: ^1.1.1
        version: 1.1.1
      tsdown:
        specifier: ^0.16.6
        version: 0.16.6(publint@0.3.12)(typescript@5.9.2)(vue-tsc@3.1.4(typescript@5.9.2))
      vite:
        specifier: workspace:*
        version: link:../vite

  packages/vite:
    dependencies:
      esbuild:
        specifier: ^0.25.0
        version: 0.25.0
      fdir:
        specifier: ^6.5.0
        version: 6.5.0(picomatch@4.0.3)
      picomatch:
        specifier: ^4.0.3
        version: 4.0.3
      postcss:
        specifier: ^8.5.6
        version: 8.5.6
      rollup:
        specifier: ^4.43.0
        version: 4.43.0
      tinyglobby:
        specifier: ^0.2.15
        version: 0.2.15
    devDependencies:
      '@babel/parser':
        specifier: ^7.28.5
        version: 7.28.5
      '@jridgewell/remapping':
        specifier: ^2.3.5
        version: 2.3.5
      '@jridgewell/trace-mapping':
        specifier: ^0.3.31
        version: 0.3.31
      '@oxc-project/types':
        specifier: 0.95.0
        version: 0.95.0
      '@polka/compression':
        specifier: ^1.0.0-next.25
        version: 1.0.0-next.25
      '@rolldown/pluginutils':
        specifier: ^1.0.0-beta.50
        version: 1.0.0-beta.51
      '@rollup/plugin-alias':
        specifier: ^5.1.1
        version: 5.1.1(rollup@4.43.0)
      '@rollup/plugin-commonjs':
        specifier: ^29.0.0
        version: 29.0.0(rollup@4.43.0)
      '@rollup/plugin-dynamic-import-vars':
        specifier: 2.1.4
        version: 2.1.4(rollup@4.43.0)
      '@rollup/pluginutils':
        specifier: ^5.3.0
        version: 5.3.0(rollup@4.43.0)
      '@types/escape-html':
        specifier: ^1.0.4
        version: 1.0.4
      '@types/pnpapi':
        specifier: ^0.0.5
        version: 0.0.5
      artichokie:
        specifier: ^0.4.2
        version: 0.4.2
      baseline-browser-mapping:
        specifier: ^2.8.28
        version: 2.8.28
      cac:
        specifier: ^6.7.14
        version: 6.7.14
      chokidar:
        specifier: ^3.6.0
        version: 3.6.0(patch_hash=8a4f9e2b397e6034b91a0508faae3cecb97f222313faa129d7cb0eb71e9d0e84)
      connect:
        specifier: ^3.7.0
        version: 3.7.0(ms@2.1.3)
      convert-source-map:
        specifier: ^2.0.0
        version: 2.0.0
      cors:
        specifier: ^2.8.5
        version: 2.8.5
      cross-spawn:
        specifier: ^7.0.6
        version: 7.0.6
      dotenv:
        specifier: ^17.2.3
        version: 17.2.3
      dotenv-expand:
        specifier: ^12.0.3
        version: 12.0.3(patch_hash=49330a663821151418e003e822a82a6a61d2f0f8a6e3cab00c1c94815a112889)
      es-module-lexer:
        specifier: ^1.7.0
        version: 1.7.0
      escape-html:
        specifier: ^1.0.3
        version: 1.0.3
      estree-walker:
        specifier: ^3.0.3
        version: 3.0.3
      etag:
        specifier: ^1.8.1
        version: 1.8.1
      host-validation-middleware:
        specifier: ^0.1.2
        version: 0.1.2
      http-proxy-3:
        specifier: ^1.22.0
<<<<<<< HEAD
        version: 1.22.0(patch_hash=d89dff5a0afc2cb277080ad056a3baf7feeeeac19144878abc17f4c91ad89095)
=======
        version: 1.22.0(ms@2.1.3)
>>>>>>> d9ac2040
      launch-editor-middleware:
        specifier: ^2.12.0
        version: 2.12.0
      lightningcss:
        specifier: ^1.30.2
        version: 1.30.2
      magic-string:
        specifier: ^0.30.21
        version: 0.30.21
      mlly:
        specifier: ^1.8.0
        version: 1.8.0
      mrmime:
        specifier: ^2.0.1
        version: 2.0.1
      nanoid:
        specifier: ^5.1.6
        version: 5.1.6
      obug:
        specifier: ^1.0.2
        version: 1.0.2(ms@2.1.3)
      open:
        specifier: ^10.2.0
        version: 10.2.0
      parse5:
        specifier: ^8.0.0
        version: 8.0.0
      pathe:
        specifier: ^2.0.3
        version: 2.0.3
      periscopic:
        specifier: ^4.0.2
        version: 4.0.2
      picocolors:
        specifier: ^1.1.1
        version: 1.1.1
      postcss-import:
        specifier: ^16.1.1
        version: 16.1.1(postcss@8.5.6)
      postcss-load-config:
        specifier: ^6.0.1
        version: 6.0.1(jiti@2.6.1)(postcss@8.5.6)(tsx@4.20.6)(yaml@2.8.1)
      postcss-modules:
        specifier: ^6.0.1
        version: 6.0.1(postcss@8.5.6)
      premove:
        specifier: ^4.0.0
        version: 4.0.0
      resolve.exports:
        specifier: ^2.0.3
        version: 2.0.3
      rolldown:
        specifier: ^1.0.0-beta.51
        version: 1.0.0-beta.51
      rolldown-plugin-dts:
        specifier: ^0.18.0
        version: 0.18.0(rolldown@1.0.0-beta.51)(typescript@5.9.2)(vue-tsc@3.1.4(typescript@5.9.2))
      rollup-plugin-license:
        specifier: ^3.6.0
        version: 3.6.0(picomatch@4.0.3)(rollup@4.43.0)
      sass:
        specifier: ^1.94.0
        version: 1.94.0
      sass-embedded:
        specifier: ^1.93.3
        version: 1.93.3(source-map-js@1.2.1)
      sirv:
        specifier: ^3.0.2
        version: 3.0.2(patch_hash=c07c56eb72faea34341d465cde2314e89db472106ed378181e3447893af6bf95)
      strip-literal:
        specifier: ^3.1.0
        version: 3.1.0
      terser:
        specifier: ^5.44.1
        version: 5.44.1
      tsconfck:
        specifier: ^3.1.6
        version: 3.1.6(typescript@5.9.2)
      ufo:
        specifier: ^1.6.1
        version: 1.6.1
      ws:
        specifier: ^8.18.3
        version: 8.18.3
    optionalDependencies:
      fsevents:
        specifier: ~2.3.3
        version: 2.3.3

  packages/vite/src/node/__tests__:
    dependencies:
      '@vitejs/cjs-ssr-dep':
        specifier: link:./fixtures/cjs-ssr-dep
        version: link:fixtures/cjs-ssr-dep
      '@vitejs/parent':
        specifier: link:./packages/parent
        version: link:packages/parent
      '@vitejs/test-dep-conditions':
        specifier: file:./fixtures/test-dep-conditions
        version: file:packages/vite/src/node/__tests__/fixtures/test-dep-conditions
      vue:
        specifier: ^3.5.18
        version: 3.5.24(typescript@5.9.2)

  packages/vite/src/node/__tests__/fixtures/cjs-ssr-dep: {}

  packages/vite/src/node/__tests__/fixtures/config/entry:
    dependencies:
      '@vite/test-config-plugin-module-condition':
        specifier: link:../plugin-module-condition
        version: link:../plugin-module-condition

  packages/vite/src/node/__tests__/fixtures/config/import-meta: {}

  packages/vite/src/node/__tests__/fixtures/config/plugin-module-condition: {}

  packages/vite/src/node/__tests__/fixtures/config/siblings:
    devDependencies:
      '@types/lodash':
        specifier: ^4.17.16
        version: 4.17.16
      lodash:
        specifier: ^4.17.21
        version: 4.17.21

  packages/vite/src/node/__tests__/fixtures/file-url: {}

  packages/vite/src/node/__tests__/fixtures/test-dep-conditions: {}

  packages/vite/src/node/__tests__/fixtures/watch-rebuild-manifest: {}

  packages/vite/src/node/__tests__/packages: {}

  packages/vite/src/node/__tests__/packages/child: {}

  packages/vite/src/node/__tests__/packages/module: {}

  packages/vite/src/node/__tests__/packages/name: {}

  packages/vite/src/node/__tests__/packages/noname: {}

  packages/vite/src/node/__tests__/packages/parent:
    dependencies:
      '@vitejs/child':
        specifier: link:../child
        version: link:../child

  packages/vite/src/node/__tests__/plugins/fixtures/license:
    dependencies:
      '@vitejs/test-dep-licence-cc0':
        specifier: file:./dep-licence-cc0
        version: file:packages/vite/src/node/__tests__/plugins/fixtures/license/dep-licence-cc0
      '@vitejs/test-dep-license-mit':
        specifier: file:./dep-license-mit
        version: file:packages/vite/src/node/__tests__/plugins/fixtures/license/dep-license-mit

  packages/vite/src/node/__tests__/plugins/fixtures/license/dep-licence-cc0: {}

  packages/vite/src/node/__tests__/plugins/fixtures/license/dep-license-mit:
    dependencies:
      '@vitejs/test-dep-nested-license-isc':
        specifier: file:../dep-nested-license-isc
        version: file:packages/vite/src/node/__tests__/plugins/fixtures/license/dep-nested-license-isc

  packages/vite/src/node/__tests__/plugins/fixtures/license/dep-nested-license-isc: {}

  packages/vite/src/node/server/__tests__/fixtures/lerna/nested: {}

  packages/vite/src/node/server/__tests__/fixtures/none/nested: {}

  packages/vite/src/node/server/__tests__/fixtures/pnpm: {}

  packages/vite/src/node/server/__tests__/fixtures/pnpm/nested: {}

  packages/vite/src/node/server/__tests__/fixtures/watcher: {}

  packages/vite/src/node/server/__tests__/fixtures/yarn: {}

  packages/vite/src/node/server/__tests__/fixtures/yarn/nested: {}

  packages/vite/src/node/ssr/runtime/__tests__:
    dependencies:
      '@vitejs/cjs-external':
        specifier: link:./fixtures/cjs-external
        version: link:fixtures/cjs-external
      '@vitejs/esm-external':
        specifier: link:./fixtures/esm-external
        version: link:fixtures/esm-external
      birpc:
        specifier: ^0.2.19
        version: 0.2.19
      tinyspy:
        specifier: 2.2.0
        version: 2.2.0

  packages/vite/src/node/ssr/runtime/__tests__/fixtures/cjs-external: {}

  packages/vite/src/node/ssr/runtime/__tests__/fixtures/cyclic2: {}

  packages/vite/src/node/ssr/runtime/__tests__/fixtures/esm-external: {}

  packages/vite/src/node/ssr/runtime/__tests__/fixtures/live-binding: {}

  playground:
    devDependencies:
      convert-source-map:
        specifier: ^2.0.0
        version: 2.0.0
      css-color-names:
        specifier: ^1.0.1
        version: 1.0.1
      kill-port:
        specifier: ^1.6.1
        version: 1.6.1

  playground/alias:
    dependencies:
      '@vue/shared':
        specifier: ^3.5.24
        version: 3.5.24
      aliased-module:
        specifier: file:./dir/module
        version: '@vitejs/test-aliased-module@file:playground/alias/dir/module'
      vue:
        specifier: ^3.5.24
        version: 3.5.24(typescript@5.9.2)
    devDependencies:
      '@vitejs/test-resolve-linked':
        specifier: workspace:*
        version: link:../resolve-linked

  playground/alias/dir/module: {}

  playground/amd:
    dependencies:
      requirejs:
        specifier: ^2.3.7
        version: 2.3.7

  playground/assets: {}

  playground/assets-sanitize: {}

  playground/backend-integration:
    devDependencies:
      '@tailwindcss/vite':
        specifier: ^4.1.17
        version: 4.1.17(vite@packages+vite)
      sass:
        specifier: ^1.94.0
        version: 1.94.0
      tailwindcss:
        specifier: ^4.1.17
        version: 4.1.17
      tinyglobby:
        specifier: ^0.2.15
        version: 0.2.15

  playground/build-old: {}

  playground/cli: {}

  playground/cli-module:
    devDependencies:
      url:
        specifier: ^0.11.4
        version: 0.11.4

  playground/client-reload: {}

  playground/csp: {}

  playground/css:
    devDependencies:
      '@vitejs/test-css-dep':
        specifier: link:./css-dep
        version: link:css-dep
      '@vitejs/test-css-dep-exports':
        specifier: link:./css-dep-exports
        version: link:css-dep-exports
      '@vitejs/test-css-js-dep':
        specifier: file:./css-js-dep
        version: file:playground/css/css-js-dep
      '@vitejs/test-css-proxy-dep':
        specifier: file:./css-proxy-dep
        version: file:playground/css/css-proxy-dep
      '@vitejs/test-scss-proxy-dep':
        specifier: file:./scss-proxy-dep
        version: file:playground/css/scss-proxy-dep
      less:
        specifier: ^4.4.2
        version: 4.4.2
      lightningcss:
        specifier: ^1.30.2
        version: 1.30.2
      postcss-nested:
        specifier: ^7.0.2
        version: 7.0.2(postcss@8.5.6)
      sass:
        specifier: ^1.94.0
        version: 1.94.0
      stylus:
        specifier: ^0.64.0
        version: 0.64.0(ms@2.1.3)
      sugarss:
        specifier: ^5.0.1
        version: 5.0.1(postcss@8.5.6)
      tinyglobby:
        specifier: ^0.2.15
        version: 0.2.15

  playground/css-codesplit: {}

  playground/css-codesplit-cjs: {}

  playground/css-dynamic-import: {}

  playground/css-lightningcss:
    devDependencies:
      lightningcss:
        specifier: ^1.30.2
        version: 1.30.2

  playground/css-lightningcss-proxy:
    devDependencies:
      express:
        specifier: ^5.1.0
        version: 5.1.0(ms@2.1.3)
      lightningcss:
        specifier: ^1.30.2
        version: 1.30.2

  playground/css-lightningcss-root:
    devDependencies:
      lightningcss:
        specifier: ^1.30.2
        version: 1.30.2

  playground/css-no-codesplit: {}

  playground/css-sourcemap:
    devDependencies:
      less:
        specifier: ^4.4.2
        version: 4.4.2
      lightningcss:
        specifier: ^1.30.2
        version: 1.30.2
      magic-string:
        specifier: ^0.30.21
        version: 0.30.21
      sass:
        specifier: ^1.94.0
        version: 1.94.0
      stylus:
        specifier: ^0.64.0
        version: 0.64.0(ms@2.1.3)
      sugarss:
        specifier: ^5.0.1
        version: 5.0.1(postcss@8.5.6)

  playground/css/css-dep: {}

  playground/css/css-dep-exports: {}

  playground/css/css-js-dep: {}

  playground/css/css-proxy-dep:
    dependencies:
      '@vitejs/test-css-proxy-dep-nested':
        specifier: file:../css-proxy-dep-nested
        version: file:playground/css/css-proxy-dep-nested

  playground/css/css-proxy-dep-nested: {}

  playground/css/pkg-dep: {}

  playground/css/postcss-caching/blue-app: {}

  playground/css/postcss-caching/green-app: {}

  playground/css/scss-proxy-dep:
    dependencies:
      '@vitejs/test-scss-proxy-dep-nested':
        specifier: file:../scss-proxy-dep-nested
        version: file:playground/css/scss-proxy-dep-nested

  playground/css/scss-proxy-dep-nested: {}

  playground/data-uri: {}

  playground/define:
    dependencies:
      '@vitejs/test-commonjs-dep':
        specifier: file:./commonjs-dep
        version: file:playground/define/commonjs-dep

  playground/define/commonjs-dep: {}

  playground/dynamic-import:
    dependencies:
      '@vitejs/test-pkg':
        specifier: file:./pkg
        version: file:playground/dynamic-import/pkg

  playground/dynamic-import-inline: {}

  playground/dynamic-import/pkg: {}

  playground/env: {}

  playground/env-nested: {}

  playground/environment-react-ssr:
    devDependencies:
      '@types/react':
        specifier: ^19.2.5
        version: 19.2.5
      '@types/react-dom':
        specifier: ^19.2.3
        version: 19.2.3(@types/react@19.2.5)
      react:
        specifier: ^19.2.0
        version: 19.2.0
      react-dom:
        specifier: ^19.2.0
        version: 19.2.0(react@19.2.0)
      react-fake-client:
        specifier: npm:react@^19.2.0
        version: react@19.2.0
      react-fake-server:
        specifier: npm:react@^19.2.0
        version: react@19.2.0

  playground/extensions:
    dependencies:
      vue:
        specifier: ^3.5.24
        version: 3.5.24(typescript@5.9.2)

  playground/external:
    dependencies:
      '@vitejs/test-dep-that-imports':
        specifier: file:./dep-that-imports
        version: file:playground/external/dep-that-imports(typescript@5.9.2)
      '@vitejs/test-dep-that-requires':
        specifier: file:./dep-that-requires
        version: file:playground/external/dep-that-requires(typescript@5.9.2)
    devDependencies:
      slash3:
        specifier: npm:slash@^3.0.0
        version: slash@3.0.0
      slash5:
        specifier: npm:slash@^5.1.0
        version: slash@5.1.0
      vite:
        specifier: workspace:*
        version: link:../../packages/vite
      vue:
        specifier: ^3.5.24
        version: 3.5.24(typescript@5.9.2)
      vue34:
        specifier: npm:vue@~3.4.38
        version: vue@3.4.38(typescript@5.9.2)

  playground/external/dep-that-imports:
    dependencies:
      slash3:
        specifier: npm:slash@^3.0.0
        version: slash@3.0.0
      slash5:
        specifier: npm:slash@^5.1.0
        version: slash@5.1.0
      vue:
        specifier: ^3.5.24
        version: 3.5.24(typescript@5.9.2)

  playground/external/dep-that-requires:
    dependencies:
      slash3:
        specifier: npm:slash@^3.0.0
        version: slash@3.0.0
      slash5:
        specifier: npm:slash@^5.1.0
        version: slash@5.1.0
      vue:
        specifier: ^3.5.24
        version: 3.5.24(typescript@5.9.2)

  playground/fs-serve:
    devDependencies:
      ws:
        specifier: ^8.18.3
        version: 8.18.3

  playground/glob-import:
    dependencies:
      '@vitejs/test-import-meta-glob-pkg':
        specifier: file:./import-meta-glob-pkg
        version: file:playground/glob-import/import-meta-glob-pkg

  playground/glob-import/import-meta-glob-pkg: {}

  playground/hmr: {}

  playground/hmr-ssr: {}

  playground/html: {}

  playground/html/side-effects: {}

  playground/import-assertion:
    dependencies:
      '@vitejs/test-import-assertion-dep':
        specifier: file:./import-assertion-dep
        version: file:playground/import-assertion/import-assertion-dep

  playground/import-assertion/import-assertion-dep: {}

  playground/js-sourcemap:
    dependencies:
      '@vitejs/test-importee-pkg':
        specifier: file:importee-pkg
        version: file:playground/js-sourcemap/importee-pkg
      magic-string:
        specifier: ^0.30.21
        version: 0.30.21

  playground/js-sourcemap/importee-pkg: {}

  playground/json:
    devDependencies:
      '@vitejs/test-json-module':
        specifier: file:./json-module
        version: file:playground/json/json-module
      '@vitejs/test-json-require':
        specifier: file:./dep-json-require
        version: '@vitejs/require@file:playground/json/dep-json-require'
      vue:
        specifier: ^3.5.24
        version: 3.5.24(typescript@5.9.2)

  playground/json/dep-json-require: {}

  playground/json/json-module: {}

  playground/legacy:
    devDependencies:
      '@vitejs/plugin-legacy':
        specifier: workspace:*
        version: link:../../packages/plugin-legacy
      express:
        specifier: ^5.1.0
        version: 5.1.0(ms@2.1.3)
      terser:
        specifier: ^5.44.1
        version: 5.44.1
      vite:
        specifier: workspace:*
        version: link:../../packages/vite

  playground/lib:
    devDependencies:
      sirv:
        specifier: ^3.0.2
        version: 3.0.2(patch_hash=c07c56eb72faea34341d465cde2314e89db472106ed378181e3447893af6bf95)

  playground/minify:
    dependencies:
      minified-module:
        specifier: file:./dir/module
        version: '@vitejs/test-minify@file:playground/minify/dir/module'

  playground/minify/dir/module: {}

  playground/module-graph: {}

  playground/multiple-entrypoints:
    devDependencies:
      sass:
        specifier: ^1.94.0
        version: 1.94.0

  playground/nested-deps:
    dependencies:
      '@vitejs/self-referencing':
        specifier: link:../self-referencing
        version: link:../self-referencing
      '@vitejs/test-package-a':
        specifier: link:./test-package-a
        version: link:test-package-a
      '@vitejs/test-package-b':
        specifier: link:./test-package-b
        version: link:test-package-b
      '@vitejs/test-package-c':
        specifier: link:./test-package-c
        version: link:test-package-c
      '@vitejs/test-package-d':
        specifier: link:./test-package-d
        version: link:test-package-d
      '@vitejs/test-package-e':
        specifier: link:./test-package-e
        version: link:test-package-e
      '@vitejs/test-package-f':
        specifier: link:./test-package-f
        version: link:test-package-f

  playground/nested-deps/test-package-a: {}

  playground/nested-deps/test-package-b: {}

  playground/nested-deps/test-package-c: {}

  playground/nested-deps/test-package-d:
    dependencies:
      '@vitejs/test-package-d-nested':
        specifier: link:./test-package-d-nested
        version: link:test-package-d-nested

  playground/nested-deps/test-package-d/test-package-d-nested: {}

  playground/nested-deps/test-package-e:
    dependencies:
      '@vitejs/test-package-e-excluded':
        specifier: link:./test-package-e-excluded
        version: link:test-package-e-excluded
      '@vitejs/test-package-e-included':
        specifier: link:./test-package-e-included
        version: link:test-package-e-included

  playground/nested-deps/test-package-e/test-package-e-excluded: {}

  playground/nested-deps/test-package-e/test-package-e-included:
    dependencies:
      '@vitejs/test-package-e-excluded':
        specifier: link:../test-package-e-excluded
        version: link:../test-package-e-excluded

  playground/nested-deps/test-package-f: {}

  playground/object-hooks: {}

  playground/optimize-deps:
    dependencies:
      '@vitejs/longfilename-aaaaaaaaaaaaaaaaaaaaaaaaaaaaaaaaaaaaaaaaaaaaaaaaaaaaaaaaaaaaaaaaaaaaaaaaaaaaaaaaaaaaaaaaaaaaaaaaaaaaaaaaaaaaaaaaaaaaaaaaaaaaaaaaaaaaaaaaaaaaaaaaaaaaaaaaaaaaaaaaaaaaaaaaaaaaaaaaaaaaaaaaaaaa':
        specifier: file:./longfilename
        version: file:playground/optimize-deps/longfilename
      '@vitejs/test-added-in-entries':
        specifier: file:./added-in-entries
        version: file:playground/optimize-deps/added-in-entries
      '@vitejs/test-dep-alias-using-absolute-path':
        specifier: file:./dep-alias-using-absolute-path
        version: file:playground/optimize-deps/dep-alias-using-absolute-path
      '@vitejs/test-dep-cjs-browser-field-bare':
        specifier: file:./dep-cjs-browser-field-bare
        version: file:playground/optimize-deps/dep-cjs-browser-field-bare
      '@vitejs/test-dep-cjs-compiled-from-cjs':
        specifier: file:./dep-cjs-compiled-from-cjs
        version: file:playground/optimize-deps/dep-cjs-compiled-from-cjs
      '@vitejs/test-dep-cjs-compiled-from-esm':
        specifier: file:./dep-cjs-compiled-from-esm
        version: file:playground/optimize-deps/dep-cjs-compiled-from-esm
      '@vitejs/test-dep-cjs-external-package-omit-js-suffix':
        specifier: file:./dep-cjs-external-package-omit-js-suffix
        version: file:playground/optimize-deps/dep-cjs-external-package-omit-js-suffix
      '@vitejs/test-dep-cjs-with-assets':
        specifier: file:./dep-cjs-with-assets
        version: file:playground/optimize-deps/dep-cjs-with-assets
      '@vitejs/test-dep-cjs-with-external-deps':
        specifier: file:./dep-cjs-with-external-deps
        version: file:playground/optimize-deps/dep-cjs-with-external-deps
      '@vitejs/test-dep-css-require':
        specifier: file:./dep-css-require
        version: file:playground/optimize-deps/dep-css-require
      '@vitejs/test-dep-esbuild-plugin-transform':
        specifier: file:./dep-esbuild-plugin-transform
        version: file:playground/optimize-deps/dep-esbuild-plugin-transform
      '@vitejs/test-dep-incompatible':
        specifier: file:./dep-incompatible
        version: file:playground/optimize-deps/dep-incompatible
      '@vitejs/test-dep-linked':
        specifier: link:./dep-linked
        version: link:dep-linked
      '@vitejs/test-dep-linked-include':
        specifier: link:./dep-linked-include
        version: link:dep-linked-include
      '@vitejs/test-dep-node-env':
        specifier: file:./dep-node-env
        version: file:playground/optimize-deps/dep-node-env
      '@vitejs/test-dep-non-optimized':
        specifier: file:./dep-non-optimized
        version: file:playground/optimize-deps/dep-non-optimized
      '@vitejs/test-dep-not-js':
        specifier: file:./dep-not-js
        version: file:playground/optimize-deps/dep-not-js
      '@vitejs/test-dep-optimize-exports-with-glob':
        specifier: file:./dep-optimize-exports-with-glob
        version: file:playground/optimize-deps/dep-optimize-exports-with-glob
      '@vitejs/test-dep-optimize-exports-with-root-glob':
        specifier: file:./dep-optimize-exports-with-root-glob
        version: file:playground/optimize-deps/dep-optimize-exports-with-root-glob
      '@vitejs/test-dep-optimize-with-glob':
        specifier: file:./dep-optimize-with-glob
        version: file:playground/optimize-deps/dep-optimize-with-glob
      '@vitejs/test-dep-relative-to-main':
        specifier: file:./dep-relative-to-main
        version: file:playground/optimize-deps/dep-relative-to-main
      '@vitejs/test-dep-source-map-no-sources':
        specifier: file:./dep-source-map-no-sources
        version: file:playground/optimize-deps/dep-source-map-no-sources
      '@vitejs/test-dep-with-asset-ext1.pdf':
        specifier: file:./dep-with-asset-ext/dep1
        version: file:playground/optimize-deps/dep-with-asset-ext/dep1
      '@vitejs/test-dep-with-asset-ext2.pdf':
        specifier: file:./dep-with-asset-ext/dep2
        version: file:playground/optimize-deps/dep-with-asset-ext/dep2
      '@vitejs/test-dep-with-builtin-module-cjs':
        specifier: file:./dep-with-builtin-module-cjs
        version: file:playground/optimize-deps/dep-with-builtin-module-cjs
      '@vitejs/test-dep-with-builtin-module-esm':
        specifier: file:./dep-with-builtin-module-esm
        version: file:playground/optimize-deps/dep-with-builtin-module-esm
      '@vitejs/test-dep-with-dynamic-import':
        specifier: file:./dep-with-dynamic-import
        version: file:playground/optimize-deps/dep-with-dynamic-import
      '@vitejs/test-dep-with-optional-peer-dep':
        specifier: file:./dep-with-optional-peer-dep
        version: file:playground/optimize-deps/dep-with-optional-peer-dep
      '@vitejs/test-dep-with-optional-peer-dep-cjs':
        specifier: file:./dep-with-optional-peer-dep-cjs
        version: file:playground/optimize-deps/dep-with-optional-peer-dep-cjs
      '@vitejs/test-dep-with-optional-peer-dep-submodule':
        specifier: file:./dep-with-optional-peer-dep-submodule
        version: file:playground/optimize-deps/dep-with-optional-peer-dep-submodule
      '@vitejs/test-nested-exclude':
        specifier: file:./nested-exclude
        version: file:playground/optimize-deps/nested-exclude
      '@vitejs/test-resolve-linked':
        specifier: workspace:0.0.0
        version: link:../resolve-linked
      axios:
        specifier: ^1.13.2
        version: 1.13.2
      clipboard:
        specifier: ^2.0.11
        version: 2.0.11
      lodash:
        specifier: ^4.17.21
        version: 4.17.21
      lodash-es:
        specifier: ^4.17.21
        version: 4.17.21
      lodash.clonedeep:
        specifier: ^4.5.0
        version: 4.5.0
      phoenix:
        specifier: ^1.8.1
        version: 1.8.1
      react:
        specifier: ^19.2.0
        version: 19.2.0
      react-dom:
        specifier: ^19.2.0
        version: 19.2.0(react@19.2.0)
      url:
        specifier: ^0.11.4
        version: 0.11.4
      vue:
        specifier: ^3.5.24
        version: 3.5.24(typescript@5.9.2)
      vuex:
        specifier: ^4.1.0
        version: 4.1.0(vue@3.5.24(typescript@5.9.2))

  playground/optimize-deps-no-discovery:
    dependencies:
      '@vitejs/test-dep-no-discovery':
        specifier: file:./dep-no-discovery
        version: file:playground/optimize-deps-no-discovery/dep-no-discovery
      vue:
        specifier: ^3.5.24
        version: 3.5.24(typescript@5.9.2)
      vuex:
        specifier: ^4.1.0
        version: 4.1.0(vue@3.5.24(typescript@5.9.2))

  playground/optimize-deps-no-discovery/dep-no-discovery: {}

  playground/optimize-deps/added-in-entries: {}

  playground/optimize-deps/dep-alias-using-absolute-path:
    dependencies:
      lodash:
        specifier: ^4.17.21
        version: 4.17.21

  playground/optimize-deps/dep-cjs-browser-field-bare: {}

  playground/optimize-deps/dep-cjs-compiled-from-cjs: {}

  playground/optimize-deps/dep-cjs-compiled-from-esm: {}

  playground/optimize-deps/dep-cjs-external-package-omit-js-suffix: {}

  playground/optimize-deps/dep-cjs-with-assets: {}

  playground/optimize-deps/dep-cjs-with-external-deps:
    dependencies:
      '@vitejs/test-dep-esm-external':
        specifier: file:../dep-esm-external
        version: file:playground/optimize-deps/dep-esm-external
      stream:
        specifier: file:../dep-esm-dummy-node-builtin
        version: '@vitejs/test-dep-esm-dummy-node-builtin@file:playground/optimize-deps/dep-esm-dummy-node-builtin'

  playground/optimize-deps/dep-css-require: {}

  playground/optimize-deps/dep-esbuild-plugin-transform: {}

  playground/optimize-deps/dep-esm-dummy-node-builtin: {}

  playground/optimize-deps/dep-esm-external: {}

  playground/optimize-deps/dep-incompatible: {}

  playground/optimize-deps/dep-linked:
    dependencies:
      lodash-es:
        specifier: ^4.17.21
        version: 4.17.21

  playground/optimize-deps/dep-linked-include:
    dependencies:
      react:
        specifier: 19.2.0
        version: 19.2.0

  playground/optimize-deps/dep-node-env: {}

  playground/optimize-deps/dep-non-optimized: {}

  playground/optimize-deps/dep-not-js: {}

  playground/optimize-deps/dep-optimize-exports-with-glob: {}

  playground/optimize-deps/dep-optimize-exports-with-root-glob: {}

  playground/optimize-deps/dep-optimize-with-glob: {}

  playground/optimize-deps/dep-relative-to-main: {}

  playground/optimize-deps/dep-source-map-no-sources: {}

  playground/optimize-deps/dep-with-asset-ext/dep1: {}

  playground/optimize-deps/dep-with-asset-ext/dep2:
    dependencies:
      '@vitejs/test-dep-with-asset-ext1.pdf':
        specifier: file:../dep1
        version: file:playground/optimize-deps/dep-with-asset-ext/dep1

  playground/optimize-deps/dep-with-builtin-module-cjs: {}

  playground/optimize-deps/dep-with-builtin-module-esm: {}

  playground/optimize-deps/dep-with-dynamic-import: {}

  playground/optimize-deps/dep-with-optional-peer-dep: {}

  playground/optimize-deps/dep-with-optional-peer-dep-cjs: {}

  playground/optimize-deps/dep-with-optional-peer-dep-submodule: {}

  playground/optimize-deps/longfilename: {}

  playground/optimize-deps/nested-exclude:
    dependencies:
      '@vitejs/test-nested-include':
        specifier: file:../nested-include
        version: file:playground/optimize-deps/nested-include

  playground/optimize-deps/nested-include: {}

  playground/optimize-deps/non-optimizable-include: {}

  playground/optimize-missing-deps:
    dependencies:
      '@vitejs/test-missing-dep':
        specifier: file:./missing-dep
        version: file:playground/optimize-missing-deps/missing-dep
    devDependencies:
      express:
        specifier: ^5.1.0
        version: 5.1.0(ms@2.1.3)

  playground/optimize-missing-deps/missing-dep:
    dependencies:
      '@vitejs/test-multi-entry-dep':
        specifier: file:../multi-entry-dep
        version: file:playground/optimize-missing-deps/multi-entry-dep

  playground/optimize-missing-deps/multi-entry-dep: {}

  playground/preload:
    devDependencies:
      '@vitejs/test-dep-a':
        specifier: file:./dep-a
        version: file:playground/preload/dep-a
      '@vitejs/test-dep-including-a':
        specifier: file:./dep-including-a
        version: file:playground/preload/dep-including-a
      terser:
        specifier: ^5.44.1
        version: 5.44.1

  playground/preload/dep-a: {}

  playground/preload/dep-including-a:
    dependencies:
      '@vitejs/test-dep-a':
        specifier: file:../dep-a
        version: file:playground/preload/dep-a

  playground/preserve-symlinks:
    dependencies:
      '@vitejs/test-module-a':
        specifier: link:./module-a
        version: link:module-a

  playground/preserve-symlinks/module-a: {}

  playground/proxy-bypass: {}

  playground/proxy-hmr: {}

  playground/proxy-hmr/other-app: {}

  playground/resolve:
    dependencies:
      '@babel/runtime':
        specifier: ^7.28.4
        version: 7.28.4
      '@vitejs/test-require-pkg-with-module-field':
        specifier: link:./require-pkg-with-module-field
        version: link:require-pkg-with-module-field
      '@vitejs/test-resolve-browser-field':
        specifier: link:./browser-field
        version: link:browser-field
      '@vitejs/test-resolve-browser-module-field1':
        specifier: link:./browser-module-field1
        version: link:browser-module-field1
      '@vitejs/test-resolve-browser-module-field2':
        specifier: link:./browser-module-field2
        version: link:browser-module-field2
      '@vitejs/test-resolve-browser-module-field3':
        specifier: link:./browser-module-field3
        version: link:browser-module-field3
      '@vitejs/test-resolve-custom-browser-main-field':
        specifier: link:./custom-browser-main-field
        version: link:custom-browser-main-field
      '@vitejs/test-resolve-custom-condition':
        specifier: link:./custom-condition
        version: link:custom-condition
      '@vitejs/test-resolve-custom-main-field':
        specifier: link:./custom-main-field
        version: link:custom-main-field
      '@vitejs/test-resolve-exports-and-nested-scope':
        specifier: link:./exports-and-nested-scope
        version: link:exports-and-nested-scope
      '@vitejs/test-resolve-exports-env':
        specifier: link:./exports-env
        version: link:exports-env
      '@vitejs/test-resolve-exports-from-root':
        specifier: link:./exports-from-root
        version: link:exports-from-root
      '@vitejs/test-resolve-exports-legacy-fallback':
        specifier: link:./exports-legacy-fallback
        version: link:exports-legacy-fallback
      '@vitejs/test-resolve-exports-path':
        specifier: link:./exports-path
        version: link:exports-path
      '@vitejs/test-resolve-exports-with-module':
        specifier: link:./exports-with-module
        version: link:exports-with-module
      '@vitejs/test-resolve-exports-with-module-condition':
        specifier: link:./exports-with-module-condition
        version: link:exports-with-module-condition
      '@vitejs/test-resolve-exports-with-module-condition-required':
        specifier: link:./exports-with-module-condition-required
        version: link:exports-with-module-condition-required
      '@vitejs/test-resolve-imports-pkg':
        specifier: link:./imports-path/other-pkg
        version: link:imports-path/other-pkg
      '@vitejs/test-resolve-linked':
        specifier: workspace:*
        version: link:../resolve-linked
      '@vitejs/test-resolve-sharp-dir':
        specifier: link:./sharp-dir
        version: link:sharp-dir
      '@vitejs/test-resolve-side-effects-glob':
        specifier: link:./side-effects-glob
        version: link:side-effects-glob
      '@vitejs/test-utf8-bom-package':
        specifier: link:./utf8-bom-package
        version: link:utf8-bom-package
      es5-ext:
        specifier: 0.10.64
        version: 0.10.64
      normalize.css:
        specifier: ^8.0.1
        version: 8.0.1

  playground/resolve-linked: {}

  playground/resolve/browser-field:
    dependencies:
      '@vitejs/test-resolve-browser-field-bare-import-fail':
        specifier: link:../browser-field-bare-import-fail
        version: link:../browser-field-bare-import-fail
      '@vitejs/test-resolve-browser-field-bare-import-success':
        specifier: link:../browser-field-bare-import-success
        version: link:../browser-field-bare-import-success

  playground/resolve/browser-field-bare-import-fail: {}

  playground/resolve/browser-field-bare-import-success: {}

  playground/resolve/browser-module-field1: {}

  playground/resolve/browser-module-field2: {}

  playground/resolve/browser-module-field3: {}

  playground/resolve/custom-browser-main-field: {}

  playground/resolve/custom-condition: {}

  playground/resolve/custom-main-field: {}

  playground/resolve/exports-and-nested-scope: {}

  playground/resolve/exports-and-nested-scope/nested-scope: {}

  playground/resolve/exports-env: {}

  playground/resolve/exports-from-root: {}

  playground/resolve/exports-from-root/nested: {}

  playground/resolve/exports-legacy-fallback: {}

  playground/resolve/exports-legacy-fallback/dir: {}

  playground/resolve/exports-path: {}

  playground/resolve/exports-with-module: {}

  playground/resolve/exports-with-module-condition: {}

  playground/resolve/exports-with-module-condition-required:
    dependencies:
      '@vitejs/test-resolve-exports-with-module-condition':
        specifier: link:../exports-with-module-condition
        version: link:../exports-with-module-condition

  playground/resolve/imports-path/other-pkg: {}

  playground/resolve/inline-package: {}

  playground/resolve/require-pkg-with-module-field:
    dependencies:
      bignumber.js:
        specifier: 9.3.1
        version: 9.3.1

  playground/resolve/sharp-dir:
    dependencies:
      es5-ext:
        specifier: 0.10.64
        version: 0.10.64

  playground/resolve/side-effects-glob: {}

  playground/resolve/utf8-bom-package: {}

  playground/self-referencing: {}

  playground/ssr:
    devDependencies:
      express:
        specifier: ^5.1.0
        version: 5.1.0(ms@2.1.3)

  playground/ssr-alias:
    dependencies:
      '@vitejs/test-alias-original':
        specifier: file:./alias-original
        version: file:playground/ssr-alias/alias-original

  playground/ssr-alias/alias-original: {}

  playground/ssr-conditions:
    dependencies:
      '@vitejs/test-ssr-conditions-external':
        specifier: file:./external
        version: file:playground/ssr-conditions/external
      '@vitejs/test-ssr-conditions-no-external':
        specifier: file:./no-external
        version: file:playground/ssr-conditions/no-external
    devDependencies:
      express:
        specifier: ^5.1.0
        version: 5.1.0(ms@2.1.3)
      sirv:
        specifier: ^3.0.2
        version: 3.0.2(patch_hash=c07c56eb72faea34341d465cde2314e89db472106ed378181e3447893af6bf95)

  playground/ssr-conditions/external: {}

  playground/ssr-conditions/no-external: {}

  playground/ssr-deps:
    dependencies:
      '@node-rs/bcrypt':
        specifier: ^1.10.7
        version: 1.10.7
      '@vitejs/test-css-lib':
        specifier: file:./css-lib
        version: file:playground/ssr-deps/css-lib
      '@vitejs/test-define-properties-exports':
        specifier: file:./define-properties-exports
        version: file:playground/ssr-deps/define-properties-exports
      '@vitejs/test-define-property-exports':
        specifier: file:./define-property-exports
        version: file:playground/ssr-deps/define-property-exports
      '@vitejs/test-external-entry':
        specifier: file:./external-entry
        version: file:playground/ssr-deps/external-entry
      '@vitejs/test-external-using-external-entry':
        specifier: file:./external-using-external-entry
        version: file:playground/ssr-deps/external-using-external-entry
      '@vitejs/test-forwarded-export':
        specifier: file:./forwarded-export
        version: file:playground/ssr-deps/forwarded-export
      '@vitejs/test-import-builtin-cjs':
        specifier: file:./import-builtin-cjs
        version: '@vitejs/test-import-builtin@file:playground/ssr-deps/import-builtin-cjs'
      '@vitejs/test-linked-no-external':
        specifier: link:./linked-no-external
        version: link:linked-no-external
      '@vitejs/test-module-condition':
        specifier: file:./module-condition
        version: file:playground/ssr-deps/module-condition
      '@vitejs/test-nested-exclude':
        specifier: file:./nested-exclude
        version: file:playground/ssr-deps/nested-exclude
      '@vitejs/test-no-external-cjs':
        specifier: file:./no-external-cjs
        version: file:playground/ssr-deps/no-external-cjs
      '@vitejs/test-no-external-css':
        specifier: file:./no-external-css
        version: file:playground/ssr-deps/no-external-css
      '@vitejs/test-non-optimized-with-nested-external':
        specifier: workspace:*
        version: link:non-optimized-with-nested-external
      '@vitejs/test-object-assigned-exports':
        specifier: file:./object-assigned-exports
        version: file:playground/ssr-deps/object-assigned-exports
      '@vitejs/test-only-object-assigned-exports':
        specifier: file:./only-object-assigned-exports
        version: file:playground/ssr-deps/only-object-assigned-exports
      '@vitejs/test-optimized-cjs-with-nested-external':
        specifier: file:./optimized-with-nested-external
        version: '@vitejs/test-optimized-with-nested-external@file:playground/ssr-deps/optimized-with-nested-external'
      '@vitejs/test-optimized-with-nested-external':
        specifier: file:./optimized-with-nested-external
        version: file:playground/ssr-deps/optimized-with-nested-external
      '@vitejs/test-pkg-exports':
        specifier: file:./pkg-exports
        version: file:playground/ssr-deps/pkg-exports
      '@vitejs/test-primitive-export':
        specifier: file:./primitive-export
        version: file:playground/ssr-deps/primitive-export
      '@vitejs/test-read-file-content':
        specifier: file:./read-file-content
        version: file:playground/ssr-deps/read-file-content
      '@vitejs/test-require-absolute':
        specifier: file:./require-absolute
        version: file:playground/ssr-deps/require-absolute
      '@vitejs/test-ts-transpiled-exports':
        specifier: file:./ts-transpiled-exports
        version: file:playground/ssr-deps/ts-transpiled-exports
    devDependencies:
      express:
        specifier: ^5.1.0
        version: 5.1.0(ms@2.1.3)

  playground/ssr-deps/css-lib: {}

  playground/ssr-deps/define-properties-exports: {}

  playground/ssr-deps/define-property-exports: {}

  playground/ssr-deps/external-entry: {}

  playground/ssr-deps/external-using-external-entry:
    dependencies:
      external-entry:
        specifier: file:../external-entry
        version: '@vitejs/test-external-entry@file:playground/ssr-deps/external-entry'

  playground/ssr-deps/forwarded-export:
    dependencies:
      object-assigned-exports:
        specifier: file:../object-assigned-exports
        version: '@vitejs/test-object-assigned-exports@file:playground/ssr-deps/object-assigned-exports'

  playground/ssr-deps/import-builtin-cjs: {}

  playground/ssr-deps/linked-no-external: {}

  playground/ssr-deps/module-condition: {}

  playground/ssr-deps/nested-exclude:
    dependencies:
      '@vitejs/test-nested-include':
        specifier: file:../nested-include
        version: file:playground/ssr-deps/nested-include

  playground/ssr-deps/nested-external: {}

  playground/ssr-deps/nested-external-cjs: {}

  playground/ssr-deps/nested-include: {}

  playground/ssr-deps/no-external-cjs: {}

  playground/ssr-deps/no-external-css: {}

  playground/ssr-deps/non-optimized-with-nested-external:
    dependencies:
      nested-external:
        specifier: file:../nested-external
        version: '@vitejs/test-nested-external@file:playground/ssr-deps/nested-external'
      nested-external-cjs:
        specifier: file:../nested-external-cjs
        version: '@vitejs/test-nested-external-cjs@file:playground/ssr-deps/nested-external-cjs'

  playground/ssr-deps/object-assigned-exports: {}

  playground/ssr-deps/only-object-assigned-exports: {}

  playground/ssr-deps/optimized-cjs-with-nested-external:
    dependencies:
      nested-external:
        specifier: file:../nested-external
        version: '@vitejs/test-nested-external@file:playground/ssr-deps/nested-external'

  playground/ssr-deps/optimized-with-nested-external:
    dependencies:
      nested-external:
        specifier: file:../nested-external
        version: '@vitejs/test-nested-external@file:playground/ssr-deps/nested-external'

  playground/ssr-deps/pkg-exports: {}

  playground/ssr-deps/primitive-export: {}

  playground/ssr-deps/read-file-content: {}

  playground/ssr-deps/require-absolute: {}

  playground/ssr-deps/ts-transpiled-exports: {}

  playground/ssr-html:
    devDependencies:
      express:
        specifier: ^5.1.0
        version: 5.1.0(ms@2.1.3)

  playground/ssr-noexternal:
    dependencies:
      '@vitejs/test-external-cjs':
        specifier: file:./external-cjs
        version: file:playground/ssr-noexternal/external-cjs
      '@vitejs/test-require-external-cjs':
        specifier: file:./require-external-cjs
        version: file:playground/ssr-noexternal/require-external-cjs
      express:
        specifier: ^5.1.0
        version: 5.1.0(ms@2.1.3)

  playground/ssr-noexternal/external-cjs: {}

  playground/ssr-noexternal/require-external-cjs:
    dependencies:
      '@vitejs/test-external-cjs':
        specifier: file:../external-cjs
        version: file:playground/ssr-noexternal/external-cjs

  playground/ssr-pug:
    devDependencies:
      express:
        specifier: ^5.1.0
        version: 5.1.0(ms@2.1.3)
      pug:
        specifier: ^3.0.3
        version: 3.0.3

  playground/ssr-resolve:
    dependencies:
      '@vitejs/test-deep-import':
        specifier: file:./deep-import
        version: file:playground/ssr-resolve/deep-import
      '@vitejs/test-entries':
        specifier: file:./entries
        version: file:playground/ssr-resolve/entries
      '@vitejs/test-module-sync':
        specifier: file:./pkg-module-sync
        version: file:playground/ssr-resolve/pkg-module-sync
      '@vitejs/test-resolve-pkg-exports':
        specifier: file:./pkg-exports
        version: file:playground/ssr-resolve/pkg-exports

  playground/ssr-resolve/deep-import: {}

  playground/ssr-resolve/deep-import/bar: {}

  playground/ssr-resolve/deep-import/foo: {}

  playground/ssr-resolve/entries: {}

  playground/ssr-resolve/pkg-exports: {}

  playground/ssr-resolve/pkg-module-sync: {}

  playground/ssr-webworker:
    dependencies:
      '@vitejs/test-browser-exports':
        specifier: file:./browser-exports
        version: file:playground/ssr-webworker/browser-exports
      '@vitejs/test-worker-exports':
        specifier: file:./worker-exports
        version: file:playground/ssr-webworker/worker-exports
      react:
        specifier: ^19.2.0
        version: 19.2.0
    devDependencies:
      '@vitejs/test-resolve-linked':
        specifier: workspace:*
        version: link:../resolve-linked
      miniflare:
        specifier: ^4.20251109.1
        version: 4.20251109.1

  playground/ssr-webworker/browser-exports: {}

  playground/ssr-webworker/worker-exports: {}

  playground/tailwind:
    dependencies:
      '@tailwindcss/vite':
        specifier: ^4.1.17
        version: 4.1.17(vite@packages+vite)
      tailwindcss:
        specifier: ^4.1.17
        version: 4.1.17
    devDependencies:
      tsx:
        specifier: ^4.20.6
        version: 4.20.6

  playground/tailwind-sourcemap:
    dependencies:
      '@tailwindcss/postcss':
        specifier: ^4.1.17
        version: 4.1.17
      tailwindcss:
        specifier: ^4.1.17
        version: 4.1.17

  playground/tailwind-v3:
    dependencies:
      autoprefixer:
        specifier: ^10.4.22
        version: 10.4.22(postcss@8.5.6)
      tailwindcss:
        specifier: ^3.4.18
        version: 3.4.18(tsx@4.20.6)(yaml@2.8.1)
    devDependencies:
      tsx:
        specifier: ^4.20.6
        version: 4.20.6

  playground/transform-plugin: {}

  playground/tsconfig-json: {}

  playground/tsconfig-json-load-error: {}

  playground/wasm: {}

  playground/worker:
    dependencies:
      '@vitejs/test-dep-self-reference-url-worker':
        specifier: file:./dep-self-reference-url-worker
        version: file:playground/worker/dep-self-reference-url-worker
      '@vitejs/test-dep-to-optimize':
        specifier: file:./dep-to-optimize
        version: file:playground/worker/dep-to-optimize
      '@vitejs/test-worker-dep-cjs':
        specifier: file:./dep-cjs
        version: file:playground/worker/dep-cjs

  playground/worker/dep-cjs: {}

  playground/worker/dep-self-reference-url-worker: {}

  playground/worker/dep-to-optimize: {}

packages:

  '@adobe/css-tools@4.3.3':
    resolution: {integrity: sha512-rE0Pygv0sEZ4vBWHlAgJLGDU7Pm8xoO6p3wsEceb7GYAjScrOHpEo8KK/eVkAcnSM+slAEtXjA2JpdjLp4fJQQ==}

  '@alloc/quick-lru@5.2.0':
    resolution: {integrity: sha512-UrcABB+4bUrFABwbluTIBErXwvbsU/V7TZWfmbgJfbkwiBuziS9gxdODUyuiecfdGQ85jglMW6juS3+z5TsKLw==}
    engines: {node: '>=10'}

  '@antfu/install-pkg@1.1.0':
    resolution: {integrity: sha512-MGQsmw10ZyI+EJo45CdSER4zEb+p31LpDAFp2Z3gkSd1yqVZGi0Ebx++YTEMonJy4oChEMLsxZ64j8FH6sSqtQ==}

  '@antfu/utils@9.2.0':
    resolution: {integrity: sha512-Oq1d9BGZakE/FyoEtcNeSwM7MpDO2vUBi11RWBZXf75zPsbUVWmUs03EqkRFrcgbXyKTas0BdZWC1wcuSoqSAw==}

  '@babel/code-frame@7.27.1':
    resolution: {integrity: sha512-cjQ7ZlQ0Mv3b47hABuTevyTuYN4i+loJKGeV9flcCgIK37cCXRh+L1bd3iBHlynerhQ7BhCkn2BPbQUL+rGqFg==}
    engines: {node: '>=6.9.0'}

  '@babel/compat-data@7.28.5':
    resolution: {integrity: sha512-6uFXyCayocRbqhZOB+6XcuZbkMNimwfVGFji8CTZnCzOHVGvDqzvitu1re2AU5LROliz7eQPhB8CpAMvnx9EjA==}
    engines: {node: '>=6.9.0'}

  '@babel/core@7.28.5':
    resolution: {integrity: sha512-e7jT4DxYvIDLk1ZHmU/m/mB19rex9sv0c2ftBtjSBv+kVM/902eh0fINUzD7UwLLNR+jU585GxUJ8/EBfAM5fw==}
    engines: {node: '>=6.9.0'}

  '@babel/generator@7.28.5':
    resolution: {integrity: sha512-3EwLFhZ38J4VyIP6WNtt2kUdW9dokXA9Cr4IVIFHuCpZ3H8/YFOl5JjZHisrn1fATPBmKKqXzDFvh9fUwHz6CQ==}
    engines: {node: '>=6.9.0'}

  '@babel/helper-annotate-as-pure@7.27.3':
    resolution: {integrity: sha512-fXSwMQqitTGeHLBC08Eq5yXz2m37E4pJX1qAU1+2cNedz/ifv/bVXft90VeSav5nFO61EcNgwr0aJxbyPaWBPg==}
    engines: {node: '>=6.9.0'}

  '@babel/helper-compilation-targets@7.27.2':
    resolution: {integrity: sha512-2+1thGUUWWjLTYTHZWK1n8Yga0ijBz1XAhUXcKy81rd5g6yh7hGqMp45v7cadSbEHc9G3OTv45SyneRN3ps4DQ==}
    engines: {node: '>=6.9.0'}

  '@babel/helper-create-class-features-plugin@7.28.3':
    resolution: {integrity: sha512-V9f6ZFIYSLNEbuGA/92uOvYsGCJNsuA8ESZ4ldc09bWk/j8H8TKiPw8Mk1eG6olpnO0ALHJmYfZvF4MEE4gajg==}
    engines: {node: '>=6.9.0'}
    peerDependencies:
      '@babel/core': ^7.0.0

  '@babel/helper-create-regexp-features-plugin@7.27.1':
    resolution: {integrity: sha512-uVDC72XVf8UbrH5qQTc18Agb8emwjTiZrQE11Nv3CuBEZmVvTwwE9CBUEvHku06gQCAyYf8Nv6ja1IN+6LMbxQ==}
    engines: {node: '>=6.9.0'}
    peerDependencies:
      '@babel/core': ^7.0.0

  '@babel/helper-define-polyfill-provider@0.6.5':
    resolution: {integrity: sha512-uJnGFcPsWQK8fvjgGP5LZUZZsYGIoPeRjSF5PGwrelYgq7Q15/Ft9NGFp1zglwgIv//W0uG4BevRuSJRyylZPg==}
    peerDependencies:
      '@babel/core': ^7.4.0 || ^8.0.0-0 <8.0.0

  '@babel/helper-globals@7.28.0':
    resolution: {integrity: sha512-+W6cISkXFa1jXsDEdYA8HeevQT/FULhxzR99pxphltZcVaugps53THCeiWA8SguxxpSp3gKPiuYfSWopkLQ4hw==}
    engines: {node: '>=6.9.0'}

  '@babel/helper-member-expression-to-functions@7.27.1':
    resolution: {integrity: sha512-E5chM8eWjTp/aNoVpcbfM7mLxu9XGLWYise2eBKGQomAk/Mb4XoxyqXTZbuTohbsl8EKqdlMhnDI2CCLfcs9wA==}
    engines: {node: '>=6.9.0'}

  '@babel/helper-module-imports@7.27.1':
    resolution: {integrity: sha512-0gSFWUPNXNopqtIPQvlD5WgXYI5GY2kP2cCvoT8kczjbfcfuIljTbcWrulD1CIPIX2gt1wghbDy08yE1p+/r3w==}
    engines: {node: '>=6.9.0'}

  '@babel/helper-module-transforms@7.28.3':
    resolution: {integrity: sha512-gytXUbs8k2sXS9PnQptz5o0QnpLL51SwASIORY6XaBKF88nsOT0Zw9szLqlSGQDP/4TljBAD5y98p2U1fqkdsw==}
    engines: {node: '>=6.9.0'}
    peerDependencies:
      '@babel/core': ^7.0.0

  '@babel/helper-optimise-call-expression@7.27.1':
    resolution: {integrity: sha512-URMGH08NzYFhubNSGJrpUEphGKQwMQYBySzat5cAByY1/YgIRkULnIy3tAMeszlL/so2HbeilYloUmSpd7GdVw==}
    engines: {node: '>=6.9.0'}

  '@babel/helper-plugin-utils@7.27.1':
    resolution: {integrity: sha512-1gn1Up5YXka3YYAHGKpbideQ5Yjf1tDa9qYcgysz+cNCXukyLl6DjPXhD3VRwSb8c0J9tA4b2+rHEZtc6R0tlw==}
    engines: {node: '>=6.9.0'}

  '@babel/helper-remap-async-to-generator@7.27.1':
    resolution: {integrity: sha512-7fiA521aVw8lSPeI4ZOD3vRFkoqkJcS+z4hFo82bFSH/2tNd6eJ5qCVMS5OzDmZh/kaHQeBaeyxK6wljcPtveA==}
    engines: {node: '>=6.9.0'}
    peerDependencies:
      '@babel/core': ^7.0.0

  '@babel/helper-replace-supers@7.27.1':
    resolution: {integrity: sha512-7EHz6qDZc8RYS5ElPoShMheWvEgERonFCs7IAonWLLUTXW59DP14bCZt89/GKyreYn8g3S83m21FelHKbeDCKA==}
    engines: {node: '>=6.9.0'}
    peerDependencies:
      '@babel/core': ^7.0.0

  '@babel/helper-skip-transparent-expression-wrappers@7.27.1':
    resolution: {integrity: sha512-Tub4ZKEXqbPjXgWLl2+3JpQAYBJ8+ikpQ2Ocj/q/r0LwE3UhENh7EUabyHjz2kCEsrRY83ew2DQdHluuiDQFzg==}
    engines: {node: '>=6.9.0'}

  '@babel/helper-string-parser@7.27.1':
    resolution: {integrity: sha512-qMlSxKbpRlAridDExk92nSobyDdpPijUq2DW6oDnUqd0iOGxmQjyqhMIihI9+zv4LPyZdRje2cavWPbCbWm3eA==}
    engines: {node: '>=6.9.0'}

  '@babel/helper-validator-identifier@7.28.5':
    resolution: {integrity: sha512-qSs4ifwzKJSV39ucNjsvc6WVHs6b7S03sOh2OcHF9UHfVPqWWALUsNUVzhSBiItjRZoLHx7nIarVjqKVusUZ1Q==}
    engines: {node: '>=6.9.0'}

  '@babel/helper-validator-option@7.27.1':
    resolution: {integrity: sha512-YvjJow9FxbhFFKDSuFnVCe2WxXk1zWc22fFePVNEaWJEu8IrZVlda6N0uHwzZrUM1il7NC9Mlp4MaJYbYd9JSg==}
    engines: {node: '>=6.9.0'}

  '@babel/helper-wrap-function@7.27.1':
    resolution: {integrity: sha512-NFJK2sHUvrjo8wAU/nQTWU890/zB2jj0qBcCbZbbf+005cAsv6tMjXz31fBign6M5ov1o0Bllu+9nbqkfsjjJQ==}
    engines: {node: '>=6.9.0'}

  '@babel/helpers@7.28.4':
    resolution: {integrity: sha512-HFN59MmQXGHVyYadKLVumYsA9dBFun/ldYxipEjzA4196jpLZd8UjEEBLkbEkvfYreDqJhZxYAWFPtrfhNpj4w==}
    engines: {node: '>=6.9.0'}

  '@babel/parser@7.28.5':
    resolution: {integrity: sha512-KKBU1VGYR7ORr3At5HAtUQ+TV3SzRCXmA/8OdDZiLDBIZxVyzXuztPjfLd3BV1PRAQGCMWWSHYhL0F8d5uHBDQ==}
    engines: {node: '>=6.0.0'}
    hasBin: true

  '@babel/plugin-bugfix-firefox-class-in-computed-class-key@7.28.5':
    resolution: {integrity: sha512-87GDMS3tsmMSi/3bWOte1UblL+YUTFMV8SZPZ2eSEL17s74Cw/l63rR6NmGVKMYW2GYi85nE+/d6Hw5N0bEk2Q==}
    engines: {node: '>=6.9.0'}
    peerDependencies:
      '@babel/core': ^7.0.0

  '@babel/plugin-bugfix-safari-class-field-initializer-scope@7.27.1':
    resolution: {integrity: sha512-qNeq3bCKnGgLkEXUuFry6dPlGfCdQNZbn7yUAPCInwAJHMU7THJfrBSozkcWq5sNM6RcF3S8XyQL2A52KNR9IA==}
    engines: {node: '>=6.9.0'}
    peerDependencies:
      '@babel/core': ^7.0.0

  '@babel/plugin-bugfix-safari-id-destructuring-collision-in-function-expression@7.27.1':
    resolution: {integrity: sha512-g4L7OYun04N1WyqMNjldFwlfPCLVkgB54A/YCXICZYBsvJJE3kByKv9c9+R/nAfmIfjl2rKYLNyMHboYbZaWaA==}
    engines: {node: '>=6.9.0'}
    peerDependencies:
      '@babel/core': ^7.0.0

  '@babel/plugin-bugfix-v8-spread-parameters-in-optional-chaining@7.27.1':
    resolution: {integrity: sha512-oO02gcONcD5O1iTLi/6frMJBIwWEHceWGSGqrpCmEL8nogiS6J9PBlE48CaK20/Jx1LuRml9aDftLgdjXT8+Cw==}
    engines: {node: '>=6.9.0'}
    peerDependencies:
      '@babel/core': ^7.13.0

  '@babel/plugin-bugfix-v8-static-class-fields-redefine-readonly@7.28.3':
    resolution: {integrity: sha512-b6YTX108evsvE4YgWyQ921ZAFFQm3Bn+CA3+ZXlNVnPhx+UfsVURoPjfGAPCjBgrqo30yX/C2nZGX96DxvR9Iw==}
    engines: {node: '>=6.9.0'}
    peerDependencies:
      '@babel/core': ^7.0.0

  '@babel/plugin-proposal-private-property-in-object@7.21.0-placeholder-for-preset-env.2':
    resolution: {integrity: sha512-SOSkfJDddaM7mak6cPEpswyTRnuRltl429hMraQEglW+OkovnCzsiszTmsrlY//qLFjCpQDFRvjdm2wA5pPm9w==}
    engines: {node: '>=6.9.0'}
    peerDependencies:
      '@babel/core': ^7.0.0-0

  '@babel/plugin-syntax-import-assertions@7.27.1':
    resolution: {integrity: sha512-UT/Jrhw57xg4ILHLFnzFpPDlMbcdEicaAtjPQpbj9wa8T4r5KVWCimHcL/460g8Ht0DMxDyjsLgiWSkVjnwPFg==}
    engines: {node: '>=6.9.0'}
    peerDependencies:
      '@babel/core': ^7.0.0-0

  '@babel/plugin-syntax-import-attributes@7.27.1':
    resolution: {integrity: sha512-oFT0FrKHgF53f4vOsZGi2Hh3I35PfSmVs4IBFLFj4dnafP+hIWDLg3VyKmUHfLoLHlyxY4C7DGtmHuJgn+IGww==}
    engines: {node: '>=6.9.0'}
    peerDependencies:
      '@babel/core': ^7.0.0-0

  '@babel/plugin-syntax-unicode-sets-regex@7.18.6':
    resolution: {integrity: sha512-727YkEAPwSIQTv5im8QHz3upqp92JTWhidIC81Tdx4VJYIte/VndKf1qKrfnnhPLiPghStWfvC/iFaMCQu7Nqg==}
    engines: {node: '>=6.9.0'}
    peerDependencies:
      '@babel/core': ^7.0.0

  '@babel/plugin-transform-arrow-functions@7.27.1':
    resolution: {integrity: sha512-8Z4TGic6xW70FKThA5HYEKKyBpOOsucTOD1DjU3fZxDg+K3zBJcXMFnt/4yQiZnf5+MiOMSXQ9PaEK/Ilh1DeA==}
    engines: {node: '>=6.9.0'}
    peerDependencies:
      '@babel/core': ^7.0.0-0

  '@babel/plugin-transform-async-generator-functions@7.28.0':
    resolution: {integrity: sha512-BEOdvX4+M765icNPZeidyADIvQ1m1gmunXufXxvRESy/jNNyfovIqUyE7MVgGBjWktCoJlzvFA1To2O4ymIO3Q==}
    engines: {node: '>=6.9.0'}
    peerDependencies:
      '@babel/core': ^7.0.0-0

  '@babel/plugin-transform-async-to-generator@7.27.1':
    resolution: {integrity: sha512-NREkZsZVJS4xmTr8qzE5y8AfIPqsdQfRuUiLRTEzb7Qii8iFWCyDKaUV2c0rCuh4ljDZ98ALHP/PetiBV2nddA==}
    engines: {node: '>=6.9.0'}
    peerDependencies:
      '@babel/core': ^7.0.0-0

  '@babel/plugin-transform-block-scoped-functions@7.27.1':
    resolution: {integrity: sha512-cnqkuOtZLapWYZUYM5rVIdv1nXYuFVIltZ6ZJ7nIj585QsjKM5dhL2Fu/lICXZ1OyIAFc7Qy+bvDAtTXqGrlhg==}
    engines: {node: '>=6.9.0'}
    peerDependencies:
      '@babel/core': ^7.0.0-0

  '@babel/plugin-transform-block-scoping@7.28.5':
    resolution: {integrity: sha512-45DmULpySVvmq9Pj3X9B+62Xe+DJGov27QravQJU1LLcapR6/10i+gYVAucGGJpHBp5mYxIMK4nDAT/QDLr47g==}
    engines: {node: '>=6.9.0'}
    peerDependencies:
      '@babel/core': ^7.0.0-0

  '@babel/plugin-transform-class-properties@7.27.1':
    resolution: {integrity: sha512-D0VcalChDMtuRvJIu3U/fwWjf8ZMykz5iZsg77Nuj821vCKI3zCyRLwRdWbsuJ/uRwZhZ002QtCqIkwC/ZkvbA==}
    engines: {node: '>=6.9.0'}
    peerDependencies:
      '@babel/core': ^7.0.0-0

  '@babel/plugin-transform-class-static-block@7.28.3':
    resolution: {integrity: sha512-LtPXlBbRoc4Njl/oh1CeD/3jC+atytbnf/UqLoqTDcEYGUPj022+rvfkbDYieUrSj3CaV4yHDByPE+T2HwfsJg==}
    engines: {node: '>=6.9.0'}
    peerDependencies:
      '@babel/core': ^7.12.0

  '@babel/plugin-transform-classes@7.28.4':
    resolution: {integrity: sha512-cFOlhIYPBv/iBoc+KS3M6et2XPtbT2HiCRfBXWtfpc9OAyostldxIf9YAYB6ypURBBbx+Qv6nyrLzASfJe+hBA==}
    engines: {node: '>=6.9.0'}
    peerDependencies:
      '@babel/core': ^7.0.0-0

  '@babel/plugin-transform-computed-properties@7.27.1':
    resolution: {integrity: sha512-lj9PGWvMTVksbWiDT2tW68zGS/cyo4AkZ/QTp0sQT0mjPopCmrSkzxeXkznjqBxzDI6TclZhOJbBmbBLjuOZUw==}
    engines: {node: '>=6.9.0'}
    peerDependencies:
      '@babel/core': ^7.0.0-0

  '@babel/plugin-transform-destructuring@7.28.5':
    resolution: {integrity: sha512-Kl9Bc6D0zTUcFUvkNuQh4eGXPKKNDOJQXVyyM4ZAQPMveniJdxi8XMJwLo+xSoW3MIq81bD33lcUe9kZpl0MCw==}
    engines: {node: '>=6.9.0'}
    peerDependencies:
      '@babel/core': ^7.0.0-0

  '@babel/plugin-transform-dotall-regex@7.27.1':
    resolution: {integrity: sha512-gEbkDVGRvjj7+T1ivxrfgygpT7GUd4vmODtYpbs0gZATdkX8/iSnOtZSxiZnsgm1YjTgjI6VKBGSJJevkrclzw==}
    engines: {node: '>=6.9.0'}
    peerDependencies:
      '@babel/core': ^7.0.0-0

  '@babel/plugin-transform-duplicate-keys@7.27.1':
    resolution: {integrity: sha512-MTyJk98sHvSs+cvZ4nOauwTTG1JeonDjSGvGGUNHreGQns+Mpt6WX/dVzWBHgg+dYZhkC4X+zTDfkTU+Vy9y7Q==}
    engines: {node: '>=6.9.0'}
    peerDependencies:
      '@babel/core': ^7.0.0-0

  '@babel/plugin-transform-duplicate-named-capturing-groups-regex@7.27.1':
    resolution: {integrity: sha512-hkGcueTEzuhB30B3eJCbCYeCaaEQOmQR0AdvzpD4LoN0GXMWzzGSuRrxR2xTnCrvNbVwK9N6/jQ92GSLfiZWoQ==}
    engines: {node: '>=6.9.0'}
    peerDependencies:
      '@babel/core': ^7.0.0

  '@babel/plugin-transform-dynamic-import@7.27.1':
    resolution: {integrity: sha512-MHzkWQcEmjzzVW9j2q8LGjwGWpG2mjwaaB0BNQwst3FIjqsg8Ct/mIZlvSPJvfi9y2AC8mi/ktxbFVL9pZ1I4A==}
    engines: {node: '>=6.9.0'}
    peerDependencies:
      '@babel/core': ^7.0.0-0

  '@babel/plugin-transform-explicit-resource-management@7.28.0':
    resolution: {integrity: sha512-K8nhUcn3f6iB+P3gwCv/no7OdzOZQcKchW6N389V6PD8NUWKZHzndOd9sPDVbMoBsbmjMqlB4L9fm+fEFNVlwQ==}
    engines: {node: '>=6.9.0'}
    peerDependencies:
      '@babel/core': ^7.0.0-0

  '@babel/plugin-transform-exponentiation-operator@7.28.5':
    resolution: {integrity: sha512-D4WIMaFtwa2NizOp+dnoFjRez/ClKiC2BqqImwKd1X28nqBtZEyCYJ2ozQrrzlxAFrcrjxo39S6khe9RNDlGzw==}
    engines: {node: '>=6.9.0'}
    peerDependencies:
      '@babel/core': ^7.0.0-0

  '@babel/plugin-transform-export-namespace-from@7.27.1':
    resolution: {integrity: sha512-tQvHWSZ3/jH2xuq/vZDy0jNn+ZdXJeM8gHvX4lnJmsc3+50yPlWdZXIc5ay+umX+2/tJIqHqiEqcJvxlmIvRvQ==}
    engines: {node: '>=6.9.0'}
    peerDependencies:
      '@babel/core': ^7.0.0-0

  '@babel/plugin-transform-for-of@7.27.1':
    resolution: {integrity: sha512-BfbWFFEJFQzLCQ5N8VocnCtA8J1CLkNTe2Ms2wocj75dd6VpiqS5Z5quTYcUoo4Yq+DN0rtikODccuv7RU81sw==}
    engines: {node: '>=6.9.0'}
    peerDependencies:
      '@babel/core': ^7.0.0-0

  '@babel/plugin-transform-function-name@7.27.1':
    resolution: {integrity: sha512-1bQeydJF9Nr1eBCMMbC+hdwmRlsv5XYOMu03YSWFwNs0HsAmtSxxF1fyuYPqemVldVyFmlCU7w8UE14LupUSZQ==}
    engines: {node: '>=6.9.0'}
    peerDependencies:
      '@babel/core': ^7.0.0-0

  '@babel/plugin-transform-json-strings@7.27.1':
    resolution: {integrity: sha512-6WVLVJiTjqcQauBhn1LkICsR2H+zm62I3h9faTDKt1qP4jn2o72tSvqMwtGFKGTpojce0gJs+76eZ2uCHRZh0Q==}
    engines: {node: '>=6.9.0'}
    peerDependencies:
      '@babel/core': ^7.0.0-0

  '@babel/plugin-transform-literals@7.27.1':
    resolution: {integrity: sha512-0HCFSepIpLTkLcsi86GG3mTUzxV5jpmbv97hTETW3yzrAij8aqlD36toB1D0daVFJM8NK6GvKO0gslVQmm+zZA==}
    engines: {node: '>=6.9.0'}
    peerDependencies:
      '@babel/core': ^7.0.0-0

  '@babel/plugin-transform-logical-assignment-operators@7.28.5':
    resolution: {integrity: sha512-axUuqnUTBuXyHGcJEVVh9pORaN6wC5bYfE7FGzPiaWa3syib9m7g+/IT/4VgCOe2Upef43PHzeAvcrVek6QuuA==}
    engines: {node: '>=6.9.0'}
    peerDependencies:
      '@babel/core': ^7.0.0-0

  '@babel/plugin-transform-member-expression-literals@7.27.1':
    resolution: {integrity: sha512-hqoBX4dcZ1I33jCSWcXrP+1Ku7kdqXf1oeah7ooKOIiAdKQ+uqftgCFNOSzA5AMS2XIHEYeGFg4cKRCdpxzVOQ==}
    engines: {node: '>=6.9.0'}
    peerDependencies:
      '@babel/core': ^7.0.0-0

  '@babel/plugin-transform-modules-amd@7.27.1':
    resolution: {integrity: sha512-iCsytMg/N9/oFq6n+gFTvUYDZQOMK5kEdeYxmxt91fcJGycfxVP9CnrxoliM0oumFERba2i8ZtwRUCMhvP1LnA==}
    engines: {node: '>=6.9.0'}
    peerDependencies:
      '@babel/core': ^7.0.0-0

  '@babel/plugin-transform-modules-commonjs@7.27.1':
    resolution: {integrity: sha512-OJguuwlTYlN0gBZFRPqwOGNWssZjfIUdS7HMYtN8c1KmwpwHFBwTeFZrg9XZa+DFTitWOW5iTAG7tyCUPsCCyw==}
    engines: {node: '>=6.9.0'}
    peerDependencies:
      '@babel/core': ^7.0.0-0

  '@babel/plugin-transform-modules-systemjs@7.28.5':
    resolution: {integrity: sha512-vn5Jma98LCOeBy/KpeQhXcV2WZgaRUtjwQmjoBuLNlOmkg0fB5pdvYVeWRYI69wWKwK2cD1QbMiUQnoujWvrew==}
    engines: {node: '>=6.9.0'}
    peerDependencies:
      '@babel/core': ^7.0.0-0

  '@babel/plugin-transform-modules-umd@7.27.1':
    resolution: {integrity: sha512-iQBE/xC5BV1OxJbp6WG7jq9IWiD+xxlZhLrdwpPkTX3ydmXdvoCpyfJN7acaIBZaOqTfr76pgzqBJflNbeRK+w==}
    engines: {node: '>=6.9.0'}
    peerDependencies:
      '@babel/core': ^7.0.0-0

  '@babel/plugin-transform-named-capturing-groups-regex@7.27.1':
    resolution: {integrity: sha512-SstR5JYy8ddZvD6MhV0tM/j16Qds4mIpJTOd1Yu9J9pJjH93bxHECF7pgtc28XvkzTD6Pxcm/0Z73Hvk7kb3Ng==}
    engines: {node: '>=6.9.0'}
    peerDependencies:
      '@babel/core': ^7.0.0

  '@babel/plugin-transform-new-target@7.27.1':
    resolution: {integrity: sha512-f6PiYeqXQ05lYq3TIfIDu/MtliKUbNwkGApPUvyo6+tc7uaR4cPjPe7DFPr15Uyycg2lZU6btZ575CuQoYh7MQ==}
    engines: {node: '>=6.9.0'}
    peerDependencies:
      '@babel/core': ^7.0.0-0

  '@babel/plugin-transform-nullish-coalescing-operator@7.27.1':
    resolution: {integrity: sha512-aGZh6xMo6q9vq1JGcw58lZ1Z0+i0xB2x0XaauNIUXd6O1xXc3RwoWEBlsTQrY4KQ9Jf0s5rgD6SiNkaUdJegTA==}
    engines: {node: '>=6.9.0'}
    peerDependencies:
      '@babel/core': ^7.0.0-0

  '@babel/plugin-transform-numeric-separator@7.27.1':
    resolution: {integrity: sha512-fdPKAcujuvEChxDBJ5c+0BTaS6revLV7CJL08e4m3de8qJfNIuCc2nc7XJYOjBoTMJeqSmwXJ0ypE14RCjLwaw==}
    engines: {node: '>=6.9.0'}
    peerDependencies:
      '@babel/core': ^7.0.0-0

  '@babel/plugin-transform-object-rest-spread@7.28.4':
    resolution: {integrity: sha512-373KA2HQzKhQCYiRVIRr+3MjpCObqzDlyrM6u4I201wL8Mp2wHf7uB8GhDwis03k2ti8Zr65Zyyqs1xOxUF/Ew==}
    engines: {node: '>=6.9.0'}
    peerDependencies:
      '@babel/core': ^7.0.0-0

  '@babel/plugin-transform-object-super@7.27.1':
    resolution: {integrity: sha512-SFy8S9plRPbIcxlJ8A6mT/CxFdJx/c04JEctz4jf8YZaVS2px34j7NXRrlGlHkN/M2gnpL37ZpGRGVFLd3l8Ng==}
    engines: {node: '>=6.9.0'}
    peerDependencies:
      '@babel/core': ^7.0.0-0

  '@babel/plugin-transform-optional-catch-binding@7.27.1':
    resolution: {integrity: sha512-txEAEKzYrHEX4xSZN4kJ+OfKXFVSWKB2ZxM9dpcE3wT7smwkNmXo5ORRlVzMVdJbD+Q8ILTgSD7959uj+3Dm3Q==}
    engines: {node: '>=6.9.0'}
    peerDependencies:
      '@babel/core': ^7.0.0-0

  '@babel/plugin-transform-optional-chaining@7.28.5':
    resolution: {integrity: sha512-N6fut9IZlPnjPwgiQkXNhb+cT8wQKFlJNqcZkWlcTqkcqx6/kU4ynGmLFoa4LViBSirn05YAwk+sQBbPfxtYzQ==}
    engines: {node: '>=6.9.0'}
    peerDependencies:
      '@babel/core': ^7.0.0-0

  '@babel/plugin-transform-parameters@7.27.7':
    resolution: {integrity: sha512-qBkYTYCb76RRxUM6CcZA5KRu8K4SM8ajzVeUgVdMVO9NN9uI/GaVmBg/WKJJGnNokV9SY8FxNOVWGXzqzUidBg==}
    engines: {node: '>=6.9.0'}
    peerDependencies:
      '@babel/core': ^7.0.0-0

  '@babel/plugin-transform-private-methods@7.27.1':
    resolution: {integrity: sha512-10FVt+X55AjRAYI9BrdISN9/AQWHqldOeZDUoLyif1Kn05a56xVBXb8ZouL8pZ9jem8QpXaOt8TS7RHUIS+GPA==}
    engines: {node: '>=6.9.0'}
    peerDependencies:
      '@babel/core': ^7.0.0-0

  '@babel/plugin-transform-private-property-in-object@7.27.1':
    resolution: {integrity: sha512-5J+IhqTi1XPa0DXF83jYOaARrX+41gOewWbkPyjMNRDqgOCqdffGh8L3f/Ek5utaEBZExjSAzcyjmV9SSAWObQ==}
    engines: {node: '>=6.9.0'}
    peerDependencies:
      '@babel/core': ^7.0.0-0

  '@babel/plugin-transform-property-literals@7.27.1':
    resolution: {integrity: sha512-oThy3BCuCha8kDZ8ZkgOg2exvPYUlprMukKQXI1r1pJ47NCvxfkEy8vK+r/hT9nF0Aa4H1WUPZZjHTFtAhGfmQ==}
    engines: {node: '>=6.9.0'}
    peerDependencies:
      '@babel/core': ^7.0.0-0

  '@babel/plugin-transform-regenerator@7.28.4':
    resolution: {integrity: sha512-+ZEdQlBoRg9m2NnzvEeLgtvBMO4tkFBw5SQIUgLICgTrumLoU7lr+Oghi6km2PFj+dbUt2u1oby2w3BDO9YQnA==}
    engines: {node: '>=6.9.0'}
    peerDependencies:
      '@babel/core': ^7.0.0-0

  '@babel/plugin-transform-regexp-modifiers@7.27.1':
    resolution: {integrity: sha512-TtEciroaiODtXvLZv4rmfMhkCv8jx3wgKpL68PuiPh2M4fvz5jhsA7697N1gMvkvr/JTF13DrFYyEbY9U7cVPA==}
    engines: {node: '>=6.9.0'}
    peerDependencies:
      '@babel/core': ^7.0.0

  '@babel/plugin-transform-reserved-words@7.27.1':
    resolution: {integrity: sha512-V2ABPHIJX4kC7HegLkYoDpfg9PVmuWy/i6vUM5eGK22bx4YVFD3M5F0QQnWQoDs6AGsUWTVOopBiMFQgHaSkVw==}
    engines: {node: '>=6.9.0'}
    peerDependencies:
      '@babel/core': ^7.0.0-0

  '@babel/plugin-transform-shorthand-properties@7.27.1':
    resolution: {integrity: sha512-N/wH1vcn4oYawbJ13Y/FxcQrWk63jhfNa7jef0ih7PHSIHX2LB7GWE1rkPrOnka9kwMxb6hMl19p7lidA+EHmQ==}
    engines: {node: '>=6.9.0'}
    peerDependencies:
      '@babel/core': ^7.0.0-0

  '@babel/plugin-transform-spread@7.27.1':
    resolution: {integrity: sha512-kpb3HUqaILBJcRFVhFUs6Trdd4mkrzcGXss+6/mxUd273PfbWqSDHRzMT2234gIg2QYfAjvXLSquP1xECSg09Q==}
    engines: {node: '>=6.9.0'}
    peerDependencies:
      '@babel/core': ^7.0.0-0

  '@babel/plugin-transform-sticky-regex@7.27.1':
    resolution: {integrity: sha512-lhInBO5bi/Kowe2/aLdBAawijx+q1pQzicSgnkB6dUPc1+RC8QmJHKf2OjvU+NZWitguJHEaEmbV6VWEouT58g==}
    engines: {node: '>=6.9.0'}
    peerDependencies:
      '@babel/core': ^7.0.0-0

  '@babel/plugin-transform-template-literals@7.27.1':
    resolution: {integrity: sha512-fBJKiV7F2DxZUkg5EtHKXQdbsbURW3DZKQUWphDum0uRP6eHGGa/He9mc0mypL680pb+e/lDIthRohlv8NCHkg==}
    engines: {node: '>=6.9.0'}
    peerDependencies:
      '@babel/core': ^7.0.0-0

  '@babel/plugin-transform-typeof-symbol@7.27.1':
    resolution: {integrity: sha512-RiSILC+nRJM7FY5srIyc4/fGIwUhyDuuBSdWn4y6yT6gm652DpCHZjIipgn6B7MQ1ITOUnAKWixEUjQRIBIcLw==}
    engines: {node: '>=6.9.0'}
    peerDependencies:
      '@babel/core': ^7.0.0-0

  '@babel/plugin-transform-unicode-escapes@7.27.1':
    resolution: {integrity: sha512-Ysg4v6AmF26k9vpfFuTZg8HRfVWzsh1kVfowA23y9j/Gu6dOuahdUVhkLqpObp3JIv27MLSii6noRnuKN8H0Mg==}
    engines: {node: '>=6.9.0'}
    peerDependencies:
      '@babel/core': ^7.0.0-0

  '@babel/plugin-transform-unicode-property-regex@7.27.1':
    resolution: {integrity: sha512-uW20S39PnaTImxp39O5qFlHLS9LJEmANjMG7SxIhap8rCHqu0Ik+tLEPX5DKmHn6CsWQ7j3lix2tFOa5YtL12Q==}
    engines: {node: '>=6.9.0'}
    peerDependencies:
      '@babel/core': ^7.0.0-0

  '@babel/plugin-transform-unicode-regex@7.27.1':
    resolution: {integrity: sha512-xvINq24TRojDuyt6JGtHmkVkrfVV3FPT16uytxImLeBZqW3/H52yN+kM1MGuyPkIQxrzKwPHs5U/MP3qKyzkGw==}
    engines: {node: '>=6.9.0'}
    peerDependencies:
      '@babel/core': ^7.0.0-0

  '@babel/plugin-transform-unicode-sets-regex@7.27.1':
    resolution: {integrity: sha512-EtkOujbc4cgvb0mlpQefi4NTPBzhSIevblFevACNLUspmrALgmEBdL/XfnyyITfd8fKBZrZys92zOWcik7j9Tw==}
    engines: {node: '>=6.9.0'}
    peerDependencies:
      '@babel/core': ^7.0.0

  '@babel/preset-env@7.28.5':
    resolution: {integrity: sha512-S36mOoi1Sb6Fz98fBfE+UZSpYw5mJm0NUHtIKrOuNcqeFauy1J6dIvXm2KRVKobOSaGq4t/hBXdN4HGU3wL9Wg==}
    engines: {node: '>=6.9.0'}
    peerDependencies:
      '@babel/core': ^7.0.0-0

  '@babel/preset-modules@0.1.6-no-external-plugins':
    resolution: {integrity: sha512-HrcgcIESLm9aIR842yhJ5RWan/gebQUJ6E/E5+rf0y9o6oj7w0Br+sWuL6kEQ/o/AdfvR1Je9jG18/gnpwjEyA==}
    peerDependencies:
      '@babel/core': ^7.0.0-0 || ^8.0.0-0 <8.0.0

  '@babel/runtime@7.28.4':
    resolution: {integrity: sha512-Q/N6JNWvIvPnLDvjlE1OUBLPQHH6l3CltCEsHIujp45zQUSSh8K+gHnaEX45yAT1nyngnINhvWtzN+Nb9D8RAQ==}
    engines: {node: '>=6.9.0'}

  '@babel/template@7.27.2':
    resolution: {integrity: sha512-LPDZ85aEJyYSd18/DkjNh4/y1ntkE5KwUHWTiqgRxruuZL2F1yuHligVHLvcHY2vMHXttKFpJn6LwfI7cw7ODw==}
    engines: {node: '>=6.9.0'}

  '@babel/traverse@7.28.5':
    resolution: {integrity: sha512-TCCj4t55U90khlYkVV/0TfkJkAkUg3jZFA3Neb7unZT8CPok7iiRfaX0F+WnqWqt7OxhOn0uBKXCw4lbL8W0aQ==}
    engines: {node: '>=6.9.0'}

  '@babel/types@7.28.5':
    resolution: {integrity: sha512-qQ5m48eI/MFLQ5PxQj4PFaprjyCTLI37ElWMmNs0K8Lk3dVeOdNpB3ks8jc7yM5CDmVC73eMVk/trk3fgmrUpA==}
    engines: {node: '>=6.9.0'}

  '@bufbuild/protobuf@2.5.2':
    resolution: {integrity: sha512-foZ7qr0IsUBjzWIq+SuBLfdQCpJ1j8cTuNNT4owngTHoN5KsJb8L9t65fzz7SCeSWzescoOil/0ldqiL041ABg==}

  '@cacheable/memoize@2.0.3':
    resolution: {integrity: sha512-hl9wfQgpiydhQEIv7fkjEzTGE+tcosCXLKFDO707wYJ/78FVOlowb36djex5GdbSyeHnG62pomYLMuV/OT8Pbw==}

  '@cacheable/memory@2.0.3':
    resolution: {integrity: sha512-R3UKy/CKOyb1LZG/VRCTMcpiMDyLH7SH3JrraRdK6kf3GweWCOU3sgvE13W3TiDRbxnDKylzKJvhUAvWl9LQOA==}

  '@cacheable/utils@2.0.3':
    resolution: {integrity: sha512-m7Rce68cMHlAUjvWBy9Ru1Nmw5gU0SjGGtQDdhpe6E0xnbcvrIY0Epy//JU1VYYBUTzrG9jvgmTauULGKzOkWA==}

  '@clack/core@0.5.0':
    resolution: {integrity: sha512-p3y0FIOwaYRUPRcMO7+dlmLh8PSRcrjuTndsiA0WAFbWES0mLZlrjVoBRZ9DzkPFJZG6KGkJmoEAY0ZcVWTkow==}

  '@clack/prompts@0.11.0':
    resolution: {integrity: sha512-pMN5FcrEw9hUkZA4f+zLlzivQSeQf5dRGJjSUbvVYDLvpKCdQx5OaknvKzgbtXOizhP+SJJJjqEbOe55uKKfAw==}

  '@cloudflare/workerd-darwin-64@1.20251109.0':
    resolution: {integrity: sha512-GAYXHOgPTJm6F+mOt0/Zf+rL+xPfMp8zAxGN4pqkzJ6QVQA/mNVMMuj22dI5x8+Ey+lCulKC3rNs4K3VE12hlA==}
    engines: {node: '>=16'}
    cpu: [x64]
    os: [darwin]

  '@cloudflare/workerd-darwin-arm64@1.20251109.0':
    resolution: {integrity: sha512-fpLJvZi3i+btgrXJcOtKYrbmdnHVTKpaZigoKIcpBX4mbwxUh/GVbrCmOqLebr57asQC+PmBfghUEYniqRgnhA==}
    engines: {node: '>=16'}
    cpu: [arm64]
    os: [darwin]

  '@cloudflare/workerd-linux-64@1.20251109.0':
    resolution: {integrity: sha512-5NjCnXQoaySFAGGn10w0rPfmEhTSKTP/k7f3aduvt1syt462+66X7luOME/k2x5EB/Z5L8xvwf3/LejSSZ4EVA==}
    engines: {node: '>=16'}
    cpu: [x64]
    os: [linux]

  '@cloudflare/workerd-linux-arm64@1.20251109.0':
    resolution: {integrity: sha512-f2AeJlpSwrEvEV57+JU+vRPL8c/Dv8nwY4XW+YwnzPo2TpbI/zzqloPXQ6PY79ftDfEsJJPzQuaDDPq3UOGJQA==}
    engines: {node: '>=16'}
    cpu: [arm64]
    os: [linux]

  '@cloudflare/workerd-windows-64@1.20251109.0':
    resolution: {integrity: sha512-IGo/lzbYoeJdfLkpaKLoeG6C7Rwcf5kXjzV0wO8fLUSmlfOLQvXTIehWc7EkbHFHjPapDqYqR0KsmbizBi68Lg==}
    engines: {node: '>=16'}
    cpu: [x64]
    os: [win32]

  '@conventional-changelog/git-client@2.5.1':
    resolution: {integrity: sha512-lAw7iA5oTPWOLjiweb7DlGEMDEvzqzLLa6aWOly2FSZ64IwLE8T458rC+o+WvI31Doz6joM7X2DoNog7mX8r4A==}
    engines: {node: '>=18'}
    peerDependencies:
      conventional-commits-filter: ^5.0.0
      conventional-commits-parser: ^6.1.0
    peerDependenciesMeta:
      conventional-commits-filter:
        optional: true
      conventional-commits-parser:
        optional: true

  '@cspotcode/source-map-support@0.8.1':
    resolution: {integrity: sha512-IchNf6dN4tHoMFIn/7OE8LWZ19Y6q/67Bmf6vnGREv8RSbBVb9LPJxEcnwrcwX6ixSvaiGoomAUvu4YSxXrVgw==}
    engines: {node: '>=12'}

  '@docsearch/css@4.3.2':
    resolution: {integrity: sha512-K3Yhay9MgkBjJJ0WEL5MxnACModX9xuNt3UlQQkDEDZJZ0+aeWKtOkxHNndMRkMBnHdYvQjxkm6mdlneOtU1IQ==}

  '@docsearch/js@4.3.2':
    resolution: {integrity: sha512-xdfpPXMgKRY9EW7U1vtY7gLKbLZFa9ed+t0Dacquq8zXBqAlH9HlUf0h4Mhxm0xatsVeMaIR2wr/u6g0GsZyQw==}

  '@emnapi/core@1.5.0':
    resolution: {integrity: sha512-sbP8GzB1WDzacS8fgNPpHlp6C9VZe+SJP3F90W9rLemaQj2PzIuTEl1qDOYQf58YIpyjViI24y9aPWCjEzY2cg==}

  '@emnapi/runtime@1.5.0':
    resolution: {integrity: sha512-97/BJ3iXHww3djw6hYIfErCZFee7qCtrneuLa20UXFCOTCfBM2cvQHjWJ2EG0s0MtdNwInarqCTz35i4wWXHsQ==}

  '@emnapi/wasi-threads@1.1.0':
    resolution: {integrity: sha512-WI0DdZ8xFSbgMjR1sFsKABJ/C5OnRrjT06JXbZKexJGrDuPTzZdDYfFlsgcCXCyf+suG5QU2e/y1Wo2V/OapLQ==}

  '@esbuild/aix-ppc64@0.25.0':
    resolution: {integrity: sha512-O7vun9Sf8DFjH2UtqK8Ku3LkquL9SZL8OLY1T5NZkA34+wG3OQF7cl4Ql8vdNzM6fzBbYfLaiRLIOZ+2FOCgBQ==}
    engines: {node: '>=18'}
    cpu: [ppc64]
    os: [aix]

  '@esbuild/android-arm64@0.25.0':
    resolution: {integrity: sha512-grvv8WncGjDSyUBjN9yHXNt+cq0snxXbDxy5pJtzMKGmmpPxeAmAhWxXI+01lU5rwZomDgD3kJwulEnhTRUd6g==}
    engines: {node: '>=18'}
    cpu: [arm64]
    os: [android]

  '@esbuild/android-arm@0.25.0':
    resolution: {integrity: sha512-PTyWCYYiU0+1eJKmw21lWtC+d08JDZPQ5g+kFyxP0V+es6VPPSUhM6zk8iImp2jbV6GwjX4pap0JFbUQN65X1g==}
    engines: {node: '>=18'}
    cpu: [arm]
    os: [android]

  '@esbuild/android-x64@0.25.0':
    resolution: {integrity: sha512-m/ix7SfKG5buCnxasr52+LI78SQ+wgdENi9CqyCXwjVR2X4Jkz+BpC3le3AoBPYTC9NHklwngVXvbJ9/Akhrfg==}
    engines: {node: '>=18'}
    cpu: [x64]
    os: [android]

  '@esbuild/darwin-arm64@0.25.0':
    resolution: {integrity: sha512-mVwdUb5SRkPayVadIOI78K7aAnPamoeFR2bT5nszFUZ9P8UpK4ratOdYbZZXYSqPKMHfS1wdHCJk1P1EZpRdvw==}
    engines: {node: '>=18'}
    cpu: [arm64]
    os: [darwin]

  '@esbuild/darwin-x64@0.25.0':
    resolution: {integrity: sha512-DgDaYsPWFTS4S3nWpFcMn/33ZZwAAeAFKNHNa1QN0rI4pUjgqf0f7ONmXf6d22tqTY+H9FNdgeaAa+YIFUn2Rg==}
    engines: {node: '>=18'}
    cpu: [x64]
    os: [darwin]

  '@esbuild/freebsd-arm64@0.25.0':
    resolution: {integrity: sha512-VN4ocxy6dxefN1MepBx/iD1dH5K8qNtNe227I0mnTRjry8tj5MRk4zprLEdG8WPyAPb93/e4pSgi1SoHdgOa4w==}
    engines: {node: '>=18'}
    cpu: [arm64]
    os: [freebsd]

  '@esbuild/freebsd-x64@0.25.0':
    resolution: {integrity: sha512-mrSgt7lCh07FY+hDD1TxiTyIHyttn6vnjesnPoVDNmDfOmggTLXRv8Id5fNZey1gl/V2dyVK1VXXqVsQIiAk+A==}
    engines: {node: '>=18'}
    cpu: [x64]
    os: [freebsd]

  '@esbuild/linux-arm64@0.25.0':
    resolution: {integrity: sha512-9QAQjTWNDM/Vk2bgBl17yWuZxZNQIF0OUUuPZRKoDtqF2k4EtYbpyiG5/Dk7nqeK6kIJWPYldkOcBqjXjrUlmg==}
    engines: {node: '>=18'}
    cpu: [arm64]
    os: [linux]

  '@esbuild/linux-arm@0.25.0':
    resolution: {integrity: sha512-vkB3IYj2IDo3g9xX7HqhPYxVkNQe8qTK55fraQyTzTX/fxaDtXiEnavv9geOsonh2Fd2RMB+i5cbhu2zMNWJwg==}
    engines: {node: '>=18'}
    cpu: [arm]
    os: [linux]

  '@esbuild/linux-ia32@0.25.0':
    resolution: {integrity: sha512-43ET5bHbphBegyeqLb7I1eYn2P/JYGNmzzdidq/w0T8E2SsYL1U6un2NFROFRg1JZLTzdCoRomg8Rvf9M6W6Gg==}
    engines: {node: '>=18'}
    cpu: [ia32]
    os: [linux]

  '@esbuild/linux-loong64@0.25.0':
    resolution: {integrity: sha512-fC95c/xyNFueMhClxJmeRIj2yrSMdDfmqJnyOY4ZqsALkDrrKJfIg5NTMSzVBr5YW1jf+l7/cndBfP3MSDpoHw==}
    engines: {node: '>=18'}
    cpu: [loong64]
    os: [linux]

  '@esbuild/linux-mips64el@0.25.0':
    resolution: {integrity: sha512-nkAMFju7KDW73T1DdH7glcyIptm95a7Le8irTQNO/qtkoyypZAnjchQgooFUDQhNAy4iu08N79W4T4pMBwhPwQ==}
    engines: {node: '>=18'}
    cpu: [mips64el]
    os: [linux]

  '@esbuild/linux-ppc64@0.25.0':
    resolution: {integrity: sha512-NhyOejdhRGS8Iwv+KKR2zTq2PpysF9XqY+Zk77vQHqNbo/PwZCzB5/h7VGuREZm1fixhs4Q/qWRSi5zmAiO4Fw==}
    engines: {node: '>=18'}
    cpu: [ppc64]
    os: [linux]

  '@esbuild/linux-riscv64@0.25.0':
    resolution: {integrity: sha512-5S/rbP5OY+GHLC5qXp1y/Mx//e92L1YDqkiBbO9TQOvuFXM+iDqUNG5XopAnXoRH3FjIUDkeGcY1cgNvnXp/kA==}
    engines: {node: '>=18'}
    cpu: [riscv64]
    os: [linux]

  '@esbuild/linux-s390x@0.25.0':
    resolution: {integrity: sha512-XM2BFsEBz0Fw37V0zU4CXfcfuACMrppsMFKdYY2WuTS3yi8O1nFOhil/xhKTmE1nPmVyvQJjJivgDT+xh8pXJA==}
    engines: {node: '>=18'}
    cpu: [s390x]
    os: [linux]

  '@esbuild/linux-x64@0.25.0':
    resolution: {integrity: sha512-9yl91rHw/cpwMCNytUDxwj2XjFpxML0y9HAOH9pNVQDpQrBxHy01Dx+vaMu0N1CKa/RzBD2hB4u//nfc+Sd3Cw==}
    engines: {node: '>=18'}
    cpu: [x64]
    os: [linux]

  '@esbuild/netbsd-arm64@0.25.0':
    resolution: {integrity: sha512-RuG4PSMPFfrkH6UwCAqBzauBWTygTvb1nxWasEJooGSJ/NwRw7b2HOwyRTQIU97Hq37l3npXoZGYMy3b3xYvPw==}
    engines: {node: '>=18'}
    cpu: [arm64]
    os: [netbsd]

  '@esbuild/netbsd-x64@0.25.0':
    resolution: {integrity: sha512-jl+qisSB5jk01N5f7sPCsBENCOlPiS/xptD5yxOx2oqQfyourJwIKLRA2yqWdifj3owQZCL2sn6o08dBzZGQzA==}
    engines: {node: '>=18'}
    cpu: [x64]
    os: [netbsd]

  '@esbuild/openbsd-arm64@0.25.0':
    resolution: {integrity: sha512-21sUNbq2r84YE+SJDfaQRvdgznTD8Xc0oc3p3iW/a1EVWeNj/SdUCbm5U0itZPQYRuRTW20fPMWMpcrciH2EJw==}
    engines: {node: '>=18'}
    cpu: [arm64]
    os: [openbsd]

  '@esbuild/openbsd-x64@0.25.0':
    resolution: {integrity: sha512-2gwwriSMPcCFRlPlKx3zLQhfN/2WjJ2NSlg5TKLQOJdV0mSxIcYNTMhk3H3ulL/cak+Xj0lY1Ym9ysDV1igceg==}
    engines: {node: '>=18'}
    cpu: [x64]
    os: [openbsd]

  '@esbuild/sunos-x64@0.25.0':
    resolution: {integrity: sha512-bxI7ThgLzPrPz484/S9jLlvUAHYMzy6I0XiU1ZMeAEOBcS0VePBFxh1JjTQt3Xiat5b6Oh4x7UC7IwKQKIJRIg==}
    engines: {node: '>=18'}
    cpu: [x64]
    os: [sunos]

  '@esbuild/win32-arm64@0.25.0':
    resolution: {integrity: sha512-ZUAc2YK6JW89xTbXvftxdnYy3m4iHIkDtK3CLce8wg8M2L+YZhIvO1DKpxrd0Yr59AeNNkTiic9YLf6FTtXWMw==}
    engines: {node: '>=18'}
    cpu: [arm64]
    os: [win32]

  '@esbuild/win32-ia32@0.25.0':
    resolution: {integrity: sha512-eSNxISBu8XweVEWG31/JzjkIGbGIJN/TrRoiSVZwZ6pkC6VX4Im/WV2cz559/TXLcYbcrDN8JtKgd9DJVIo8GA==}
    engines: {node: '>=18'}
    cpu: [ia32]
    os: [win32]

  '@esbuild/win32-x64@0.25.0':
    resolution: {integrity: sha512-ZENoHJBxA20C2zFzh6AI4fT6RraMzjYw4xKWemRTRmRVtN9c5DcH9r/f2ihEkMjOW5eGgrwCslG/+Y/3bL+DHQ==}
    engines: {node: '>=18'}
    cpu: [x64]
    os: [win32]

  '@eslint-community/eslint-utils@4.8.0':
    resolution: {integrity: sha512-MJQFqrZgcW0UNYLGOuQpey/oTN59vyWwplvCGZztn1cKz9agZPPYpJB7h2OMmuu7VLqkvEjN8feFZJmxNF9D+Q==}
    engines: {node: ^12.22.0 || ^14.17.0 || >=16.0.0}
    peerDependencies:
      eslint: ^6.0.0 || ^7.0.0 || >=8.0.0

  '@eslint-community/regexpp@4.12.1':
    resolution: {integrity: sha512-CCZCDJuduB9OUkFkY2IgppNZMi2lBQgD2qzwXkEia16cge2pijY/aXi96CJMquDMn3nJdlPV1A5KrJEXwfLNzQ==}
    engines: {node: ^12.0.0 || ^14.0.0 || >=16.0.0}

  '@eslint/config-array@0.21.1':
    resolution: {integrity: sha512-aw1gNayWpdI/jSYVgzN5pL0cfzU02GT3NBpeT/DXbx1/1x7ZKxFPd9bwrzygx/qiwIQiJ1sw/zD8qY/kRvlGHA==}
    engines: {node: ^18.18.0 || ^20.9.0 || >=21.1.0}

  '@eslint/config-helpers@0.4.2':
    resolution: {integrity: sha512-gBrxN88gOIf3R7ja5K9slwNayVcZgK6SOUORm2uBzTeIEfeVaIhOpCtTox3P6R7o2jLFwLFTLnC7kU/RGcYEgw==}
    engines: {node: ^18.18.0 || ^20.9.0 || >=21.1.0}

  '@eslint/core@0.17.0':
    resolution: {integrity: sha512-yL/sLrpmtDaFEiUj1osRP4TI2MDz1AddJL+jZ7KSqvBuliN4xqYY54IfdN8qD8Toa6g1iloph1fxQNkjOxrrpQ==}
    engines: {node: ^18.18.0 || ^20.9.0 || >=21.1.0}

  '@eslint/eslintrc@3.3.1':
    resolution: {integrity: sha512-gtF186CXhIl1p4pJNGZw8Yc6RlshoePRvE0X91oPGb3vZ8pM3qOS9W9NGPat9LziaBV7XrJWGylNQXkGcnM3IQ==}
    engines: {node: ^18.18.0 || ^20.9.0 || >=21.1.0}

  '@eslint/js@9.39.1':
    resolution: {integrity: sha512-S26Stp4zCy88tH94QbBv3XCuzRQiZ9yXofEILmglYTh/Ug/a9/umqvgFtYBAo3Lp0nsI/5/qH1CCrbdK3AP1Tw==}
    engines: {node: ^18.18.0 || ^20.9.0 || >=21.1.0}

  '@eslint/object-schema@2.1.7':
    resolution: {integrity: sha512-VtAOaymWVfZcmZbp6E2mympDIHvyjXs/12LqWYjVw6qjrfF+VK+fyG33kChz3nnK+SU5/NeHOqrTEHS8sXO3OA==}
    engines: {node: ^18.18.0 || ^20.9.0 || >=21.1.0}

  '@eslint/plugin-kit@0.4.1':
    resolution: {integrity: sha512-43/qtrDUokr7LJqoF2c3+RInu/t4zfrpYdoSDfYyhg52rwLV6TnOvdG4fXm7IkSB3wErkcmJS9iEhjVtOSEjjA==}
    engines: {node: ^18.18.0 || ^20.9.0 || >=21.1.0}

  '@floating-ui/core@1.6.9':
    resolution: {integrity: sha512-uMXCuQ3BItDUbAMhIXw7UPXRfAlOAvZzdK9BWpE60MCn+Svt3aLn9jsPTi/WNGlRUu2uI0v5S7JiIUsbsvh3fw==}

  '@floating-ui/dom@1.1.1':
    resolution: {integrity: sha512-TpIO93+DIujg3g7SykEAGZMDtbJRrmnYRCNYSjJlvIbGhBjRSNTLVbNeDQBrzy9qDgUbiWdc7KA0uZHZ2tJmiw==}

  '@floating-ui/utils@0.2.9':
    resolution: {integrity: sha512-MDWhGtE+eHw5JW7lq4qhc5yRLS11ERl1c7Z6Xd0a58DozHES6EnNNwUWbMiG4J9Cgj053Bhk8zvlhFYKVhULwg==}

  '@humanfs/core@0.19.1':
    resolution: {integrity: sha512-5DyQ4+1JEUzejeK1JGICcideyfUbGixgS9jNgex5nqkW+cY7WZhxBigmieN5Qnw9ZosSNVC9KQKyb+GUaGyKUA==}
    engines: {node: '>=18.18.0'}

  '@humanfs/node@0.16.6':
    resolution: {integrity: sha512-YuI2ZHQL78Q5HbhDiBA1X4LmYdXCKCMQIfw0pw7piHJwyREFebJUvrQN4cMssyES6x+vfUbx1CIpaQUKYdQZOw==}
    engines: {node: '>=18.18.0'}

  '@humanwhocodes/module-importer@1.0.1':
    resolution: {integrity: sha512-bxveV4V8v5Yb4ncFTT3rPSgZBOpCkjfK0y4oVVVJwIuDVBRMDXrPyXRL988i5ap9m9bnyEEjWfm5WkBmtffLfA==}
    engines: {node: '>=12.22'}

  '@humanwhocodes/retry@0.3.1':
    resolution: {integrity: sha512-JBxkERygn7Bv/GbN5Rv8Ul6LVknS+5Bp6RgDC/O8gEBU/yeH5Ui5C/OlWrTb6qct7LjjfT6Re2NxB0ln0yYybA==}
    engines: {node: '>=18.18'}

  '@humanwhocodes/retry@0.4.2':
    resolution: {integrity: sha512-xeO57FpIu4p1Ri3Jq/EXq4ClRm86dVF2z/+kvFnyqVYRavTZmaFaUBbWCOuuTh0o/g7DSsk6kc2vrS4Vl5oPOQ==}
    engines: {node: '>=18.18'}

  '@iconify-json/logos@1.2.9':
    resolution: {integrity: sha512-G6VCdFnwZcrT6Eveq3m43oJfLw/CX8plwFcE+2jgv3fiGB64pTmnU7Yd1MNZ/eA+/Re2iEDhuCfSNOWTHwwK8w==}

  '@iconify-json/simple-icons@1.2.58':
    resolution: {integrity: sha512-XtXEoRALqztdNc9ujYBj2tTCPKdIPKJBdLNDebFF46VV1aOAwTbAYMgNsK5GMCpTJupLCmpBWDn+gX5SpECorQ==}

  '@iconify-json/vscode-icons@1.2.32':
    resolution: {integrity: sha512-UzZmL6hF02YGu/qEbpskEVnstlNJG+c+0PNzNYTIBf/dXylWHLUVufhOXqAzuGRjkUZ2q7rPpOEwLUPkhkFHUA==}

  '@iconify/types@2.0.0':
    resolution: {integrity: sha512-+wluvCrRhXrhyOmRDJ3q8mux9JkKy5SJ/v8ol2tu4FVjyYvtEzkc/3pK15ET6RKg4b4w4BmTk1+gsCUhf21Ykg==}

  '@iconify/utils@3.0.2':
    resolution: {integrity: sha512-EfJS0rLfVuRuJRn4psJHtK2A9TqVnkxPpHY6lYHiB9+8eSuudsxbwMiavocG45ujOo6FJ+CIRlRnlOGinzkaGQ==}

  '@img/sharp-darwin-arm64@0.33.5':
    resolution: {integrity: sha512-UT4p+iz/2H4twwAoLCqfA9UH5pI6DggwKEGuaPy7nCVQ8ZsiY5PIcrRvD1DzuY3qYL07NtIQcWnBSY/heikIFQ==}
    engines: {node: ^18.17.0 || ^20.3.0 || >=21.0.0}
    cpu: [arm64]
    os: [darwin]

  '@img/sharp-darwin-x64@0.33.5':
    resolution: {integrity: sha512-fyHac4jIc1ANYGRDxtiqelIbdWkIuQaI84Mv45KvGRRxSAa7o7d1ZKAOBaYbnepLC1WqxfpimdeWfvqqSGwR2Q==}
    engines: {node: ^18.17.0 || ^20.3.0 || >=21.0.0}
    cpu: [x64]
    os: [darwin]

  '@img/sharp-libvips-darwin-arm64@1.0.4':
    resolution: {integrity: sha512-XblONe153h0O2zuFfTAbQYAX2JhYmDHeWikp1LM9Hul9gVPjFY427k6dFEcOL72O01QxQsWi761svJ/ev9xEDg==}
    cpu: [arm64]
    os: [darwin]

  '@img/sharp-libvips-darwin-x64@1.0.4':
    resolution: {integrity: sha512-xnGR8YuZYfJGmWPvmlunFaWJsb9T/AO2ykoP3Fz/0X5XV2aoYBPkX6xqCQvUTKKiLddarLaxpzNe+b1hjeWHAQ==}
    cpu: [x64]
    os: [darwin]

  '@img/sharp-libvips-linux-arm64@1.0.4':
    resolution: {integrity: sha512-9B+taZ8DlyyqzZQnoeIvDVR/2F4EbMepXMc/NdVbkzsJbzkUjhXv/70GQJ7tdLA4YJgNP25zukcxpX2/SueNrA==}
    cpu: [arm64]
    os: [linux]
    libc: [glibc]

  '@img/sharp-libvips-linux-arm@1.0.5':
    resolution: {integrity: sha512-gvcC4ACAOPRNATg/ov8/MnbxFDJqf/pDePbBnuBDcjsI8PssmjoKMAz4LtLaVi+OnSb5FK/yIOamqDwGmXW32g==}
    cpu: [arm]
    os: [linux]
    libc: [glibc]

  '@img/sharp-libvips-linux-s390x@1.0.4':
    resolution: {integrity: sha512-u7Wz6ntiSSgGSGcjZ55im6uvTrOxSIS8/dgoVMoiGE9I6JAfU50yH5BoDlYA1tcuGS7g/QNtetJnxA6QEsCVTA==}
    cpu: [s390x]
    os: [linux]
    libc: [glibc]

  '@img/sharp-libvips-linux-x64@1.0.4':
    resolution: {integrity: sha512-MmWmQ3iPFZr0Iev+BAgVMb3ZyC4KeFc3jFxnNbEPas60e1cIfevbtuyf9nDGIzOaW9PdnDciJm+wFFaTlj5xYw==}
    cpu: [x64]
    os: [linux]
    libc: [glibc]

  '@img/sharp-libvips-linuxmusl-arm64@1.0.4':
    resolution: {integrity: sha512-9Ti+BbTYDcsbp4wfYib8Ctm1ilkugkA/uscUn6UXK1ldpC1JjiXbLfFZtRlBhjPZ5o1NCLiDbg8fhUPKStHoTA==}
    cpu: [arm64]
    os: [linux]
    libc: [musl]

  '@img/sharp-libvips-linuxmusl-x64@1.0.4':
    resolution: {integrity: sha512-viYN1KX9m+/hGkJtvYYp+CCLgnJXwiQB39damAO7WMdKWlIhmYTfHjwSbQeUK/20vY154mwezd9HflVFM1wVSw==}
    cpu: [x64]
    os: [linux]
    libc: [musl]

  '@img/sharp-linux-arm64@0.33.5':
    resolution: {integrity: sha512-JMVv+AMRyGOHtO1RFBiJy/MBsgz0x4AWrT6QoEVVTyh1E39TrCUpTRI7mx9VksGX4awWASxqCYLCV4wBZHAYxA==}
    engines: {node: ^18.17.0 || ^20.3.0 || >=21.0.0}
    cpu: [arm64]
    os: [linux]
    libc: [glibc]

  '@img/sharp-linux-arm@0.33.5':
    resolution: {integrity: sha512-JTS1eldqZbJxjvKaAkxhZmBqPRGmxgu+qFKSInv8moZ2AmT5Yib3EQ1c6gp493HvrvV8QgdOXdyaIBrhvFhBMQ==}
    engines: {node: ^18.17.0 || ^20.3.0 || >=21.0.0}
    cpu: [arm]
    os: [linux]
    libc: [glibc]

  '@img/sharp-linux-s390x@0.33.5':
    resolution: {integrity: sha512-y/5PCd+mP4CA/sPDKl2961b+C9d+vPAveS33s6Z3zfASk2j5upL6fXVPZi7ztePZ5CuH+1kW8JtvxgbuXHRa4Q==}
    engines: {node: ^18.17.0 || ^20.3.0 || >=21.0.0}
    cpu: [s390x]
    os: [linux]
    libc: [glibc]

  '@img/sharp-linux-x64@0.33.5':
    resolution: {integrity: sha512-opC+Ok5pRNAzuvq1AG0ar+1owsu842/Ab+4qvU879ippJBHvyY5n2mxF1izXqkPYlGuP/M556uh53jRLJmzTWA==}
    engines: {node: ^18.17.0 || ^20.3.0 || >=21.0.0}
    cpu: [x64]
    os: [linux]
    libc: [glibc]

  '@img/sharp-linuxmusl-arm64@0.33.5':
    resolution: {integrity: sha512-XrHMZwGQGvJg2V/oRSUfSAfjfPxO+4DkiRh6p2AFjLQztWUuY/o8Mq0eMQVIY7HJ1CDQUJlxGGZRw1a5bqmd1g==}
    engines: {node: ^18.17.0 || ^20.3.0 || >=21.0.0}
    cpu: [arm64]
    os: [linux]
    libc: [musl]

  '@img/sharp-linuxmusl-x64@0.33.5':
    resolution: {integrity: sha512-WT+d/cgqKkkKySYmqoZ8y3pxx7lx9vVejxW/W4DOFMYVSkErR+w7mf2u8m/y4+xHe7yY9DAXQMWQhpnMuFfScw==}
    engines: {node: ^18.17.0 || ^20.3.0 || >=21.0.0}
    cpu: [x64]
    os: [linux]
    libc: [musl]

  '@img/sharp-wasm32@0.33.5':
    resolution: {integrity: sha512-ykUW4LVGaMcU9lu9thv85CbRMAwfeadCJHRsg2GmeRa/cJxsVY9Rbd57JcMxBkKHag5U/x7TSBpScF4U8ElVzg==}
    engines: {node: ^18.17.0 || ^20.3.0 || >=21.0.0}
    cpu: [wasm32]

  '@img/sharp-win32-ia32@0.33.5':
    resolution: {integrity: sha512-T36PblLaTwuVJ/zw/LaH0PdZkRz5rd3SmMHX8GSmR7vtNSP5Z6bQkExdSK7xGWyxLw4sUknBuugTelgw2faBbQ==}
    engines: {node: ^18.17.0 || ^20.3.0 || >=21.0.0}
    cpu: [ia32]
    os: [win32]

  '@img/sharp-win32-x64@0.33.5':
    resolution: {integrity: sha512-MpY/o8/8kj+EcnxwvrP4aTJSWw/aZ7JIGR4aBeZkZw5B7/Jn+tY9/VNwtcoGmdT7GfggGIU4kygOMSbYnOrAbg==}
    engines: {node: ^18.17.0 || ^20.3.0 || >=21.0.0}
    cpu: [x64]
    os: [win32]

  '@isaacs/balanced-match@4.0.1':
    resolution: {integrity: sha512-yzMTt9lEb8Gv7zRioUilSglI0c0smZ9k5D65677DLWLtWJaXIS3CqcGyUFByYKlnUj6TkjLVs54fBl6+TiGQDQ==}
    engines: {node: 20 || >=22}

  '@isaacs/brace-expansion@5.0.0':
    resolution: {integrity: sha512-ZT55BDLV0yv0RBm2czMiZ+SqCGO7AvmOM3G/w2xhVPH+te0aKgFjmBvGlL1dH+ql2tgGO3MVrbb3jCKyvpgnxA==}
    engines: {node: 20 || >=22}

  '@isaacs/cliui@8.0.2':
    resolution: {integrity: sha512-O8jcjabXaleOG9DQ0+ARXWZBTfnP4WNAqzuiJK7ll44AmxGKv/J2M4TPjxjY3znBCfvBXFzucm1twdyFybFqEA==}
    engines: {node: '>=12'}

  '@jridgewell/gen-mapping@0.3.12':
    resolution: {integrity: sha512-OuLGC46TjB5BbN1dH8JULVVZY4WTdkF7tV9Ys6wLL1rubZnCMstOhNHueU5bLCrnRuDhKPDM4g6sw4Bel5Gzqg==}

  '@jridgewell/remapping@2.3.5':
    resolution: {integrity: sha512-LI9u/+laYG4Ds1TDKSJW2YPrIlcVYOwi2fUC6xB43lueCjgxV4lffOCZCtYFiH6TNOX+tQKXx97T4IKHbhyHEQ==}

  '@jridgewell/resolve-uri@3.1.2':
    resolution: {integrity: sha512-bRISgCIjP20/tbWSPWMEi54QVPRZExkuD9lJL+UIxUKtwVJA8wW1Trb1jMs1RFXo1CBTNZ/5hpC9QvmKWdopKw==}
    engines: {node: '>=6.0.0'}

  '@jridgewell/source-map@0.3.6':
    resolution: {integrity: sha512-1ZJTZebgqllO79ue2bm3rIGud/bOe0pP5BjSRCRxxYkEZS8STV7zN84UBbiYu7jy+eCKSnVIUgoWWE/tt+shMQ==}

  '@jridgewell/sourcemap-codec@1.5.5':
    resolution: {integrity: sha512-cYQ9310grqxueWbl+WuIUIaiUaDcj7WOq5fVhEljNVgRfOUhY9fy2zTvfoqWsnebh8Sl70VScFbICvJnLKB0Og==}

  '@jridgewell/trace-mapping@0.3.31':
    resolution: {integrity: sha512-zzNR+SdQSDJzc8joaeP8QQoCQr8NuYx2dIIytl1QeBEZHJ9uW6hebsrYgbz8hJwUQao3TWCMtmfV8Nu1twOLAw==}

  '@jridgewell/trace-mapping@0.3.9':
    resolution: {integrity: sha512-3Belt6tdc8bPgAtbcmdtNJlirVoTmEb5e2gC94PnkwEW9jI6CAHUeoG85tjWP5WquqfavoMtMwiG4P926ZKKuQ==}

  '@keyv/bigmap@1.0.2':
    resolution: {integrity: sha512-KR03xkEZlAZNF4IxXgVXb+uNIVNvwdh8UwI0cnc7WI6a+aQcDp8GL80qVfeB4E5NpsKJzou5jU0r6yLSSbMOtA==}
    engines: {node: '>= 18'}

  '@keyv/serialize@1.1.1':
    resolution: {integrity: sha512-dXn3FZhPv0US+7dtJsIi2R+c7qWYiReoEh5zUntWCf4oSpMNib8FDhSoed6m3QyZdx5hK7iLFkYk3rNxwt8vTA==}

  '@napi-rs/wasm-runtime@0.2.11':
    resolution: {integrity: sha512-9DPkXtvHydrcOsopiYpUgPHpmj0HWZKMUnL2dZqpvC42lsratuBG06V5ipyno0fUek5VlFsNQ+AcFATSrJXgMA==}

  '@napi-rs/wasm-runtime@1.0.7':
    resolution: {integrity: sha512-SeDnOO0Tk7Okiq6DbXmmBODgOAb9dp9gjlphokTUxmt8U3liIP1ZsozBahH69j/RJv+Rfs6IwUKHTgQYJ/HBAw==}

  '@node-rs/bcrypt-android-arm-eabi@1.10.7':
    resolution: {integrity: sha512-8dO6/PcbeMZXS3VXGEtct9pDYdShp2WBOWlDvSbcRwVqyB580aCBh0BEFmKYtXLzLvUK8Wf+CG3U6sCdILW1lA==}
    engines: {node: '>= 10'}
    cpu: [arm]
    os: [android]

  '@node-rs/bcrypt-android-arm64@1.10.7':
    resolution: {integrity: sha512-UASFBS/CucEMHiCtL/2YYsAY01ZqVR1N7vSb94EOvG5iwW7BQO06kXXCTgj+Xbek9azxixrCUmo3WJnkJZ0hTQ==}
    engines: {node: '>= 10'}
    cpu: [arm64]
    os: [android]

  '@node-rs/bcrypt-darwin-arm64@1.10.7':
    resolution: {integrity: sha512-DgzFdAt455KTuiJ/zYIyJcKFobjNDR/hnf9OS7pK5NRS13Nq4gLcSIIyzsgHwZHxsJWbLpHmFc1H23Y7IQoQBw==}
    engines: {node: '>= 10'}
    cpu: [arm64]
    os: [darwin]

  '@node-rs/bcrypt-darwin-x64@1.10.7':
    resolution: {integrity: sha512-SPWVfQ6sxSokoUWAKWD0EJauvPHqOGQTd7CxmYatcsUgJ/bruvEHxZ4bIwX1iDceC3FkOtmeHO0cPwR480n/xA==}
    engines: {node: '>= 10'}
    cpu: [x64]
    os: [darwin]

  '@node-rs/bcrypt-freebsd-x64@1.10.7':
    resolution: {integrity: sha512-gpa+Ixs6GwEx6U6ehBpsQetzUpuAGuAFbOiuLB2oo4N58yU4AZz1VIcWyWAHrSWRs92O0SHtmo2YPrMrwfBbSw==}
    engines: {node: '>= 10'}
    cpu: [x64]
    os: [freebsd]

  '@node-rs/bcrypt-linux-arm-gnueabihf@1.10.7':
    resolution: {integrity: sha512-kYgJnTnpxrzl9sxYqzflobvMp90qoAlaX1oDL7nhNTj8OYJVDIk0jQgblj0bIkjmoPbBed53OJY/iu4uTS+wig==}
    engines: {node: '>= 10'}
    cpu: [arm]
    os: [linux]

  '@node-rs/bcrypt-linux-arm64-gnu@1.10.7':
    resolution: {integrity: sha512-7cEkK2RA+gBCj2tCVEI1rDSJV40oLbSq7bQ+PNMHNI6jCoXGmj9Uzo7mg7ZRbNZ7piIyNH5zlJqutjo8hh/tmA==}
    engines: {node: '>= 10'}
    cpu: [arm64]
    os: [linux]
    libc: [glibc]

  '@node-rs/bcrypt-linux-arm64-musl@1.10.7':
    resolution: {integrity: sha512-X7DRVjshhwxUqzdUKDlF55cwzh+wqWJ2E/tILvZPboO3xaNO07Um568Vf+8cmKcz+tiZCGP7CBmKbBqjvKN/Pw==}
    engines: {node: '>= 10'}
    cpu: [arm64]
    os: [linux]
    libc: [musl]

  '@node-rs/bcrypt-linux-x64-gnu@1.10.7':
    resolution: {integrity: sha512-LXRZsvG65NggPD12hn6YxVgH0W3VR5fsE/o1/o2D5X0nxKcNQGeLWnRzs5cP8KpoFOuk1ilctXQJn8/wq+Gn/Q==}
    engines: {node: '>= 10'}
    cpu: [x64]
    os: [linux]
    libc: [glibc]

  '@node-rs/bcrypt-linux-x64-musl@1.10.7':
    resolution: {integrity: sha512-tCjHmct79OfcO3g5q21ME7CNzLzpw1MAsUXCLHLGWH+V6pp/xTvMbIcLwzkDj6TI3mxK6kehTn40SEjBkZ3Rog==}
    engines: {node: '>= 10'}
    cpu: [x64]
    os: [linux]
    libc: [musl]

  '@node-rs/bcrypt-wasm32-wasi@1.10.7':
    resolution: {integrity: sha512-4qXSihIKeVXYglfXZEq/QPtYtBUvR8d3S85k15Lilv3z5B6NSGQ9mYiNleZ7QHVLN2gEc5gmi7jM353DMH9GkA==}
    engines: {node: '>=14.0.0'}
    cpu: [wasm32]

  '@node-rs/bcrypt-win32-arm64-msvc@1.10.7':
    resolution: {integrity: sha512-FdfUQrqmDfvC5jFhntMBkk8EI+fCJTx/I1v7Rj+Ezlr9rez1j1FmuUnywbBj2Cg15/0BDhwYdbyZ5GCMFli2aQ==}
    engines: {node: '>= 10'}
    cpu: [arm64]
    os: [win32]

  '@node-rs/bcrypt-win32-ia32-msvc@1.10.7':
    resolution: {integrity: sha512-lZLf4Cx+bShIhU071p5BZft4OvP4PGhyp542EEsb3zk34U5GLsGIyCjOafcF/2DGewZL6u8/aqoxbSuROkgFXg==}
    engines: {node: '>= 10'}
    cpu: [ia32]
    os: [win32]

  '@node-rs/bcrypt-win32-x64-msvc@1.10.7':
    resolution: {integrity: sha512-hdw7tGmN1DxVAMTzICLdaHpXjy+4rxaxnBMgI8seG1JL5e3VcRGsd1/1vVDogVp2cbsmgq+6d6yAY+D9lW/DCg==}
    engines: {node: '>= 10'}
    cpu: [x64]
    os: [win32]

  '@node-rs/bcrypt@1.10.7':
    resolution: {integrity: sha512-1wk0gHsUQC/ap0j6SJa2K34qNhomxXRcEe3T8cI5s+g6fgHBgLTN7U9LzWTG/HE6G4+2tWWLeCabk1wiYGEQSA==}
    engines: {node: '>= 10'}

  '@nodelib/fs.scandir@2.1.5':
    resolution: {integrity: sha512-vq24Bq3ym5HEQm2NKCr3yXDwjc7vTsEThRDnkp2DK9p1uqLR+DHurm/NOTo0KG7HYHU7eppKZj3MyqYuMBf62g==}
    engines: {node: '>= 8'}

  '@nodelib/fs.stat@2.0.5':
    resolution: {integrity: sha512-RkhPPp2zrqDAQA/2jNhnztcPAlv64XdhIp7a7454A5ovI7Bukxgt7MX7udwAu3zg1DcpPU0rz3VV1SeaqvY4+A==}
    engines: {node: '>= 8'}

  '@nodelib/fs.walk@1.2.8':
    resolution: {integrity: sha512-oGB+UxlgWcgQkgwo8GcEGwemoTFt3FIO9ababBmaGwXIoBKZ+GTy0pP185beGg7Llih/NSHSV2XAs1lnznocSg==}
    engines: {node: '>= 8'}

  '@oxc-project/runtime@0.96.0':
    resolution: {integrity: sha512-34lh4o9CcSw09Hx6fKihPu85+m+4pmDlkXwJrLvN5nMq5JrcGhhihVM415zDqT8j8IixO1PYYdQZRN4SwQCncg==}
    engines: {node: ^20.19.0 || >=22.12.0}

  '@oxc-project/types@0.95.0':
    resolution: {integrity: sha512-vACy7vhpMPhjEJhULNxrdR0D943TkA/MigMpJCHmBHvMXxRStRi/dPtTlfQ3uDwWSzRpT8z+7ImjZVf8JWBocQ==}

  '@oxc-project/types@0.98.0':
    resolution: {integrity: sha512-Vzmd6FsqVuz5HQVcRC/hrx7Ujo3WEVeQP7C2UNP5uy1hUY4SQvMB+93jxkI1KRHz9a/6cni3glPOtvteN+zpsw==}

  '@parcel/watcher-android-arm64@2.5.1':
    resolution: {integrity: sha512-KF8+j9nNbUN8vzOFDpRMsaKBHZ/mcjEjMToVMJOhTozkDonQFFrRcfdLWn6yWKCmJKmdVxSgHiYvTCef4/qcBA==}
    engines: {node: '>= 10.0.0'}
    cpu: [arm64]
    os: [android]

  '@parcel/watcher-darwin-arm64@2.5.1':
    resolution: {integrity: sha512-eAzPv5osDmZyBhou8PoF4i6RQXAfeKL9tjb3QzYuccXFMQU0ruIc/POh30ePnaOyD1UXdlKguHBmsTs53tVoPw==}
    engines: {node: '>= 10.0.0'}
    cpu: [arm64]
    os: [darwin]

  '@parcel/watcher-darwin-x64@2.5.1':
    resolution: {integrity: sha512-1ZXDthrnNmwv10A0/3AJNZ9JGlzrF82i3gNQcWOzd7nJ8aj+ILyW1MTxVk35Db0u91oD5Nlk9MBiujMlwmeXZg==}
    engines: {node: '>= 10.0.0'}
    cpu: [x64]
    os: [darwin]

  '@parcel/watcher-freebsd-x64@2.5.1':
    resolution: {integrity: sha512-SI4eljM7Flp9yPuKi8W0ird8TI/JK6CSxju3NojVI6BjHsTyK7zxA9urjVjEKJ5MBYC+bLmMcbAWlZ+rFkLpJQ==}
    engines: {node: '>= 10.0.0'}
    cpu: [x64]
    os: [freebsd]

  '@parcel/watcher-linux-arm-glibc@2.5.1':
    resolution: {integrity: sha512-RCdZlEyTs8geyBkkcnPWvtXLY44BCeZKmGYRtSgtwwnHR4dxfHRG3gR99XdMEdQ7KeiDdasJwwvNSF5jKtDwdA==}
    engines: {node: '>= 10.0.0'}
    cpu: [arm]
    os: [linux]
    libc: [glibc]

  '@parcel/watcher-linux-arm-musl@2.5.1':
    resolution: {integrity: sha512-6E+m/Mm1t1yhB8X412stiKFG3XykmgdIOqhjWj+VL8oHkKABfu/gjFj8DvLrYVHSBNC+/u5PeNrujiSQ1zwd1Q==}
    engines: {node: '>= 10.0.0'}
    cpu: [arm]
    os: [linux]
    libc: [musl]

  '@parcel/watcher-linux-arm64-glibc@2.5.1':
    resolution: {integrity: sha512-LrGp+f02yU3BN9A+DGuY3v3bmnFUggAITBGriZHUREfNEzZh/GO06FF5u2kx8x+GBEUYfyTGamol4j3m9ANe8w==}
    engines: {node: '>= 10.0.0'}
    cpu: [arm64]
    os: [linux]
    libc: [glibc]

  '@parcel/watcher-linux-arm64-musl@2.5.1':
    resolution: {integrity: sha512-cFOjABi92pMYRXS7AcQv9/M1YuKRw8SZniCDw0ssQb/noPkRzA+HBDkwmyOJYp5wXcsTrhxO0zq1U11cK9jsFg==}
    engines: {node: '>= 10.0.0'}
    cpu: [arm64]
    os: [linux]
    libc: [musl]

  '@parcel/watcher-linux-x64-glibc@2.5.1':
    resolution: {integrity: sha512-GcESn8NZySmfwlTsIur+49yDqSny2IhPeZfXunQi48DMugKeZ7uy1FX83pO0X22sHntJ4Ub+9k34XQCX+oHt2A==}
    engines: {node: '>= 10.0.0'}
    cpu: [x64]
    os: [linux]
    libc: [glibc]

  '@parcel/watcher-linux-x64-musl@2.5.1':
    resolution: {integrity: sha512-n0E2EQbatQ3bXhcH2D1XIAANAcTZkQICBPVaxMeaCVBtOpBZpWJuf7LwyWPSBDITb7In8mqQgJ7gH8CILCURXg==}
    engines: {node: '>= 10.0.0'}
    cpu: [x64]
    os: [linux]
    libc: [musl]

  '@parcel/watcher-win32-arm64@2.5.1':
    resolution: {integrity: sha512-RFzklRvmc3PkjKjry3hLF9wD7ppR4AKcWNzH7kXR7GUe0Igb3Nz8fyPwtZCSquGrhU5HhUNDr/mKBqj7tqA2Vw==}
    engines: {node: '>= 10.0.0'}
    cpu: [arm64]
    os: [win32]

  '@parcel/watcher-win32-ia32@2.5.1':
    resolution: {integrity: sha512-c2KkcVN+NJmuA7CGlaGD1qJh1cLfDnQsHjE89E60vUEMlqduHGCdCLJCID5geFVM0dOtA3ZiIO8BoEQmzQVfpQ==}
    engines: {node: '>= 10.0.0'}
    cpu: [ia32]
    os: [win32]

  '@parcel/watcher-win32-x64@2.5.1':
    resolution: {integrity: sha512-9lHBdJITeNR++EvSQVUcaZoWupyHfXe1jZvGZ06O/5MflPcuPLtEphScIBL+AiCWBO46tDSHzWyD0uDmmZqsgA==}
    engines: {node: '>= 10.0.0'}
    cpu: [x64]
    os: [win32]

  '@parcel/watcher@2.5.1':
    resolution: {integrity: sha512-dfUnCxiN9H4ap84DvD2ubjw+3vUNpstxa0TneY/Paat8a3R4uQZDLSvWjmznAY/DoahqTHl9V46HF/Zs3F29pg==}
    engines: {node: '>= 10.0.0'}

  '@pkgjs/parseargs@0.11.0':
    resolution: {integrity: sha512-+1VkjdD0QBLPodGrJUeqarH8VAIvQODIbwh9XpP5Syisf7YoQgsJKPNFoqqLQlu+VQ/tVSshMR6loPMn8U+dPg==}
    engines: {node: '>=14'}

  '@polka/compression@1.0.0-next.25':
    resolution: {integrity: sha512-UlVkoSGRig87riHSn8QOxd2DzGhadRpNSj5Ukqj+Bt7WTE4Es+sE3ju3OYbe8SiV2OwA+8tDcSuHWUh5S3jCBQ==}
    engines: {node: '>=6'}

  '@polka/url@1.0.0-next.28':
    resolution: {integrity: sha512-8LduaNlMZGwdZ6qWrKlfa+2M4gahzFkprZiAt2TF8uS0qQgBizKXpXURqvTJ4WtmupWxaLqjRb2UCTe72mu+Aw==}

  '@poppinss/colors@4.1.5':
    resolution: {integrity: sha512-FvdDqtcRCtz6hThExcFOgW0cWX+xwSMWcRuQe5ZEb2m7cVQOAVZOIMt+/v9RxGiD9/OY16qJBXK4CVKWAPalBw==}

  '@poppinss/dumper@0.6.4':
    resolution: {integrity: sha512-iG0TIdqv8xJ3Lt9O8DrPRxw1MRLjNpoqiSGU03P/wNLP/s0ra0udPJ1J2Tx5M0J3H/cVyEgpbn8xUKRY9j59kQ==}

  '@poppinss/exception@1.2.2':
    resolution: {integrity: sha512-m7bpKCD4QMlFCjA/nKTs23fuvoVFoA83brRKmObCUNmi/9tVu8Ve3w4YQAnJu4q3Tjf5fr685HYIC/IA2zHRSg==}

  '@publint/pack@0.1.2':
    resolution: {integrity: sha512-S+9ANAvUmjutrshV4jZjaiG8XQyuJIZ8a4utWmN/vW1sgQ9IfBnPndwkmQYw53QmouOIytT874u65HEmu6H5jw==}
    engines: {node: '>=18'}

  '@quansync/fs@0.1.5':
    resolution: {integrity: sha512-lNS9hL2aS2NZgNW7BBj+6EBl4rOf8l+tQ0eRY6JWCI8jI2kc53gSoqbjojU0OnAWhzoXiOjFyGsHcDGePB3lhA==}

  '@rolldown/binding-android-arm64@1.0.0-beta.51':
    resolution: {integrity: sha512-Ctn8FUXKWWQI9pWC61P1yumS9WjQtelNS9riHwV7oCkknPGaAry4o7eFx2KgoLMnI2BgFJYpW7Im8/zX3BuONg==}
    engines: {node: ^20.19.0 || >=22.12.0}
    cpu: [arm64]
    os: [android]

  '@rolldown/binding-darwin-arm64@1.0.0-beta.51':
    resolution: {integrity: sha512-EL1aRW2Oq15ShUEkBPsDtLMO8GTqfb/ktM/dFaVzXKQiEE96Ss6nexMgfgQrg8dGnNpndFyffVDb5IdSibsu1g==}
    engines: {node: ^20.19.0 || >=22.12.0}
    cpu: [arm64]
    os: [darwin]

  '@rolldown/binding-darwin-x64@1.0.0-beta.51':
    resolution: {integrity: sha512-uGtYKlFen9pMIPvkHPWZVDtmYhMQi5g5Ddsndg1gf3atScKYKYgs5aDP4DhHeTwGXQglhfBG7lEaOIZ4UAIWww==}
    engines: {node: ^20.19.0 || >=22.12.0}
    cpu: [x64]
    os: [darwin]

  '@rolldown/binding-freebsd-x64@1.0.0-beta.51':
    resolution: {integrity: sha512-JRoVTQtHYbZj1P07JLiuTuXjiBtIa7ag7/qgKA6CIIXnAcdl4LrOf7nfDuHPJcuRKaP5dzecMgY99itvWfmUFQ==}
    engines: {node: ^20.19.0 || >=22.12.0}
    cpu: [x64]
    os: [freebsd]

  '@rolldown/binding-linux-arm-gnueabihf@1.0.0-beta.51':
    resolution: {integrity: sha512-BKATVnpPZ0TYBW9XfDwyd4kPGgvf964HiotIwUgpMrFOFYWqpZ+9ONNzMV4UFAYC7Hb5C2qgYQk/qj2OnAd4RQ==}
    engines: {node: ^20.19.0 || >=22.12.0}
    cpu: [arm]
    os: [linux]

  '@rolldown/binding-linux-arm64-gnu@1.0.0-beta.51':
    resolution: {integrity: sha512-xLd7da5jkfbVsBCm1buIRdWtuXY8+hU3+6ESXY/Tk5X5DPHaifrUblhYDgmA34dQt6WyNC2kfXGgrduPEvDI6Q==}
    engines: {node: ^20.19.0 || >=22.12.0}
    cpu: [arm64]
    os: [linux]
    libc: [glibc]

  '@rolldown/binding-linux-arm64-musl@1.0.0-beta.51':
    resolution: {integrity: sha512-EQFXTgHxxTzv3t5EmjUP/DfxzFYx9sMndfLsYaAY4DWF6KsK1fXGYsiupif6qPTViPC9eVmRm78q0pZU/kuIPg==}
    engines: {node: ^20.19.0 || >=22.12.0}
    cpu: [arm64]
    os: [linux]
    libc: [musl]

  '@rolldown/binding-linux-x64-gnu@1.0.0-beta.51':
    resolution: {integrity: sha512-p5P6Xpa68w3yFaAdSzIZJbj+AfuDnMDqNSeglBXM7UlJT14Q4zwK+rV+8Mhp9MiUb4XFISZtbI/seBprhkQbiQ==}
    engines: {node: ^20.19.0 || >=22.12.0}
    cpu: [x64]
    os: [linux]
    libc: [glibc]

  '@rolldown/binding-linux-x64-musl@1.0.0-beta.51':
    resolution: {integrity: sha512-sNVVyLa8HB8wkFipdfz1s6i0YWinwpbMWk5hO5S+XAYH2UH67YzUT13gs6wZTKg2x/3gtgXzYnHyF5wMIqoDAw==}
    engines: {node: ^20.19.0 || >=22.12.0}
    cpu: [x64]
    os: [linux]
    libc: [musl]

  '@rolldown/binding-openharmony-arm64@1.0.0-beta.51':
    resolution: {integrity: sha512-e/JMTz9Q8+T3g/deEi8DK44sFWZWGKr9AOCW5e8C8SCVWzAXqYXAG7FXBWBNzWEZK0Rcwo9TQHTQ9Q0gXgdCaA==}
    engines: {node: ^20.19.0 || >=22.12.0}
    cpu: [arm64]
    os: [openharmony]

  '@rolldown/binding-wasm32-wasi@1.0.0-beta.51':
    resolution: {integrity: sha512-We3LWqSu6J9s5Y0MK+N7fUiiu37aBGPG3Pc347EoaROuAwkCS2u9xJ5dpIyLW4B49CIbS3KaPmn4kTgPb3EyPw==}
    engines: {node: '>=14.0.0'}
    cpu: [wasm32]

  '@rolldown/binding-win32-arm64-msvc@1.0.0-beta.51':
    resolution: {integrity: sha512-fj56buHRuMM+r/cb6ZYfNjNvO/0xeFybI6cTkTROJatdP4fvmQ1NS8D/Lm10FCSDEOkqIz8hK3TGpbAThbPHsA==}
    engines: {node: ^20.19.0 || >=22.12.0}
    cpu: [arm64]
    os: [win32]

  '@rolldown/binding-win32-ia32-msvc@1.0.0-beta.51':
    resolution: {integrity: sha512-fkqEqaeEx8AySXiDm54b/RdINb3C0VovzJA3osMhZsbn6FoD73H0AOIiaVAtGr6x63hefruVKTX8irAm4Jkt2w==}
    engines: {node: ^20.19.0 || >=22.12.0}
    cpu: [ia32]
    os: [win32]

  '@rolldown/binding-win32-x64-msvc@1.0.0-beta.51':
    resolution: {integrity: sha512-CWuLG/HMtrVcjKGa0C4GnuxONrku89g0+CsH8nT0SNhOtREXuzwgjIXNJImpE/A/DMf9JF+1Xkrq/YRr+F/rCg==}
    engines: {node: ^20.19.0 || >=22.12.0}
    cpu: [x64]
    os: [win32]

  '@rolldown/pluginutils@1.0.0-beta.29':
    resolution: {integrity: sha512-NIJgOsMjbxAXvoGq/X0gD7VPMQ8j9g0BiDaNjVNVjvl+iKXxL3Jre0v31RmBYeLEmkbj2s02v8vFTbUXi5XS2Q==}

  '@rolldown/pluginutils@1.0.0-beta.51':
    resolution: {integrity: sha512-51/8cNXMrqWqX3o8DZidhwz1uYq0BhHDDSfVygAND1Skx5s1TDw3APSSxCMcFFedwgqGcx34gRouwY+m404BBQ==}

  '@rollup/plugin-alias@5.1.1':
    resolution: {integrity: sha512-PR9zDb+rOzkRb2VD+EuKB7UC41vU5DIwZ5qqCpk0KJudcWAyi8rvYOhS7+L5aZCspw1stTViLgN5v6FF1p5cgQ==}
    engines: {node: '>=14.0.0'}
    peerDependencies:
      rollup: ^1.20.0||^2.0.0||^3.0.0||^4.0.0
    peerDependenciesMeta:
      rollup:
        optional: true

  '@rollup/plugin-commonjs@29.0.0':
    resolution: {integrity: sha512-U2YHaxR2cU/yAiwKJtJRhnyLk7cifnQw0zUpISsocBDoHDJn+HTV74ABqnwr5bEgWUwFZC9oFL6wLe21lHu5eQ==}
    engines: {node: '>=16.0.0 || 14 >= 14.17'}
    peerDependencies:
      rollup: ^2.68.0||^3.0.0||^4.0.0
    peerDependenciesMeta:
      rollup:
        optional: true

  '@rollup/plugin-dynamic-import-vars@2.1.4':
    resolution: {integrity: sha512-MZSB+lBSqTiMaE95/K159bRQcVbQugMzV5LbXQgFkjjPMCXFq1dgVHL7zs6diCowEviVxQ/6AHHLmDA1VDGGIw==}
    engines: {node: '>=14.0.0'}
    peerDependencies:
      rollup: ^1.20.0||^2.0.0||^3.0.0||^4.0.0
    peerDependenciesMeta:
      rollup:
        optional: true

  '@rollup/pluginutils@5.3.0':
    resolution: {integrity: sha512-5EdhGZtnu3V88ces7s53hhfK5KSASnJZv8Lulpc04cWO3REESroJXg73DFsOmgbU2BhwV0E20bu2IDZb3VKW4Q==}
    engines: {node: '>=14.0.0'}
    peerDependencies:
      rollup: ^1.20.0||^2.0.0||^3.0.0||^4.0.0
    peerDependenciesMeta:
      rollup:
        optional: true

  '@rollup/rollup-android-arm-eabi@4.43.0':
    resolution: {integrity: sha512-Krjy9awJl6rKbruhQDgivNbD1WuLb8xAclM4IR4cN5pHGAs2oIMMQJEiC3IC/9TZJ+QZkmZhlMO/6MBGxPidpw==}
    cpu: [arm]
    os: [android]

  '@rollup/rollup-android-arm64@4.43.0':
    resolution: {integrity: sha512-ss4YJwRt5I63454Rpj+mXCXicakdFmKnUNxr1dLK+5rv5FJgAxnN7s31a5VchRYxCFWdmnDWKd0wbAdTr0J5EA==}
    cpu: [arm64]
    os: [android]

  '@rollup/rollup-darwin-arm64@4.43.0':
    resolution: {integrity: sha512-eKoL8ykZ7zz8MjgBenEF2OoTNFAPFz1/lyJ5UmmFSz5jW+7XbH1+MAgCVHy72aG59rbuQLcJeiMrP8qP5d/N0A==}
    cpu: [arm64]
    os: [darwin]

  '@rollup/rollup-darwin-x64@4.43.0':
    resolution: {integrity: sha512-SYwXJgaBYW33Wi/q4ubN+ldWC4DzQY62S4Ll2dgfr/dbPoF50dlQwEaEHSKrQdSjC6oIe1WgzosoaNoHCdNuMg==}
    cpu: [x64]
    os: [darwin]

  '@rollup/rollup-freebsd-arm64@4.43.0':
    resolution: {integrity: sha512-SV+U5sSo0yujrjzBF7/YidieK2iF6E7MdF6EbYxNz94lA+R0wKl3SiixGyG/9Klab6uNBIqsN7j4Y/Fya7wAjQ==}
    cpu: [arm64]
    os: [freebsd]

  '@rollup/rollup-freebsd-x64@4.43.0':
    resolution: {integrity: sha512-J7uCsiV13L/VOeHJBo5SjasKiGxJ0g+nQTrBkAsmQBIdil3KhPnSE9GnRon4ejX1XDdsmK/l30IYLiAaQEO0Cg==}
    cpu: [x64]
    os: [freebsd]

  '@rollup/rollup-linux-arm-gnueabihf@4.43.0':
    resolution: {integrity: sha512-gTJ/JnnjCMc15uwB10TTATBEhK9meBIY+gXP4s0sHD1zHOaIh4Dmy1X9wup18IiY9tTNk5gJc4yx9ctj/fjrIw==}
    cpu: [arm]
    os: [linux]
    libc: [glibc]

  '@rollup/rollup-linux-arm-musleabihf@4.43.0':
    resolution: {integrity: sha512-ZJ3gZynL1LDSIvRfz0qXtTNs56n5DI2Mq+WACWZ7yGHFUEirHBRt7fyIk0NsCKhmRhn7WAcjgSkSVVxKlPNFFw==}
    cpu: [arm]
    os: [linux]
    libc: [musl]

  '@rollup/rollup-linux-arm64-gnu@4.43.0':
    resolution: {integrity: sha512-8FnkipasmOOSSlfucGYEu58U8cxEdhziKjPD2FIa0ONVMxvl/hmONtX/7y4vGjdUhjcTHlKlDhw3H9t98fPvyA==}
    cpu: [arm64]
    os: [linux]
    libc: [glibc]

  '@rollup/rollup-linux-arm64-musl@4.43.0':
    resolution: {integrity: sha512-KPPyAdlcIZ6S9C3S2cndXDkV0Bb1OSMsX0Eelr2Bay4EsF9yi9u9uzc9RniK3mcUGCLhWY9oLr6er80P5DE6XA==}
    cpu: [arm64]
    os: [linux]
    libc: [musl]

  '@rollup/rollup-linux-loongarch64-gnu@4.43.0':
    resolution: {integrity: sha512-HPGDIH0/ZzAZjvtlXj6g+KDQ9ZMHfSP553za7o2Odegb/BEfwJcR0Sw0RLNpQ9nC6Gy8s+3mSS9xjZ0n3rhcYg==}
    cpu: [loong64]
    os: [linux]
    libc: [glibc]

  '@rollup/rollup-linux-powerpc64le-gnu@4.43.0':
    resolution: {integrity: sha512-gEmwbOws4U4GLAJDhhtSPWPXUzDfMRedT3hFMyRAvM9Mrnj+dJIFIeL7otsv2WF3D7GrV0GIewW0y28dOYWkmw==}
    cpu: [ppc64]
    os: [linux]
    libc: [glibc]

  '@rollup/rollup-linux-riscv64-gnu@4.43.0':
    resolution: {integrity: sha512-XXKvo2e+wFtXZF/9xoWohHg+MuRnvO29TI5Hqe9xwN5uN8NKUYy7tXUG3EZAlfchufNCTHNGjEx7uN78KsBo0g==}
    cpu: [riscv64]
    os: [linux]
    libc: [glibc]

  '@rollup/rollup-linux-riscv64-musl@4.43.0':
    resolution: {integrity: sha512-ruf3hPWhjw6uDFsOAzmbNIvlXFXlBQ4nk57Sec8E8rUxs/AI4HD6xmiiasOOx/3QxS2f5eQMKTAwk7KHwpzr/Q==}
    cpu: [riscv64]
    os: [linux]
    libc: [musl]

  '@rollup/rollup-linux-s390x-gnu@4.43.0':
    resolution: {integrity: sha512-QmNIAqDiEMEvFV15rsSnjoSmO0+eJLoKRD9EAa9rrYNwO/XRCtOGM3A5A0X+wmG+XRrw9Fxdsw+LnyYiZWWcVw==}
    cpu: [s390x]
    os: [linux]
    libc: [glibc]

  '@rollup/rollup-linux-x64-gnu@4.43.0':
    resolution: {integrity: sha512-jAHr/S0iiBtFyzjhOkAics/2SrXE092qyqEg96e90L3t9Op8OTzS6+IX0Fy5wCt2+KqeHAkti+eitV0wvblEoQ==}
    cpu: [x64]
    os: [linux]
    libc: [glibc]

  '@rollup/rollup-linux-x64-musl@4.43.0':
    resolution: {integrity: sha512-3yATWgdeXyuHtBhrLt98w+5fKurdqvs8B53LaoKD7P7H7FKOONLsBVMNl9ghPQZQuYcceV5CDyPfyfGpMWD9mQ==}
    cpu: [x64]
    os: [linux]
    libc: [musl]

  '@rollup/rollup-win32-arm64-msvc@4.43.0':
    resolution: {integrity: sha512-wVzXp2qDSCOpcBCT5WRWLmpJRIzv23valvcTwMHEobkjippNf+C3ys/+wf07poPkeNix0paTNemB2XrHr2TnGw==}
    cpu: [arm64]
    os: [win32]

  '@rollup/rollup-win32-ia32-msvc@4.43.0':
    resolution: {integrity: sha512-fYCTEyzf8d+7diCw8b+asvWDCLMjsCEA8alvtAutqJOJp/wL5hs1rWSqJ1vkjgW0L2NB4bsYJrpKkiIPRR9dvw==}
    cpu: [ia32]
    os: [win32]

  '@rollup/rollup-win32-x64-msvc@4.43.0':
    resolution: {integrity: sha512-SnGhLiE5rlK0ofq8kzuDkM0g7FN1s5VYY+YSMTibP7CqShxCQvqtNxTARS4xX4PFJfHjG0ZQYX9iGzI3FQh5Aw==}
    cpu: [x64]
    os: [win32]

  '@sec-ant/readable-stream@0.4.1':
    resolution: {integrity: sha512-831qok9r2t8AlxLko40y2ebgSDhenenCatLVeW/uBtnHPyhHOvG0C7TvfgecV+wHzIm5KUICgzmVpWS+IMEAeg==}

  '@shikijs/core@3.15.0':
    resolution: {integrity: sha512-8TOG6yG557q+fMsSVa8nkEDOZNTSxjbbR8l6lF2gyr6Np+jrPlslqDxQkN6rMXCECQ3isNPZAGszAfYoJOPGlg==}

  '@shikijs/engine-javascript@3.15.0':
    resolution: {integrity: sha512-ZedbOFpopibdLmvTz2sJPJgns8Xvyabe2QbmqMTz07kt1pTzfEvKZc5IqPVO/XFiEbbNyaOpjPBkkr1vlwS+qg==}

  '@shikijs/engine-oniguruma@3.15.0':
    resolution: {integrity: sha512-HnqFsV11skAHvOArMZdLBZZApRSYS4LSztk2K3016Y9VCyZISnlYUYsL2hzlS7tPqKHvNqmI5JSUJZprXloMvA==}

  '@shikijs/langs@3.15.0':
    resolution: {integrity: sha512-WpRvEFvkVvO65uKYW4Rzxs+IG0gToyM8SARQMtGGsH4GDMNZrr60qdggXrFOsdfOVssG/QQGEl3FnJ3EZ+8w8A==}

  '@shikijs/themes@3.15.0':
    resolution: {integrity: sha512-8ow2zWb1IDvCKjYb0KiLNrK4offFdkfNVPXb1OZykpLCzRU6j+efkY+Y7VQjNlNFXonSw+4AOdGYtmqykDbRiQ==}

  '@shikijs/transformers@3.15.0':
    resolution: {integrity: sha512-Hmwip5ovvSkg+Kc41JTvSHHVfCYF+C8Cp1omb5AJj4Xvd+y9IXz2rKJwmFRGsuN0vpHxywcXJ1+Y4B9S7EG1/A==}

  '@shikijs/twoslash@3.15.0':
    resolution: {integrity: sha512-3GoJvYMm2oj4Mq+yJyXt9vmMFfih34FBlLMYLRAIXNmBrj3/6jsuHKakGHMVza5jui6TmmjbS5bmJI29UHftQQ==}
    peerDependencies:
      typescript: '>=5.5.0'

  '@shikijs/types@3.15.0':
    resolution: {integrity: sha512-BnP+y/EQnhihgHy4oIAN+6FFtmfTekwOLsQbRw9hOKwqgNy8Bdsjq8B05oAt/ZgvIWWFrshV71ytOrlPfYjIJw==}

  '@shikijs/vitepress-twoslash@3.15.0':
    resolution: {integrity: sha512-Xh8JFJ5ZMbFg1HAcVhpK2/diNk10+7orROfFwDHmLIRvPI6kA8n4x6kJ+50+1Mz+FkVPzIG1hOI9AlCqvok2DA==}

  '@shikijs/vscode-textmate@10.0.2':
    resolution: {integrity: sha512-83yeghZ2xxin3Nj8z1NMd/NCuca+gsYXswywDy5bHvwlWL8tpTQmzGeUuHd9FC3E/SBEMvzJRwWEOz5gGes9Qg==}

  '@simple-libs/child-process-utils@1.0.1':
    resolution: {integrity: sha512-3nWd8irxvDI6v856wpPCHZ+08iQR0oHTZfzAZmnbsLzf+Sf1odraP6uKOHDZToXq3RPRV/LbqGVlSCogm9cJjg==}
    engines: {node: '>=18'}

  '@simple-libs/stream-utils@1.1.0':
    resolution: {integrity: sha512-6rsHTjodIn/t90lv5snQjRPVtOosM7Vp0AKdrObymq45ojlgVwnpAqdc+0OBBrpEiy31zZ6/TKeIVqV1HwvnuQ==}
    engines: {node: '>=18'}

  '@sindresorhus/is@7.0.2':
    resolution: {integrity: sha512-d9xRovfKNz1SKieM0qJdO+PQonjnnIfSNWfHYnBSJ9hkjm0ZPw6HlxscDXYstp3z+7V2GOFHc+J0CYrYTjqCJw==}
    engines: {node: '>=18'}

  '@sindresorhus/merge-streams@4.0.0':
    resolution: {integrity: sha512-tlqY9xq5ukxTUZBmoOp+m61cqwQD5pHJtFY3Mn8CA8ps6yghLH/Hw8UPdqg4OLmFW3IFlcXnQNmo/dh8HzXYIQ==}
    engines: {node: '>=18'}

  '@speed-highlight/core@1.2.7':
    resolution: {integrity: sha512-0dxmVj4gxg3Jg879kvFS/msl4s9F3T9UXC1InxgOf7t5NvcPD97u/WTA5vL/IxWHMn7qSxBozqrnnE2wvl1m8g==}

  '@standard-schema/spec@1.0.0':
    resolution: {integrity: sha512-m2bOd0f2RT9k8QJx1JN85cZYyH1RqFBdlwtkSlf4tBDYLCiiZnv1fIIwacK6cqwXavOydf0NPToMQgpKq+dVlA==}

  '@tailwindcss/node@4.1.17':
    resolution: {integrity: sha512-csIkHIgLb3JisEFQ0vxr2Y57GUNYh447C8xzwj89U/8fdW8LhProdxvnVH6U8M2Y73QKiTIH+LWbK3V2BBZsAg==}

  '@tailwindcss/oxide-android-arm64@4.1.17':
    resolution: {integrity: sha512-BMqpkJHgOZ5z78qqiGE6ZIRExyaHyuxjgrJ6eBO5+hfrfGkuya0lYfw8fRHG77gdTjWkNWEEm+qeG2cDMxArLQ==}
    engines: {node: '>= 10'}
    cpu: [arm64]
    os: [android]

  '@tailwindcss/oxide-darwin-arm64@4.1.17':
    resolution: {integrity: sha512-EquyumkQweUBNk1zGEU/wfZo2qkp/nQKRZM8bUYO0J+Lums5+wl2CcG1f9BgAjn/u9pJzdYddHWBiFXJTcxmOg==}
    engines: {node: '>= 10'}
    cpu: [arm64]
    os: [darwin]

  '@tailwindcss/oxide-darwin-x64@4.1.17':
    resolution: {integrity: sha512-gdhEPLzke2Pog8s12oADwYu0IAw04Y2tlmgVzIN0+046ytcgx8uZmCzEg4VcQh+AHKiS7xaL8kGo/QTiNEGRog==}
    engines: {node: '>= 10'}
    cpu: [x64]
    os: [darwin]

  '@tailwindcss/oxide-freebsd-x64@4.1.17':
    resolution: {integrity: sha512-hxGS81KskMxML9DXsaXT1H0DyA+ZBIbyG/sSAjWNe2EDl7TkPOBI42GBV3u38itzGUOmFfCzk1iAjDXds8Oh0g==}
    engines: {node: '>= 10'}
    cpu: [x64]
    os: [freebsd]

  '@tailwindcss/oxide-linux-arm-gnueabihf@4.1.17':
    resolution: {integrity: sha512-k7jWk5E3ldAdw0cNglhjSgv501u7yrMf8oeZ0cElhxU6Y2o7f8yqelOp3fhf7evjIS6ujTI3U8pKUXV2I4iXHQ==}
    engines: {node: '>= 10'}
    cpu: [arm]
    os: [linux]

  '@tailwindcss/oxide-linux-arm64-gnu@4.1.17':
    resolution: {integrity: sha512-HVDOm/mxK6+TbARwdW17WrgDYEGzmoYayrCgmLEw7FxTPLcp/glBisuyWkFz/jb7ZfiAXAXUACfyItn+nTgsdQ==}
    engines: {node: '>= 10'}
    cpu: [arm64]
    os: [linux]
    libc: [glibc]

  '@tailwindcss/oxide-linux-arm64-musl@4.1.17':
    resolution: {integrity: sha512-HvZLfGr42i5anKtIeQzxdkw/wPqIbpeZqe7vd3V9vI3RQxe3xU1fLjss0TjyhxWcBaipk7NYwSrwTwK1hJARMg==}
    engines: {node: '>= 10'}
    cpu: [arm64]
    os: [linux]
    libc: [musl]

  '@tailwindcss/oxide-linux-x64-gnu@4.1.17':
    resolution: {integrity: sha512-M3XZuORCGB7VPOEDH+nzpJ21XPvK5PyjlkSFkFziNHGLc5d6g3di2McAAblmaSUNl8IOmzYwLx9NsE7bplNkwQ==}
    engines: {node: '>= 10'}
    cpu: [x64]
    os: [linux]
    libc: [glibc]

  '@tailwindcss/oxide-linux-x64-musl@4.1.17':
    resolution: {integrity: sha512-k7f+pf9eXLEey4pBlw+8dgfJHY4PZ5qOUFDyNf7SI6lHjQ9Zt7+NcscjpwdCEbYi6FI5c2KDTDWyf2iHcCSyyQ==}
    engines: {node: '>= 10'}
    cpu: [x64]
    os: [linux]
    libc: [musl]

  '@tailwindcss/oxide-wasm32-wasi@4.1.17':
    resolution: {integrity: sha512-cEytGqSSoy7zK4JRWiTCx43FsKP/zGr0CsuMawhH67ONlH+T79VteQeJQRO/X7L0juEUA8ZyuYikcRBf0vsxhg==}
    engines: {node: '>=14.0.0'}
    cpu: [wasm32]
    bundledDependencies:
      - '@napi-rs/wasm-runtime'
      - '@emnapi/core'
      - '@emnapi/runtime'
      - '@tybys/wasm-util'
      - '@emnapi/wasi-threads'
      - tslib

  '@tailwindcss/oxide-win32-arm64-msvc@4.1.17':
    resolution: {integrity: sha512-JU5AHr7gKbZlOGvMdb4722/0aYbU+tN6lv1kONx0JK2cGsh7g148zVWLM0IKR3NeKLv+L90chBVYcJ8uJWbC9A==}
    engines: {node: '>= 10'}
    cpu: [arm64]
    os: [win32]

  '@tailwindcss/oxide-win32-x64-msvc@4.1.17':
    resolution: {integrity: sha512-SKWM4waLuqx0IH+FMDUw6R66Hu4OuTALFgnleKbqhgGU30DY20NORZMZUKgLRjQXNN2TLzKvh48QXTig4h4bGw==}
    engines: {node: '>= 10'}
    cpu: [x64]
    os: [win32]

  '@tailwindcss/oxide@4.1.17':
    resolution: {integrity: sha512-F0F7d01fmkQhsTjXezGBLdrl1KresJTcI3DB8EkScCldyKp3Msz4hub4uyYaVnk88BAS1g5DQjjF6F5qczheLA==}
    engines: {node: '>= 10'}

  '@tailwindcss/postcss@4.1.17':
    resolution: {integrity: sha512-+nKl9N9mN5uJ+M7dBOOCzINw94MPstNR/GtIhz1fpZysxL/4a+No64jCBD6CPN+bIHWFx3KWuu8XJRrj/572Dw==}

  '@tailwindcss/vite@4.1.17':
    resolution: {integrity: sha512-4+9w8ZHOiGnpcGI6z1TVVfWaX/koK7fKeSYF3qlYg2xpBtbteP2ddBxiarL+HVgfSJGeK5RIxRQmKm4rTJJAwA==}
    peerDependencies:
      vite: workspace:*

  '@tybys/wasm-util@0.10.1':
    resolution: {integrity: sha512-9tTaPJLSiejZKx+Bmog4uSubteqTvFrVrURwkmHixBo0G4seD0zUxp98E1DzUBJxLQ3NPwXrGKDiVjwx/DpPsg==}

  '@tybys/wasm-util@0.9.0':
    resolution: {integrity: sha512-6+7nlbMVX/PVDCwaIQ8nTOPveOcFLSt8GcXdx8hD0bt39uWxYT88uXzqTd4fTvqta7oeUJqudepapKNt2DYJFw==}

  '@type-challenges/utils@0.1.1':
    resolution: {integrity: sha512-A7ljYfBM+FLw+NDyuYvGBJiCEV9c0lPWEAdzfOAkb3JFqfLl0Iv/WhWMMARHiRKlmmiD1g8gz/507yVvHdQUYA==}

  '@types/babel__core@7.20.5':
    resolution: {integrity: sha512-qoQprZvz5wQFJwMDqeseRXWv3rqMvhgpbXFfVyWhbx9X47POIA6i/+dXefEmZKoAgOaTdaIgNSMqMIU61yRyzA==}

  '@types/babel__generator@7.6.8':
    resolution: {integrity: sha512-ASsj+tpEDsEiFr1arWrlN6V3mdfjRMZt6LtK/Vp/kreFLnr5QH5+DhvD5nINYZXzwJvXeGq+05iUXcAzVrqWtw==}

  '@types/babel__preset-env@7.10.0':
    resolution: {integrity: sha512-LS8hRb/8TQir2f8W9/s5enDtrRS2F/6fsdkVw5ePHp6Q8SrSJHOGtWnP93ryaYMmg2du03vOsiGrl5mllz4uDA==}

  '@types/babel__template@7.4.4':
    resolution: {integrity: sha512-h/NUaSyG5EyxBIp8YRxo4RMe2/qQgvyowRwVMzhYhBCONbW8PUsg4lkFMrhgZhUe5z3L3MiLDuvyJ/CaPa2A8A==}

  '@types/babel__traverse@7.20.6':
    resolution: {integrity: sha512-r1bzfrm0tomOI8g1SzvCaQHo6Lcv6zu0EA+W2kHrt8dyrHQxGzBBL4kdkzIS+jBMV+EYcMAEAqXqYaLJq5rOZg==}

  '@types/body-parser@1.19.5':
    resolution: {integrity: sha512-fB3Zu92ucau0iQ0JMCFQE7b/dv8Ot07NI3KaZIkIUNXq82k4eBAqUaneXfleGY9JWskeS9y+u0nXMyspcuQrCg==}

  '@types/chai@5.2.2':
    resolution: {integrity: sha512-8kB30R7Hwqf40JPiKhVzodJs2Qc1ZJ5zuT3uzw5Hq/dhNCl3G3l83jfpdI1e20BP348+fV7VIL/+FxaXkqBmWg==}

  '@types/connect@3.4.38':
    resolution: {integrity: sha512-K6uROf1LD88uDQqJCktA4yzL1YYAK6NgfsI0v/mTgyPKWsX1CnJ0XPSDhViejru1GcRkLWb8RlzFYJRqGUbaug==}

  '@types/convert-source-map@2.0.3':
    resolution: {integrity: sha512-ag0BfJLZf6CQz8VIuRIEYQ5Ggwk/82uvTQf27RcpyDNbY0Vw49LIPqAxk5tqYfrCs9xDaIMvl4aj7ZopnYL8bA==}

  '@types/cross-spawn@6.0.6':
    resolution: {integrity: sha512-fXRhhUkG4H3TQk5dBhQ7m/JDdSNHKwR2BBia62lhwEIq9xGiQKLxd6LymNhn47SjXhsUEPmxi+PKw2OkW4LLjA==}

  '@types/debug@4.1.12':
    resolution: {integrity: sha512-vIChWdVG3LG1SMxEvI/AK+FWJthlrqlTu7fbrlywTkkaONwk/UAGaULXRlf8vkzFBLVm0zkMdCquhL5aOjhXPQ==}

  '@types/deep-eql@4.0.2':
    resolution: {integrity: sha512-c9h9dVVMigMPc4bwTvC5dxqtqJZwQPePsWjPlpSOnojbor6pGqdk541lfA7AqFQr5pB1BRdq0juY9db81BwyFw==}

  '@types/escape-html@1.0.4':
    resolution: {integrity: sha512-qZ72SFTgUAZ5a7Tj6kf2SHLetiH5S6f8G5frB2SPQ3EyF02kxdyBFf4Tz4banE3xCgGnKgWLt//a6VuYHKYJTg==}

  '@types/estree@1.0.7':
    resolution: {integrity: sha512-w28IoSUCJpidD/TGviZwwMJckNESJZXFu7NBZ5YJ4mEUnNraUn9Pm8HSZm/jDF1pDWYKspWE7oVphigUPRakIQ==}

  '@types/estree@1.0.8':
    resolution: {integrity: sha512-dWHzHa2WqEXI/O1E9OjrocMTKJl2mSrEolh1Iomrv6U+JuNwaHXsXx9bLu5gG7BUWFIN0skIQJQ/L1rIex4X6w==}

  '@types/etag@1.8.4':
    resolution: {integrity: sha512-f1z/UMth8gQ6636NBqhFmJ3zES7EuDcUnV6K1gl1osHp+85KPKX+VixYWUpqLkw1fftCagyHJjJOZjZkEi2rHw==}

  '@types/express-serve-static-core@5.0.6':
    resolution: {integrity: sha512-3xhRnjJPkULekpSzgtoNYYcTWgEZkp4myc+Saevii5JPnHNvHMRlBSHDbs7Bh1iPPoVTERHEZXyhyLbMEsExsA==}

  '@types/express@5.0.5':
    resolution: {integrity: sha512-LuIQOcb6UmnF7C1PCFmEU1u2hmiHL43fgFQX67sN3H4Z+0Yk0Neo++mFsBjhOAuLzvlQeqAAkeDOZrJs9rzumQ==}

  '@types/hast@3.0.4':
    resolution: {integrity: sha512-WPs+bbQw5aCj+x6laNGWLH3wviHtoCv/P3+otBhbOhJgG8qtpdAMlTCxLtsTWA7LH1Oh/bFCHsBn0TPS5m30EQ==}

  '@types/http-errors@2.0.4':
    resolution: {integrity: sha512-D0CFMMtydbJAegzOyHjtiKPLlvnm3iTZyZRSZoLq2mRhDdmLfIWOCYPfQJ4cu2erKghU++QvjcUjp/5h7hESpA==}

  '@types/json-schema@7.0.15':
    resolution: {integrity: sha512-5+fP8P8MFNC+AyZCDxrB2pkZFPGzqQWUzpSeuuVLvm8VMcorNYavBqoFcxK8bQz4Qsbn4oUEEem4wDLfcysGHA==}

  '@types/less@3.0.8':
    resolution: {integrity: sha512-Gjm4+H9noDJgu5EdT3rUw5MhPBag46fiOy27BefvWkNL8mlZnKnCaVVVTLKj6RYXed9b62CPKnPav9govyQDzA==}

  '@types/linkify-it@5.0.0':
    resolution: {integrity: sha512-sVDA58zAw4eWAffKOaQH5/5j3XeayukzDk+ewSsnv3p4yJEZHCCzMDiZM8e0OUrRvmpGZ85jf4yDHkHsgBNr9Q==}

  '@types/lodash@4.17.16':
    resolution: {integrity: sha512-HX7Em5NYQAXKW+1T+FiuG27NGwzJfCX3s1GjOa7ujxZa52kjJLOr4FUxT+giF6Tgxv1e+/czV/iTtBw27WTU9g==}

  '@types/markdown-it@14.1.2':
    resolution: {integrity: sha512-promo4eFwuiW+TfGxhi+0x3czqTYJkG8qB17ZUJiVF10Xm7NLVRSLUsfRTU/6h1e24VvRnXCx+hG7li58lkzog==}

  '@types/mdast@4.0.4':
    resolution: {integrity: sha512-kGaNbPh1k7AFzgpud/gMdvIm5xuECykRR+JnWKQno9TAXVa6WIVCGTPvYGekIDL4uwCZQSYbUxNBSb1aUo79oA==}

  '@types/mdurl@2.0.0':
    resolution: {integrity: sha512-RGdgjQUZba5p6QEFAVx2OGb8rQDL/cPRG7GiedRzMcJ1tYnUANBncjbSB1NRGwbvjcPeikRABz2nshyPk1bhWg==}

  '@types/mime@1.3.5':
    resolution: {integrity: sha512-/pyBZWSLD2n0dcHE3hq8s8ZvcETHtEuF+3E7XVt0Ig2nvsVQXdghHVcEkIWjy9A0wKfTn97a/PSDYohKIlnP/w==}

  '@types/ms@2.1.0':
    resolution: {integrity: sha512-GsCCIZDE/p3i96vtEqx+7dBUGXrc7zeSK3wwPHIaRThS+9OhWIXRqzs4d6k1SVU8g91DrNRWxWUGhp5KXQb2VA==}

  '@types/node@22.19.1':
    resolution: {integrity: sha512-LCCV0HdSZZZb34qifBsyWlUmok6W7ouER+oQIGBScS8EsZsQbrtFTUrDX4hOl+CS6p7cnNC4td+qrSVGSCTUfQ==}

  '@types/normalize-package-data@2.4.4':
    resolution: {integrity: sha512-37i+OaWTh9qeK4LSHPsyRC7NahnGotNuZvjLSgcPzblpHB3rrCJxAOgI5gCdKm7coonsaX1Of0ILiTcnZjbfxA==}

  '@types/picomatch@4.0.2':
    resolution: {integrity: sha512-qHHxQ+P9PysNEGbALT8f8YOSHW0KJu6l2xU8DYY0fu/EmGxXdVnuTLvFUvBgPJMSqXq29SYHveejeAha+4AYgA==}

  '@types/pnpapi@0.0.5':
    resolution: {integrity: sha512-tjymquatF9seZGE3GcN1barqNqpmyEpqIN0rBKTcoZWwgDC0SgBp5LFqCRJE6YhzXA7TjpXbpTdcL5A8cwyryw==}

  '@types/qs@6.9.18':
    resolution: {integrity: sha512-kK7dgTYDyGqS+e2Q4aK9X3D7q234CIZ1Bv0q/7Z5IwRDoADNU81xXJK/YVyLbLTZCoIwUoDoffFeF+p/eIklAA==}

  '@types/range-parser@1.2.7':
    resolution: {integrity: sha512-hKormJbkJqzQGhziax5PItDUTMAM9uE2XXQmM37dyd4hVM+5aVl7oVxMVUiVQn2oCQFN/LKCZdvSM0pFRqbSmQ==}

  '@types/react-dom@19.2.3':
    resolution: {integrity: sha512-jp2L/eY6fn+KgVVQAOqYItbF0VY/YApe5Mz2F0aykSO8gx31bYCZyvSeYxCHKvzHG5eZjc+zyaS5BrBWya2+kQ==}
    peerDependencies:
      '@types/react': ^19.2.0

  '@types/react@19.2.5':
    resolution: {integrity: sha512-keKxkZMqnDicuvFoJbzrhbtdLSPhj/rZThDlKWCDbgXmUg0rEUFtRssDXKYmtXluZlIqiC5VqkCgRwzuyLHKHw==}

  '@types/send@0.17.4':
    resolution: {integrity: sha512-x2EM6TJOybec7c52BX0ZspPodMsQUd5L6PRwOunVyVUhXiBSKf3AezDL8Dgvgt5o0UfKNfuA0eMLr2wLT4AiBA==}

  '@types/serve-static@1.15.7':
    resolution: {integrity: sha512-W8Ym+h8nhuRwaKPaDw34QUkwsGi6Rc4yYqvKFo5rm2FUEhCFbzVWrxXUxuKK8TASjWsysJY0nsmNCGhCOIsrOw==}

  '@types/stylus@0.48.43':
    resolution: {integrity: sha512-72dv/zdhuyXWVHUXG2VTPEQdOG+oen95/DNFx2aMFFaY6LoITI6PwEqf5x31JF49kp2w9hvUzkNfTGBIeg61LQ==}

  '@types/unist@3.0.3':
    resolution: {integrity: sha512-ko/gIFJRv177XgZsZcBwnqJN5x/Gien8qNOn0D5bQU/zAzVf9Zt3BlcUiLqhV9y4ARk0GbT3tnUiPNgnTXzc/Q==}

  '@types/web-bluetooth@0.0.21':
    resolution: {integrity: sha512-oIQLCGWtcFZy2JW77j9k8nHzAOpqMHLQejDA48XXMWH6tjCQHz5RCFz1bzsmROyL6PUm+LLnUiI4BCn221inxA==}

  '@types/ws@8.18.1':
    resolution: {integrity: sha512-ThVF6DCVhA8kUGy+aazFQ4kXQ7E1Ty7A3ypFOe0IcJV8O/M511G99AW24irKrW56Wt44yG9+ij8FaqoBGkuBXg==}

  '@typescript-eslint/eslint-plugin@8.46.4':
    resolution: {integrity: sha512-R48VhmTJqplNyDxCyqqVkFSZIx1qX6PzwqgcXn1olLrzxcSBDlOsbtcnQuQhNtnNiJ4Xe5gREI1foajYaYU2Vg==}
    engines: {node: ^18.18.0 || ^20.9.0 || >=21.1.0}
    peerDependencies:
      '@typescript-eslint/parser': ^8.46.4
      eslint: ^8.57.0 || ^9.0.0
      typescript: '>=4.8.4 <6.0.0'

  '@typescript-eslint/parser@8.46.4':
    resolution: {integrity: sha512-tK3GPFWbirvNgsNKto+UmB/cRtn6TZfyw0D6IKrW55n6Vbs7KJoZtI//kpTKzE/DUmmnAFD8/Ca46s7Obs92/w==}
    engines: {node: ^18.18.0 || ^20.9.0 || >=21.1.0}
    peerDependencies:
      eslint: ^8.57.0 || ^9.0.0
      typescript: '>=4.8.4 <6.0.0'

  '@typescript-eslint/project-service@8.46.4':
    resolution: {integrity: sha512-nPiRSKuvtTN+no/2N1kt2tUh/HoFzeEgOm9fQ6XQk4/ApGqjx0zFIIaLJ6wooR1HIoozvj2j6vTi/1fgAz7UYQ==}
    engines: {node: ^18.18.0 || ^20.9.0 || >=21.1.0}
    peerDependencies:
      typescript: '>=4.8.4 <6.0.0'

  '@typescript-eslint/scope-manager@8.46.4':
    resolution: {integrity: sha512-tMDbLGXb1wC+McN1M6QeDx7P7c0UWO5z9CXqp7J8E+xGcJuUuevWKxuG8j41FoweS3+L41SkyKKkia16jpX7CA==}
    engines: {node: ^18.18.0 || ^20.9.0 || >=21.1.0}

  '@typescript-eslint/tsconfig-utils@8.46.4':
    resolution: {integrity: sha512-+/XqaZPIAk6Cjg7NWgSGe27X4zMGqrFqZ8atJsX3CWxH/jACqWnrWI68h7nHQld0y+k9eTTjb9r+KU4twLoo9A==}
    engines: {node: ^18.18.0 || ^20.9.0 || >=21.1.0}
    peerDependencies:
      typescript: '>=4.8.4 <6.0.0'

  '@typescript-eslint/type-utils@8.46.4':
    resolution: {integrity: sha512-V4QC8h3fdT5Wro6vANk6eojqfbv5bpwHuMsBcJUJkqs2z5XnYhJzyz9Y02eUmF9u3PgXEUiOt4w4KHR3P+z0PQ==}
    engines: {node: ^18.18.0 || ^20.9.0 || >=21.1.0}
    peerDependencies:
      eslint: ^8.57.0 || ^9.0.0
      typescript: '>=4.8.4 <6.0.0'

  '@typescript-eslint/types@8.46.4':
    resolution: {integrity: sha512-USjyxm3gQEePdUwJBFjjGNG18xY9A2grDVGuk7/9AkjIF1L+ZrVnwR5VAU5JXtUnBL/Nwt3H31KlRDaksnM7/w==}
    engines: {node: ^18.18.0 || ^20.9.0 || >=21.1.0}

  '@typescript-eslint/typescript-estree@8.46.4':
    resolution: {integrity: sha512-7oV2qEOr1d4NWNmpXLR35LvCfOkTNymY9oyW+lUHkmCno7aOmIf/hMaydnJBUTBMRCOGZh8YjkFOc8dadEoNGA==}
    engines: {node: ^18.18.0 || ^20.9.0 || >=21.1.0}
    peerDependencies:
      typescript: '>=4.8.4 <6.0.0'

  '@typescript-eslint/utils@8.46.4':
    resolution: {integrity: sha512-AbSv11fklGXV6T28dp2Me04Uw90R2iJ30g2bgLz529Koehrmkbs1r7paFqr1vPCZi7hHwYxYtxfyQMRC8QaVSg==}
    engines: {node: ^18.18.0 || ^20.9.0 || >=21.1.0}
    peerDependencies:
      eslint: ^8.57.0 || ^9.0.0
      typescript: '>=4.8.4 <6.0.0'

  '@typescript-eslint/visitor-keys@8.46.4':
    resolution: {integrity: sha512-/++5CYLQqsO9HFGLI7APrxBJYo+5OCMpViuhV8q5/Qa3o5mMrF//eQHks+PXcsAVaLdn817fMuS7zqoXNNZGaw==}
    engines: {node: ^18.18.0 || ^20.9.0 || >=21.1.0}

  '@typescript/vfs@1.6.1':
    resolution: {integrity: sha512-JwoxboBh7Oz1v38tPbkrZ62ZXNHAk9bJ7c9x0eI5zBfBnBYGhURdbnh7Z4smN/MV48Y5OCcZb58n972UtbazsA==}
    peerDependencies:
      typescript: '*'

  '@ungap/structured-clone@1.3.0':
    resolution: {integrity: sha512-WmoN8qaIAo7WTYWbAZuG8PYEhn5fkz7dZrqTBZ7dtt//lL2Gwms1IcnQ5yHqjDfX8Ft5j4YzDM23f87zBfDe9g==}

  '@unrs/resolver-binding-android-arm-eabi@1.9.2':
    resolution: {integrity: sha512-tS+lqTU3N0kkthU+rYp0spAYq15DU8ld9kXkaKg9sbQqJNF+WPMuNHZQGCgdxrUOEO0j22RKMwRVhF1HTl+X8A==}
    cpu: [arm]
    os: [android]

  '@unrs/resolver-binding-android-arm64@1.9.2':
    resolution: {integrity: sha512-MffGiZULa/KmkNjHeuuflLVqfhqLv1vZLm8lWIyeADvlElJ/GLSOkoUX+5jf4/EGtfwrNFcEaB8BRas03KT0/Q==}
    cpu: [arm64]
    os: [android]

  '@unrs/resolver-binding-darwin-arm64@1.9.2':
    resolution: {integrity: sha512-dzJYK5rohS1sYl1DHdJ3mwfwClJj5BClQnQSyAgEfggbUwA9RlROQSSbKBLqrGfsiC/VyrDPtbO8hh56fnkbsQ==}
    cpu: [arm64]
    os: [darwin]

  '@unrs/resolver-binding-darwin-x64@1.9.2':
    resolution: {integrity: sha512-gaIMWK+CWtXcg9gUyznkdV54LzQ90S3X3dn8zlh+QR5Xy7Y+Efqw4Rs4im61K1juy4YNb67vmJsCDAGOnIeffQ==}
    cpu: [x64]
    os: [darwin]

  '@unrs/resolver-binding-freebsd-x64@1.9.2':
    resolution: {integrity: sha512-S7QpkMbVoVJb0xwHFwujnwCAEDe/596xqY603rpi/ioTn9VDgBHnCCxh+UFrr5yxuMH+dliHfjwCZJXOPJGPnw==}
    cpu: [x64]
    os: [freebsd]

  '@unrs/resolver-binding-linux-arm-gnueabihf@1.9.2':
    resolution: {integrity: sha512-+XPUMCuCCI80I46nCDFbGum0ZODP5NWGiwS3Pj8fOgsG5/ctz+/zzuBlq/WmGa+EjWZdue6CF0aWWNv84sE1uw==}
    cpu: [arm]
    os: [linux]

  '@unrs/resolver-binding-linux-arm-musleabihf@1.9.2':
    resolution: {integrity: sha512-sqvUyAd1JUpwbz33Ce2tuTLJKM+ucSsYpPGl2vuFwZnEIg0CmdxiZ01MHQ3j6ExuRqEDUCy8yvkDKvjYFPb8Zg==}
    cpu: [arm]
    os: [linux]

  '@unrs/resolver-binding-linux-arm64-gnu@1.9.2':
    resolution: {integrity: sha512-UYA0MA8ajkEDCFRQdng/FVx3F6szBvk3EPnkTTQuuO9lV1kPGuTB+V9TmbDxy5ikaEgyWKxa4CI3ySjklZ9lFA==}
    cpu: [arm64]
    os: [linux]
    libc: [glibc]

  '@unrs/resolver-binding-linux-arm64-musl@1.9.2':
    resolution: {integrity: sha512-P/CO3ODU9YJIHFqAkHbquKtFst0COxdphc8TKGL5yCX75GOiVpGqd1d15ahpqu8xXVsqP4MGFP2C3LRZnnL5MA==}
    cpu: [arm64]
    os: [linux]
    libc: [musl]

  '@unrs/resolver-binding-linux-ppc64-gnu@1.9.2':
    resolution: {integrity: sha512-uKStFlOELBxBum2s1hODPtgJhY4NxYJE9pAeyBgNEzHgTqTiVBPjfTlPFJkfxyTjQEuxZbbJlJnMCrRgD7ubzw==}
    cpu: [ppc64]
    os: [linux]
    libc: [glibc]

  '@unrs/resolver-binding-linux-riscv64-gnu@1.9.2':
    resolution: {integrity: sha512-LkbNnZlhINfY9gK30AHs26IIVEZ9PEl9qOScYdmY2o81imJYI4IMnJiW0vJVtXaDHvBvxeAgEy5CflwJFIl3tQ==}
    cpu: [riscv64]
    os: [linux]
    libc: [glibc]

  '@unrs/resolver-binding-linux-riscv64-musl@1.9.2':
    resolution: {integrity: sha512-vI+e6FzLyZHSLFNomPi+nT+qUWN4YSj8pFtQZSFTtmgFoxqB6NyjxSjAxEC1m93qn6hUXhIsh8WMp+fGgxCoRg==}
    cpu: [riscv64]
    os: [linux]
    libc: [musl]

  '@unrs/resolver-binding-linux-s390x-gnu@1.9.2':
    resolution: {integrity: sha512-sSO4AlAYhSM2RAzBsRpahcJB1msc6uYLAtP6pesPbZtptF8OU/CbCPhSRW6cnYOGuVmEmWVW5xVboAqCnWTeHQ==}
    cpu: [s390x]
    os: [linux]
    libc: [glibc]

  '@unrs/resolver-binding-linux-x64-gnu@1.9.2':
    resolution: {integrity: sha512-jkSkwch0uPFva20Mdu8orbQjv2A3G88NExTN2oPTI1AJ+7mZfYW3cDCTyoH6OnctBKbBVeJCEqh0U02lTkqD5w==}
    cpu: [x64]
    os: [linux]
    libc: [glibc]

  '@unrs/resolver-binding-linux-x64-musl@1.9.2':
    resolution: {integrity: sha512-Uk64NoiTpQbkpl+bXsbeyOPRpUoMdcUqa+hDC1KhMW7aN1lfW8PBlBH4mJ3n3Y47dYE8qi0XTxy1mBACruYBaw==}
    cpu: [x64]
    os: [linux]
    libc: [musl]

  '@unrs/resolver-binding-wasm32-wasi@1.9.2':
    resolution: {integrity: sha512-EpBGwkcjDicjR/ybC0g8wO5adPNdVuMrNalVgYcWi+gYtC1XYNuxe3rufcO7dA76OHGeVabcO6cSkPJKVcbCXQ==}
    engines: {node: '>=14.0.0'}
    cpu: [wasm32]

  '@unrs/resolver-binding-win32-arm64-msvc@1.9.2':
    resolution: {integrity: sha512-EdFbGn7o1SxGmN6aZw9wAkehZJetFPao0VGZ9OMBwKx6TkvDuj6cNeLimF/Psi6ts9lMOe+Dt6z19fZQ9Ye2fw==}
    cpu: [arm64]
    os: [win32]

  '@unrs/resolver-binding-win32-ia32-msvc@1.9.2':
    resolution: {integrity: sha512-JY9hi1p7AG+5c/dMU8o2kWemM8I6VZxfGwn1GCtf3c5i+IKcMo2NQ8OjZ4Z3/itvY/Si3K10jOBQn7qsD/whUA==}
    cpu: [ia32]
    os: [win32]

  '@unrs/resolver-binding-win32-x64-msvc@1.9.2':
    resolution: {integrity: sha512-ryoo+EB19lMxAd80ln9BVf8pdOAxLb97amrQ3SFN9OCRn/5M5wvwDgAe4i8ZjhpbiHoDeP8yavcTEnpKBo7lZg==}
    cpu: [x64]
    os: [win32]

  '@vitejs/longfilename-aaaaaaaaaaaaaaaaaaaaaaaaaaaaaaaaaaaaaaaaaaaaaaaaaaaaaaaaaaaaaaaaaaaaaaaaaaaaaaaaaaaaaaaaaaaaaaaaaaaaaaaaaaaaaaaaaaaaaaaaaaaaaaaaaaaaaaaaaaaaaaaaaaaaaaaaaaaaaaaaaaaaaaaaaaaaaaaaaaaaaaaaaaaa@file:playground/optimize-deps/longfilename':
    resolution: {directory: playground/optimize-deps/longfilename, type: directory}

  '@vitejs/plugin-legacy@https://pkg.pr.new/vitejs/rolldown-vite/@vitejs/plugin-legacy@a2594ec':
    resolution: {tarball: https://pkg.pr.new/vitejs/rolldown-vite/@vitejs/plugin-legacy@a2594ec}
    version: 7.2.0
    engines: {node: ^20.19.0 || >=22.12.0}
    peerDependencies:
      terser: ^5.16.0
      vite: workspace:*

  '@vitejs/plugin-vue@6.0.1':
    resolution: {integrity: sha512-+MaE752hU0wfPFJEUAIxqw18+20euHHdxVtMvbFcOEpjEyfqXH/5DCoTHiVJ0J29EhTJdoTkjEv5YBKU9dnoTw==}
    engines: {node: ^20.19.0 || >=22.12.0}
    peerDependencies:
      vite: workspace:*
      vue: ^3.2.25

  '@vitejs/release-scripts@1.6.0':
    resolution: {integrity: sha512-XV+w22Fvn+wqDtEkz8nQIJzvmRVSh90c2xvOO7cX9fkX8+39ZJpYRiXDIRJG1JRnF8khm1rHjulid+l+khc7TQ==}

  '@vitejs/require@file:playground/json/dep-json-require':
    resolution: {directory: playground/json/dep-json-require, type: directory}

  '@vitejs/test-added-in-entries@file:playground/optimize-deps/added-in-entries':
    resolution: {directory: playground/optimize-deps/added-in-entries, type: directory}

  '@vitejs/test-alias-original@file:playground/ssr-alias/alias-original':
    resolution: {directory: playground/ssr-alias/alias-original, type: directory}

  '@vitejs/test-aliased-module@file:playground/alias/dir/module':
    resolution: {directory: playground/alias/dir/module, type: directory}

  '@vitejs/test-browser-exports@file:playground/ssr-webworker/browser-exports':
    resolution: {directory: playground/ssr-webworker/browser-exports, type: directory}

  '@vitejs/test-commonjs-dep@file:playground/define/commonjs-dep':
    resolution: {directory: playground/define/commonjs-dep, type: directory}

  '@vitejs/test-css-js-dep@file:playground/css/css-js-dep':
    resolution: {directory: playground/css/css-js-dep, type: directory}

  '@vitejs/test-css-lib@file:playground/ssr-deps/css-lib':
    resolution: {directory: playground/ssr-deps/css-lib, type: directory}

  '@vitejs/test-css-proxy-dep-nested@file:playground/css/css-proxy-dep-nested':
    resolution: {directory: playground/css/css-proxy-dep-nested, type: directory}

  '@vitejs/test-css-proxy-dep@file:playground/css/css-proxy-dep':
    resolution: {directory: playground/css/css-proxy-dep, type: directory}

  '@vitejs/test-deep-import@file:playground/ssr-resolve/deep-import':
    resolution: {directory: playground/ssr-resolve/deep-import, type: directory}

  '@vitejs/test-define-properties-exports@file:playground/ssr-deps/define-properties-exports':
    resolution: {directory: playground/ssr-deps/define-properties-exports, type: directory}

  '@vitejs/test-define-property-exports@file:playground/ssr-deps/define-property-exports':
    resolution: {directory: playground/ssr-deps/define-property-exports, type: directory}

  '@vitejs/test-dep-a@file:playground/preload/dep-a':
    resolution: {directory: playground/preload/dep-a, type: directory}

  '@vitejs/test-dep-alias-using-absolute-path@file:playground/optimize-deps/dep-alias-using-absolute-path':
    resolution: {directory: playground/optimize-deps/dep-alias-using-absolute-path, type: directory}

  '@vitejs/test-dep-cjs-browser-field-bare@file:playground/optimize-deps/dep-cjs-browser-field-bare':
    resolution: {directory: playground/optimize-deps/dep-cjs-browser-field-bare, type: directory}

  '@vitejs/test-dep-cjs-compiled-from-cjs@file:playground/optimize-deps/dep-cjs-compiled-from-cjs':
    resolution: {directory: playground/optimize-deps/dep-cjs-compiled-from-cjs, type: directory}

  '@vitejs/test-dep-cjs-compiled-from-esm@file:playground/optimize-deps/dep-cjs-compiled-from-esm':
    resolution: {directory: playground/optimize-deps/dep-cjs-compiled-from-esm, type: directory}

  '@vitejs/test-dep-cjs-external-package-omit-js-suffix@file:playground/optimize-deps/dep-cjs-external-package-omit-js-suffix':
    resolution: {directory: playground/optimize-deps/dep-cjs-external-package-omit-js-suffix, type: directory}

  '@vitejs/test-dep-cjs-with-assets@file:playground/optimize-deps/dep-cjs-with-assets':
    resolution: {directory: playground/optimize-deps/dep-cjs-with-assets, type: directory}

  '@vitejs/test-dep-cjs-with-external-deps@file:playground/optimize-deps/dep-cjs-with-external-deps':
    resolution: {directory: playground/optimize-deps/dep-cjs-with-external-deps, type: directory}

  '@vitejs/test-dep-conditions@file:packages/vite/src/node/__tests__/fixtures/test-dep-conditions':
    resolution: {directory: packages/vite/src/node/__tests__/fixtures/test-dep-conditions, type: directory}

  '@vitejs/test-dep-css-require@file:playground/optimize-deps/dep-css-require':
    resolution: {directory: playground/optimize-deps/dep-css-require, type: directory}

  '@vitejs/test-dep-esbuild-plugin-transform@file:playground/optimize-deps/dep-esbuild-plugin-transform':
    resolution: {directory: playground/optimize-deps/dep-esbuild-plugin-transform, type: directory}

  '@vitejs/test-dep-esm-dummy-node-builtin@file:playground/optimize-deps/dep-esm-dummy-node-builtin':
    resolution: {directory: playground/optimize-deps/dep-esm-dummy-node-builtin, type: directory}

  '@vitejs/test-dep-esm-external@file:playground/optimize-deps/dep-esm-external':
    resolution: {directory: playground/optimize-deps/dep-esm-external, type: directory}

  '@vitejs/test-dep-including-a@file:playground/preload/dep-including-a':
    resolution: {directory: playground/preload/dep-including-a, type: directory}

  '@vitejs/test-dep-incompatible@file:playground/optimize-deps/dep-incompatible':
    resolution: {directory: playground/optimize-deps/dep-incompatible, type: directory}

  '@vitejs/test-dep-licence-cc0@file:packages/vite/src/node/__tests__/plugins/fixtures/license/dep-licence-cc0':
    resolution: {directory: packages/vite/src/node/__tests__/plugins/fixtures/license/dep-licence-cc0, type: directory}

  '@vitejs/test-dep-license-mit@file:packages/vite/src/node/__tests__/plugins/fixtures/license/dep-license-mit':
    resolution: {directory: packages/vite/src/node/__tests__/plugins/fixtures/license/dep-license-mit, type: directory}

  '@vitejs/test-dep-nested-license-isc@file:packages/vite/src/node/__tests__/plugins/fixtures/license/dep-nested-license-isc':
    resolution: {directory: packages/vite/src/node/__tests__/plugins/fixtures/license/dep-nested-license-isc, type: directory}

  '@vitejs/test-dep-no-discovery@file:playground/optimize-deps-no-discovery/dep-no-discovery':
    resolution: {directory: playground/optimize-deps-no-discovery/dep-no-discovery, type: directory}

  '@vitejs/test-dep-node-env@file:playground/optimize-deps/dep-node-env':
    resolution: {directory: playground/optimize-deps/dep-node-env, type: directory}

  '@vitejs/test-dep-non-optimized@file:playground/optimize-deps/dep-non-optimized':
    resolution: {directory: playground/optimize-deps/dep-non-optimized, type: directory}

  '@vitejs/test-dep-not-js@file:playground/optimize-deps/dep-not-js':
    resolution: {directory: playground/optimize-deps/dep-not-js, type: directory}

  '@vitejs/test-dep-optimize-exports-with-glob@file:playground/optimize-deps/dep-optimize-exports-with-glob':
    resolution: {directory: playground/optimize-deps/dep-optimize-exports-with-glob, type: directory}

  '@vitejs/test-dep-optimize-exports-with-root-glob@file:playground/optimize-deps/dep-optimize-exports-with-root-glob':
    resolution: {directory: playground/optimize-deps/dep-optimize-exports-with-root-glob, type: directory}

  '@vitejs/test-dep-optimize-with-glob@file:playground/optimize-deps/dep-optimize-with-glob':
    resolution: {directory: playground/optimize-deps/dep-optimize-with-glob, type: directory}

  '@vitejs/test-dep-relative-to-main@file:playground/optimize-deps/dep-relative-to-main':
    resolution: {directory: playground/optimize-deps/dep-relative-to-main, type: directory}

  '@vitejs/test-dep-self-reference-url-worker@file:playground/worker/dep-self-reference-url-worker':
    resolution: {directory: playground/worker/dep-self-reference-url-worker, type: directory}

  '@vitejs/test-dep-source-map-no-sources@file:playground/optimize-deps/dep-source-map-no-sources':
    resolution: {directory: playground/optimize-deps/dep-source-map-no-sources, type: directory}

  '@vitejs/test-dep-that-imports@file:playground/external/dep-that-imports':
    resolution: {directory: playground/external/dep-that-imports, type: directory}

  '@vitejs/test-dep-that-requires@file:playground/external/dep-that-requires':
    resolution: {directory: playground/external/dep-that-requires, type: directory}

  '@vitejs/test-dep-to-optimize@file:playground/worker/dep-to-optimize':
    resolution: {directory: playground/worker/dep-to-optimize, type: directory}

  '@vitejs/test-dep-with-asset-ext1.pdf@file:playground/optimize-deps/dep-with-asset-ext/dep1':
    resolution: {directory: playground/optimize-deps/dep-with-asset-ext/dep1, type: directory}

  '@vitejs/test-dep-with-asset-ext2.pdf@file:playground/optimize-deps/dep-with-asset-ext/dep2':
    resolution: {directory: playground/optimize-deps/dep-with-asset-ext/dep2, type: directory}

  '@vitejs/test-dep-with-builtin-module-cjs@file:playground/optimize-deps/dep-with-builtin-module-cjs':
    resolution: {directory: playground/optimize-deps/dep-with-builtin-module-cjs, type: directory}

  '@vitejs/test-dep-with-builtin-module-esm@file:playground/optimize-deps/dep-with-builtin-module-esm':
    resolution: {directory: playground/optimize-deps/dep-with-builtin-module-esm, type: directory}

  '@vitejs/test-dep-with-dynamic-import@file:playground/optimize-deps/dep-with-dynamic-import':
    resolution: {directory: playground/optimize-deps/dep-with-dynamic-import, type: directory}

  '@vitejs/test-dep-with-optional-peer-dep-cjs@file:playground/optimize-deps/dep-with-optional-peer-dep-cjs':
    resolution: {directory: playground/optimize-deps/dep-with-optional-peer-dep-cjs, type: directory}
    peerDependencies:
      foobar: 0.0.0
    peerDependenciesMeta:
      foobar:
        optional: true

  '@vitejs/test-dep-with-optional-peer-dep-submodule@file:playground/optimize-deps/dep-with-optional-peer-dep-submodule':
    resolution: {directory: playground/optimize-deps/dep-with-optional-peer-dep-submodule, type: directory}
    peerDependencies:
      foobar: 0.0.0
    peerDependenciesMeta:
      foobar:
        optional: true

  '@vitejs/test-dep-with-optional-peer-dep@file:playground/optimize-deps/dep-with-optional-peer-dep':
    resolution: {directory: playground/optimize-deps/dep-with-optional-peer-dep, type: directory}
    peerDependencies:
      foobar: 0.0.0
    peerDependenciesMeta:
      foobar:
        optional: true

  '@vitejs/test-entries@file:playground/ssr-resolve/entries':
    resolution: {directory: playground/ssr-resolve/entries, type: directory}

  '@vitejs/test-external-cjs@file:playground/ssr-noexternal/external-cjs':
    resolution: {directory: playground/ssr-noexternal/external-cjs, type: directory}

  '@vitejs/test-external-entry@file:playground/ssr-deps/external-entry':
    resolution: {directory: playground/ssr-deps/external-entry, type: directory}

  '@vitejs/test-external-using-external-entry@file:playground/ssr-deps/external-using-external-entry':
    resolution: {directory: playground/ssr-deps/external-using-external-entry, type: directory}

  '@vitejs/test-forwarded-export@file:playground/ssr-deps/forwarded-export':
    resolution: {directory: playground/ssr-deps/forwarded-export, type: directory}

  '@vitejs/test-import-assertion-dep@file:playground/import-assertion/import-assertion-dep':
    resolution: {directory: playground/import-assertion/import-assertion-dep, type: directory}

  '@vitejs/test-import-builtin@file:playground/ssr-deps/import-builtin-cjs':
    resolution: {directory: playground/ssr-deps/import-builtin-cjs, type: directory}

  '@vitejs/test-import-meta-glob-pkg@file:playground/glob-import/import-meta-glob-pkg':
    resolution: {directory: playground/glob-import/import-meta-glob-pkg, type: directory}

  '@vitejs/test-importee-pkg@file:playground/js-sourcemap/importee-pkg':
    resolution: {directory: playground/js-sourcemap/importee-pkg, type: directory}

  '@vitejs/test-json-module@file:playground/json/json-module':
    resolution: {directory: playground/json/json-module, type: directory}

  '@vitejs/test-minify@file:playground/minify/dir/module':
    resolution: {directory: playground/minify/dir/module, type: directory}

  '@vitejs/test-missing-dep@file:playground/optimize-missing-deps/missing-dep':
    resolution: {directory: playground/optimize-missing-deps/missing-dep, type: directory}

  '@vitejs/test-module-condition@file:playground/ssr-deps/module-condition':
    resolution: {directory: playground/ssr-deps/module-condition, type: directory}

  '@vitejs/test-module-sync@file:playground/ssr-resolve/pkg-module-sync':
    resolution: {directory: playground/ssr-resolve/pkg-module-sync, type: directory}

  '@vitejs/test-multi-entry-dep@file:playground/optimize-missing-deps/multi-entry-dep':
    resolution: {directory: playground/optimize-missing-deps/multi-entry-dep, type: directory}

  '@vitejs/test-nested-exclude@file:playground/optimize-deps/nested-exclude':
    resolution: {directory: playground/optimize-deps/nested-exclude, type: directory}

  '@vitejs/test-nested-exclude@file:playground/ssr-deps/nested-exclude':
    resolution: {directory: playground/ssr-deps/nested-exclude, type: directory}

  '@vitejs/test-nested-external-cjs@file:playground/ssr-deps/nested-external-cjs':
    resolution: {directory: playground/ssr-deps/nested-external-cjs, type: directory}

  '@vitejs/test-nested-external@file:playground/ssr-deps/nested-external':
    resolution: {directory: playground/ssr-deps/nested-external, type: directory}

  '@vitejs/test-nested-include@file:playground/optimize-deps/nested-include':
    resolution: {directory: playground/optimize-deps/nested-include, type: directory}

  '@vitejs/test-nested-include@file:playground/ssr-deps/nested-include':
    resolution: {directory: playground/ssr-deps/nested-include, type: directory}

  '@vitejs/test-no-external-cjs@file:playground/ssr-deps/no-external-cjs':
    resolution: {directory: playground/ssr-deps/no-external-cjs, type: directory}

  '@vitejs/test-no-external-css@file:playground/ssr-deps/no-external-css':
    resolution: {directory: playground/ssr-deps/no-external-css, type: directory}

  '@vitejs/test-object-assigned-exports@file:playground/ssr-deps/object-assigned-exports':
    resolution: {directory: playground/ssr-deps/object-assigned-exports, type: directory}

  '@vitejs/test-only-object-assigned-exports@file:playground/ssr-deps/only-object-assigned-exports':
    resolution: {directory: playground/ssr-deps/only-object-assigned-exports, type: directory}

  '@vitejs/test-optimized-with-nested-external@file:playground/ssr-deps/optimized-with-nested-external':
    resolution: {directory: playground/ssr-deps/optimized-with-nested-external, type: directory}

  '@vitejs/test-pkg-exports@file:playground/ssr-deps/pkg-exports':
    resolution: {directory: playground/ssr-deps/pkg-exports, type: directory}

  '@vitejs/test-pkg@file:playground/dynamic-import/pkg':
    resolution: {directory: playground/dynamic-import/pkg, type: directory}

  '@vitejs/test-primitive-export@file:playground/ssr-deps/primitive-export':
    resolution: {directory: playground/ssr-deps/primitive-export, type: directory}

  '@vitejs/test-read-file-content@file:playground/ssr-deps/read-file-content':
    resolution: {directory: playground/ssr-deps/read-file-content, type: directory}

  '@vitejs/test-require-absolute@file:playground/ssr-deps/require-absolute':
    resolution: {directory: playground/ssr-deps/require-absolute, type: directory}

  '@vitejs/test-require-external-cjs@file:playground/ssr-noexternal/require-external-cjs':
    resolution: {directory: playground/ssr-noexternal/require-external-cjs, type: directory}

  '@vitejs/test-resolve-pkg-exports@file:playground/ssr-resolve/pkg-exports':
    resolution: {directory: playground/ssr-resolve/pkg-exports, type: directory}

  '@vitejs/test-scss-proxy-dep-nested@file:playground/css/scss-proxy-dep-nested':
    resolution: {directory: playground/css/scss-proxy-dep-nested, type: directory}

  '@vitejs/test-scss-proxy-dep@file:playground/css/scss-proxy-dep':
    resolution: {directory: playground/css/scss-proxy-dep, type: directory}

  '@vitejs/test-ssr-conditions-external@file:playground/ssr-conditions/external':
    resolution: {directory: playground/ssr-conditions/external, type: directory}

  '@vitejs/test-ssr-conditions-no-external@file:playground/ssr-conditions/no-external':
    resolution: {directory: playground/ssr-conditions/no-external, type: directory}

  '@vitejs/test-ts-transpiled-exports@file:playground/ssr-deps/ts-transpiled-exports':
    resolution: {directory: playground/ssr-deps/ts-transpiled-exports, type: directory}

  '@vitejs/test-worker-dep-cjs@file:playground/worker/dep-cjs':
    resolution: {directory: playground/worker/dep-cjs, type: directory}

  '@vitejs/test-worker-exports@file:playground/ssr-webworker/worker-exports':
    resolution: {directory: playground/ssr-webworker/worker-exports, type: directory}

  '@vitest/expect@4.0.9':
    resolution: {integrity: sha512-C2vyXf5/Jfj1vl4DQYxjib3jzyuswMi/KHHVN2z+H4v16hdJ7jMZ0OGe3uOVIt6LyJsAofDdaJNIFEpQcrSTFw==}

  '@vitest/mocker@4.0.9':
    resolution: {integrity: sha512-PUyaowQFHW+9FKb4dsvvBM4o025rWMlEDXdWRxIOilGaHREYTi5Q2Rt9VCgXgPy/hHZu1LeuXtrA/GdzOatP2g==}
    peerDependencies:
      msw: ^2.4.9
      vite: workspace:*
    peerDependenciesMeta:
      msw:
        optional: true
      vite:
        optional: true

  '@vitest/pretty-format@4.0.9':
    resolution: {integrity: sha512-Hor0IBTwEi/uZqB7pvGepyElaM8J75pYjrrqbC8ZYMB9/4n5QA63KC15xhT+sqHpdGWfdnPo96E8lQUxs2YzSQ==}

  '@vitest/runner@4.0.9':
    resolution: {integrity: sha512-aF77tsXdEvIJRkj9uJZnHtovsVIx22Ambft9HudC+XuG/on1NY/bf5dlDti1N35eJT+QZLb4RF/5dTIG18s98w==}

  '@vitest/snapshot@4.0.9':
    resolution: {integrity: sha512-r1qR4oYstPbnOjg0Vgd3E8ADJbi4ditCzqr+Z9foUrRhIy778BleNyZMeAJ2EjV+r4ASAaDsdciC9ryMy8xMMg==}

  '@vitest/spy@4.0.9':
    resolution: {integrity: sha512-J9Ttsq0hDXmxmT8CUOWUr1cqqAj2FJRGTdyEjSR+NjoOGKEqkEWj+09yC0HhI8t1W6t4Ctqawl1onHgipJve1A==}

  '@vitest/utils@4.0.9':
    resolution: {integrity: sha512-cEol6ygTzY4rUPvNZM19sDf7zGa35IYTm9wfzkHoT/f5jX10IOY7QleWSOh5T0e3I3WVozwK5Asom79qW8DiuQ==}

  '@volar/language-core@2.4.23':
    resolution: {integrity: sha512-hEEd5ET/oSmBC6pi1j6NaNYRWoAiDhINbT8rmwtINugR39loROSlufGdYMF9TaKGfz+ViGs1Idi3mAhnuPcoGQ==}

  '@volar/source-map@2.4.23':
    resolution: {integrity: sha512-Z1Uc8IB57Lm6k7q6KIDu/p+JWtf3xsXJqAX/5r18hYOTpJyBn0KXUR8oTJ4WFYOcDzWC9n3IflGgHowx6U6z9Q==}

  '@volar/typescript@2.4.23':
    resolution: {integrity: sha512-lAB5zJghWxVPqfcStmAP1ZqQacMpe90UrP5RJ3arDyrhy4aCUQqmxPPLB2PWDKugvylmO41ljK7vZ+t6INMTag==}

  '@vue/compiler-core@3.4.38':
    resolution: {integrity: sha512-8IQOTCWnLFqfHzOGm9+P8OPSEDukgg3Huc92qSG49if/xI2SAwLHQO2qaPQbjCWPBcQoO1WYfXfTACUrWV3c5A==}

  '@vue/compiler-core@3.5.24':
    resolution: {integrity: sha512-eDl5H57AOpNakGNAkFDH+y7kTqrQpJkZFXhWZQGyx/5Wh7B1uQYvcWkvZi11BDhscPgj8N7XV3oRwiPnx1Vrig==}

  '@vue/compiler-dom@3.4.38':
    resolution: {integrity: sha512-Osc/c7ABsHXTsETLgykcOwIxFktHfGSUDkb05V61rocEfsFDcjDLH/IHJSNJP+/Sv9KeN2Lx1V6McZzlSb9EhQ==}

  '@vue/compiler-dom@3.5.24':
    resolution: {integrity: sha512-1QHGAvs53gXkWdd3ZMGYuvQFXHW4ksKWPG8HP8/2BscrbZ0brw183q2oNWjMrSWImYLHxHrx1ItBQr50I/q2zw==}

  '@vue/compiler-sfc@3.4.38':
    resolution: {integrity: sha512-s5QfZ+9PzPh3T5H4hsQDJtI8x7zdJaew/dCGgqZ2630XdzaZ3AD8xGZfBqpT8oaD/p2eedd+pL8tD5vvt5ZYJQ==}

  '@vue/compiler-sfc@3.5.24':
    resolution: {integrity: sha512-8EG5YPRgmTB+YxYBM3VXy8zHD9SWHUJLIGPhDovo3Z8VOgvP+O7UP5vl0J4BBPWYD9vxtBabzW1EuEZ+Cqs14g==}

  '@vue/compiler-ssr@3.4.38':
    resolution: {integrity: sha512-YXznKFQ8dxYpAz9zLuVvfcXhc31FSPFDcqr0kyujbOwNhlmaNvL2QfIy+RZeJgSn5Fk54CWoEUeW+NVBAogGaw==}

  '@vue/compiler-ssr@3.5.24':
    resolution: {integrity: sha512-trOvMWNBMQ/odMRHW7Ae1CdfYx+7MuiQu62Jtu36gMLXcaoqKvAyh+P73sYG9ll+6jLB6QPovqoKGGZROzkFFg==}

  '@vue/devtools-api@6.6.4':
    resolution: {integrity: sha512-sGhTPMuXqZ1rVOk32RylztWkfXTRhuS7vgAKv0zjqk8gbsHkJ7xfFf+jbySxt7tWObEJwyKaHMikV/WGDiQm8g==}

  '@vue/devtools-api@8.0.3':
    resolution: {integrity: sha512-YxZE7xNvvfq5XmjJh1ml+CzVNrRjuZYCuT5Xjj0u9RlXU7za/MRuZDUXcKfp0j7IvYkDut49vlKqbiQ1xhXP2w==}

  '@vue/devtools-kit@8.0.3':
    resolution: {integrity: sha512-UF4YUOVGdfzXLCv5pMg2DxocB8dvXz278fpgEE+nJ/DRALQGAva7sj9ton0VWZ9hmXw+SV8yKMrxP2MpMhq9Wg==}

  '@vue/devtools-shared@8.0.3':
    resolution: {integrity: sha512-s/QNll7TlpbADFZrPVsaUNPCOF8NvQgtgmmB7Tip6pLf/HcOvBTly0lfLQ0Eylu9FQ4OqBhFpLyBgwykiSf8zw==}

  '@vue/language-core@3.1.4':
    resolution: {integrity: sha512-n/58wm8SkmoxMWkUNUH/PwoovWe4hmdyPJU2ouldr3EPi1MLoS7iDN46je8CsP95SnVBs2axInzRglPNKvqMcg==}
    peerDependencies:
      typescript: '*'
    peerDependenciesMeta:
      typescript:
        optional: true

  '@vue/reactivity@3.4.38':
    resolution: {integrity: sha512-4vl4wMMVniLsSYYeldAKzbk72+D3hUnkw9z8lDeJacTxAkXeDAP1uE9xr2+aKIN0ipOL8EG2GPouVTH6yF7Gnw==}

  '@vue/reactivity@3.5.24':
    resolution: {integrity: sha512-BM8kBhtlkkbnyl4q+HiF5R5BL0ycDPfihowulm02q3WYp2vxgPcJuZO866qa/0u3idbMntKEtVNuAUp5bw4teg==}

  '@vue/runtime-core@3.4.38':
    resolution: {integrity: sha512-21z3wA99EABtuf+O3IhdxP0iHgkBs1vuoCAsCKLVJPEjpVqvblwBnTj42vzHRlWDCyxu9ptDm7sI2ZMcWrQqlA==}

  '@vue/runtime-core@3.5.24':
    resolution: {integrity: sha512-RYP/byyKDgNIqfX/gNb2PB55dJmM97jc9wyF3jK7QUInYKypK2exmZMNwnjueWwGceEkP6NChd3D2ZVEp9undQ==}

  '@vue/runtime-dom@3.4.38':
    resolution: {integrity: sha512-afZzmUreU7vKwKsV17H1NDThEEmdYI+GCAK/KY1U957Ig2NATPVjCROv61R19fjZNzMmiU03n79OMnXyJVN0UA==}

  '@vue/runtime-dom@3.5.24':
    resolution: {integrity: sha512-Z8ANhr/i0XIluonHVjbUkjvn+CyrxbXRIxR7wn7+X7xlcb7dJsfITZbkVOeJZdP8VZwfrWRsWdShH6pngMxRjw==}

  '@vue/server-renderer@3.4.38':
    resolution: {integrity: sha512-NggOTr82FbPEkkUvBm4fTGcwUY8UuTsnWC/L2YZBmvaQ4C4Jl/Ao4HHTB+l7WnFCt5M/dN3l0XLuyjzswGYVCA==}
    peerDependencies:
      vue: 3.4.38

  '@vue/server-renderer@3.5.24':
    resolution: {integrity: sha512-Yh2j2Y4G/0/4z/xJ1Bad4mxaAk++C2v4kaa8oSYTMJBJ00/ndPuxCnWeot0/7/qafQFLh5pr6xeV6SdMcE/G1w==}
    peerDependencies:
      vue: 3.5.24

  '@vue/shared@3.4.38':
    resolution: {integrity: sha512-q0xCiLkuWWQLzVrecPb0RMsNWyxICOjPrcrwxTUEHb1fsnvni4dcuyG7RT/Ie7VPTvnjzIaWzRMUBsrqNj/hhw==}

  '@vue/shared@3.5.24':
    resolution: {integrity: sha512-9cwHL2EsJBdi8NY22pngYYWzkTDhld6fAD6jlaeloNGciNSJL6bLpbxVgXl96X00Jtc6YWQv96YA/0sxex/k1A==}

  '@vueuse/core@14.0.0':
    resolution: {integrity: sha512-d6tKRWkZE8IQElX2aHBxXOMD478fHIYV+Dzm2y9Ag122ICBpNKtGICiXKOhWU3L1kKdttDD9dCMS4bGP3jhCTQ==}
    peerDependencies:
      vue: ^3.5.0

  '@vueuse/integrations@14.0.0':
    resolution: {integrity: sha512-5A0X7q9qyLtM3xyghq5nK/NEESf7cpcZlkQgXTMuW4JWiAMYxc1ImdhhGrk4negFBsq3ejvAlRmLdNrkcTzk1Q==}
    peerDependencies:
      async-validator: ^4
      axios: ^1
      change-case: ^5
      drauu: ^0.4
      focus-trap: ^7
      fuse.js: ^7
      idb-keyval: ^6
      jwt-decode: ^4
      nprogress: ^0.2
      qrcode: ^1.5
      sortablejs: ^1
      universal-cookie: ^7 || ^8
      vue: ^3.5.0
    peerDependenciesMeta:
      async-validator:
        optional: true
      axios:
        optional: true
      change-case:
        optional: true
      drauu:
        optional: true
      focus-trap:
        optional: true
      fuse.js:
        optional: true
      idb-keyval:
        optional: true
      jwt-decode:
        optional: true
      nprogress:
        optional: true
      qrcode:
        optional: true
      sortablejs:
        optional: true
      universal-cookie:
        optional: true

  '@vueuse/metadata@14.0.0':
    resolution: {integrity: sha512-6yoGqbJcMldVCevkFiHDBTB1V5Hq+G/haPlGIuaFZHpXC0HADB0EN1ryQAAceiW+ryS3niUwvdFbGiqHqBrfVA==}

  '@vueuse/shared@14.0.0':
    resolution: {integrity: sha512-mTCA0uczBgurRlwVaQHfG0Ja7UdGe4g9mwffiJmvLiTtp1G4AQyIjej6si/k8c8pUwTfVpNufck+23gXptPAkw==}
    peerDependencies:
      vue: ^3.5.0

  accepts@2.0.0:
    resolution: {integrity: sha512-5cvg6CtKwfgdmVqY1WIiXKc3Q1bkRqGLi+2W/6ao+6Y7gu/RCwRuAhGEzh5B4KlszSuTLgZYuqFqo5bImjNKng==}
    engines: {node: '>= 0.6'}

  acorn-jsx@5.3.2:
    resolution: {integrity: sha512-rq9s+JNhf0IChjtDXxllJ7g41oZk5SlXtp0LHwyA5cejwn7vKmKp4pPri6YEePv2PU65sAsegbXtIinmDFDXgQ==}
    peerDependencies:
      acorn: ^6.0.0 || ^7.0.0 || ^8.0.0

  acorn-walk@8.3.2:
    resolution: {integrity: sha512-cjkyv4OtNCIeqhHrfS81QWXoCBPExR/J62oyEqepVw8WaQeSqpW2uhuLPh1m9eWhDuOo/jUXVTlifvesOWp/4A==}
    engines: {node: '>=0.4.0'}

  acorn@7.4.1:
    resolution: {integrity: sha512-nQyp0o1/mNdbTO1PO6kHkwSrmgZ0MT/jCCpNiwbUjGoRN4dlBhqJtoQuCnEOKzgTVwg0ZWiCoQy6SxMebQVh8A==}
    engines: {node: '>=0.4.0'}
    hasBin: true

  acorn@8.14.0:
    resolution: {integrity: sha512-cl669nCJTZBsL97OF4kUQm5g5hC2uihk0NxY3WENAC0TYdILVkAyHymAntgxGkl7K+t0cXIrH5siy5S4XkFycA==}
    engines: {node: '>=0.4.0'}
    hasBin: true

  acorn@8.15.0:
    resolution: {integrity: sha512-NZyJarBfL7nWwIq+FDL6Zp/yHEhePMNnnJ0y3qfieCrmNvYct8uvtiV41UvlSe6apAfk0fY1FbWx+NwfmpvtTg==}
    engines: {node: '>=0.4.0'}
    hasBin: true

  ajv@6.12.6:
    resolution: {integrity: sha512-j3fVLgvTo527anyYyJOGTYJbG+vnnQYvE0m5mmkc1TK+nxAppkCLMIL0aZ4dblVCNoGShhm+kzE4ZUykBoMg4g==}

  alien-signals@3.0.0:
    resolution: {integrity: sha512-JHoRJf18Y6HN4/KZALr3iU+0vW9LKG+8FMThQlbn4+gv8utsLIkwpomjElGPccGeNwh0FI2HN6BLnyFLo6OyLQ==}

  ansi-escapes@7.0.0:
    resolution: {integrity: sha512-GdYO7a61mR0fOlAsvC9/rIHf7L96sBc6dEWzeOu+KAea5bZyQRPIpojrVoI4AXGJS/ycu/fBTdLrUkA4ODrvjw==}
    engines: {node: '>=18'}

  ansi-regex@5.0.1:
    resolution: {integrity: sha512-quJQXlTSUGL2LH9SUXo8VwsY4soanhgo6LNSm84E1LBcE8s3O0wpdiRzyR9z/ZZJMlMWv37qOOb9pdJlMUEKFQ==}
    engines: {node: '>=8'}

  ansi-regex@6.1.0:
    resolution: {integrity: sha512-7HSX4QQb4CspciLpVFwyRe79O3xsIZDDLER21kERQ71oaPodF8jL725AgJMFAYbooIqolJoRLuM81SpeUkpkvA==}
    engines: {node: '>=12'}

  ansi-styles@4.3.0:
    resolution: {integrity: sha512-zbB9rCJAT1rbjiVDb2hqKFHNYLxgtk8NURxZ3IZwD3F6NtxbXZQCnnSi1Lkx+IDohdPlFp222wVALIheZJQSEg==}
    engines: {node: '>=8'}

  ansi-styles@6.2.1:
    resolution: {integrity: sha512-bN798gFfQX+viw3R7yrGWRqnrN2oRkEkUjjl4JNn4E8GxxbjtG3FbrEIIY3l8/hrwUwIeCZvi4QuOTP4MErVug==}
    engines: {node: '>=12'}

  ansis@4.2.0:
    resolution: {integrity: sha512-HqZ5rWlFjGiV0tDm3UxxgNRqsOTniqoKZu0pIAfh7TZQMGuZK+hH0drySty0si0QXj1ieop4+SkSfPZBPPkHig==}
    engines: {node: '>=14'}

  any-promise@1.3.0:
    resolution: {integrity: sha512-7UvmKalWRt1wgjL1RrGxoSJW/0QZFIegpeGvZG9kjp8vrRu55XTHbwnqq2GpXm9uLbcuhxm3IqX9OB4MZR1b2A==}

  anymatch@3.1.3:
    resolution: {integrity: sha512-KMReFUr0B4t+D+OBkjR3KYqvocp2XaSzO55UcB6mgQMd3KbcE+mWTyvVV7D/zsdEbNnV6acZUutkiHQXvTr1Rw==}
    engines: {node: '>= 8'}

  arg@5.0.2:
    resolution: {integrity: sha512-PYjyFOLKQ9y57JvQ6QLo8dAgNqswh8M1RMJYdQduT6xbWSgK36P/Z/v+p888pM69jMMfS8Xd8F6I1kQ/I9HUGg==}

  argparse@1.0.10:
    resolution: {integrity: sha512-o5Roy6tNG4SL/FOkCAN6RzjiakZS25RLYFrcMttJqbdd8BWrnA+fGz57iN5Pb06pvBGvl5gQ0B48dJlslXvoTg==}

  argparse@2.0.1:
    resolution: {integrity: sha512-8+9WqebbFzpX9OR+Wa6O29asIogeRMzcGtAINdpMHHyAg10f05aSFVBbcEqGf/PXw1EjAZ+q2/bEBg3DvurK3Q==}

  array-find-index@1.0.2:
    resolution: {integrity: sha512-M1HQyIXcBGtVywBt8WVdim+lrNaK7VHp99Qt5pSNziXznKHViIBbXWtfRTpEFpF/c4FdfxNAsCCwPp5phBYJtw==}
    engines: {node: '>=0.10.0'}

  array-ify@1.0.0:
    resolution: {integrity: sha512-c5AMf34bKdvPhQ7tBGhqkgKNUzMr4WUs+WDtC2ZUGOUncbxKMTvqxYctiseW3+L4bA8ec+GcZ6/A/FW4m8ukng==}

  artichokie@0.4.2:
    resolution: {integrity: sha512-S9NYe2VBada7bd2f8VtbX0GAQwaKmK3Ze6VbYcfe/sDvMpwtIuJ0kIH2yN6LmYI4HG3saRqWwlMN2i2eVamUcA==}
    engines: {node: ^18.0.0 || >=20.0.0}

  asap@2.0.6:
    resolution: {integrity: sha512-BSHWgDSAiKs50o2Re8ppvp3seVHXSRM44cdSsT9FfNEUUZLOGWVCsiWaRPWM1Znn+mqZ1OfVZ3z3DWEzSp7hRA==}

  assert-never@1.4.0:
    resolution: {integrity: sha512-5oJg84os6NMQNl27T9LnZkvvqzvAnHu03ShCnoj6bsJwS7L8AO4lf+C/XjK/nvzEqQB744moC6V128RucQd1jA==}

  ast-kit@2.2.0:
    resolution: {integrity: sha512-m1Q/RaVOnTp9JxPX+F+Zn7IcLYMzM8kZofDImfsKZd8MbR+ikdOzTeztStWqfrqIxZnYWryyI9ePm3NGjnZgGw==}
    engines: {node: '>=20.19.0'}

  astring@1.9.0:
    resolution: {integrity: sha512-LElXdjswlqjWrPpJFg1Fx4wpkOCxj1TDHlSV4PlaRxHGWko024xICaa97ZkMfs6DRKlCguiAI+rbXv5GWwXIkg==}
    hasBin: true

  asynckit@0.4.0:
    resolution: {integrity: sha512-Oei9OH4tRh0YqU3GxhX79dM/mwVgvbZJaSNaRk+bshkj0S5cfHcgYakreBjrHwatXKbz+IoIdYLxrKim2MjW0Q==}

  autoprefixer@10.4.22:
    resolution: {integrity: sha512-ARe0v/t9gO28Bznv6GgqARmVqcWOV3mfgUPn9becPHMiD3o9BwlRgaeccZnwTpZ7Zwqrm+c1sUSsMxIzQzc8Xg==}
    engines: {node: ^10 || ^12 || >=14}
    hasBin: true
    peerDependencies:
      postcss: ^8.1.0

  axios@1.13.2:
    resolution: {integrity: sha512-VPk9ebNqPcy5lRGuSlKx752IlDatOjT9paPlm8A7yOuW2Fbvp4X3JznJtT4f0GzGLLiWE9W8onz51SqLYwzGaA==}

  babel-plugin-polyfill-corejs2@0.4.14:
    resolution: {integrity: sha512-Co2Y9wX854ts6U8gAAPXfn0GmAyctHuK8n0Yhfjd6t30g7yvKjspvvOo9yG+z52PZRgFErt7Ka2pYnXCjLKEpg==}
    peerDependencies:
      '@babel/core': ^7.4.0 || ^8.0.0-0 <8.0.0

  babel-plugin-polyfill-corejs3@0.13.0:
    resolution: {integrity: sha512-U+GNwMdSFgzVmfhNm8GJUX88AadB3uo9KpJqS3FaqNIPKgySuvMb+bHPsOmmuWyIcuqZj/pzt1RUIUZns4y2+A==}
    peerDependencies:
      '@babel/core': ^7.4.0 || ^8.0.0-0 <8.0.0

  babel-plugin-polyfill-regenerator@0.6.5:
    resolution: {integrity: sha512-ISqQ2frbiNU9vIJkzg7dlPpznPZ4jOiUQ1uSmB0fEHeowtN3COYRsXr/xexn64NpU13P06jc/L5TgiJXOgrbEg==}
    peerDependencies:
      '@babel/core': ^7.4.0 || ^8.0.0-0 <8.0.0

  babel-walk@3.0.0-canary-5:
    resolution: {integrity: sha512-GAwkz0AihzY5bkwIY5QDR+LvsRQgB/B+1foMPvi0FZPMl5fjD7ICiznUiBdLYMH1QYe6vqu4gWYytZOccLouFw==}
    engines: {node: '>= 10.0.0'}

  bail@2.0.2:
    resolution: {integrity: sha512-0xO6mYd7JB2YesxDKplafRpsiOzPt9V02ddPCLbY1xYGPOX24NTyN50qnUxgCPcSoYMhKpAuBTjQoRZCAkUDRw==}

  balanced-match@1.0.2:
    resolution: {integrity: sha512-3oSeUO0TMV67hN1AmbXsK4yaqU7tjiHlbxRDZOpH0KW9+CeX4bRAaX0Anxt0tx2MrpRpWwQaPwIlISEJhYU5Pw==}

  baseline-browser-mapping@2.8.28:
    resolution: {integrity: sha512-gYjt7OIqdM0PcttNYP2aVrr2G0bMALkBaoehD4BuRGjAOtipg0b6wHg1yNL+s5zSnLZZrGHOw4IrND8CD+3oIQ==}
    hasBin: true

  bignumber.js@9.3.1:
    resolution: {integrity: sha512-Ko0uX15oIUS7wJ3Rb30Fs6SkVbLmPBAKdlm7q9+ak9bbIeFf0MwuBsQV6z7+X768/cHsfg+WlysDWJcmthjsjQ==}

  binary-extensions@2.3.0:
    resolution: {integrity: sha512-Ceh+7ox5qe7LJuLHoY0feh3pHuUDHAcRUeyL2VYghZwfpkNIy/+8Ocg0a3UuSoYzavmylwuLWQOf3hl0jjMMIw==}
    engines: {node: '>=8'}

  birpc@0.2.19:
    resolution: {integrity: sha512-5WeXXAvTmitV1RqJFppT5QtUiz2p1mRSYU000Jkft5ZUCLJIk4uQriYNO50HknxKwM6jd8utNc66K1qGIwwWBQ==}

  birpc@2.8.0:
    resolution: {integrity: sha512-Bz2a4qD/5GRhiHSwj30c/8kC8QGj12nNDwz3D4ErQ4Xhy35dsSDvF+RA/tWpjyU0pdGtSDiEk6B5fBGE1qNVhw==}

  body-parser@2.2.0:
    resolution: {integrity: sha512-02qvAaxv8tp7fBa/mw1ga98OGm+eCbqzJOKoRt70sLmfEEi+jyBYVTDGfCL/k06/4EMk/z01gCe7HoCH/f2LTg==}
    engines: {node: '>=18'}

  brace-expansion@1.1.12:
    resolution: {integrity: sha512-9T9UjW3r0UW5c1Q7GTwllptXwhvYmEzFhzMfZ9H7FQWt+uZePjZPjBP/W1ZEyZ1twGWom5/56TF4lPcqjnDHcg==}

  brace-expansion@2.0.2:
    resolution: {integrity: sha512-Jt0vHyM+jmUBqojB7E1NIYadt0vI0Qxjxd2TErW94wDz+E2LAm5vKMXXwg6ZZBTHPuUlDgQHKXvjGBdfcF1ZDQ==}

  braces@3.0.3:
    resolution: {integrity: sha512-yQbXgO/OSZVD2IsiLlro+7Hf6Q18EJrKSEsdoMzKePKXct3gvD8oLcOQdIzGupr5Fj+EDe8gO/lxc1BzfMpxvA==}
    engines: {node: '>=8'}

  browserslist-to-esbuild@2.1.1:
    resolution: {integrity: sha512-KN+mty6C3e9AN8Z5dI1xeN15ExcRNeISoC3g7V0Kax/MMF9MSoYA2G7lkTTcVUFntiEjkpI0HNgqJC1NjdyNUw==}
    engines: {node: '>=18'}
    hasBin: true
    peerDependencies:
      browserslist: '*'

  browserslist@4.28.0:
    resolution: {integrity: sha512-tbydkR/CxfMwelN0vwdP/pLkDwyAASZ+VfWm4EOwlB6SWhx1sYnWLqo8N5j0rAzPfzfRaxt0mM/4wPU/Su84RQ==}
    engines: {node: ^6 || ^7 || ^8 || ^9 || ^10 || ^11 || ^12 || >=13.7}
    hasBin: true

  buffer-builder@0.2.0:
    resolution: {integrity: sha512-7VPMEPuYznPSoR21NE1zvd2Xna6c/CloiZCfcMXR1Jny6PjX0N4Nsa38zcBFo/FMK+BlA+FLKbJCQ0i2yxp+Xg==}

  buffer-from@1.1.2:
    resolution: {integrity: sha512-E+XQCRwSbaaiChtv6k6Dwgc+bx+Bs6vuKJHHl5kox/BaKbhiXzqQOwK4cO22yElGp2OCmjwVhT3HmxgyPGnJfQ==}

  bundle-name@4.1.0:
    resolution: {integrity: sha512-tjwM5exMg6BGRI+kNmTntNsvdZS1X8BFYS6tnJ2hdH0kVxM6/eVZ2xy+FqStSWvYmtfFMDLIxurorHwDKfDz5Q==}
    engines: {node: '>=18'}

  bytes@3.1.2:
    resolution: {integrity: sha512-/Nf7TyzTx6S3yRJObOAV7956r8cr2+Oj8AC5dt8wSP3BQAoeX58NoHyCU8P8zGkNXStjTSi6fzO6F0pBdcYbEg==}
    engines: {node: '>= 0.8'}

  cac@6.7.14:
    resolution: {integrity: sha512-b6Ilus+c3RrdDk+JhLKUAQfzzgLEPy6wcXqS7f/xe1EETvsDP6GORG7SFuOs6cID5YkqchW/LXZbX5bc8j7ZcQ==}
    engines: {node: '>=8'}

  cacheable@2.0.3:
    resolution: {integrity: sha512-nZF80J3d8RMrroMSYm1E9pBllVDXWPuECZgEZxH+vusCY4MAXAJVrY0jutcHSgh3xYX3G2EUNnmtWGZVVjWCXw==}

  call-bind-apply-helpers@1.0.2:
    resolution: {integrity: sha512-Sp1ablJ0ivDkSzjcaJdxEunN5/XvksFJ2sMBFfq6x0ryhQV/2b/KwFe21cMpmHtPOSij8K99/wSfoEuTObmuMQ==}
    engines: {node: '>= 0.4'}

  call-bound@1.0.3:
    resolution: {integrity: sha512-YTd+6wGlNlPxSuri7Y6X8tY2dmm12UMH66RpKMhiX6rsk5wXXnYgbUcOt8kiS31/AjfoTOvCsE+w8nZQLQnzHA==}
    engines: {node: '>= 0.4'}

  callsites@3.1.0:
    resolution: {integrity: sha512-P8BjAsXvZS+VIDUI11hHCQEv74YT67YUi5JJFNWIqL235sBmjX4+qx9Muvls5ivyNENctx46xQLQ3aTuE7ssaQ==}
    engines: {node: '>=6'}

  camelcase-css@2.0.1:
    resolution: {integrity: sha512-QOSvevhslijgYwRx6Rv7zKdMF8lbRmx+uQGx2+vDc+KI/eBnsy9kit5aj23AgGu3pa4t9AgwbnXWqS+iOY+2aA==}
    engines: {node: '>= 6'}

  caniuse-lite@1.0.30001755:
    resolution: {integrity: sha512-44V+Jm6ctPj7R52Na4TLi3Zri4dWUljJd+RDm+j8LtNCc/ihLCT+X1TzoOAkRETEWqjuLnh9581Tl80FvK7jVA==}

  ccount@2.0.1:
    resolution: {integrity: sha512-eyrF0jiFpY+3drT6383f1qhkbGsLSifNAjA61IUjZjmLCWjItY6LB9ft9YhoDgwfmclB2zhu51Lc7+95b8NRAg==}

  chai@6.2.0:
    resolution: {integrity: sha512-aUTnJc/JipRzJrNADXVvpVqi6CO0dn3nx4EVPxijri+fj3LUUDyZQOgVeW54Ob3Y1Xh9Iz8f+CgaCl8v0mn9bA==}
    engines: {node: '>=18'}

  chalk@4.1.2:
    resolution: {integrity: sha512-oKnbhFyRIXpUuez8iBMmyEa4nbj4IOQyuhc/wy9kY7/WVPcwIO9VA668Pu8RkO7+0G76SLROeyw9CpQ061i4mA==}
    engines: {node: '>=10'}

  character-entities-html4@2.1.0:
    resolution: {integrity: sha512-1v7fgQRj6hnSwFpq1Eu0ynr/CDEw0rXo2B61qXrLNdHZmPKgb7fqS1a2JwF0rISo9q77jDI8VMEHoApn8qDoZA==}

  character-entities-legacy@3.0.0:
    resolution: {integrity: sha512-RpPp0asT/6ufRm//AJVwpViZbGM/MkjQFxJccQRHmISF/22NBtsHqAWmL+/pmkPWoIUJdWyeVleTl1wydHATVQ==}

  character-entities@2.0.2:
    resolution: {integrity: sha512-shx7oQ0Awen/BRIdkjkvz54PnEEI/EjwXDSIZp86/KKdbafHh1Df/RYGBhn4hbe2+uKC9FnT5UCEdyPz3ai9hQ==}

  character-parser@2.2.0:
    resolution: {integrity: sha512-+UqJQjFEFaTAs3bNsF2j2kEN1baG/zghZbdqoYEDxGZtJo9LBzl1A+m0D4n3qKx8N2FNv8/Xp6yV9mQmBuptaw==}

  chokidar@3.6.0:
    resolution: {integrity: sha512-7VT13fmjotKpGipCW9JEQAusEPE+Ei8nl6/g4FBAmIm0GOOLMua9NDDo/DWp0ZAxCr3cPq5ZpBqmPAQgDda2Pw==}
    engines: {node: '>= 8.10.0'}

  chokidar@4.0.3:
    resolution: {integrity: sha512-Qgzu8kfBvo+cA4962jnP1KkS6Dop5NS6g7R5LFYJr4b8Ub94PPQXUksCw9PvXoeXPRRddRNC5C1JQUR2SMGtnA==}
    engines: {node: '>= 14.16.0'}

  cli-cursor@5.0.0:
    resolution: {integrity: sha512-aCj4O5wKyszjMmDT4tZj93kxyydN/K5zPWSCe6/0AV/AA1pqe5ZBIw0a2ZfPQV7lL5/yb5HsUreJ6UFAF1tEQw==}
    engines: {node: '>=18'}

  cli-truncate@5.1.0:
    resolution: {integrity: sha512-7JDGG+4Zp0CsknDCedl0DYdaeOhc46QNpXi3NLQblkZpXXgA6LncLDUUyvrjSvZeF3VRQa+KiMGomazQrC1V8g==}
    engines: {node: '>=20'}

  clipboard@2.0.11:
    resolution: {integrity: sha512-C+0bbOqkezLIsmWSvlsXS0Q0bmkugu7jcfMIACB+RDEntIzQIkdr148we28AfSloQLRdZlYL/QYyrq05j/3Faw==}

  cliui@8.0.1:
    resolution: {integrity: sha512-BSeNnyus75C4//NQ9gQt1/csTXyo/8Sb+afLAkzAptFuMsod9HFokGNudZpi/oQV73hnVK+sR+5PVRMd+Dr7YQ==}
    engines: {node: '>=12'}

  color-convert@2.0.1:
    resolution: {integrity: sha512-RRECPsj7iu/xb5oKYcsFHSppFNnsj/52OVTRKb4zP5onXwVF3zVmmToNcOfGC+CRDpfK/U584fMg38ZHCaElKQ==}
    engines: {node: '>=7.0.0'}

  color-name@1.1.4:
    resolution: {integrity: sha512-dOy+3AuW3a2wNbZHIuMZpTcgjGuLU/uBL/ubcZF9OXbDo8ff4O8yVp5Bf0efS8uEoYo5q4Fx7dY9OgQGXgAsQA==}

  color-string@1.9.1:
    resolution: {integrity: sha512-shrVawQFojnZv6xM40anx4CkoDP+fZsw/ZerEMsW/pyzsRbElpsL/DBVW7q3ExxwusdNXI3lXpuhEZkzs8p5Eg==}

  color@4.2.3:
    resolution: {integrity: sha512-1rXeuUUiGGrykh+CeBdu5Ie7OJwinCgQY0bc7GCRxy5xVHy+moaqkpL/jqQq0MtQOeYcrqEz4abc5f0KtU7W4A==}
    engines: {node: '>=12.5.0'}

  colorette@2.0.20:
    resolution: {integrity: sha512-IfEDxwoWIjkeXL1eXcDiow4UbKjhLdq6/EuSVR9GMN7KVH3r9gQ83e73hsz1Nd1T3ijd5xv1wcWRYO+D6kCI2w==}

  colorjs.io@0.5.2:
    resolution: {integrity: sha512-twmVoizEW7ylZSN32OgKdXRmo1qg+wT5/6C3xu5b9QsWzSFAhHLn2xd8ro0diCsKfCj1RdaTP/nrcW+vAoQPIw==}

  combined-stream@1.0.8:
    resolution: {integrity: sha512-FQN4MRfuJeHf7cBbBMJFXhKSDq+2kAArBlmRBvcvFE5BB1HZKXtSFASDhdlz9zOYwxh8lDdnvmMOe/+5cdoEdg==}
    engines: {node: '>= 0.8'}

  comma-separated-tokens@2.0.3:
    resolution: {integrity: sha512-Fu4hJdvzeylCfQPp9SGWidpzrMs7tTrlu6Vb8XGaRGck8QSNZJJp538Wrb60Lax4fPwR64ViY468OIUTbRlGZg==}

  commander@14.0.1:
    resolution: {integrity: sha512-2JkV3gUZUVrbNA+1sjBOYLsMZ5cEEl8GTFP2a4AVz5hvasAMCQ1D2l2le/cX+pV4N6ZU17zjUahLpIXRrnWL8A==}
    engines: {node: '>=20'}

  commander@2.20.3:
    resolution: {integrity: sha512-GpVkmM8vF2vQUkj2LvZmD35JxeJOLCwJ9cUkugyk2nuhbv3+mJvpLYYt+0+USMxE+oj+ey/lJEnhZw75x/OMcQ==}

  commander@4.1.1:
    resolution: {integrity: sha512-NOKm8xhkzAjzFx8B2v5OAHT+u5pRQc2UCa2Vq9jYL/31o2wi9mxBA7LIFs3sV5VSC49z6pEhfbMULvShKj26WA==}
    engines: {node: '>= 6'}

  comment-parser@1.4.1:
    resolution: {integrity: sha512-buhp5kePrmda3vhc5B9t7pUQXAb2Tnd0qgpkIhPhkHXxJpiPJ11H0ZEU0oBpJ2QztSbzG/ZxMj/CHsYJqRHmyg==}
    engines: {node: '>= 12.0.0'}

  commenting@1.1.0:
    resolution: {integrity: sha512-YeNK4tavZwtH7jEgK1ZINXzLKm6DZdEMfsaaieOsCAN0S8vsY7UeuO3Q7d/M018EFgE+IeUAuBOKkFccBZsUZA==}

  commondir@1.0.1:
    resolution: {integrity: sha512-W9pAhw0ja1Edb5GVdIF1mjZw/ASI0AlShXM83UUGe2DVr5TdAPEA1OA8m/g8zWp9x6On7gqufY+FatDbC3MDQg==}

  compare-func@2.0.0:
    resolution: {integrity: sha512-zHig5N+tPWARooBnb0Zx1MFcdfpyJrfTJ3Y5L+IFvUm8rM74hHz66z0gw0x4tijh5CorKkKUCnW82R2vmpeCRA==}

  concat-map@0.0.1:
    resolution: {integrity: sha512-/Srv4dswyQNBfohGpz9o6Yb3Gz3SrUDqBH5rTuhGR7ahtlbYKnVxw2bCFMRljaA7EXHaXZ8wsHdodFvbkhKmqg==}

  confbox@0.1.8:
    resolution: {integrity: sha512-RMtmw0iFkeR4YV+fUOSucriAQNb9g8zFR52MWCtl+cCZOFRNL6zeB395vPzFhEjjn4fMxXudmELnl/KF/WrK6w==}

  confbox@0.2.2:
    resolution: {integrity: sha512-1NB+BKqhtNipMsov4xI/NnhCKp9XG9NamYp5PVm9klAT0fsrNPjaFICsCFhNhwZJKNh7zB/3q8qXz0E9oaMNtQ==}

  connect@3.7.0:
    resolution: {integrity: sha512-ZqRXc+tZukToSNmh5C2iWMSoV3X1YUcPbqEM4DkEG5tNQXrQUZCNVGGv3IuicnkMtPfGf3Xtp8WCXs295iQ1pQ==}
    engines: {node: '>= 0.10.0'}

  constantinople@4.0.1:
    resolution: {integrity: sha512-vCrqcSIq4//Gx74TXXCGnHpulY1dskqLTFGDmhrGxzeXL8lF8kvXv6mpNWlJj1uD4DW23D4ljAqbY4RRaaUZIw==}

  content-disposition@1.0.0:
    resolution: {integrity: sha512-Au9nRL8VNUut/XSzbQA38+M78dzP4D+eqg3gfJHMIHHYa3bg067xj1KxMUWj+VULbiZMowKngFFbKczUrNJ1mg==}
    engines: {node: '>= 0.6'}

  content-type@1.0.5:
    resolution: {integrity: sha512-nTjqfcBFEipKdXCv4YDQWCfmcLZKm81ldF0pAopTvyrFGVbcR6P/VAAd5G7N+0tTr8QqiU0tFadD6FK4NtJwOA==}
    engines: {node: '>= 0.6'}

  conventional-changelog-conventionalcommits@9.0.0:
    resolution: {integrity: sha512-5e48V0+DsWvQBEnnbBFhYQwYDzFPXVrakGPP1uSxekDkr5d7YWrmaWsgJpKFR0SkXmxK6qQr9O42uuLb9wpKxA==}
    engines: {node: '>=18'}

  conventional-changelog-preset-loader@5.0.0:
    resolution: {integrity: sha512-SetDSntXLk8Jh1NOAl1Gu5uLiCNSYenB5tm0YVeZKePRIgDW9lQImromTwLa3c/Gae298tsgOM+/CYT9XAl0NA==}
    engines: {node: '>=18'}

  conventional-changelog-writer@8.1.0:
    resolution: {integrity: sha512-dpC440QnORNCO81XYuRRFOLCsjKj4W7tMkUIn3lR6F/FAaJcWLi7iCj6IcEvSQY2zw6VUgwUKd5DEHKEWrpmEQ==}
    engines: {node: '>=18'}
    hasBin: true

  conventional-changelog@7.1.0:
    resolution: {integrity: sha512-2hHa/MpDunPnYK3QcZdHl4MOnyLlicBmohsM5/dfvfeoPp0faIjYKHbKyb8nKth/Zd4HhxtlMWfVKrmM9OMj/Q==}
    engines: {node: '>=18'}
    hasBin: true

  conventional-commits-filter@5.0.0:
    resolution: {integrity: sha512-tQMagCOC59EVgNZcC5zl7XqO30Wki9i9J3acbUvkaosCT6JX3EeFwJD7Qqp4MCikRnzS18WXV3BLIQ66ytu6+Q==}
    engines: {node: '>=18'}

  conventional-commits-parser@6.1.0:
    resolution: {integrity: sha512-5nxDo7TwKB5InYBl4ZC//1g9GRwB/F3TXOGR9hgUjMGfvSP4Vu5NkpNro2+1+TIEy1vwxApl5ircECr2ri5JIw==}
    engines: {node: '>=18'}
    hasBin: true

  convert-source-map@2.0.0:
    resolution: {integrity: sha512-Kvp459HrV2FEJ1CAsi1Ku+MY3kasH19TFykTz2xWmMeq6bk2NU3XXvfJ+Q61m0xktWwt+1HSYf3JZsTms3aRJg==}

  cookie-signature@1.2.2:
    resolution: {integrity: sha512-D76uU73ulSXrD1UXF4KE2TMxVVwhsnCgfAyTg9k8P6KGZjlXKrOLe4dJQKI3Bxi5wjesZoFXJWElNWBjPZMbhg==}
    engines: {node: '>=6.6.0'}

  cookie@0.7.1:
    resolution: {integrity: sha512-6DnInpx7SJ2AK3+CTUE/ZM0vWTUboZCegxhC2xiIydHR9jNuTAASBrfEpHhiGOZw/nX51bHt6YQl8jsGo4y/0w==}
    engines: {node: '>= 0.6'}

  cookie@1.0.2:
    resolution: {integrity: sha512-9Kr/j4O16ISv8zBBhJoi4bXOYNTkFLOqSL3UDB0njXxCXNezjeyVrJyGOWtgfs/q2km1gwBcfH8q1yEGoMYunA==}
    engines: {node: '>=18'}

  copy-anything@2.0.6:
    resolution: {integrity: sha512-1j20GZTsvKNkc4BY3NpMOM8tt///wY3FpIzozTOFO2ffuZcV61nojHXVKIy3WM+7ADCy5FVhdZYHYDdgTU0yJw==}

  copy-anything@3.0.5:
    resolution: {integrity: sha512-yCEafptTtb4bk7GLEQoM8KVJpxAfdBJYaXyzQEgQQQgYrZiDp8SJmGKlYza6CYjEDNstAdNdKA3UuoULlEbS6w==}
    engines: {node: '>=12.13'}

  core-js-compat@3.44.0:
    resolution: {integrity: sha512-JepmAj2zfl6ogy34qfWtcE7nHKAJnKsQFRn++scjVS2bZFllwptzw61BZcZFYBPpUznLfAvh0LGhxKppk04ClA==}

  core-js@3.46.0:
    resolution: {integrity: sha512-vDMm9B0xnqqZ8uSBpZ8sNtRtOdmfShrvT6h2TuQGLs0Is+cR0DYbj/KWP6ALVNbWPpqA/qPLoOuppJN07humpA==}

  cors@2.8.5:
    resolution: {integrity: sha512-KIHbLJqu73RGr/hnbrO9uBeixNGuvSQjul/jdFvS/KFSIH1hWVd1ng7zOHx+YrEfInLG7q4n6GHQ9cDtxv/P6g==}
    engines: {node: '>= 0.10'}

  cross-spawn@7.0.6:
    resolution: {integrity: sha512-uV2QOWP2nWzsy2aMp8aRibhi9dlzF5Hgh5SHaB9OiTGEyDTiJJyx0uy51QXdyWbtAHNua4XJzUKca3OzKUd3vA==}
    engines: {node: '>= 8'}

  css-color-names@1.0.1:
    resolution: {integrity: sha512-/loXYOch1qU1biStIFsHH8SxTmOseh1IJqFvy8IujXOm1h+QjUdDhkzOrR5HG8K8mlxREj0yfi8ewCHx0eMxzA==}

  cssesc@3.0.0:
    resolution: {integrity: sha512-/Tb/JcjK111nNScGob5MNtsntNM1aCNUDipB/TkwZFhyDrrE47SOx/18wF2bbjgc3ZzCSKW1T5nt5EbFoAz/Vg==}
    engines: {node: '>=4'}
    hasBin: true

  csstype@3.1.3:
    resolution: {integrity: sha512-M1uQkMl8rQK/szD0LNhtqxIPLpimGm8sOBwU7lLnCpSbTyY3yeU1Vc7l4KT5zT4s/yOxHH5O7tIuuLOCnLADRw==}

  d@1.0.2:
    resolution: {integrity: sha512-MOqHvMWF9/9MX6nza0KgvFH4HpMU0EF5uUDXqX/BtxtU8NfB0QzRtJ8Oe/6SuS4kbhyzVJwjd97EA4PKrzJ8bw==}
    engines: {node: '>=0.12'}

  decode-named-character-reference@1.0.2:
    resolution: {integrity: sha512-O8x12RzrUF8xyVcY0KJowWsmaJxQbmy0/EtnNtHRpsOcT7dFk5W598coHqBVpmWo1oQQfsCqfCmkZN5DJrZVdg==}

  deep-is@0.1.4:
    resolution: {integrity: sha512-oIPzksmTg4/MriiaYGO+okXDT7ztn/w3Eptv/+gSIdMdKsJo0u4CfYNFJPy+4SKMuCqGw2wxnA+URMg3t8a/bQ==}

  default-browser-id@5.0.0:
    resolution: {integrity: sha512-A6p/pu/6fyBcA1TRz/GqWYPViplrftcW2gZC9q79ngNCKAeR/X3gcEdXQHl4KNXV+3wgIJ1CPkJQ3IHM6lcsyA==}
    engines: {node: '>=18'}

  default-browser@5.2.1:
    resolution: {integrity: sha512-WY/3TUME0x3KPYdRRxEJJvXRHV4PyPoUsxtZa78lwItwRQRHhd2U9xOscaT/YTf8uCXIAjeJOFBVEh/7FtD8Xg==}
    engines: {node: '>=18'}

  define-lazy-prop@3.0.0:
    resolution: {integrity: sha512-N+MeXYoqr3pOgn8xfyRPREN7gHakLYjhsHhWGT3fWAiL4IkAt0iDw14QiiEm2bE30c5XX5q0FtAA3CK5f9/BUg==}
    engines: {node: '>=12'}

  delayed-stream@1.0.0:
    resolution: {integrity: sha512-ZySD7Nf91aLB0RxL4KGrKHBXl7Eds1DAmEdcoVawXnLD7SDhpNgtuII2aAkg7a7QS41jxPSZ17p4VdGnMHk3MQ==}
    engines: {node: '>=0.4.0'}

  delegate@3.2.0:
    resolution: {integrity: sha512-IofjkYBZaZivn0V8nnsMJGBr4jVLxHDheKSW88PyxS5QC4Vo9ZbZVvhzlSxY87fVq3STR6r+4cGepyHkcWOQSw==}

  depd@2.0.0:
    resolution: {integrity: sha512-g7nH6P6dyDioJogAAGprGpCtVImJhpPk/roCzdb3fIh61/s/nPsfR6onyMwkCAR/OlC3yBC0lESvUoQEAssIrw==}
    engines: {node: '>= 0.8'}

  dequal@2.0.3:
    resolution: {integrity: sha512-0je+qPKHEMohvfRTCEo3CrPG6cAzAYgmzKyxRiYSSDkS6eGJdyVJm7WaYA5ECaAD9wLB2T4EEeymA5aFVcYXCA==}
    engines: {node: '>=6'}

  detect-libc@1.0.3:
    resolution: {integrity: sha512-pGjwhsmsp4kL2RTz08wcOlGN83otlqHeD/Z5T8GXZB+/YcpQ/dgo+lbU8ZsGxV0HIvqqxo9l7mqYwyYMD9bKDg==}
    engines: {node: '>=0.10'}
    hasBin: true

  detect-libc@2.0.4:
    resolution: {integrity: sha512-3UDv+G9CsCKO1WKMGw9fwq/SWJYbI0c5Y7LU1AXYoDdbhE2AHQ6N6Nb34sG8Fj7T5APy8qXDCKuuIHd1BR0tVA==}
    engines: {node: '>=8'}

  devlop@1.1.0:
    resolution: {integrity: sha512-RWmIqhcFf1lRYBvNmr7qTNuyCt/7/ns2jbpp1+PalgE/rDQcBT0fioSMUpJ93irlUhC5hrg4cYqe6U+0ImW0rA==}

  didyoumean@1.2.2:
    resolution: {integrity: sha512-gxtyfqMg7GKyhQmb056K7M3xszy/myH8w+B4RT+QXBQsvAOdc3XymqDDPHx1BgPgsdAA5SIifona89YtRATDzw==}

  diff@8.0.2:
    resolution: {integrity: sha512-sSuxWU5j5SR9QQji/o2qMvqRNYRDOcBTgsJ/DeCf4iSN4gW+gNMXM7wFIP+fdXZxoNiAnHUTGjCr+TSWXdRDKg==}
    engines: {node: '>=0.3.1'}

  dlv@1.1.3:
    resolution: {integrity: sha512-+HlytyjlPKnIG8XuRG8WvmBP8xs8P71y+SKKS6ZXWoEgLuePxtDoUEiH7WkdePWrQ5JBpE6aoVqfZfJUQkjXwA==}

  doctypes@1.1.0:
    resolution: {integrity: sha512-LLBi6pEqS6Do3EKQ3J0NqHWV5hhb78Pi8vvESYwyOy2c31ZEZVdtitdzsQsKb7878PEERhzUk0ftqGhG6Mz+pQ==}

  dot-prop@5.3.0:
    resolution: {integrity: sha512-QM8q3zDe58hqUqjraQOmzZ1LIH9SWQJTlEKCH4kJ2oQvLZk7RbQXvtDM2XEq3fwkV9CCvvH4LA0AV+ogFsBM2Q==}
    engines: {node: '>=8'}

  dotenv-expand@12.0.3:
    resolution: {integrity: sha512-uc47g4b+4k/M/SeaW1y4OApx+mtLWl92l5LMPP0GNXctZqELk+YGgOPIIC5elYmUH4OuoK3JLhuRUYegeySiFA==}
    engines: {node: '>=12'}

  dotenv@16.6.1:
    resolution: {integrity: sha512-uBq4egWHTcTt33a72vpSG0z3HnPuIl6NqYcTrKEg2azoEyl2hpW0zqlxysq2pK9HlDIHyHyakeYaYnSAwd8bow==}
    engines: {node: '>=12'}

  dotenv@17.2.3:
    resolution: {integrity: sha512-JVUnt+DUIzu87TABbhPmNfVdBDt18BLOWjMUFJMSi/Qqg7NTYtabbvSNJGOJ7afbRuv9D/lngizHtP7QyLQ+9w==}
    engines: {node: '>=12'}

  dts-resolver@2.1.3:
    resolution: {integrity: sha512-bihc7jPC90VrosXNzK0LTE2cuLP6jr0Ro8jk+kMugHReJVLIpHz/xadeq3MhuwyO4TD4OA3L1Q8pBBFRc08Tsw==}
    engines: {node: '>=20.19.0'}
    peerDependencies:
      oxc-resolver: '>=11.0.0'
    peerDependenciesMeta:
      oxc-resolver:
        optional: true

  dunder-proto@1.0.1:
    resolution: {integrity: sha512-KIN/nDJBQRcXw0MLVhZE9iQHmG68qAVIBg9CqmUYjmQIhgij9U5MFvrqkUL5FbtyyzZuOeOt0zdeRe4UY7ct+A==}
    engines: {node: '>= 0.4'}

  eastasianwidth@0.2.0:
    resolution: {integrity: sha512-I88TYZWc9XiYHRQ4/3c5rjjfgkjhLyW2luGIheGERbNQ6OY7yTybanSpDXZa8y7VUP9YmDcYa+eyq4ca7iLqWA==}

  ee-first@1.1.1:
    resolution: {integrity: sha512-WMwm9LhRUo+WUaRN+vRuETqG89IgZphVSNkdFgeb6sS/E4OrDIN7t48CAewSHXc6C8lefD8KKfr5vY61brQlow==}

  electron-to-chromium@1.5.254:
    resolution: {integrity: sha512-DcUsWpVhv9svsKRxnSCZ86SjD+sp32SGidNB37KpqXJncp1mfUgKbHvBomE89WJDbfVKw1mdv5+ikrvd43r+Bg==}

  emoji-regex@10.4.0:
    resolution: {integrity: sha512-EC+0oUMY1Rqm4O6LLrgjtYDvcVYTy7chDnM4Q7030tP4Kwj3u/pR6gP9ygnp2CJMK5Gq+9Q2oqmrFJAz01DXjw==}

  emoji-regex@8.0.0:
    resolution: {integrity: sha512-MSjYzcWNOA0ewAHpz0MxpYFvwg6yjy1NG3xteoqz644VCo/RPgnr1/GGt+ic3iJTzQ8Eu3TdM14SawnVUmGE6A==}

  emoji-regex@9.2.2:
    resolution: {integrity: sha512-L18DaJsXSUk2+42pv8mLs5jJT2hqFkFE4j21wOmgbUqsZ2hL72NsUU785g9RXgo3s0ZNgVl42TiHp3ZtOv/Vyg==}

  empathic@2.0.0:
    resolution: {integrity: sha512-i6UzDscO/XfAcNYD75CfICkmfLedpyPDdozrLMmQc5ORaQcdMoc21OnlEylMIqI7U8eniKrPMxxtj8k0vhmJhA==}
    engines: {node: '>=14'}

  encodeurl@1.0.2:
    resolution: {integrity: sha512-TPJXq8JqFaVYm2CWmPvnP2Iyo4ZSM7/QKcSmuMLDObfpH5fi7RUGmd/rTDf+rut/saiDiQEeVTNgAmJEdAOx0w==}
    engines: {node: '>= 0.8'}

  encodeurl@2.0.0:
    resolution: {integrity: sha512-Q0n9HRi4m6JuGIV1eFlmvJB7ZEVxu93IrMyiMsGC0lrMJMWzRgx6WGquyfQgZVb31vhGgXnfmPNNXmxnOkRBrg==}
    engines: {node: '>= 0.8'}

  enhanced-resolve@5.18.3:
    resolution: {integrity: sha512-d4lC8xfavMeBjzGr2vECC3fsGXziXZQyJxD868h2M/mBI3PwAuODxAkLkq5HYuvrPYcUtiLzsTo8U3PgX3Ocww==}
    engines: {node: '>=10.13.0'}

  entities@4.5.0:
    resolution: {integrity: sha512-V0hjH4dGPh9Ao5p0MoRY6BVqtwCjhz6vI5LT8AJ55H+4g9/4vbHx1I54fS0XuclLhDHArPQCiMjDxjaL8fPxhw==}
    engines: {node: '>=0.12'}

  entities@6.0.0:
    resolution: {integrity: sha512-aKstq2TDOndCn4diEyp9Uq/Flu2i1GlLkc6XIDQSDMuaFE3OPW5OphLCyQ5SpSJZTb4reN+kTcYru5yIfXoRPw==}
    engines: {node: '>=0.12'}

  environment@1.1.0:
    resolution: {integrity: sha512-xUtoPkMggbz0MPyPiIWr1Kp4aeWJjDZ6SMvURhimjdZgsRuDplF5/s9hcgGhyXMhs+6vpnuoiZ2kFiu3FMnS8Q==}
    engines: {node: '>=18'}

  errno@0.1.8:
    resolution: {integrity: sha512-dJ6oBr5SQ1VSd9qkk7ByRgb/1SH4JZjCHSW/mr63/QcXO9zLVxvJ6Oy13nio03rxpSnVDDjFor75SjVeZWPW/A==}
    hasBin: true

  error-stack-parser-es@1.0.5:
    resolution: {integrity: sha512-5qucVt2XcuGMcEGgWI7i+yZpmpByQ8J1lHhcL7PwqCwu9FPP3VUXzT4ltHe5i2z9dePwEHcDVOAfSnHsOlCXRA==}

  es-define-property@1.0.1:
    resolution: {integrity: sha512-e3nRfgfUZ4rNGL232gUgX06QNyyez04KdjFrF+LTRoOXmrOgFKDg4BCdsjW8EnT69eqdYGmRpJwiPVYNrCaW3g==}
    engines: {node: '>= 0.4'}

  es-errors@1.3.0:
    resolution: {integrity: sha512-Zf5H2Kxt2xjTvbJvP2ZWLEICxA6j+hAmMzIlypy4xcBg1vKVnx89Wy0GbS+kf5cwCVFFzdCFh2XSCFNULS6csw==}
    engines: {node: '>= 0.4'}

  es-module-lexer@1.7.0:
    resolution: {integrity: sha512-jEQoCwk8hyb2AZziIOLhDqpm5+2ww5uIE6lkO/6jcOCusfk6LhMHpXXfBLXTZ7Ydyt0j4VoUQv6uGNYbdW+kBA==}

  es-object-atoms@1.1.1:
    resolution: {integrity: sha512-FGgH2h8zKNim9ljj7dankFPcICIK9Cp5bm+c2gQSYePhpaG5+esrLODihIorn+Pe6FGJzWhXQotPv73jTaldXA==}
    engines: {node: '>= 0.4'}

  es-set-tostringtag@2.1.0:
    resolution: {integrity: sha512-j6vWzfrGVfyXxge+O0x5sh6cvxAog0a/4Rdd2K36zCMV5eJ+/+tOAngRO8cODMNWbVRdVlmGZQL2YS3yR8bIUA==}
    engines: {node: '>= 0.4'}

  es5-ext@0.10.64:
    resolution: {integrity: sha512-p2snDhiLaXe6dahss1LddxqEm+SkuDvV8dnIQG0MWjyHpcMNfXKPE+/Cc0y+PhxJX3A4xGNeFCj5oc0BUh6deg==}
    engines: {node: '>=0.10'}

  es6-iterator@2.0.3:
    resolution: {integrity: sha512-zw4SRzoUkd+cl+ZoE15A9o1oQd920Bb0iOJMQkQhl3jNc03YqVjAhG7scf9C5KWRU/R13Orf588uCC6525o02g==}

  es6-symbol@3.1.4:
    resolution: {integrity: sha512-U9bFFjX8tFiATgtkJ1zg25+KviIXpgRvRHS8sau3GfhVzThRQrOeksPeT0BWW2MNZs1OEWJ1DPXOQMn0KKRkvg==}
    engines: {node: '>=0.12'}

  esbuild@0.25.0:
    resolution: {integrity: sha512-BXq5mqc8ltbaN34cDqWuYKyNhX8D/Z0J1xdtdQ8UcIIIyJyz+ZMKUt58tF3SrZ85jcfN/PZYhjR5uDQAYNVbuw==}
    engines: {node: '>=18'}
    hasBin: true

  escalade@3.2.0:
    resolution: {integrity: sha512-WUj2qlxaQtO4g6Pq5c29GTcWGDyd8itL8zTlipgECz3JesAiiOKotd8JU6otB3PACgG6xkJUyVhboMS+bje/jA==}
    engines: {node: '>=6'}

  escape-html@1.0.3:
    resolution: {integrity: sha512-NiSupZ4OeuGwr68lGIeym/ksIZMJodUGOSCZ/FSnTxcrekbvqrgdUxlJOMpijaKZVjAJrWrGs/6Jy8OMuyj9ow==}

  escape-string-regexp@4.0.0:
    resolution: {integrity: sha512-TtpcNJ3XAzx3Gq8sWRzJaVajRs0uVxA2YAkdb1jm2YkPz4G6egUFAyA3n5vtEIZefPk5Wa4UXbKuS5fKkJWdgA==}
    engines: {node: '>=10'}

  escape-string-regexp@5.0.0:
    resolution: {integrity: sha512-/veY75JbMK4j1yjvuUxuVsiS/hr/4iHs9FTT6cgTexxdE0Ly/glccBAkloH/DofkjRbZU3bnoj38mOmhkZ0lHw==}
    engines: {node: '>=12'}

  eslint-compat-utils@0.5.1:
    resolution: {integrity: sha512-3z3vFexKIEnjHE3zCMRo6fn/e44U7T1khUjg+Hp0ZQMCigh28rALD0nPFBcGZuiLC5rLZa2ubQHDRln09JfU2Q==}
    engines: {node: '>=12'}
    peerDependencies:
      eslint: '>=6.0.0'

  eslint-import-context@0.1.9:
    resolution: {integrity: sha512-K9Hb+yRaGAGUbwjhFNHvSmmkZs9+zbuoe3kFQ4V1wYjrepUFYM2dZAfNtjbbj3qsPfUfsA68Bx/ICWQMi+C8Eg==}
    engines: {node: ^12.20.0 || ^14.18.0 || >=16.0.0}
    peerDependencies:
      unrs-resolver: ^1.0.0
    peerDependenciesMeta:
      unrs-resolver:
        optional: true

  eslint-plugin-es-x@7.8.0:
    resolution: {integrity: sha512-7Ds8+wAAoV3T+LAKeu39Y5BzXCrGKrcISfgKEqTS4BDN8SFEDQd0S43jiQ8vIa3wUKD07qitZdfzlenSi8/0qQ==}
    engines: {node: ^14.18.0 || >=16.0.0}
    peerDependencies:
      eslint: '>=8'

  eslint-plugin-import-x@4.16.1:
    resolution: {integrity: sha512-vPZZsiOKaBAIATpFE2uMI4w5IRwdv/FpQ+qZZMR4E+PeOcM4OeoEbqxRMnywdxP19TyB/3h6QBB0EWon7letSQ==}
    engines: {node: ^18.18.0 || ^20.9.0 || >=21.1.0}
    peerDependencies:
      '@typescript-eslint/utils': ^8.0.0
      eslint: ^8.57.0 || ^9.0.0
      eslint-import-resolver-node: '*'
    peerDependenciesMeta:
      '@typescript-eslint/utils':
        optional: true
      eslint-import-resolver-node:
        optional: true

  eslint-plugin-n@17.23.1:
    resolution: {integrity: sha512-68PealUpYoHOBh332JLLD9Sj7OQUDkFpmcfqt8R9sySfFSeuGJjMTJQvCRRB96zO3A/PELRLkPrzsHmzEFQQ5A==}
    engines: {node: ^18.18.0 || ^20.9.0 || >=21.1.0}
    peerDependencies:
      eslint: '>=8.23.0'

  eslint-plugin-regexp@2.10.0:
    resolution: {integrity: sha512-ovzQT8ESVn5oOe5a7gIDPD5v9bCSjIFJu57sVPDqgPRXicQzOnYfFN21WoQBQF18vrhT5o7UMKFwJQVVjyJ0ng==}
    engines: {node: ^18 || >=20}
    peerDependencies:
      eslint: '>=8.44.0'

  eslint-scope@8.4.0:
    resolution: {integrity: sha512-sNXOfKCn74rt8RICKMvJS7XKV/Xk9kA7DyJr8mJik3S7Cwgy3qlkkmyS2uQB3jiJg6VNdZd/pDBJu0nvG2NlTg==}
    engines: {node: ^18.18.0 || ^20.9.0 || >=21.1.0}

  eslint-visitor-keys@3.4.3:
    resolution: {integrity: sha512-wpc+LXeiyiisxPlEkUzU6svyS1frIO3Mgxj1fdy7Pm8Ygzguax2N3Fa/D/ag1WqbOprdI+uY6wMUl8/a2G+iag==}
    engines: {node: ^12.22.0 || ^14.17.0 || >=16.0.0}

  eslint-visitor-keys@4.2.1:
    resolution: {integrity: sha512-Uhdk5sfqcee/9H/rCOJikYz67o0a2Tw2hGRPOG2Y1R2dg7brRe1uG0yaNQDHu+TO/uQPF/5eCapvYSmHUjt7JQ==}
    engines: {node: ^18.18.0 || ^20.9.0 || >=21.1.0}

  eslint@9.39.1:
    resolution: {integrity: sha512-BhHmn2yNOFA9H9JmmIVKJmd288g9hrVRDkdoIgRCRuSySRUHH7r/DI6aAXW9T1WwUuY3DFgrcaqB+deURBLR5g==}
    engines: {node: ^18.18.0 || ^20.9.0 || >=21.1.0}
    hasBin: true
    peerDependencies:
      jiti: '*'
    peerDependenciesMeta:
      jiti:
        optional: true

  esniff@2.0.1:
    resolution: {integrity: sha512-kTUIGKQ/mDPFoJ0oVfcmyJn4iBDRptjNVIzwIFR7tqWXdVI9xfA2RMwY/gbSpJG3lkdWNEjLap/NqVHZiJsdfg==}
    engines: {node: '>=0.10'}

  espree@10.4.0:
    resolution: {integrity: sha512-j6PAQ2uUr79PZhBjP5C5fhl8e39FmRnOjsD5lGnWrFU8i2G776tBK7+nP8KuQUTTyAZUwfQqXAgrVH5MbH9CYQ==}
    engines: {node: ^18.18.0 || ^20.9.0 || >=21.1.0}

  esprima@4.0.1:
    resolution: {integrity: sha512-eGuFFw7Upda+g4p+QHvnW0RyTX/SVeJBDM/gCtMARO0cLuT2HcEKnTPvhjV6aGeqrCB/sbNop0Kszm0jsaWU4A==}
    engines: {node: '>=4'}
    hasBin: true

  esquery@1.6.0:
    resolution: {integrity: sha512-ca9pw9fomFcKPvFLXhBKUK90ZvGibiGOvRJNbjljY7s7uq/5YO4BOzcYtJqExdx99rF6aAcnRxHmcUHcz6sQsg==}
    engines: {node: '>=0.10'}

  esrecurse@4.3.0:
    resolution: {integrity: sha512-KmfKL3b6G+RXvP8N1vr3Tq1kL/oCFgn2NYXEtqP8/L3pKapUA4G8cFVaoF3SU323CD4XypR/ffioHmkti6/Tag==}
    engines: {node: '>=4.0'}

  estraverse@5.3.0:
    resolution: {integrity: sha512-MMdARuVEQziNTeJD8DgMqmhwR11BRQ/cBP+pLtYdSTnf3MIO8fFeiINEbX36ZdNlfU/7A9f3gUw49B3oQsvwBA==}
    engines: {node: '>=4.0'}

  estree-walker@2.0.2:
    resolution: {integrity: sha512-Rfkk/Mp/DL7JVje3u18FxFujQlTNR2q6QfMSMB7AvCBx91NGj/ba3kCfza0f6dVDbw7YlRf/nDrn7pQrCCyQ/w==}

  estree-walker@3.0.3:
    resolution: {integrity: sha512-7RUKfXgSMMkzt6ZuXmqapOurLGPPfgj6l9uRZ7lRGolvk0y2yocc35LdcxKC5PQZdn2DMqioAQ2NoWcrTKmm6g==}

  esutils@2.0.3:
    resolution: {integrity: sha512-kVscqXk4OCp68SZ0dkgEKVi6/8ij300KBWTJq32P/dYeWTSwK41WyTxalN1eRmA5Z9UU/LX9D7FWSmV9SAYx6g==}
    engines: {node: '>=0.10.0'}

  etag@1.8.1:
    resolution: {integrity: sha512-aIL5Fx7mawVa300al2BnEE4iNvo1qETxLrPI/o05L7z6go7fCw1J6EQmbK4FmJ2AS7kgVF/KEZWufBfdClMcPg==}
    engines: {node: '>= 0.6'}

  event-emitter@0.3.5:
    resolution: {integrity: sha512-D9rRn9y7kLPnJ+hMq7S/nhvoKwwvVJahBi2BPmx3bvbsEdK3W9ii8cBSGjP+72/LnM4n6fo3+dkCX5FeTQruXA==}

  eventemitter3@5.0.1:
    resolution: {integrity: sha512-GWkBvjiSZK87ELrYOSESUYeVIc9mvLLf/nXalMOS5dYrgZq9o5OVkbZAVM06CVxYsCwH9BDZFPlQTlPA1j4ahA==}

  execa@8.0.1:
    resolution: {integrity: sha512-VyhnebXciFV2DESc+p6B+y0LjSm0krU4OgJN44qFAhBY0TJ+1V61tYD2+wHusZ6F9n5K+vl8k0sTy7PEfV4qpg==}
    engines: {node: '>=16.17'}

  execa@9.6.0:
    resolution: {integrity: sha512-jpWzZ1ZhwUmeWRhS7Qv3mhpOhLfwI+uAX4e5fOcXqwMR7EcJ0pj2kV1CVzHVMX/LphnKWD3LObjZCoJ71lKpHw==}
    engines: {node: ^18.19.0 || >=20.5.0}

  exit-hook@2.2.1:
    resolution: {integrity: sha512-eNTPlAD67BmP31LDINZ3U7HSF8l57TxOY2PmBJ1shpCvpnxBF93mWCE8YHBnXs8qiUZJc9WDcWIeC3a2HIAMfw==}
    engines: {node: '>=6'}

  expect-type@1.2.2:
    resolution: {integrity: sha512-JhFGDVJ7tmDJItKhYgJCGLOWjuK9vPxiXoUFLwLDc99NlmklilbiQJwoctZtt13+xMw91MCk/REan6MWHqDjyA==}
    engines: {node: '>=12.0.0'}

  express@5.1.0:
    resolution: {integrity: sha512-DT9ck5YIRU+8GYzzU5kT3eHGA5iL+1Zd0EutOmTE9Dtk+Tvuzd23VBU+ec7HPNSTxXYO55gPV/hq4pSBJDjFpA==}
    engines: {node: '>= 18'}

  exsolve@1.0.7:
    resolution: {integrity: sha512-VO5fQUzZtI6C+vx4w/4BWJpg3s/5l+6pRQEHzFRM8WFi4XffSP1Z+4qi7GbjWbvRQEbdIco5mIMq+zX4rPuLrw==}

  ext@1.7.0:
    resolution: {integrity: sha512-6hxeJYaL110a9b5TEJSj0gojyHQAmA2ch5Os+ySCiA1QGdS697XWY1pzsrSjqA9LDEEgdB/KypIlR59RcLuHYw==}

  extend-shallow@2.0.1:
    resolution: {integrity: sha512-zCnTtlxNoAiDc3gqY2aYAWFx7XWWiasuF2K8Me5WbN8otHKTUKBwjPtNpRs/rbUZm7KxWAaNj7P1a/p52GbVug==}
    engines: {node: '>=0.10.0'}

  extend@3.0.2:
    resolution: {integrity: sha512-fjquC59cD7CyW6urNXK0FBufkZcoiGG80wTuPujX590cB5Ttln20E2UB4S/WARVqhXffZl2LNgS+gQdPIIim/g==}

  fast-deep-equal@3.1.3:
    resolution: {integrity: sha512-f3qQ9oQy9j2AhBe/H9VC91wLmKBCCU/gDOnKNAYG5hswO7BLKj09Hc5HYNz9cGI++xlpDCIgDaitVs03ATR84Q==}

  fast-glob@3.3.3:
    resolution: {integrity: sha512-7MptL8U0cqcFdzIzwOTHoilX9x5BrNqye7Z/LuC7kCMRio1EMSyqRK3BEAUD7sXRq4iT4AzTVuZdhgQ2TCvYLg==}
    engines: {node: '>=8.6.0'}

  fast-json-stable-stringify@2.1.0:
    resolution: {integrity: sha512-lhd/wF+Lk98HZoTCtlVraHtfh5XYijIjalXck7saUtuanSDyLMxnHhSXEDJqHxD7msR8D0uCmqlkwjCV8xvwHw==}

  fast-levenshtein@2.0.6:
    resolution: {integrity: sha512-DCXu6Ifhqcks7TZKY3Hxp3y6qphY5SJZmrWMDrKcERSOXWQdMhU9Ig/PYrzyw/ul9jOIyh0N4M0tbC5hodg8dw==}

  fastq@1.19.0:
    resolution: {integrity: sha512-7SFSRCNjBQIZH/xZR3iy5iQYR8aGBE0h3VG6/cwlbrpdciNYBMotQav8c1XI3HjHH+NikUpP53nPdlZSdWmFzA==}

  fault@2.0.1:
    resolution: {integrity: sha512-WtySTkS4OKev5JtpHXnib4Gxiurzh5NCGvWrFaZ34m6JehfTUhKZvn9njTfw48t6JumVQOmrKqpmGcdwxnhqBQ==}

  fd-package-json@1.2.0:
    resolution: {integrity: sha512-45LSPmWf+gC5tdCQMNH4s9Sr00bIkiD9aN7dc5hqkrEw1geRYyDQS1v1oMHAW3ysfxfndqGsrDREHHjNNbKUfA==}

  fdir@6.5.0:
    resolution: {integrity: sha512-tIbYtZbucOs0BRGqPJkshJUYdL+SDH7dVM8gjy+ERp3WAUjLEFJE+02kanyHtwjWOnwrKYBiwAmM0p4kLJAnXg==}
    engines: {node: '>=12.0.0'}
    peerDependencies:
      picomatch: ^3 || ^4
    peerDependenciesMeta:
      picomatch:
        optional: true

  feed@5.1.0:
    resolution: {integrity: sha512-qGNhgYygnefSkAHHrNHqC7p3R8J0/xQDS/cYUud8er/qD9EFGWyCdUDfULHTJQN1d3H3WprzVwMc9MfB4J50Wg==}
    engines: {node: '>=20', pnpm: '>=10'}

  figures@6.1.0:
    resolution: {integrity: sha512-d+l3qxjSesT4V7v2fh+QnmFnUWv9lSpjarhShNTgBOfA0ttejbQUAlHLitbjkoRiDulW0OPoQPYIGhIC8ohejg==}
    engines: {node: '>=18'}

  file-entry-cache@8.0.0:
    resolution: {integrity: sha512-XXTUwCvisa5oacNGRP9SfNtYBNAMi+RPwBFmblZEF7N7swHYQS6/Zfk7SRwx4D5j3CH211YNRco1DEMNVfZCnQ==}
    engines: {node: '>=16.0.0'}

  fill-range@7.1.1:
    resolution: {integrity: sha512-YsGpe3WHLK8ZYi4tWDg2Jy3ebRz2rXowDxnld4bkQB00cc/1Zw9AWnC0i9ztDJitivtQvaI9KaLyKrc+hBW0yg==}
    engines: {node: '>=8'}

  finalhandler@1.1.2:
    resolution: {integrity: sha512-aAWcW57uxVNrQZqFXjITpW3sIUQmHGG3qSb9mUah9MgMC4NeWhNOlNjXEYq3HjRAvL6arUviZGGJsBg6z0zsWA==}
    engines: {node: '>= 0.8'}

  finalhandler@2.1.0:
    resolution: {integrity: sha512-/t88Ty3d5JWQbWYgaOGCCYfXRwV1+be02WqYYlL6h0lEiUAMPM8o8qKGO01YIkOHzka2up08wvgYD0mDiI+q3Q==}
    engines: {node: '>= 0.8'}

  find-up@5.0.0:
    resolution: {integrity: sha512-78/PXT1wlLLDgTzDs7sjq9hzz0vXD+zn+7wypEe4fXQxCmdmqfGsEPQxmiCSQI3ajFV91bVSsvNtrJRiW6nGng==}
    engines: {node: '>=10'}

  flat-cache@4.0.1:
    resolution: {integrity: sha512-f7ccFPK3SXFHpx15UIGyRJ/FJQctuKZ0zVuN3frBo4HnK3cay9VEW0R6yPYFHC0AgqhukPzKjq22t5DmAyqGyw==}
    engines: {node: '>=16'}

  flat-cache@6.1.17:
    resolution: {integrity: sha512-Jzse4YoiUJBVYTwz5Bwl4h/2VQM7e2KK3MVAMlXzX9uamIHAH/TXUlRKU1AQGQOryQhN0EsmufiiF40G057YXA==}

  flatted@3.3.3:
    resolution: {integrity: sha512-GX+ysw4PBCz0PzosHDepZGANEuFCMLrnRTiEy9McGjmkCQYwRq4A/X786G/fjM/+OjsWSU1ZrY5qyARZmO/uwg==}

  floating-vue@5.2.2:
    resolution: {integrity: sha512-afW+h2CFafo+7Y9Lvw/xsqjaQlKLdJV7h1fCHfcYQ1C4SVMlu7OAekqWgu5d4SgvkBVU0pVpLlVsrSTBURFRkg==}
    peerDependencies:
      '@nuxt/kit': ^3.2.0
      vue: ^3.2.0
    peerDependenciesMeta:
      '@nuxt/kit':
        optional: true

  focus-trap@7.6.6:
    resolution: {integrity: sha512-v/Z8bvMCajtx4mEXmOo7QEsIzlIOqRXTIwgUfsFOF9gEsespdbD0AkPIka1bSXZ8Y8oZ+2IVDQZePkTfEHZl7Q==}

  follow-redirects@1.15.11:
    resolution: {integrity: sha512-deG2P0JfjrTxl50XGCDyfI97ZGVCxIpfKYmfyrQ54n5FO/0gfIES8C/Psl6kWVDolizcaaxZJnTS0QSMxvnsBQ==}
    engines: {node: '>=4.0'}
    peerDependencies:
      debug: '*'
    peerDependenciesMeta:
      debug:
        optional: true

  foreground-child@3.3.0:
    resolution: {integrity: sha512-Ld2g8rrAyMYFXBhEqMz8ZAHBi4J4uS1i/CxGMDnjyFWddMXLVcDp051DZfu+t7+ab7Wv6SMqpWmyFIj5UbfFvg==}
    engines: {node: '>=14'}

  form-data@4.0.4:
    resolution: {integrity: sha512-KrGhL9Q4zjj0kiUt5OO4Mr/A/jlI2jDYs5eHBpYHPcBEVSiipAvn2Ko2HnPe20rmcuuvMHNdZFp+4IlGTMF0Ow==}
    engines: {node: '>= 6'}

  format@0.2.2:
    resolution: {integrity: sha512-wzsgA6WOq+09wrU1tsJ09udeR/YZRaeArL9e1wPbFg3GG2yDnC2ldKpxs4xunpFF9DgqCqOIra3bc1HWrJ37Ww==}
    engines: {node: '>=0.4.x'}

  forwarded@0.2.0:
    resolution: {integrity: sha512-buRG0fpBtRHSTCOASe6hD258tEubFoRLb4ZNA6NxMVHNw2gOcwHo9wyablzMzOA5z9xA9L1KNjk/Nt6MT9aYow==}
    engines: {node: '>= 0.6'}

  fraction.js@5.3.4:
    resolution: {integrity: sha512-1X1NTtiJphryn/uLQz3whtY6jK3fTqoE3ohKs0tT+Ujr1W59oopxmoEh7Lu5p6vBaPbgoM0bzveAW4Qi5RyWDQ==}

  fresh@2.0.0:
    resolution: {integrity: sha512-Rx/WycZ60HOaqLKAi6cHRKKI7zxWbJ31MhntmtwMoaTeF7XFH9hhBp8vITaMidfljRQ6eYWCKkaTK+ykVJHP2A==}
    engines: {node: '>= 0.8'}

  fsevents@2.3.3:
    resolution: {integrity: sha512-5xoDfX+fL7faATnagmWPpbFtwh/R77WmMMqqHGS65C3vvB0YHrgF+B1YmZ3441tMj5n63k0212XNoJwzlhffQw==}
    engines: {node: ^8.16.0 || ^10.6.0 || >=11.0.0}
    os: [darwin]

  function-bind@1.1.2:
    resolution: {integrity: sha512-7XHNxH7qX9xG5mIwxkhumTox/MIRNcOgDrxWsMt2pAr23WHp6MrRlN7FBSFpCpr+oVO0F744iUgR82nJMfG2SA==}

  generic-names@4.0.0:
    resolution: {integrity: sha512-ySFolZQfw9FoDb3ed9d80Cm9f0+r7qj+HJkWjeD9RBfpxEVTlVhol+gvaQB/78WbwYfbnNh8nWHHBSlg072y6A==}

  gensync@1.0.0-beta.2:
    resolution: {integrity: sha512-3hN7NaskYvMDLQY55gnW3NQ+mesEAepTqlg+VEbj7zzqEMBVNhzcGYYeqFo/TlYz6eQiFcp1HcsCZO+nGgS8zg==}
    engines: {node: '>=6.9.0'}

  get-caller-file@2.0.5:
    resolution: {integrity: sha512-DyFP3BM/3YHTQOCUL/w0OZHR0lpKeGrxotcHWcqNEdnltqFwXVfhEBQ94eIo34AfQpo0rGki4cyIiftY06h2Fg==}
    engines: {node: 6.* || 8.* || >= 10.*}

  get-east-asian-width@1.3.0:
    resolution: {integrity: sha512-vpeMIQKxczTD/0s2CdEWHcb0eeJe6TFjxb+J5xgX7hScxqrGuyjmv4c1D4A/gelKfyox0gJJwIHF+fLjeaM8kQ==}
    engines: {node: '>=18'}

  get-intrinsic@1.3.0:
    resolution: {integrity: sha512-9fSjSaos/fRIVIp+xSJlE6lfwhES7LNtKaCBIamHsjr2na1BiABJPo0mOjjz8GJDURarmCPGqaiVg5mfjb98CQ==}
    engines: {node: '>= 0.4'}

  get-proto@1.0.1:
    resolution: {integrity: sha512-sTSfBjoXBp89JvIKIefqw7U2CCebsc74kiY6awiGogKtoSGbgjYE/G/+l9sF3MWFPNc9IcoOC4ODfKHfxFmp0g==}
    engines: {node: '>= 0.4'}

  get-stream@8.0.1:
    resolution: {integrity: sha512-VaUJspBffn/LMCJVoMvSAdmscJyS1auj5Zulnn5UoYcY531UWmdwhRWkcGKnGU93m5HSXP9LP2usOryrBtQowA==}
    engines: {node: '>=16'}

  get-stream@9.0.1:
    resolution: {integrity: sha512-kVCxPF3vQM/N0B1PmoqVUqgHP+EeVjmZSQn+1oCRPxd2P21P2F19lIgbR3HBosbB1PUhOAoctJnfEn2GbN2eZA==}
    engines: {node: '>=18'}

  get-them-args@1.3.2:
    resolution: {integrity: sha512-LRn8Jlk+DwZE4GTlDbT3Hikd1wSHgLMme/+7ddlqKd7ldwR6LjJgTVWzBnR01wnYGe4KgrXjg287RaI22UHmAw==}

  get-tsconfig@4.13.0:
    resolution: {integrity: sha512-1VKTZJCwBrvbd+Wn3AOgQP/2Av+TfTCOlE4AcRJE72W1ksZXbAx8PPBR9RzgTeSPzlPMHrbANMH3LbltH73wxQ==}

  glob-parent@5.1.2:
    resolution: {integrity: sha512-AOIgSQCepiJYwP3ARnGx+5VnTu2HBYdzbGP45eLw1vr3zB3vZLeyed1sC9hnbcOc9/SrMyM5RPQrkGz4aS9Zow==}
    engines: {node: '>= 6'}

  glob-parent@6.0.2:
    resolution: {integrity: sha512-XxwI8EOhVQgWp6iDL+3b0r86f4d6AX6zSU55HfB4ydCEuXLXc5FcYeOu+nnGftS4TEju/11rt4KJPTMgbfmv4A==}
    engines: {node: '>=10.13.0'}

  glob-to-regexp@0.4.1:
    resolution: {integrity: sha512-lkX1HJXwyMcprw/5YUZc2s7DrpAiHB21/V+E1rHUrVNokkvB6bqMzT0VfV6/86ZNabt1k14YOIaT7nDvOX3Iiw==}

  glob@10.4.5:
    resolution: {integrity: sha512-7Bv8RF0k6xjo7d4A/PxYLbUCfb6c+Vpd2/mB2yRDlew7Jb5hEXiCD9ibfO7wpk8i4sevK6DFny9h7EYbM3/sHg==}
    hasBin: true

  globals@14.0.0:
    resolution: {integrity: sha512-oahGvuMGQlPw/ivIYBjVSrWAfWLBeku5tpPE2fOPLi+WHffIWbuh2tCjhyQhTBPMf5E9jDEH4FOmTYgYwbKwtQ==}
    engines: {node: '>=18'}

  globals@15.15.0:
    resolution: {integrity: sha512-7ACyT3wmyp3I61S4fG682L0VA2RGD9otkqGJIwNUMF1SWUombIIk+af1unuDYgMm082aHYwD+mzJvv9Iu8dsgg==}
    engines: {node: '>=18'}

  globals@16.5.0:
    resolution: {integrity: sha512-c/c15i26VrJ4IRt5Z89DnIzCGDn9EcebibhAOjw5ibqEHsE1wLUgkPn9RDmNcUKyU87GeaL633nyJ+pplFR2ZQ==}
    engines: {node: '>=18'}

  globrex@0.1.2:
    resolution: {integrity: sha512-uHJgbwAMwNFf5mLst7IWLNg14x1CkeqglJb/K3doi4dw6q2IvAAmM/Y81kevy83wP+Sst+nutFTYOGg3d1lsxg==}

  good-listener@1.2.2:
    resolution: {integrity: sha512-goW1b+d9q/HIwbVYZzZ6SsTr4IgE+WA44A0GmPIQstuOrgsFcT7VEJ48nmr9GaRtNu0XTKacFLGnBPAM6Afouw==}

  gopd@1.2.0:
    resolution: {integrity: sha512-ZUKRh6/kUFoAiTAtTYPZJ3hw9wNxx+BIBOijnlG9PnrJsCcSjs1wyyD6vJpaYtgnzDrKYRSqf3OO6Rfa93xsRg==}
    engines: {node: '>= 0.4'}

  graceful-fs@4.2.11:
    resolution: {integrity: sha512-RbJ5/jmFcNNCcDV5o9eTnBLJ/HszWV0P73bc+Ff4nS/rJj+YaS6IGyiOL0VoBYX+l1Wrl3k63h/KrH+nhJ0XvQ==}

  graphemer@1.4.0:
    resolution: {integrity: sha512-EtKwoO6kxCL9WO5xipiHTZlSzBm7WLT627TqC/uVRd0HKmq8NXyebnNYxDoBi7wt8eTWrUrKXCOVaFq9x1kgag==}

  gray-matter@4.0.3:
    resolution: {integrity: sha512-5v6yZd4JK3eMI3FqqCouswVqwugaA9r4dNZB1wwcmrD02QkV5H0y7XBQW8QwQqEaZY1pM9aqORSORhJRdNK44Q==}
    engines: {node: '>=6.0'}

  gsap@3.13.0:
    resolution: {integrity: sha512-QL7MJ2WMjm1PHWsoFrAQH/J8wUeqZvMtHO58qdekHpCfhvhSL4gSiz6vJf5EeMP0LOn3ZCprL2ki/gjED8ghVw==}

  handlebars@4.7.8:
    resolution: {integrity: sha512-vafaFqs8MZkRrSX7sFVUdo3ap/eNiLnb4IakshzvP56X5Nr1iGKAIqdX6tMlm6HcNRIkr6AxO5jFEoJzzpT8aQ==}
    engines: {node: '>=0.4.7'}
    hasBin: true

  has-flag@4.0.0:
    resolution: {integrity: sha512-EykJT/Q1KjTWctppgIAgfSO0tKVuZUjhgMr17kqTumMl6Afv3EISleU7qZUzoXDFTAHTDC4NOoG/ZxU3EvlMPQ==}
    engines: {node: '>=8'}

  has-symbols@1.1.0:
    resolution: {integrity: sha512-1cDNdwJ2Jaohmb3sg4OmKaMBwuC48sYni5HUw2DvsC8LjGTLK9h+eb1X6RyuOHe4hT0ULCW68iomhjUoKUqlPQ==}
    engines: {node: '>= 0.4'}

  has-tostringtag@1.0.2:
    resolution: {integrity: sha512-NqADB8VjPFLM2V0VvHUewwwsw0ZWBaIdgo+ieHtK3hasLz4qeCRjYcqfB6AQrBggRKppKF8L52/VqdVsO47Dlw==}
    engines: {node: '>= 0.4'}

  hasown@2.0.2:
    resolution: {integrity: sha512-0hJU9SCPvmMzIBdZFqNPXWa6dqh7WdH0cII9y+CyS8rG3nL48Bclra9HmKhVVUHyPWNH5Y7xDwAB7bfgSjkUMQ==}
    engines: {node: '>= 0.4'}

  hast-util-to-html@9.0.5:
    resolution: {integrity: sha512-OguPdidb+fbHQSU4Q4ZiLKnzWo8Wwsf5bZfbvu7//a9oTYoqD/fWpe96NuHkoS9h0ccGOTe0C4NGXdtS0iObOw==}

  hast-util-whitespace@3.0.0:
    resolution: {integrity: sha512-88JUN06ipLwsnv+dVn+OIYOvAuvBMy/Qoi6O7mQHxdPXpjy+Cd6xRkWwux7DKO+4sYILtLBRIKgsdpS2gQc7qw==}

  hookable@5.5.3:
    resolution: {integrity: sha512-Yc+BQe8SvoXH1643Qez1zqLRmbA5rCL+sSmk6TVos0LWVfNIB7PGncdlId77WzLGSIB5KaWgTaNTs2lNVEI6VQ==}

  hookified@1.12.1:
    resolution: {integrity: sha512-xnKGl+iMIlhrZmGHB729MqlmPoWBznctSQTYCpFKqNsCgimJQmithcW0xSQMMFzYnV2iKUh25alswn6epgxS0Q==}

  host-validation-middleware@0.1.2:
    resolution: {integrity: sha512-pg/prhP/e/TqIc3tGj8Nkza4o8j4GE212FNJJN+vhebYnHIPfLZbTmRp8yiT9vEtPeIWCz6sD41EpaO9ys5Tfg==}
    engines: {node: ^18.0.0 || >=20.0.0}

  hosted-git-info@8.1.0:
    resolution: {integrity: sha512-Rw/B2DNQaPBICNXEm8balFz9a6WpZrkCGpcWFpy7nCj+NyhSdqXipmfvtmWt9xGfp0wZnBxB+iVpLmQMYt47Tw==}
    engines: {node: ^18.17.0 || >=20.5.0}

  htm@3.1.1:
    resolution: {integrity: sha512-983Vyg8NwUE7JkZ6NmOqpCZ+sh1bKv2iYTlUkzlWmA5JD2acKoxd4KVxbMmxX/85mtfdnDmTFoNKcg5DGAvxNQ==}

  html-void-elements@3.0.0:
    resolution: {integrity: sha512-bEqo66MRXsUGxWHV5IP0PUiAWwoEjba4VCzg0LjFJBpchPaTfyfCKTG6bc5F8ucKec3q5y6qOdGyYTSBEvhCrg==}

  http-errors@2.0.0:
    resolution: {integrity: sha512-FtwrG/euBzaEjYeRqOgly7G0qviiXoJWnvEH2Z1plBdXgbyjv34pHTSb9zoeHMyDy33+DWy5Wt9Wo+TURtOYSQ==}
    engines: {node: '>= 0.8'}

  http-proxy-3@1.22.0:
    resolution: {integrity: sha512-qyYYKjmPW7kDiRBGzydmD5f5ckuniL9fY45EWP05YVDoR/02JjrVMGqdrO5O+OURU7imhF3WyiKwp++4A3KEbw==}
    engines: {node: '>=18'}

  human-signals@5.0.0:
    resolution: {integrity: sha512-AXcZb6vzzrFAUE61HnN4mpLqd/cSIwNQjtNWR0euPm6y0iqx3G4gOXaIDdtdDwZmhwe82LA6+zinmW4UBWVePQ==}
    engines: {node: '>=16.17.0'}

  human-signals@8.0.1:
    resolution: {integrity: sha512-eKCa6bwnJhvxj14kZk5NCPc6Hb6BdsU9DZcOnmQKSnO1VKrfV0zCvtttPZUsBvjmNDn8rpcJfpwSYnHBjc95MQ==}
    engines: {node: '>=18.18.0'}

  iconv-lite@0.6.3:
    resolution: {integrity: sha512-4fCk79wshMdzMp2rH06qWrJE4iolqLhCUH+OiuIgU++RB0+94NlDL81atO7GX55uUKueo0txHNtvEyI6D7WdMw==}
    engines: {node: '>=0.10.0'}

  icss-utils@5.1.0:
    resolution: {integrity: sha512-soFhflCVWLfRNOPU3iv5Z9VUdT44xFRbzjLsEzSr5AQmgqPMTHdU3PMT1Cf1ssx8fLNJDA1juftYl+PUcv3MqA==}
    engines: {node: ^10 || ^12 || >= 14}
    peerDependencies:
      postcss: ^8.1.0

  ignore@5.3.2:
    resolution: {integrity: sha512-hsBTNUqQTDwkWtcdYI2i06Y/nUBEsNEDJKjWdigLvegy8kDuJAS8uRlpkkcQpyEXL0Z/pjDy5HBmMjRCJ2gq+g==}
    engines: {node: '>= 4'}

  ignore@7.0.4:
    resolution: {integrity: sha512-gJzzk+PQNznz8ysRrC0aOkBNVRBDtE1n53IqyqEf3PXrYwomFs5q4pGMizBMJF+ykh03insJ27hB8gSrD2Hn8A==}
    engines: {node: '>= 4'}

  image-size@0.5.5:
    resolution: {integrity: sha512-6TDAlDPZxUFCv+fuOkIoXT/V/f3Qbq8e37p+YOiYrUv3v9cc3/6x78VdfPgFVaB9dZYeLUfKgHRebpkm/oP2VQ==}
    engines: {node: '>=0.10.0'}
    hasBin: true

  image-size@2.0.2:
    resolution: {integrity: sha512-IRqXKlaXwgSMAMtpNzZa1ZAe8m+Sa1770Dhk8VkSsP9LS+iHD62Zd8FQKs8fbPiagBE7BzoFX23cxFnwshpV6w==}
    engines: {node: '>=16.x'}
    hasBin: true

  immutable@5.0.3:
    resolution: {integrity: sha512-P8IdPQHq3lA1xVeBRi5VPqUm5HDgKnx0Ru51wZz5mjxHr5n3RWhjIpOFU7ybkUxfB+5IToy+OLaHYDBIWsv+uw==}

  import-fresh@3.3.1:
    resolution: {integrity: sha512-TR3KfrTZTYLPB6jUjfx6MF9WcWrHL9su5TObK4ZkYgBdWKPOFoSoQIdEuTuR82pmtxH2spWG9h6etwfr1pLBqQ==}
    engines: {node: '>=6'}

  imurmurhash@0.1.4:
    resolution: {integrity: sha512-JmXMZ6wuvDmLiHEml9ykzqO6lwFbof0GG4IkcGaENdCRDDmMVnny7s5HsIgHCbaq0w2MyPhDqkhTUgS2LU2PHA==}
    engines: {node: '>=0.8.19'}

  inherits@2.0.4:
    resolution: {integrity: sha512-k/vGaX4/Yla3WzyMCvTQOXYeIHvqOKtnqBduzTHpzpQZzAskKMhZ2K+EnBiSM9zGSoIFeMpXKxa4dYeZIQqewQ==}

  ipaddr.js@1.9.1:
    resolution: {integrity: sha512-0KI/607xoxSToH7GjN1FfSbLoU0+btTicjsQSWQlh/hZykN8KpmMf7uYwPW3R+akZ6R/w18ZlXSHBYXiYUPO3g==}
    engines: {node: '>= 0.10'}

  is-arrayish@0.3.2:
    resolution: {integrity: sha512-eVRqCvVlZbuw3GrM63ovNSNAeA1K16kaR/LRY/92w0zxQ5/1YzwblUX652i4Xs9RwAGjW9d9y6X88t8OaAJfWQ==}

  is-binary-path@2.1.0:
    resolution: {integrity: sha512-ZMERYes6pDydyuGidse7OsHxtbI7WVeUEozgR/g7rd0xUimYNlvZRE/K2MgZTjWy725IfelLeVcEM97mmtRGXw==}
    engines: {node: '>=8'}

  is-core-module@2.16.1:
    resolution: {integrity: sha512-UfoeMA6fIJ8wTYFEUjelnaGI67v6+N7qXJEvQuIGa99l4xsCruSYOVSQ0uPANn4dAzm8lkYPaKLrrijLq7x23w==}
    engines: {node: '>= 0.4'}

  is-docker@3.0.0:
    resolution: {integrity: sha512-eljcgEDlEns/7AXFosB5K/2nCM4P7FQPkGc/DWLy5rmFEWvZayGrik1d9/QIY5nJ4f9YsVvBkA6kJpHn9rISdQ==}
    engines: {node: ^12.20.0 || ^14.13.1 || >=16.0.0}
    hasBin: true

  is-expression@4.0.0:
    resolution: {integrity: sha512-zMIXX63sxzG3XrkHkrAPvm/OVZVSCPNkwMHU8oTX7/U3AL78I0QXCEICXUM13BIa8TYGZ68PiTKfQz3yaTNr4A==}

  is-extendable@0.1.1:
    resolution: {integrity: sha512-5BMULNob1vgFX6EjQw5izWDxrecWK9AM72rugNr0TFldMOi0fj6Jk+zeKIt0xGj4cEfQIJth4w3OKWOJ4f+AFw==}
    engines: {node: '>=0.10.0'}

  is-extglob@2.1.1:
    resolution: {integrity: sha512-SbKbANkN603Vi4jEZv49LeVJMn4yGwsbzZworEoyEiutsN3nJYdbO36zfhGJ6QEDpOZIFkDtnq5JRxmvl3jsoQ==}
    engines: {node: '>=0.10.0'}

  is-fullwidth-code-point@3.0.0:
    resolution: {integrity: sha512-zymm5+u+sCsSWyD9qNaejV3DFvhCKclKdizYaJUuHA83RLjb7nSuGnddCHGv0hk+KY7BMAlsWeK4Ueg6EV6XQg==}
    engines: {node: '>=8'}

  is-fullwidth-code-point@5.0.0:
    resolution: {integrity: sha512-OVa3u9kkBbw7b8Xw5F9P+D/T9X+Z4+JruYVNapTjPYZYUznQ5YfWeFkOj606XYYW8yugTfC8Pj0hYqvi4ryAhA==}
    engines: {node: '>=18'}

  is-glob@4.0.3:
    resolution: {integrity: sha512-xelSayHH36ZgE7ZWhli7pW34hNbNl8Ojv5KVmkJD4hBdD3th8Tfk9vYasLM+mXWOZhFkgZfxhLSnrwRr4elSSg==}
    engines: {node: '>=0.10.0'}

  is-inside-container@1.0.0:
    resolution: {integrity: sha512-KIYLCCJghfHZxqjYBE7rEy0OBuTd5xCHS7tHVgvCLkx7StIoaxwNW3hCALgEUjFfeRk+MG/Qxmp/vtETEF3tRA==}
    engines: {node: '>=14.16'}
    hasBin: true

  is-number@7.0.0:
    resolution: {integrity: sha512-41Cifkg6e8TylSpdtTpeLVMqvSBEVzTttHvERD741+pnZ8ANv0004MRL43QKPDlK9cGvNp6NZWZUBlbGXYxxng==}
    engines: {node: '>=0.12.0'}

  is-obj@2.0.0:
    resolution: {integrity: sha512-drqDG3cbczxxEJRoOXcOjtdp1J/lyp1mNn0xaznRs8+muBhgQcrnbspox5X5fOw0HnMnbfDzvnEMEtqDEJEo8w==}
    engines: {node: '>=8'}

  is-plain-obj@4.1.0:
    resolution: {integrity: sha512-+Pgi+vMuUNkJyExiMBt5IlFoMyKnr5zhJ4Uspz58WOhBF5QoIZkFyNHIbBAtHwzVAgk5RtndVNsDRN61/mmDqg==}
    engines: {node: '>=12'}

  is-promise@2.2.2:
    resolution: {integrity: sha512-+lP4/6lKUBfQjZ2pdxThZvLUAafmZb8OAxFb8XXtiQmS35INgr85hdOGoEs124ez1FCnZJt6jau/T+alh58QFQ==}

  is-promise@4.0.0:
    resolution: {integrity: sha512-hvpoI6korhJMnej285dSg6nu1+e6uxs7zG3BYAm5byqDsgJNWwxzM6z6iZiAgQR4TJ30JmBTOwqZUw3WlyH3AQ==}

  is-reference@1.2.1:
    resolution: {integrity: sha512-U82MsXXiFIrjCK4otLT+o2NA2Cd2g5MLoOVXUZjIOhLurrRxpEXzI8O0KZHr3IjLvlAH1kTPYSuqer5T9ZVBKQ==}

  is-reference@3.0.3:
    resolution: {integrity: sha512-ixkJoqQvAP88E6wLydLGGqCJsrFUnqoH6HnaczB8XmDH1oaWU+xxdptvikTgaEhtZ53Ky6YXiBuUI2WXLMCwjw==}

  is-regex@1.2.1:
    resolution: {integrity: sha512-MjYsKHO5O7mCsmRGxWcLWheFqN9DJ/2TmngvjKXihe6efViPqc274+Fx/4fYj/r03+ESvBdTXK0V6tA3rgez1g==}
    engines: {node: '>= 0.4'}

  is-stream@3.0.0:
    resolution: {integrity: sha512-LnQR4bZ9IADDRSkvpqMGvt/tEJWclzklNgSw48V5EAaAeDd6qGvN8ei6k5p0tvxSR171VmGyHuTiAOfxAbr8kA==}
    engines: {node: ^12.20.0 || ^14.13.1 || >=16.0.0}

  is-stream@4.0.1:
    resolution: {integrity: sha512-Dnz92NInDqYckGEUJv689RbRiTSEHCQ7wOVeALbkOz999YpqT46yMRIGtSNl2iCL1waAZSx40+h59NV/EwzV/A==}
    engines: {node: '>=18'}

  is-unicode-supported@2.1.0:
    resolution: {integrity: sha512-mE00Gnza5EEB3Ds0HfMyllZzbBrmLOX3vfWoj9A9PEnTfratQ/BcaJOuMhnkhjXvb2+FkY3VuHqtAGpTPmglFQ==}
    engines: {node: '>=18'}

  is-what@3.14.1:
    resolution: {integrity: sha512-sNxgpk9793nzSs7bA6JQJGeIuRBQhAaNGG77kzYQgMkrID+lS6SlK07K5LaptscDlSaIgH+GPFzf+d75FVxozA==}

  is-what@4.1.16:
    resolution: {integrity: sha512-ZhMwEosbFJkA0YhFnNDgTM4ZxDRsS6HqTo7qsZM08fehyRYIYa0yHu5R6mgo1n/8MgaPBXiPimPD77baVFYg+A==}
    engines: {node: '>=12.13'}

  is-wsl@3.1.0:
    resolution: {integrity: sha512-UcVfVfaK4Sc4m7X3dUSoHoozQGBEFeDC+zVo06t98xe8CzHSZZBekNXH+tu0NalHolcJ/QAGqS46Hef7QXBIMw==}
    engines: {node: '>=16'}

  isexe@2.0.0:
    resolution: {integrity: sha512-RHxMLp9lnKHGHRng9QFhRCMbYAcVpn69smSGcq3f36xjgVVWThj4qqLbTLlq7Ssj8B+fIQ1EuCEGI2lKsyQeIw==}

  jackspeak@3.4.3:
    resolution: {integrity: sha512-OGlZQpz2yfahA/Rd1Y8Cd9SIEsqvXkLVoSw/cgwhnhFMDbsQFeZYoJJ7bIZBS9BcamUW96asq/npPWugM+RQBw==}

  jiti@1.21.7:
    resolution: {integrity: sha512-/imKNG4EbWNrVjoNC/1H5/9GFy+tqjGBHCaSsN+P2RnPqjsLmv6UD3Ej+Kj8nBWaRAwyk7kK5ZUc+OEatnTR3A==}
    hasBin: true

  jiti@2.6.1:
    resolution: {integrity: sha512-ekilCSN1jwRvIbgeg/57YFh8qQDNbwDb9xT/qu2DAHbFFZUicIl4ygVaAvzveMhMVr3LnpSKTNnwt8PoOfmKhQ==}
    hasBin: true

  js-stringify@1.0.2:
    resolution: {integrity: sha512-rtS5ATOo2Q5k1G+DADISilDA6lv79zIiwFd6CcjuIxGKLFm5C+RLImRscVap9k55i+MOZwgliw+NejvkLuGD5g==}

  js-tokens@4.0.0:
    resolution: {integrity: sha512-RdJUflcE3cUzKiMqQgsCu06FPu9UdIJO0beYbPhHN4k6apgJtifcoCtT9bcxOpYBtpD2kCM6Sbzg4CausW/PKQ==}

  js-tokens@9.0.1:
    resolution: {integrity: sha512-mxa9E9ITFOt0ban3j6L5MpjwegGz6lBQmM1IJkWeBZGcMxto50+eWdjC/52xDbS2vy0k7vIMK0Fe2wfL9OQSpQ==}

  js-yaml@3.14.1:
    resolution: {integrity: sha512-okMH7OXXJ7YrN9Ok3/SXrnu4iX9yOk+25nqX4imS2npuvTYDmo/QEZoqwZkYaIDk3jVvBOTOIEgEhaLOynBS9g==}
    hasBin: true

  js-yaml@4.1.0:
    resolution: {integrity: sha512-wpxZs9NoxZaJESJGIZTyDEaYpl0FKSA+FB9aJiyemKhMwkxQg63h4T1KJgUGHpTqPDNRcmmYLugrRjJlBtWvRA==}
    hasBin: true

  jsdoc-type-pratt-parser@4.1.0:
    resolution: {integrity: sha512-Hicd6JK5Njt2QB6XYFS7ok9e37O8AYk3jTcppG4YVQnYjOemymvTcmc7OWsmq/Qqj5TdRFO5/x/tIPmBeRtGHg==}
    engines: {node: '>=12.0.0'}

  jsesc@3.0.2:
    resolution: {integrity: sha512-xKqzzWXDttJuOcawBt4KnKHHIf5oQ/Cxax+0PWFG+DFDgHNAdi+TXECADI+RYiFUMmx8792xsMbbgXj4CwnP4g==}
    engines: {node: '>=6'}
    hasBin: true

  jsesc@3.1.0:
    resolution: {integrity: sha512-/sM3dO2FOzXjKQhJuo0Q173wf2KOo8t4I8vHy6lF9poUp7bKT0/NHE8fPX23PwfhnykfqnC2xRxOnVw5XuGIaA==}
    engines: {node: '>=6'}
    hasBin: true

  json-buffer@3.0.1:
    resolution: {integrity: sha512-4bV5BfR2mqfQTJm+V5tPPdf+ZpuhiIvTuAB5g8kcrXOZpTT/QwwVRWBywX1ozr6lEuPdbHxwaJlm9G6mI2sfSQ==}

  json-schema-traverse@0.4.1:
    resolution: {integrity: sha512-xbbCH5dCYU5T8LcEhhuh7HJ88HXuW3qsI3Y0zOZFKfZEHcpWiHU/Jxzk629Brsab/mMiHQti9wMP+845RPe3Vg==}

  json-stable-stringify-without-jsonify@1.0.1:
    resolution: {integrity: sha512-Bdboy+l7tA3OGW6FjyFHWkP5LuByj1Tk33Ljyq0axyzdk9//JSi2u3fP1QSmd1KNwq6VOKYGlAu87CisVir6Pw==}

  json5@2.2.3:
    resolution: {integrity: sha512-XmOWe7eyHYH14cLdVPoyg+GOH3rYX++KpzrylJwSW98t3Nk+U8XOl8FWKOgwtzdb8lXGf6zYwDUzeHMWfxasyg==}
    engines: {node: '>=6'}
    hasBin: true

  jstransformer@1.0.0:
    resolution: {integrity: sha512-C9YK3Rf8q6VAPDCCU9fnqo3mAfOH6vUGnMcP4AQAYIEpWtfGLpwOTmZ+igtdK5y+VvI2n3CyYSzy4Qh34eq24A==}

  keyv@4.5.4:
    resolution: {integrity: sha512-oxVHkHR/EJf2CNXnWxRLW6mg7JyCCUcG0DtEGmL2ctUo1PNTin1PUil+r/+4r5MpVgC/fn1kjsx7mjSujKqIpw==}

  keyv@5.5.3:
    resolution: {integrity: sha512-h0Un1ieD+HUrzBH6dJXhod3ifSghk5Hw/2Y4/KHBziPlZecrFyE9YOTPU6eOs0V9pYl8gOs86fkr/KN8lUX39A==}

  kill-port@1.6.1:
    resolution: {integrity: sha512-un0Y55cOM7JKGaLnGja28T38tDDop0AQ8N0KlAdyh+B1nmMoX8AnNmqPNZbS3mUMgiST51DCVqmbFT1gNJpVNw==}
    hasBin: true

  kind-of@6.0.3:
    resolution: {integrity: sha512-dcS1ul+9tmeD95T+x28/ehLgd9mENa3LsvDTtzm3vyBEO7RPptvAD+t44WVXaUjTBRcrpFeFlC8WCruUR456hw==}
    engines: {node: '>=0.10.0'}

  kleur@3.0.3:
    resolution: {integrity: sha512-eTIzlVOSUR+JxdDFepEYcBMtZ9Qqdef+rnzWdRZuMbOywu5tO2w2N7rqjoANZ5k9vywhL6Br1VRjUIgTQx4E8w==}
    engines: {node: '>=6'}

  kleur@4.1.5:
    resolution: {integrity: sha512-o+NO+8WrRiQEE4/7nwRJhN1HWpVmJm511pBHUxPLtp0BUISzlBplORYSmTclCnJvQq2tKu/sgl3xVpkc7ZWuQQ==}
    engines: {node: '>=6'}

  kolorist@1.8.0:
    resolution: {integrity: sha512-Y+60/zizpJ3HRH8DCss+q95yr6145JXZo46OTpFvDZWLfRCE4qChOyk1b26nMaNpfHHgxagk9dXT5OP0Tfe+dQ==}

  launch-editor-middleware@2.12.0:
    resolution: {integrity: sha512-SgU5QWoR+Grq1sQedvS/RlfoyO6bdvrztpP+2RRg8UzE7Jz2Yup5J4jiFfm2J9dYBCQYD26AbJVbjnvgwdL6Pw==}

  launch-editor@2.12.0:
    resolution: {integrity: sha512-giOHXoOtifjdHqUamwKq6c49GzBdLjvxrd2D+Q4V6uOHopJv7p9VJxikDsQ/CBXZbEITgUqSVHXLTG3VhPP1Dg==}

  less@4.4.2:
    resolution: {integrity: sha512-j1n1IuTX1VQjIy3tT7cyGbX7nvQOsFLoIqobZv4ttI5axP923gA44zUj6miiA6R5Aoms4sEGVIIcucXUbRI14g==}
    engines: {node: '>=14'}
    hasBin: true

  levn@0.4.1:
    resolution: {integrity: sha512-+bT2uH4E5LGE7h/n3evcS/sQlJXCpIp6ym8OWJ5eV6+67Dsql/LaaT7qJBAt2rzfoa/5QBGBhxDix1dMt2kQKQ==}
    engines: {node: '>= 0.8.0'}

  lightningcss-android-arm64@1.30.2:
    resolution: {integrity: sha512-BH9sEdOCahSgmkVhBLeU7Hc9DWeZ1Eb6wNS6Da8igvUwAe0sqROHddIlvU06q3WyXVEOYDZ6ykBZQnjTbmo4+A==}
    engines: {node: '>= 12.0.0'}
    cpu: [arm64]
    os: [android]

  lightningcss-darwin-arm64@1.30.2:
    resolution: {integrity: sha512-ylTcDJBN3Hp21TdhRT5zBOIi73P6/W0qwvlFEk22fkdXchtNTOU4Qc37SkzV+EKYxLouZ6M4LG9NfZ1qkhhBWA==}
    engines: {node: '>= 12.0.0'}
    cpu: [arm64]
    os: [darwin]

  lightningcss-darwin-x64@1.30.2:
    resolution: {integrity: sha512-oBZgKchomuDYxr7ilwLcyms6BCyLn0z8J0+ZZmfpjwg9fRVZIR5/GMXd7r9RH94iDhld3UmSjBM6nXWM2TfZTQ==}
    engines: {node: '>= 12.0.0'}
    cpu: [x64]
    os: [darwin]

  lightningcss-freebsd-x64@1.30.2:
    resolution: {integrity: sha512-c2bH6xTrf4BDpK8MoGG4Bd6zAMZDAXS569UxCAGcA7IKbHNMlhGQ89eRmvpIUGfKWNVdbhSbkQaWhEoMGmGslA==}
    engines: {node: '>= 12.0.0'}
    cpu: [x64]
    os: [freebsd]

  lightningcss-linux-arm-gnueabihf@1.30.2:
    resolution: {integrity: sha512-eVdpxh4wYcm0PofJIZVuYuLiqBIakQ9uFZmipf6LF/HRj5Bgm0eb3qL/mr1smyXIS1twwOxNWndd8z0E374hiA==}
    engines: {node: '>= 12.0.0'}
    cpu: [arm]
    os: [linux]

  lightningcss-linux-arm64-gnu@1.30.2:
    resolution: {integrity: sha512-UK65WJAbwIJbiBFXpxrbTNArtfuznvxAJw4Q2ZGlU8kPeDIWEX1dg3rn2veBVUylA2Ezg89ktszWbaQnxD/e3A==}
    engines: {node: '>= 12.0.0'}
    cpu: [arm64]
    os: [linux]
    libc: [glibc]

  lightningcss-linux-arm64-musl@1.30.2:
    resolution: {integrity: sha512-5Vh9dGeblpTxWHpOx8iauV02popZDsCYMPIgiuw97OJ5uaDsL86cnqSFs5LZkG3ghHoX5isLgWzMs+eD1YzrnA==}
    engines: {node: '>= 12.0.0'}
    cpu: [arm64]
    os: [linux]
    libc: [musl]

  lightningcss-linux-x64-gnu@1.30.2:
    resolution: {integrity: sha512-Cfd46gdmj1vQ+lR6VRTTadNHu6ALuw2pKR9lYq4FnhvgBc4zWY1EtZcAc6EffShbb1MFrIPfLDXD6Xprbnni4w==}
    engines: {node: '>= 12.0.0'}
    cpu: [x64]
    os: [linux]
    libc: [glibc]

  lightningcss-linux-x64-musl@1.30.2:
    resolution: {integrity: sha512-XJaLUUFXb6/QG2lGIW6aIk6jKdtjtcffUT0NKvIqhSBY3hh9Ch+1LCeH80dR9q9LBjG3ewbDjnumefsLsP6aiA==}
    engines: {node: '>= 12.0.0'}
    cpu: [x64]
    os: [linux]
    libc: [musl]

  lightningcss-win32-arm64-msvc@1.30.2:
    resolution: {integrity: sha512-FZn+vaj7zLv//D/192WFFVA0RgHawIcHqLX9xuWiQt7P0PtdFEVaxgF9rjM/IRYHQXNnk61/H/gb2Ei+kUQ4xQ==}
    engines: {node: '>= 12.0.0'}
    cpu: [arm64]
    os: [win32]

  lightningcss-win32-x64-msvc@1.30.2:
    resolution: {integrity: sha512-5g1yc73p+iAkid5phb4oVFMB45417DkRevRbt/El/gKXJk4jid+vPFF/AXbxn05Aky8PapwzZrdJShv5C0avjw==}
    engines: {node: '>= 12.0.0'}
    cpu: [x64]
    os: [win32]

  lightningcss@1.30.2:
    resolution: {integrity: sha512-utfs7Pr5uJyyvDETitgsaqSyjCb2qNRAtuqUeWIAKztsOYdcACf2KtARYXg2pSvhkt+9NfoaNY7fxjl6nuMjIQ==}
    engines: {node: '>= 12.0.0'}

  lilconfig@3.1.3:
    resolution: {integrity: sha512-/vlFKAoH5Cgt3Ie+JLhRbwOsCQePABiU3tJ1egGvyQ+33R/vcwM2Zl2QR/LzjsBeItPt3oSVXapn+m4nQDvpzw==}
    engines: {node: '>=14'}

  lines-and-columns@1.2.4:
    resolution: {integrity: sha512-7ylylesZQ/PV29jhEDl3Ufjo6ZX7gCqJr5F7PKrqc93v7fzSymt1BpwEU8nAUXs8qzzvqhbjhK5QZg6Mt/HkBg==}

  linkify-it@5.0.0:
    resolution: {integrity: sha512-5aHCbzQRADcdP+ATqnDuhhJ/MRIqDkZX5pyjFHRRysS8vZ5AbqGEoFIb6pYHPZ+L/OC2Lc+xT8uHVVR5CAK/wQ==}

  lint-staged@16.2.6:
    resolution: {integrity: sha512-s1gphtDbV4bmW1eylXpVMk2u7is7YsrLl8hzrtvC70h4ByhcMLZFY01Fx05ZUDNuv1H8HO4E+e2zgejV1jVwNw==}
    engines: {node: '>=20.17'}
    hasBin: true

  listr2@9.0.5:
    resolution: {integrity: sha512-ME4Fb83LgEgwNw96RKNvKV4VTLuXfoKudAmm2lP8Kk87KaMK0/Xrx/aAkMWmT8mDb+3MlFDspfbCs7adjRxA2g==}
    engines: {node: '>=20.0.0'}

  loader-utils@3.3.1:
    resolution: {integrity: sha512-FMJTLMXfCLMLfJxcX9PFqX5qD88Z5MRGaZCVzfuqeZSPsyiBzs+pahDQjbIWz2QIzPZz0NX9Zy4FX3lmK6YHIg==}
    engines: {node: '>= 12.13.0'}

  local-pkg@1.1.1:
    resolution: {integrity: sha512-WunYko2W1NcdfAFpuLUoucsgULmgDBRkdxHxWQ7mK0cQqwPiy8E1enjuRBrhLtZkB5iScJ1XIPdhVEFK8aOLSg==}
    engines: {node: '>=14'}

  locate-path@6.0.0:
    resolution: {integrity: sha512-iPZK6eYjbxRu3uB4/WZ3EsEIMJFMqAoopl3R+zuq0UjcAm/MO6KCweDgPfP3elTztoKP3KtnVHxTn2NHBSDVUw==}
    engines: {node: '>=10'}

  lodash-es@4.17.21:
    resolution: {integrity: sha512-mKnC+QJ9pWVzv+C4/U3rRsHapFfHvQFoFB92e52xeyGMcX6/OlIl78je1u8vePzYZSkkogMPJ2yjxxsb89cxyw==}

  lodash.camelcase@4.3.0:
    resolution: {integrity: sha512-TwuEnCnxbc3rAvhf/LbG7tJUDzhqXyFnv3dtzLOPgCG/hODL7WFnsbwktkD7yUV0RrreP/l1PALq/YSg6VvjlA==}

  lodash.clonedeep@4.5.0:
    resolution: {integrity: sha512-H5ZhCF25riFd9uB5UCkVKo61m3S/xZk1x4wA6yp/L3RFP6Z/eHH1ymQcGLo7J3GMPfm0V/7m1tryHuGVxpqEBQ==}

  lodash.debounce@4.0.8:
    resolution: {integrity: sha512-FT1yDzDYEoYWhnSGnpE/4Kj1fLZkDFyqRb7fNt6FdYOSxlUWAtp42Eh6Wb0rGIv/m9Bgo7x4GhQbm5Ys4SG5ow==}

  lodash.merge@4.6.2:
    resolution: {integrity: sha512-0KpjqXRVvrYyCsX1swR/XTK0va6VQkQM6MNo7PqW77ByjAhoARA8EfrP1N4+KlKj8YS0ZUCtRT/YUuhyYDujIQ==}

  lodash@4.17.21:
    resolution: {integrity: sha512-v2kDEe57lecTulaDIuNTPy3Ry4gLGJ6Z1O3vE1krgXZNrsQ+LFTGHVxVjcXPs17LhbZVGedAJv8XZ1tvj5FvSg==}

  log-update@6.1.0:
    resolution: {integrity: sha512-9ie8ItPR6tjY5uYJh8K/Zrv/RMZ5VOlOWvtZdEHYSTFKZfIBPQa9tOAEeAWhd+AnIneLJ22w5fjOYtoutpWq5w==}
    engines: {node: '>=18'}

  longest-streak@3.1.0:
    resolution: {integrity: sha512-9Ri+o0JYgehTaVBBDoMqIl8GXtbWg711O3srftcHhZ0dqnETqLaoIK0x17fUw9rFSlK/0NlsKe0Ahhyl5pXE2g==}

  lru-cache@10.4.3:
    resolution: {integrity: sha512-JNAzZcXrCt42VGLuYz0zfAzDfAvJWW6AfYlDBQyDV5DClI2m5sAmK+OIO7s59XfsRsWHp02jAJrRadPRGTt6SQ==}

  lru-cache@5.1.1:
    resolution: {integrity: sha512-KpNARQA3Iwv+jTA0utUVVbrh+Jlrr1Fv0e56GGzAFOXN7dk/FviaDW8LHmK52DlcH4WP2n6gI8vN1aesBFgo9w==}

  lz-string@1.5.0:
    resolution: {integrity: sha512-h5bgJWpxJNswbU7qCrV0tIKQCaS3blPDrqKWx+QxzuzL1zGUzij9XCWLrSLsJPu5t+eWA/ycetzYAO5IOMcWAQ==}
    hasBin: true

  magic-string@0.30.21:
    resolution: {integrity: sha512-vd2F4YUyEXKGcLHoq+TEyCjxueSeHnFxyyjNp80yg0XV4vUhnDer/lvvlqM/arB5bXQN5K2/3oinyCRyx8T2CQ==}

  make-dir@2.1.0:
    resolution: {integrity: sha512-LS9X+dc8KLxXCb8dni79fLIIUA5VyZoyjSMCwTluaXA0o27cCK0bhXkpgw+sTXVpPy/lSO57ilRixqk0vDmtRA==}
    engines: {node: '>=6'}

  mark.js@8.11.1:
    resolution: {integrity: sha512-1I+1qpDt4idfgLQG+BNWmrqku+7/2bi5nLf4YwF8y8zXvmfiTBY3PV3ZibfrjBueCByROpuBjLLFCajqkgYoLQ==}

  markdown-it-image-size@15.0.1:
    resolution: {integrity: sha512-qnnnYtXXdUsBtNyywsMpgXDGi0X4Judba0+MJFGa2GrKrE9zwWlng+3GWlv2uRRtM0BO/le3G6x1Xw/iCjiT5g==}
    engines: {node: '>= 20'}
    peerDependencies:
      markdown-it: '>= 10 < 15'
    peerDependenciesMeta:
      markdown-it:
        optional: true

  markdown-it@14.1.0:
    resolution: {integrity: sha512-a54IwgWPaeBCAAsv13YgmALOF1elABB08FxO9i+r4VFk5Vl4pKokRPeX8u5TCgSsPi6ec1otfLjdOpVcgbpshg==}
    hasBin: true

  markdown-table@3.0.4:
    resolution: {integrity: sha512-wiYz4+JrLyb/DqW2hkFJxP7Vd7JuTDm77fvbM8VfEQdmSMqcImWeeRbHwZjBjIFki/VaMK2BhFi7oUUZeM5bqw==}

  markdown-title@1.0.2:
    resolution: {integrity: sha512-MqIQVVkz+uGEHi3TsHx/czcxxCbRIL7sv5K5DnYw/tI+apY54IbPefV/cmgxp6LoJSEx/TqcHdLs/298afG5QQ==}
    engines: {node: '>=6'}

  math-intrinsics@1.1.0:
    resolution: {integrity: sha512-/IXtbwEk5HTPyEwyKX6hGkYXxM9nbj64B+ilVJnC/R6B0pH5G4V3b0pVbL7DBj4tkhBAppbQUlf6F6Xl9LHu1g==}
    engines: {node: '>= 0.4'}

  mdast-util-find-and-replace@3.0.2:
    resolution: {integrity: sha512-Tmd1Vg/m3Xz43afeNxDIhWRtFZgM2VLyaf4vSTYwudTyeuTneoL3qtWMA5jeLyz/O1vDJmmV4QuScFCA2tBPwg==}

  mdast-util-from-markdown@2.0.2:
    resolution: {integrity: sha512-uZhTV/8NBuw0WHkPTrCqDOl0zVe1BIng5ZtHoDk49ME1qqcjYmmLmOf0gELgcRMxN4w2iuIeVso5/6QymSrgmA==}

  mdast-util-frontmatter@2.0.1:
    resolution: {integrity: sha512-LRqI9+wdgC25P0URIJY9vwocIzCcksduHQ9OF2joxQoyTNVduwLAFUzjoopuRJbJAReaKrNQKAZKL3uCMugWJA==}

  mdast-util-gfm-autolink-literal@2.0.1:
    resolution: {integrity: sha512-5HVP2MKaP6L+G6YaxPNjuL0BPrq9orG3TsrZ9YXbA3vDw/ACI4MEsnoDpn6ZNm7GnZgtAcONJyPhOP8tNJQavQ==}

  mdast-util-gfm-footnote@2.1.0:
    resolution: {integrity: sha512-sqpDWlsHn7Ac9GNZQMeUzPQSMzR6Wv0WKRNvQRg0KqHh02fpTz69Qc1QSseNX29bhz1ROIyNyxExfawVKTm1GQ==}

  mdast-util-gfm-strikethrough@2.0.0:
    resolution: {integrity: sha512-mKKb915TF+OC5ptj5bJ7WFRPdYtuHv0yTRxK2tJvi+BDqbkiG7h7u/9SI89nRAYcmap2xHQL9D+QG/6wSrTtXg==}

  mdast-util-gfm-table@2.0.0:
    resolution: {integrity: sha512-78UEvebzz/rJIxLvE7ZtDd/vIQ0RHv+3Mh5DR96p7cS7HsBhYIICDBCu8csTNWNO6tBWfqXPWekRuj2FNOGOZg==}

  mdast-util-gfm-task-list-item@2.0.0:
    resolution: {integrity: sha512-IrtvNvjxC1o06taBAVJznEnkiHxLFTzgonUdy8hzFVeDun0uTjxxrRGVaNFqkU1wJR3RBPEfsxmU6jDWPofrTQ==}

  mdast-util-gfm@3.1.0:
    resolution: {integrity: sha512-0ulfdQOM3ysHhCJ1p06l0b0VKlhU0wuQs3thxZQagjcjPrlFRqY215uZGHHJan9GEAXd9MbfPjFJz+qMkVR6zQ==}

  mdast-util-phrasing@4.1.0:
    resolution: {integrity: sha512-TqICwyvJJpBwvGAMZjj4J2n0X8QWp21b9l0o7eXyVJ25YNWYbJDVIyD1bZXE6WtV6RmKJVYmQAKWa0zWOABz2w==}

  mdast-util-to-hast@13.2.0:
    resolution: {integrity: sha512-QGYKEuUsYT9ykKBCMOEDLsU5JRObWQusAolFMeko/tYPufNkRffBAQjIE+99jbA87xv6FgmjLtwjh9wBWajwAA==}

  mdast-util-to-markdown@2.1.2:
    resolution: {integrity: sha512-xj68wMTvGXVOKonmog6LwyJKrYXZPvlwabaryTjLh9LuvovB/KAH+kvi8Gjj+7rJjsFi23nkUxRQv1KqSroMqA==}

  mdast-util-to-string@4.0.0:
    resolution: {integrity: sha512-0H44vDimn51F0YwvxSJSm0eCDOJTRlmN0R1yBh4HLj9wiV1Dn0QoXGbvFAWj2hSItVTlCmBF1hqKlIyUBVFLPg==}

  mdurl@2.0.0:
    resolution: {integrity: sha512-Lf+9+2r+Tdp5wXDXC4PcIBjTDtq4UKjCPMQhKIuzpJNW0b96kVqSwW0bT7FhRSfmAiFYgP+SCRvdrDozfh0U5w==}

  media-typer@1.1.0:
    resolution: {integrity: sha512-aisnrDP4GNe06UcKFnV5bfMNPBUw4jsLGaWwWfnH3v02GnBuXX2MCVn5RbrWo0j3pczUilYblq7fQ7Nw2t5XKw==}
    engines: {node: '>= 0.8'}

  meow@13.2.0:
    resolution: {integrity: sha512-pxQJQzB6djGPXh08dacEloMFopsOqGVRKFPYvPOt9XDZ1HasbgDZA74CJGreSU4G3Ak7EFJGoiH2auq+yXISgA==}
    engines: {node: '>=18'}

  merge-descriptors@2.0.0:
    resolution: {integrity: sha512-Snk314V5ayFLhp3fkUREub6WtjBfPdCPY1Ln8/8munuLuiYhsABgBVWsozAG+MWMbVEvcdcpbi9R7ww22l9Q3g==}
    engines: {node: '>=18'}

  merge-stream@2.0.0:
    resolution: {integrity: sha512-abv/qOcuPfk3URPfDzmZU1LKmuw8kT+0nIHvKrKgFrwifol/doWcdA4ZqsWQ8ENrFKkd67Mfpo/LovbIUsbt3w==}

  merge2@1.4.1:
    resolution: {integrity: sha512-8q7VEgMJW4J8tcfVPy8g09NcQwZdbwFEqhe/WZkoIzjn/3TGDwtOCYtXGxA3O8tPzpczCCDgv+P2P5y00ZJOOg==}
    engines: {node: '>= 8'}

  micromark-core-commonmark@2.0.2:
    resolution: {integrity: sha512-FKjQKbxd1cibWMM1P9N+H8TwlgGgSkWZMmfuVucLCHaYqeSvJ0hFeHsIa65pA2nYbes0f8LDHPMrd9X7Ujxg9w==}

  micromark-extension-frontmatter@2.0.0:
    resolution: {integrity: sha512-C4AkuM3dA58cgZha7zVnuVxBhDsbttIMiytjgsM2XbHAB2faRVaHRle40558FBN+DJcrLNCoqG5mlrpdU4cRtg==}

  micromark-factory-destination@2.0.1:
    resolution: {integrity: sha512-Xe6rDdJlkmbFRExpTOmRj9N3MaWmbAgdpSrBQvCFqhezUn4AHqJHbaEnfbVYYiexVSs//tqOdY/DxhjdCiJnIA==}

  micromark-factory-label@2.0.1:
    resolution: {integrity: sha512-VFMekyQExqIW7xIChcXn4ok29YE3rnuyveW3wZQWWqF4Nv9Wk5rgJ99KzPvHjkmPXF93FXIbBp6YdW3t71/7Vg==}

  micromark-factory-space@2.0.1:
    resolution: {integrity: sha512-zRkxjtBxxLd2Sc0d+fbnEunsTj46SWXgXciZmHq0kDYGnck/ZSGj9/wULTV95uoeYiK5hRXP2mJ98Uo4cq/LQg==}

  micromark-factory-title@2.0.1:
    resolution: {integrity: sha512-5bZ+3CjhAd9eChYTHsjy6TGxpOFSKgKKJPJxr293jTbfry2KDoWkhBb6TcPVB4NmzaPhMs1Frm9AZH7OD4Cjzw==}

  micromark-factory-whitespace@2.0.1:
    resolution: {integrity: sha512-Ob0nuZ3PKt/n0hORHyvoD9uZhr+Za8sFoP+OnMcnWK5lngSzALgQYKMr9RJVOWLqQYuyn6ulqGWSXdwf6F80lQ==}

  micromark-util-character@2.1.1:
    resolution: {integrity: sha512-wv8tdUTJ3thSFFFJKtpYKOYiGP2+v96Hvk4Tu8KpCAsTMs6yi+nVmGh1syvSCsaxz45J6Jbw+9DD6g97+NV67Q==}

  micromark-util-chunked@2.0.1:
    resolution: {integrity: sha512-QUNFEOPELfmvv+4xiNg2sRYeS/P84pTW0TCgP5zc9FpXetHY0ab7SxKyAQCNCc1eK0459uoLI1y5oO5Vc1dbhA==}

  micromark-util-classify-character@2.0.1:
    resolution: {integrity: sha512-K0kHzM6afW/MbeWYWLjoHQv1sgg2Q9EccHEDzSkxiP/EaagNzCm7T/WMKZ3rjMbvIpvBiZgwR3dKMygtA4mG1Q==}

  micromark-util-combine-extensions@2.0.1:
    resolution: {integrity: sha512-OnAnH8Ujmy59JcyZw8JSbK9cGpdVY44NKgSM7E9Eh7DiLS2E9RNQf0dONaGDzEG9yjEl5hcqeIsj4hfRkLH/Bg==}

  micromark-util-decode-numeric-character-reference@2.0.2:
    resolution: {integrity: sha512-ccUbYk6CwVdkmCQMyr64dXz42EfHGkPQlBj5p7YVGzq8I7CtjXZJrubAYezf7Rp+bjPseiROqe7G6foFd+lEuw==}

  micromark-util-decode-string@2.0.1:
    resolution: {integrity: sha512-nDV/77Fj6eH1ynwscYTOsbK7rR//Uj0bZXBwJZRfaLEJ1iGBR6kIfNmlNqaqJf649EP0F3NWNdeJi03elllNUQ==}

  micromark-util-encode@2.0.1:
    resolution: {integrity: sha512-c3cVx2y4KqUnwopcO9b/SCdo2O67LwJJ/UyqGfbigahfegL9myoEFoDYZgkT7f36T0bLrM9hZTAaAyH+PCAXjw==}

  micromark-util-html-tag-name@2.0.1:
    resolution: {integrity: sha512-2cNEiYDhCWKI+Gs9T0Tiysk136SnR13hhO8yW6BGNyhOC4qYFnwF1nKfD3HFAIXA5c45RrIG1ub11GiXeYd1xA==}

  micromark-util-normalize-identifier@2.0.1:
    resolution: {integrity: sha512-sxPqmo70LyARJs0w2UclACPUUEqltCkJ6PhKdMIDuJ3gSf/Q+/GIe3WKl0Ijb/GyH9lOpUkRAO2wp0GVkLvS9Q==}

  micromark-util-resolve-all@2.0.1:
    resolution: {integrity: sha512-VdQyxFWFT2/FGJgwQnJYbe1jjQoNTS4RjglmSjTUlpUMa95Htx9NHeYW4rGDJzbjvCsl9eLjMQwGeElsqmzcHg==}

  micromark-util-sanitize-uri@2.0.1:
    resolution: {integrity: sha512-9N9IomZ/YuGGZZmQec1MbgxtlgougxTodVwDzzEouPKo3qFWvymFHWcnDi2vzV1ff6kas9ucW+o3yzJK9YB1AQ==}

  micromark-util-subtokenize@2.0.4:
    resolution: {integrity: sha512-N6hXjrin2GTJDe3MVjf5FuXpm12PGm80BrUAeub9XFXca8JZbP+oIwY4LJSVwFUCL1IPm/WwSVUN7goFHmSGGQ==}

  micromark-util-symbol@2.0.1:
    resolution: {integrity: sha512-vs5t8Apaud9N28kgCrRUdEed4UJ+wWNvicHLPxCa9ENlYuAY31M0ETy5y1vA33YoNPDFTghEbnh6efaE8h4x0Q==}

  micromark-util-types@2.0.2:
    resolution: {integrity: sha512-Yw0ECSpJoViF1qTU4DC6NwtC4aWGt1EkzaQB8KPPyCRR8z9TWeV0HbEFGTO+ZY1wB22zmxnJqhPyTpOVCpeHTA==}

  micromark@4.0.1:
    resolution: {integrity: sha512-eBPdkcoCNvYcxQOAKAlceo5SNdzZWfF+FcSupREAzdAh9rRmE239CEQAiTwIgblwnoM8zzj35sZ5ZwvSEOF6Kw==}

  micromatch@4.0.8:
    resolution: {integrity: sha512-PXwfBhYu0hBCPw8Dn0E+WDYb7af3dSLVWKi3HGv84IdF4TyFoC0ysxFd0Goxw7nSv4T/PzEJQxsYsEiFCKo2BA==}
    engines: {node: '>=8.6'}

  millify@6.1.0:
    resolution: {integrity: sha512-H/E3J6t+DQs/F2YgfDhxUVZz/dF8JXPPKTLHL/yHCcLZLtCXJDUaqvhJXQwqOVBvbyNn4T0WjLpIHd7PAw7fBA==}
    hasBin: true

  mime-db@1.52.0:
    resolution: {integrity: sha512-sPU4uV7dYlvtWJxwwxHD0PuihVNiE7TyAbQ5SWxDCB9mUYvOgroQOwYQQOKPJ8CIbE+1ETVlOoK1UC2nU3gYvg==}
    engines: {node: '>= 0.6'}

  mime-db@1.54.0:
    resolution: {integrity: sha512-aU5EJuIN2WDemCcAp2vFBfp/m4EAhWJnUNSSw0ixs7/kXbd6Pg64EmwJkNdFhB8aWt1sH2CTXrLxo/iAGV3oPQ==}
    engines: {node: '>= 0.6'}

  mime-types@2.1.35:
    resolution: {integrity: sha512-ZDY+bPm5zTTF+YpCrAU9nK0UgICYPT0QtT1NZWFv4s++TNkcgVaT0g6+4R2uI4MjQjzysHB1zxuWL50hzaeXiw==}
    engines: {node: '>= 0.6'}

  mime-types@3.0.1:
    resolution: {integrity: sha512-xRc4oEhT6eaBpU1XF7AjpOFD+xQmXNB5OVKwp4tqCuBpHLS/ZbBDrc07mYTDqVMg6PfxUjjNp85O6Cd2Z/5HWA==}
    engines: {node: '>= 0.6'}

  mime@1.6.0:
    resolution: {integrity: sha512-x0Vn8spI+wuJ1O6S7gnbaQg8Pxh4NNHb7KSINmEWKiPE4RKOplvijn+NkmYmmRgP68mc70j2EbeTFRsrswaQeg==}
    engines: {node: '>=4'}
    hasBin: true

  mimic-fn@4.0.0:
    resolution: {integrity: sha512-vqiC06CuhBTUdZH+RYl8sFrL096vA45Ok5ISO6sE/Mr1jRbGH4Csnhi8f3wKVl7x8mO4Au7Ir9D3Oyv1VYMFJw==}
    engines: {node: '>=12'}

  mimic-function@5.0.1:
    resolution: {integrity: sha512-VP79XUPxV2CigYP3jWwAUFSku2aKqBH7uTAapFWCBqutsbmDo96KY5o8uh6U+/YSIn5OxJnXp73beVkpqMIGhA==}
    engines: {node: '>=18'}

  miniflare@4.20251109.1:
    resolution: {integrity: sha512-btcTw1pH40PGVMwn1pZDcrodQkgY8ijKJA/r7LKgJQGqVZ1k9gqfHHtbelZp8O9bJ995eQqdURyvXMflZwCo+g==}
    engines: {node: '>=18.0.0'}
    hasBin: true

  minimatch@10.0.3:
    resolution: {integrity: sha512-IPZ167aShDZZUMdRk66cyQAW3qr0WzbHkPdMYa8bzZhlHhO3jALbKdxcaak7W9FfT2rZNpQuUu4Od7ILEpXSaw==}
    engines: {node: 20 || >=22}

  minimatch@3.1.2:
    resolution: {integrity: sha512-J7p63hRiAjw1NDEww1W7i37+ByIrOWO5XQQAzZ3VOcL0PNybwpfmV/N05zFAzwQ9USyEcX6t3UO+K5aqBQOIHw==}

  minimatch@9.0.5:
    resolution: {integrity: sha512-G6T0ZX48xgozx7587koeX9Ys2NYy6Gmv//P89sEte9V9whIapMNF4idKxnW2QtCcLiTWlb/wfCabAtAFWhhBow==}
    engines: {node: '>=16 || 14 >=14.17'}

  minimist@1.2.8:
    resolution: {integrity: sha512-2yyAR8qBkN3YuheJanUpWC5U3bb5osDywNB8RzDVlDwDHbocAJveqqj1u8+SVD7jkWT4yvsHCpWqqWqAxb0zCA==}

  minipass@7.1.2:
    resolution: {integrity: sha512-qOOzS1cBTWYF4BH8fVePDBOO9iptMnGUEZwNc/cMWnTV2nVLZ7VoNWEPHkYczZA0pdoA7dl6e7FL659nX9S2aw==}
    engines: {node: '>=16 || 14 >=14.17'}

  minisearch@7.2.0:
    resolution: {integrity: sha512-dqT2XBYUOZOiC5t2HRnwADjhNS2cecp9u+TJRiJ1Qp/f5qjkeT5APcGPjHw+bz89Ms8Jp+cG4AlE+QZ/QnDglg==}

  mitt@3.0.1:
    resolution: {integrity: sha512-vKivATfr97l2/QBCYAkXYDbrIWPM2IIKEl7YPhjCvKlG3kE2gm+uBo6nEXK3M5/Ffh/FLpKExzOQ3JJoJGFKBw==}

  mlly@1.8.0:
    resolution: {integrity: sha512-l8D9ODSRWLe2KHJSifWGwBqpTZXIXTeo8mlKjY+E2HAakaTeNpqAyBZ8GSqLzHgw4XmHmC8whvpjJNMbFZN7/g==}

  moment@2.30.1:
    resolution: {integrity: sha512-uEmtNhbDOrWPFS+hdjFCBfy9f2YoyzRpwcl+DqpC6taX21FzsTLQVbMV/W7PzNSX6x/bhC1zA3c2UQ5NzH6how==}

  mri@1.2.0:
    resolution: {integrity: sha512-tzzskb3bG8LvYGFF/mDTpq3jpI6Q9wc3LEmBaghu+DdCssd1FakN7Bc0hVNmEyGq1bq3RgfkCb3cmQLpNPOroA==}
    engines: {node: '>=4'}

  mrmime@2.0.1:
    resolution: {integrity: sha512-Y3wQdFg2Va6etvQ5I82yUhGdsKrcYox6p7FfL1LbK2J4V01F9TGlepTIhnK24t7koZibmg82KGglhA1XK5IsLQ==}
    engines: {node: '>=10'}

  ms@2.1.3:
    resolution: {integrity: sha512-6FlzubTLZG3J2a/NVCAleEhjzq5oxgHyaCU9yYXvcLsvoVaHJq/s5xXI6/XXP6tz7R9xAOtHnSO/tXtF3WRTlA==}

  muggle-string@0.4.1:
    resolution: {integrity: sha512-VNTrAak/KhO2i8dqqnqnAHOa3cYBwXEZe9h+D5h/1ZqFSTEFHdM65lR7RoIqq3tBBYavsOXV84NoHXZ0AkPyqQ==}

  mz@2.7.0:
    resolution: {integrity: sha512-z81GNO7nnYMEhrGh9LeymoE4+Yr0Wn5McHIZMK5cfQCl+NDX08sCZgUc9/6MHni9IWuFLm1Z3HTCXu2z9fN62Q==}

  nano-spawn@2.0.0:
    resolution: {integrity: sha512-tacvGzUY5o2D8CBh2rrwxyNojUsZNU2zjNTzKQrkgGJQTbGAfArVWXSKMBokBeeg6C7OLRGUEyoFlYbfeWQIqw==}
    engines: {node: '>=20.17'}

  nanoid@3.3.11:
    resolution: {integrity: sha512-N8SpfPUnUp1bK+PMYW8qSWdl9U+wwNWI4QKxOYDy9JAro3WMX7p2OeVRF9v+347pnakNevPmiHhNmZ2HbFA76w==}
    engines: {node: ^10 || ^12 || ^13.7 || ^14 || >=15.0.1}
    hasBin: true

  nanoid@5.1.6:
    resolution: {integrity: sha512-c7+7RQ+dMB5dPwwCp4ee1/iV/q2P6aK1mTZcfr1BTuVlyW9hJYiMPybJCcnBlQtuSmTIWNeazm/zqNoZSSElBg==}
    engines: {node: ^18 || >=20}
    hasBin: true

  napi-postinstall@0.2.5:
    resolution: {integrity: sha512-kmsgUvCRIJohHjbZ3V8avP0I1Pekw329MVAMDzVxsrkjgdnqiwvMX5XwR+hWV66vsAtZ+iM+fVnq8RTQawUmCQ==}
    engines: {node: ^12.20.0 || ^14.18.0 || >=16.0.0}
    hasBin: true

  natural-compare@1.4.0:
    resolution: {integrity: sha512-OWND8ei3VtNC9h7V60qff3SVobHr996CTwgxubgyQYEpg290h9J0buyECNNJexkFm5sOajh5G116RYA1c8ZMSw==}

  needle@3.3.1:
    resolution: {integrity: sha512-6k0YULvhpw+RoLNiQCRKOl09Rv1dPLr8hHnVjHqdolKwDrdNyk+Hmrthi4lIGPPz3r39dLx0hsF5s40sZ3Us4Q==}
    engines: {node: '>= 4.4.x'}
    hasBin: true

  negotiator@1.0.0:
    resolution: {integrity: sha512-8Ofs/AUQh8MaEcrlq5xOX0CQ9ypTF5dl78mjlMNfOK08fzpgTHQRQPBxcPlEtIw0yRpws+Zo/3r+5WRby7u3Gg==}
    engines: {node: '>= 0.6'}

  neo-async@2.6.2:
    resolution: {integrity: sha512-Yd3UES5mWCSqR+qNT93S3UoYUkqAZ9lLg8a7g9rimsWmYGK8cVToA4/sF3RrshdyV3sAGMXVUmpMYOw+dLpOuw==}

  next-tick@1.1.0:
    resolution: {integrity: sha512-CXdUiJembsNjuToQvxayPZF9Vqht7hewsvy2sOWafLvi2awflj9mOC6bHIg50orX8IJvWKY9wYQ/zB2kogPslQ==}

  node-addon-api@7.1.1:
    resolution: {integrity: sha512-5m3bsyrjFWE1xf7nz7YXdN4udnVtXK6/Yfgn5qnahL6bCkf2yKt4k3nuTKAtT4r3IG8JNR2ncsIMdZuAzJjHQQ==}

  node-fetch@2.7.0:
    resolution: {integrity: sha512-c4FRfUm/dbcWZ7U+1Wq0AwCyFL+3nt2bEw05wfxSz+DWpWsitgmSgYmy2dQdWyKC1694ELPqMs/YzUSNozLt8A==}
    engines: {node: 4.x || >=6.0.0}
    peerDependencies:
      encoding: ^0.1.0
    peerDependenciesMeta:
      encoding:
        optional: true

  node-releases@2.0.27:
    resolution: {integrity: sha512-nmh3lCkYZ3grZvqcCH+fjmQ7X+H0OeZgP40OierEaAptX4XofMh5kwNbWh7lBduUzCcV/8kZ+NDLCwm2iorIlA==}

  normalize-package-data@7.0.0:
    resolution: {integrity: sha512-k6U0gKRIuNCTkwHGZqblCfLfBRh+w1vI6tBo+IeJwq2M8FUiOqhX7GH+GArQGScA7azd1WfyRCvxoXDO3hQDIA==}
    engines: {node: ^18.17.0 || >=20.5.0}

  normalize-path@3.0.0:
    resolution: {integrity: sha512-6eZs5Ls3WtCisHWp9S2GUy8dqkpGi4BVSz3GaqiE6ezub0512ESztXUwUB6C6IKbQkY2Pnb/mD4WYojCRwcwLA==}
    engines: {node: '>=0.10.0'}

  normalize-range@0.1.2:
    resolution: {integrity: sha512-bdok/XvKII3nUpklnV6P2hxtMNrCboOjAcyBuQnWEhO665FwrSNRxU+AqpsyvO6LgGYPspN+lu5CLtw4jPRKNA==}
    engines: {node: '>=0.10.0'}

  normalize.css@8.0.1:
    resolution: {integrity: sha512-qizSNPO93t1YUuUhP22btGOo3chcvDFqFaj2TRybP0DMxkHOCTYwp3n34fel4a31ORXy4m1Xq0Gyqpb5m33qIg==}

  npm-run-path@5.3.0:
    resolution: {integrity: sha512-ppwTtiJZq0O/ai0z7yfudtBpWIoxM8yE6nHi1X47eFR2EWORqfbu6CnPlNsjeN683eT0qG6H/Pyf9fCcvjnnnQ==}
    engines: {node: ^12.20.0 || ^14.13.1 || >=16.0.0}

  npm-run-path@6.0.0:
    resolution: {integrity: sha512-9qny7Z9DsQU8Ou39ERsPU4OZQlSTP47ShQzuKZ6PRXpYLtIFgl/DEBYEXKlvcEa+9tHVcK8CF81Y2V72qaZhWA==}
    engines: {node: '>=18'}

  object-assign@4.1.1:
    resolution: {integrity: sha512-rJgTQnkUnH1sFw8yT6VSU3zD3sWmu6sZhIseY8VX+GRu3P6F7Fu+JNDoXfklElbLJSnc3FUQHVe4cU5hj+BcUg==}
    engines: {node: '>=0.10.0'}

  object-hash@3.0.0:
    resolution: {integrity: sha512-RSn9F68PjH9HqtltsSnqYC1XXoWe9Bju5+213R98cNGttag9q9yAOTzdbsqvIa7aNm5WffBZFpWYr2aWrklWAw==}
    engines: {node: '>= 6'}

  object-inspect@1.13.4:
    resolution: {integrity: sha512-W67iLl4J2EXEGTbfeHCffrjDfitvLANg0UlX3wFUUSTx92KXRFegMHUVgSqE+wvhAbi4WqjGg9czysTV2Epbew==}
    engines: {node: '>= 0.4'}

  obug@1.0.2:
    resolution: {integrity: sha512-Q3KPMFHLmJ4KENpj3HNkzU7nngmrgXrr7h19DHx/8+hNAD2St6zzb8Mamfj3VzrVTbjnIyu94WwPBO5yAB+kCQ==}
    peerDependencies:
      ms: ^2.0.0
    peerDependenciesMeta:
      ms:
        optional: true

  obug@2.1.1:
    resolution: {integrity: sha512-uTqF9MuPraAQ+IsnPf366RG4cP9RtUi7MLO1N3KEc+wb0a6yKpeL0lmk2IB1jY5KHPAlTc6T/JRdC/YqxHNwkQ==}

  ohash@2.0.11:
    resolution: {integrity: sha512-RdR9FQrFwNBNXAr4GixM8YaRZRJ5PUWbKYbE5eOsrwAjJW0q2REGcf79oYPsLyskQCZG1PLN+S/K1V00joZAoQ==}

  on-finished@2.3.0:
    resolution: {integrity: sha512-ikqdkGAAyf/X/gPhXGvfgAytDZtDbr+bkNUJ0N9h5MI/dmdgCs3l6hoHrcUv41sRKew3jIwrp4qQDXiK99Utww==}
    engines: {node: '>= 0.8'}

  on-finished@2.4.1:
    resolution: {integrity: sha512-oVlzkg3ENAhCk2zdv7IJwd/QUD4z2RxRwpkcGY8psCVcCYZNq4wYnVWALHM+brtuJjePWiYF/ClmuDr8Ch5+kg==}
    engines: {node: '>= 0.8'}

  once@1.4.0:
    resolution: {integrity: sha512-lNaJgI+2Q5URQBkccEKHTQOPaXdUxnZZElQTZY0MFUAuaEqe1E+Nyvgdz/aIyNi6Z9MzO5dv1H8n58/GELp3+w==}

  onetime@6.0.0:
    resolution: {integrity: sha512-1FlR+gjXK7X+AsAHso35MnyN5KqGwJRi/31ft6x0M194ht7S+rWAvd7PHss9xSKMzE0asv1pyIHaJYq+BbacAQ==}
    engines: {node: '>=12'}

  onetime@7.0.0:
    resolution: {integrity: sha512-VXJjc87FScF88uafS3JllDgvAm+c/Slfz06lorj2uAY34rlUu0Nt+v8wreiImcrgAjjIHp1rXpTDlLOGw29WwQ==}
    engines: {node: '>=18'}

  oniguruma-parser@0.12.1:
    resolution: {integrity: sha512-8Unqkvk1RYc6yq2WBYRj4hdnsAxVze8i7iPfQr8e4uSP3tRv0rpZcbGUDvxfQQcdwHt/e9PrMvGCsa8OqG9X3w==}

  oniguruma-to-es@4.3.3:
    resolution: {integrity: sha512-rPiZhzC3wXwE59YQMRDodUwwT9FZ9nNBwQQfsd1wfdtlKEyCdRV0avrTcSZ5xlIvGRVPd/cx6ZN45ECmS39xvg==}

  open@10.2.0:
    resolution: {integrity: sha512-YgBpdJHPyQ2UE5x+hlSXcnejzAvD0b22U2OuAP+8OnlJT+PjWPxtgmGqKKc+RgTM63U9gN0YzrYc71R2WT/hTA==}
    engines: {node: '>=18'}

  optionator@0.9.4:
    resolution: {integrity: sha512-6IpQ7mKUxRcZNLIObR0hz7lxsapSSIYNZJwXPGeF0mTVqGKFIXj1DQcMoT22S3ROcLyY/rz0PWaWZ9ayWmad9g==}
    engines: {node: '>= 0.8.0'}

  p-limit@3.1.0:
    resolution: {integrity: sha512-TYOanM3wGwNGsZN2cVTYPArw454xnXj5qmWF1bEoAc4+cU/ol7GVh7odevjp1FNHduHc3KZMcFduxU5Xc6uJRQ==}
    engines: {node: '>=10'}

  p-locate@5.0.0:
    resolution: {integrity: sha512-LaNjtRWUBY++zB5nE/NwcaoMylSPk+S+ZHNB1TzdbMJMny6dynpAGt7X/tl/QYq3TIeE6nxHppbo2LGymrG5Pw==}
    engines: {node: '>=10'}

  package-json-from-dist@1.0.1:
    resolution: {integrity: sha512-UEZIS3/by4OC8vL3P2dTXRETpebLI2NiI5vIrjaD/5UtrkFX/tNbwjTSRAGC/+7CAo2pIcBaRgWmcBBHcsaCIw==}

  package-manager-detector@1.3.0:
    resolution: {integrity: sha512-ZsEbbZORsyHuO00lY1kV3/t72yp6Ysay6Pd17ZAlNGuGwmWDLCJxFpRs0IzfXfj1o4icJOkUEioexFHzyPurSQ==}

  package-name-regex@2.0.6:
    resolution: {integrity: sha512-gFL35q7kbE/zBaPA3UKhp2vSzcPYx2ecbYuwv1ucE9Il6IIgBDweBlH8D68UFGZic2MkllKa2KHCfC1IQBQUYA==}
    engines: {node: '>=12'}

  parent-module@1.0.1:
    resolution: {integrity: sha512-GQ2EWRpQV8/o+Aw8YqtfZZPfNRWZYkbidE9k5rpl/hC3vtHHBfGm2Ifi6qWV+coDGkrUKZAxE3Lot5kcsRlh+g==}
    engines: {node: '>=6'}

  parse-ms@4.0.0:
    resolution: {integrity: sha512-TXfryirbmq34y8QBwgqCVLi+8oA3oWx2eAnSn62ITyEhEYaWRlVZ2DvMM9eZbMs/RfxPu/PK/aBLyGj4IrqMHw==}
    engines: {node: '>=18'}

  parse-node-version@1.0.1:
    resolution: {integrity: sha512-3YHlOa/JgH6Mnpr05jP9eDG254US9ek25LyIxZlDItp2iJtwyaXQb57lBYLdT3MowkUFYEV2XXNAYIPlESvJlA==}
    engines: {node: '>= 0.10'}

  parse5@8.0.0:
    resolution: {integrity: sha512-9m4m5GSgXjL4AjumKzq1Fgfp3Z8rsvjRNbnkVwfu2ImRqE5D0LnY2QfDen18FSY9C573YU5XxSapdHZTZ2WolA==}

  parseurl@1.3.3:
    resolution: {integrity: sha512-CiyeOxFT/JZyN5m0z9PfXw4SCBJ6Sygz1Dpl0wqjlhDEGGBP1GnsUVEL0p63hoG1fcj3fHynXi9NYO4nWOL+qQ==}
    engines: {node: '>= 0.8'}

  path-browserify@1.0.1:
    resolution: {integrity: sha512-b7uo2UCUOYZcnF/3ID0lulOJi/bafxa1xPe7ZPsammBSpjSWQkjNxlt635YGS2MiR9GjvuXCtz2emr3jbsz98g==}

  path-exists@4.0.0:
    resolution: {integrity: sha512-ak9Qy5Q7jYb2Wwcey5Fpvg2KoAc/ZIhLSLOSBmRmygPsGwkVVt0fZa0qrtMz+m6tJTAHfZQ8FnmB4MG4LWy7/w==}
    engines: {node: '>=8'}

  path-key@3.1.1:
    resolution: {integrity: sha512-ojmeN0qd+y0jszEtoY48r0Peq5dwMEkIlCOu6Q5f41lfkswXuKtYrhgoTpLnyIcHm24Uhqx+5Tqm2InSwLhE6Q==}
    engines: {node: '>=8'}

  path-key@4.0.0:
    resolution: {integrity: sha512-haREypq7xkM7ErfgIyA0z+Bj4AGKlMSdlQE2jvJo6huWD1EdkKYV+G/T4nq0YEF2vgTT8kqMFKo1uHn950r4SQ==}
    engines: {node: '>=12'}

  path-parse@1.0.7:
    resolution: {integrity: sha512-LDJzPVEEEPR+y48z93A0Ed0yXb8pAByGWo/k5YYdYgpY2/2EsOsksJrq7lOHxryrVOn1ejG6oAp8ahvOIQD8sw==}

  path-scurry@1.11.1:
    resolution: {integrity: sha512-Xa4Nw17FS9ApQFJ9umLiJS4orGjm7ZzwUrwamcGQuHSzDyth9boKDaycYdDcZDuqYATXw4HFXgaqWTctW/v1HA==}
    engines: {node: '>=16 || 14 >=14.18'}

  path-to-regexp@8.3.0:
    resolution: {integrity: sha512-7jdwVIRtsP8MYpdXSwOS0YdD0Du+qOoF/AEPIt88PcCFrZCzx41oxku1jD88hZBwbNUIEfpqvuhjFaMAqMTWnA==}

  pathe@2.0.3:
    resolution: {integrity: sha512-WUjGcAqP1gQacoQe+OBJsFA7Ld4DyXuUIjZ5cc75cLHvJ7dtNsTugphxIADwspS+AraAUePCKrSVtPLFj/F88w==}

  perfect-debounce@2.0.0:
    resolution: {integrity: sha512-fkEH/OBiKrqqI/yIgjR92lMfs2K8105zt/VT6+7eTjNwisrsh47CeIED9z58zI7DfKdH3uHAn25ziRZn3kgAow==}

  periscopic@4.0.2:
    resolution: {integrity: sha512-sqpQDUy8vgB7ycLkendSKS6HnVz1Rneoc3Rc+ZBUCe2pbqlVuCC5vF52l0NJ1aiMg/r1qfYF9/myz8CZeI2rjA==}

  phoenix@1.8.1:
    resolution: {integrity: sha512-7i2a5f5y0Qhzi2g/+iuaGr4TzRt5ucqI0JeV2Q9K0swqY8L2C7CLR66RcGCpcQKGOY73B5GLKMYEl13o/9l/Cg==}

  picocolors@1.1.1:
    resolution: {integrity: sha512-xceH2snhtb5M9liqDsmEw56le376mTZkEX/jEb/RxNFyegNul7eNslCXP9FDj/Lcu0X8KEyMceP2ntpaHrDEVA==}

  picomatch@2.3.1:
    resolution: {integrity: sha512-JU3teHTNjmE2VCGFzuY8EXzCDVwEqB2a8fsIvwaStHhAWJEeVd1o1QD80CU6+ZdEXXSLbSsuLwJjkCBWqRQUVA==}
    engines: {node: '>=8.6'}

  picomatch@4.0.3:
    resolution: {integrity: sha512-5gTmgEY/sqK6gFXLIsQNH19lWb4ebPDLA4SdLP7dsWkIXHWlG66oPuVvXSGFPppYZz8ZDZq0dYYrbHfBCVUb1Q==}
    engines: {node: '>=12'}

  pidtree@0.6.0:
    resolution: {integrity: sha512-eG2dWTVw5bzqGRztnHExczNxt5VGsE6OwTeCG3fdUf9KBsZzO3R5OIIIzWR+iZA0NtZ+RDVdaoE2dK1cn6jH4g==}
    engines: {node: '>=0.10'}
    hasBin: true

  pify@2.3.0:
    resolution: {integrity: sha512-udgsAY+fTnvv7kI7aaxbqwWNb0AHiB0qBO89PZKPkoTmGOgdbrHDKD+0B2X4uTfJ/FT1R09r9gTsjUjNJotuog==}
    engines: {node: '>=0.10.0'}

  pify@4.0.1:
    resolution: {integrity: sha512-uB80kBFb/tfd68bVleG9T5GGsGPjJrLAUpR5PZIrhBnIaRTQRjqdJSsIKkOP6OAIFbj7GOrcudc5pNjZ+geV2g==}
    engines: {node: '>=6'}

  pirates@4.0.6:
    resolution: {integrity: sha512-saLsH7WeYYPiD25LDuLRRY/i+6HaPYr6G1OUlN39otzkSTxKnubR9RTxS3/Kk50s1g2JTgFwWQDQyplC5/SHZg==}
    engines: {node: '>= 6'}

  pkg-types@1.3.1:
    resolution: {integrity: sha512-/Jm5M4RvtBFVkKWRu2BLUTNP8/M2a+UwuAX+ae4770q1qVGtfjG+WTCupoZixokjmHiry8uI+dlY8KXYV5HVVQ==}

  pkg-types@2.2.0:
    resolution: {integrity: sha512-2SM/GZGAEkPp3KWORxQZns4M+WSeXbC2HEvmOIJe3Cmiv6ieAJvdVhDldtHqM5J1Y7MrR1XhkBT/rMlhh9FdqQ==}

  playwright-chromium@1.56.1:
    resolution: {integrity: sha512-5TU+NMrofQg2j+DwIaQL/9eC84hs5YGz5Wng8OOdgq+kmu8usPLedxx2pJJ1Pb2TNFNiz3167RsUNFFvY3srNA==}
    engines: {node: '>=18'}
    hasBin: true

  playwright-core@1.56.1:
    resolution: {integrity: sha512-hutraynyn31F+Bifme+Ps9Vq59hKuUCz7H1kDOcBs+2oGguKkWTU50bBWrtz34OUWmIwpBTWDxaRPXrIXkgvmQ==}
    engines: {node: '>=18'}
    hasBin: true

  postcss-import@15.1.0:
    resolution: {integrity: sha512-hpr+J05B2FVYUAXHeK1YyI267J/dDDhMU6B6civm8hSY1jYJnBXxzKDKDswzJmtLHryrjhnDjqqp/49t8FALew==}
    engines: {node: '>=14.0.0'}
    peerDependencies:
      postcss: ^8.0.0

  postcss-import@16.1.1:
    resolution: {integrity: sha512-2xVS1NCZAfjtVdvXiyegxzJ447GyqCeEI5V7ApgQVOWnros1p5lGNovJNapwPpMombyFBfqDwt7AD3n2l0KOfQ==}
    engines: {node: '>=18.0.0'}
    peerDependencies:
      postcss: ^8.0.0

  postcss-js@4.0.1:
    resolution: {integrity: sha512-dDLF8pEO191hJMtlHFPRa8xsizHaM82MLfNkUHdUtVEV3tgTp5oj+8qbEqYM57SLfc74KSbw//4SeJma2LRVIw==}
    engines: {node: ^12 || ^14 || >= 16}
    peerDependencies:
      postcss: ^8.4.21

  postcss-load-config@6.0.1:
    resolution: {integrity: sha512-oPtTM4oerL+UXmx+93ytZVN82RrlY/wPUV8IeDxFrzIjXOLF1pN+EmKPLbubvKHT2HC20xXsCAH2Z+CKV6Oz/g==}
    engines: {node: '>= 18'}
    peerDependencies:
      jiti: '>=1.21.0'
      postcss: '>=8.0.9'
      tsx: ^4.8.1
      yaml: ^2.4.2
    peerDependenciesMeta:
      jiti:
        optional: true
      postcss:
        optional: true
      tsx:
        optional: true
      yaml:
        optional: true

  postcss-modules-extract-imports@3.1.0:
    resolution: {integrity: sha512-k3kNe0aNFQDAZGbin48pL2VNidTF0w4/eASDsxlyspobzU3wZQLOGj7L9gfRe0Jo9/4uud09DsjFNH7winGv8Q==}
    engines: {node: ^10 || ^12 || >= 14}
    peerDependencies:
      postcss: ^8.1.0

  postcss-modules-local-by-default@4.2.0:
    resolution: {integrity: sha512-5kcJm/zk+GJDSfw+V/42fJ5fhjL5YbFDl8nVdXkJPLLW+Vf9mTD5Xe0wqIaDnLuL2U6cDNpTr+UQ+v2HWIBhzw==}
    engines: {node: ^10 || ^12 || >= 14}
    peerDependencies:
      postcss: ^8.1.0

  postcss-modules-scope@3.2.1:
    resolution: {integrity: sha512-m9jZstCVaqGjTAuny8MdgE88scJnCiQSlSrOWcTQgM2t32UBe+MUmFSO5t7VMSfAf/FJKImAxBav8ooCHJXCJA==}
    engines: {node: ^10 || ^12 || >= 14}
    peerDependencies:
      postcss: ^8.1.0

  postcss-modules-values@4.0.0:
    resolution: {integrity: sha512-RDxHkAiEGI78gS2ofyvCsu7iycRv7oqw5xMWn9iMoR0N/7mf9D50ecQqUo5BZ9Zh2vH4bCUR/ktCqbB9m8vJjQ==}
    engines: {node: ^10 || ^12 || >= 14}
    peerDependencies:
      postcss: ^8.1.0

  postcss-modules@6.0.1:
    resolution: {integrity: sha512-zyo2sAkVvuZFFy0gc2+4O+xar5dYlaVy/ebO24KT0ftk/iJevSNyPyQellsBLlnccwh7f6V6Y4GvuKRYToNgpQ==}
    peerDependencies:
      postcss: ^8.0.0

  postcss-nested@6.2.0:
    resolution: {integrity: sha512-HQbt28KulC5AJzG+cZtj9kvKB93CFCdLvog1WFLf1D+xmMvPGlBstkpTEZfK5+AN9hfJocyBFCNiqyS48bpgzQ==}
    engines: {node: '>=12.0'}
    peerDependencies:
      postcss: ^8.2.14

  postcss-nested@7.0.2:
    resolution: {integrity: sha512-5osppouFc0VR9/VYzYxO03VaDa3e8F23Kfd6/9qcZTUI8P58GIYlArOET2Wq0ywSl2o2PjELhYOFI4W7l5QHKw==}
    engines: {node: '>=18.0'}
    peerDependencies:
      postcss: ^8.2.14

  postcss-selector-parser@6.1.2:
    resolution: {integrity: sha512-Q8qQfPiZ+THO/3ZrOrO0cJJKfpYCagtMUkXbnEfmgUjwXg6z/WBeOyS9APBBPCTSiDV+s4SwQGu8yFsiMRIudg==}
    engines: {node: '>=4'}

  postcss-selector-parser@7.1.0:
    resolution: {integrity: sha512-8sLjZwK0R+JlxlYcTuVnyT2v+htpdrjDOKuMcOVdYjt52Lh8hWRYpxBPoKx/Zg+bcjc3wx6fmQevMmUztS/ccA==}
    engines: {node: '>=4'}

  postcss-value-parser@4.2.0:
    resolution: {integrity: sha512-1NNCs6uurfkVbeXG4S8JFT9t19m45ICnif8zWLd5oPSZ50QnwMfK+H3jv408d4jw/7Bttv5axS5IiHoLaVNHeQ==}

  postcss@8.5.6:
    resolution: {integrity: sha512-3Ybi1tAuwAP9s0r1UQ2J4n5Y0G05bJkpUIO0/bI9MhwmD70S5aTWbXGBwxHrelT+XM1k6dM0pk+SwNkpTRN7Pg==}
    engines: {node: ^10 || ^12 || >=14}

  prelude-ls@1.2.1:
    resolution: {integrity: sha512-vkcDPrRZo1QZLbn5RLGPpg/WmIQ65qoWWhcGKf/b5eplkkarX0m9z8ppCat4mlOqUsWpyNuYgO3VRyrYHSzX5g==}
    engines: {node: '>= 0.8.0'}

  premove@4.0.0:
    resolution: {integrity: sha512-zim/Hr4+FVdCIM7zL9b9Z0Wfd5Ya3mnKtiuDv7L5lzYzanSq6cOcVJ7EFcgK4I0pt28l8H0jX/x3nyog380XgQ==}
    engines: {node: '>=6'}
    hasBin: true

  prettier@3.6.2:
    resolution: {integrity: sha512-I7AIg5boAr5R0FFtJ6rCfD+LFsWHp81dolrFD8S79U9tb8Az2nGrJncnMSnys+bpQJfRUzqs9hnA81OAA3hCuQ==}
    engines: {node: '>=14'}
    hasBin: true

  pretty-bytes@7.0.1:
    resolution: {integrity: sha512-285/jRCYIbMGDciDdrw0KPNC4LKEEwz/bwErcYNxSJOi4CpGUuLpb9gQpg3XJP0XYj9ldSRluXxih4lX2YN8Xw==}
    engines: {node: '>=20'}

  pretty-ms@9.2.0:
    resolution: {integrity: sha512-4yf0QO/sllf/1zbZWYnvWw3NxCQwLXKzIj0G849LSufP15BXKM0rbD2Z3wVnkMfjdn/CB0Dpp444gYAACdsplg==}
    engines: {node: '>=18'}

  promise@7.3.1:
    resolution: {integrity: sha512-nolQXZ/4L+bP/UGlkfaIujX9BKxGwmQ9OT4mOt5yvy8iK1h3wqTEJCijzGANTCCl9nWjY41juyAn2K3Q1hLLTg==}

  prompts@2.4.2:
    resolution: {integrity: sha512-NxNv/kLguCA7p3jE8oL2aEBsrJWgAakBpgmgK6lpPWV+WuOmY6r2/zbAVnP+T8bQlA0nzHXSJSJW0Hq7ylaD2Q==}
    engines: {node: '>= 6'}

  property-information@7.0.0:
    resolution: {integrity: sha512-7D/qOz/+Y4X/rzSB6jKxKUsQnphO046ei8qxG59mtM3RG3DHgTK81HrxrmoDVINJb8NKT5ZsRbwHvQ6B68Iyhg==}

  proxy-addr@2.0.7:
    resolution: {integrity: sha512-llQsMLSUDUPT44jdrU/O37qlnifitDP+ZwrmmZcoSKyLKvtZxpyV0n2/bD/N4tBAAZ/gJEdZU7KMraoK1+XYAg==}
    engines: {node: '>= 0.10'}

  proxy-from-env@1.1.0:
    resolution: {integrity: sha512-D+zkORCbA9f1tdWRK0RaCR3GPv50cMxcrz4X8k5LTSUD1Dkw47mKJEZQNunItRTkWwgtaUSo1RVFRIG9ZXiFYg==}

  prr@1.0.1:
    resolution: {integrity: sha512-yPw4Sng1gWghHQWj0B3ZggWUm4qVbPwPFcRG8KyxiU7J2OHFSoEHKS+EZ3fv5l1t9CyCiop6l/ZYeWbrgoQejw==}

  publint@0.3.12:
    resolution: {integrity: sha512-1w3MMtL9iotBjm1mmXtG3Nk06wnq9UhGNRpQ2j6n1Zq7YAD6gnxMMZMIxlRPAydVjVbjSm+n0lhwqsD1m4LD5w==}
    engines: {node: '>=18'}
    hasBin: true

  pug-attrs@3.0.0:
    resolution: {integrity: sha512-azINV9dUtzPMFQktvTXciNAfAuVh/L/JCl0vtPCwvOA21uZrC08K/UnmrL+SXGEVc1FwzjW62+xw5S/uaLj6cA==}

  pug-code-gen@3.0.3:
    resolution: {integrity: sha512-cYQg0JW0w32Ux+XTeZnBEeuWrAY7/HNE6TWnhiHGnnRYlCgyAUPoyh9KzCMa9WhcJlJ1AtQqpEYHc+vbCzA+Aw==}

  pug-error@2.1.0:
    resolution: {integrity: sha512-lv7sU9e5Jk8IeUheHata6/UThZ7RK2jnaaNztxfPYUY+VxZyk/ePVaNZ/vwmH8WqGvDz3LrNYt/+gA55NDg6Pg==}

  pug-filters@4.0.0:
    resolution: {integrity: sha512-yeNFtq5Yxmfz0f9z2rMXGw/8/4i1cCFecw/Q7+D0V2DdtII5UvqE12VaZ2AY7ri6o5RNXiweGH79OCq+2RQU4A==}

  pug-lexer@5.0.1:
    resolution: {integrity: sha512-0I6C62+keXlZPZkOJeVam9aBLVP2EnbeDw3An+k0/QlqdwH6rv8284nko14Na7c0TtqtogfWXcRoFE4O4Ff20w==}

  pug-linker@4.0.0:
    resolution: {integrity: sha512-gjD1yzp0yxbQqnzBAdlhbgoJL5qIFJw78juN1NpTLt/mfPJ5VgC4BvkoD3G23qKzJtIIXBbcCt6FioLSFLOHdw==}

  pug-load@3.0.0:
    resolution: {integrity: sha512-OCjTEnhLWZBvS4zni/WUMjH2YSUosnsmjGBB1An7CsKQarYSWQ0GCVyd4eQPMFJqZ8w9xgs01QdiZXKVjk92EQ==}

  pug-parser@6.0.0:
    resolution: {integrity: sha512-ukiYM/9cH6Cml+AOl5kETtM9NR3WulyVP2y4HOU45DyMim1IeP/OOiyEWRr6qk5I5klpsBnbuHpwKmTx6WURnw==}

  pug-runtime@3.0.1:
    resolution: {integrity: sha512-L50zbvrQ35TkpHwv0G6aLSuueDRwc/97XdY8kL3tOT0FmhgG7UypU3VztfV/LATAvmUfYi4wNxSajhSAeNN+Kg==}

  pug-strip-comments@2.0.0:
    resolution: {integrity: sha512-zo8DsDpH7eTkPHCXFeAk1xZXJbyoTfdPlNR0bK7rpOMuhBYb0f5qUVCO1xlsitYd3w5FQTK7zpNVKb3rZoUrrQ==}

  pug-walk@2.0.0:
    resolution: {integrity: sha512-yYELe9Q5q9IQhuvqsZNwA5hfPkMJ8u92bQLIMcsMxf/VADjNtEYptU+inlufAFYcWdHlwNfZOEnOOQrZrcyJCQ==}

  pug@3.0.3:
    resolution: {integrity: sha512-uBi6kmc9f3SZ3PXxqcHiUZLmIXgfgWooKWXcwSGwQd2Zi5Rb0bT14+8CJjJgI8AB+nndLaNgHGrcc6bPIB665g==}

  punycode.js@2.3.1:
    resolution: {integrity: sha512-uxFIHU0YlHYhDQtV4R9J6a52SLx28BCjT+4ieh7IGbgwVJWO+km431c4yRlREUAsAmt/uMjQUyQHNEPf0M39CA==}
    engines: {node: '>=6'}

  punycode@1.4.1:
    resolution: {integrity: sha512-jmYNElW7yvO7TV33CjSmvSiE2yco3bV2czu/OzDKdMNVZQWfxCblURLhf+47syQRBntjfLdd/H0egrzIG+oaFQ==}

  punycode@2.3.1:
    resolution: {integrity: sha512-vYt7UD1U9Wg6138shLtLOvdAu+8DsC/ilFtEVHcH+wydcSpNE20AfSOduf6MkRFahL5FY7X1oU7nKVZFtfq8Fg==}
    engines: {node: '>=6'}

  qs@6.14.0:
    resolution: {integrity: sha512-YWWTjgABSKcvs/nWBi9PycY/JiPJqOD4JA6o9Sej2AtvSGarXxKC3OQSk4pAarbdQlKAh5D4FCQkJNkW+GAn3w==}
    engines: {node: '>=0.6'}

  quansync@0.2.11:
    resolution: {integrity: sha512-AifT7QEbW9Nri4tAwR5M/uzpBuqfZf+zwaEM/QkzEjj7NBuFD2rBuy0K3dE+8wltbezDV7JMA0WfnCPYRSYbXA==}

  queue-microtask@1.2.3:
    resolution: {integrity: sha512-NuaNSa6flKT5JaSYQzJok04JzTL1CA6aGhv5rfLW3PgqA+M2ChpZQnAC8h8i4ZFkBS8X5RqkDBHA7r4hej3K9A==}

  range-parser@1.2.1:
    resolution: {integrity: sha512-Hrgsx+orqoygnmhFbKaHE6c296J+HTAQXoxEF6gNupROmmGJRoyzfG3ccAveqCBrwr/2yxQ5BVd/GTl5agOwSg==}
    engines: {node: '>= 0.6'}

  raw-body@3.0.0:
    resolution: {integrity: sha512-RmkhL8CAyCRPXCE28MMH0z2PNWQBNk2Q09ZdxM9IOOXwxwZbN+qbWaatPkdkWIKL2ZVDImrN/pK5HTRz2PcS4g==}
    engines: {node: '>= 0.8'}

  react-dom@19.2.0:
    resolution: {integrity: sha512-UlbRu4cAiGaIewkPyiRGJk0imDN2T3JjieT6spoL2UeSf5od4n5LB/mQ4ejmxhCFT1tYe8IvaFulzynWovsEFQ==}
    peerDependencies:
      react: ^19.2.0

  react@19.2.0:
    resolution: {integrity: sha512-tmbWg6W31tQLeB5cdIBOicJDJRR2KzXsV7uSK9iNfLWQ5bIZfxuPEHp7M8wiHyHnn0DD1i7w3Zmin0FtkrwoCQ==}
    engines: {node: '>=0.10.0'}

  read-cache@1.0.0:
    resolution: {integrity: sha512-Owdv/Ft7IjOgm/i0xvNDZ1LrRANRfew4b2prF3OWMQLxLfu3bS8FVhCsrSCMK4lR56Y9ya+AThoTpDCTxCmpRA==}

  readdirp@3.6.0:
    resolution: {integrity: sha512-hOS089on8RduqdbhvQ5Z37A0ESjsqz6qnRcffsMU3495FuTdqSm+7bhJ29JvIOsBDEEnan5DPu9t3To9VRlMzA==}
    engines: {node: '>=8.10.0'}

  readdirp@4.1.2:
    resolution: {integrity: sha512-GDhwkLfywWL2s6vEjyhri+eXmfH6j1L7JE27WhqLeYzoh/A3DBaYGEj2H/HFZCn/kMfim73FXxEJTw06WtxQwg==}
    engines: {node: '>= 14.18.0'}

  refa@0.12.1:
    resolution: {integrity: sha512-J8rn6v4DBb2nnFqkqwy6/NnTYMcgLA+sLr0iIO41qpv0n+ngb7ksag2tMRl0inb1bbO/esUwzW1vbJi7K0sI0g==}
    engines: {node: ^12.0.0 || ^14.0.0 || >=16.0.0}

  regenerate-unicode-properties@10.2.0:
    resolution: {integrity: sha512-DqHn3DwbmmPVzeKj9woBadqmXxLvQoQIwu7nopMc72ztvxVmVk2SBhSnx67zuye5TP+lJsb/TBQsjLKhnDf3MA==}
    engines: {node: '>=4'}

  regenerate@1.4.2:
    resolution: {integrity: sha512-zrceR/XhGYU/d/opr2EKO7aRHUeiBI8qjtfHqADTwZd6Szfy16la6kqD0MIUs5z5hx6AaKa+PixpPrR289+I0A==}

  regenerator-runtime@0.14.1:
    resolution: {integrity: sha512-dYnhHh0nJoMfnkZs6GmmhFknAGRrLznOu5nc9ML+EJxGvrx6H7teuevqVqCuPcPK//3eDrrjQhehXVx9cnkGdw==}

  regex-recursion@6.0.2:
    resolution: {integrity: sha512-0YCaSCq2VRIebiaUviZNs0cBz1kg5kVS2UKUfNIx8YVs1cN3AV7NTctO5FOKBA+UT2BPJIWZauYHPqJODG50cg==}

  regex-utilities@2.3.0:
    resolution: {integrity: sha512-8VhliFJAWRaUiVvREIiW2NXXTmHs4vMNnSzuJVhscgmGav3g9VDxLrQndI3dZZVVdp0ZO/5v0xmX516/7M9cng==}

  regex@6.0.1:
    resolution: {integrity: sha512-uorlqlzAKjKQZ5P+kTJr3eeJGSVroLKoHmquUj4zHWuR+hEyNqlXsSKlYYF5F4NI6nl7tWCs0apKJ0lmfsXAPA==}

  regexp-ast-analysis@0.7.1:
    resolution: {integrity: sha512-sZuz1dYW/ZsfG17WSAG7eS85r5a0dDsvg+7BiiYR5o6lKCAtUrEwdmRmaGF6rwVj3LcmAeYkOWKEPlbPzN3Y3A==}
    engines: {node: ^12.0.0 || ^14.0.0 || >=16.0.0}

  regexpu-core@6.2.0:
    resolution: {integrity: sha512-H66BPQMrv+V16t8xtmq+UC0CBpiTBA60V8ibS1QVReIp8T1z8hwFxqcGzm9K6lgsN7sB5edVH8a+ze6Fqm4weA==}
    engines: {node: '>=4'}

  regjsgen@0.8.0:
    resolution: {integrity: sha512-RvwtGe3d7LvWiDQXeQw8p5asZUmfU1G/l6WbUXeHta7Y2PEIvBTwH6E2EfmYUK8pxcxEdEmaomqyp0vZZ7C+3Q==}

  regjsparser@0.12.0:
    resolution: {integrity: sha512-cnE+y8bz4NhMjISKbgeVJtqNbtf5QpjZP+Bslo+UqkIt9QPnX9q095eiRRASJG1/tz6dlNr6Z5NsBiWYokp6EQ==}
    hasBin: true

  remark-frontmatter@5.0.0:
    resolution: {integrity: sha512-XTFYvNASMe5iPN0719nPrdItC9aU0ssC4v14mH1BCi1u0n1gAocqcujWUrByftZTbLhRtiKRyjYTSIOcr69UVQ==}

  remark-parse@11.0.0:
    resolution: {integrity: sha512-FCxlKLNGknS5ba/1lmpYijMUzX2esxW5xQqjWxw2eHFfS2MSdaHVINFmhjo+qN1WhZhNimq0dZATN9pH0IDrpA==}

  remark-stringify@11.0.0:
    resolution: {integrity: sha512-1OSmLd3awB/t8qdoEOMazZkNsfVTeY4fTsgzcQFdXNq8ToTN4ZGwrMnlda4K6smTFKD+GRV6O48i6Z4iKgPPpw==}

  remark@15.0.1:
    resolution: {integrity: sha512-Eht5w30ruCXgFmxVUSlNWQ9iiimq07URKeFS3hNc8cUWy1llX4KDWfyEDZRycMc+znsN9Ux5/tJ/BFdgdOwA3A==}

  require-directory@2.1.1:
    resolution: {integrity: sha512-fGxEI7+wsG9xrvdjsrlmL22OMTTiHRwAMroiEeMgq8gzoLC/PQr7RsRDSTLUg/bZAZtF+TVIkHc6/4RIKrui+Q==}
    engines: {node: '>=0.10.0'}

  requirejs@2.3.7:
    resolution: {integrity: sha512-DouTG8T1WanGok6Qjg2SXuCMzszOo0eHeH9hDZ5Y4x8Je+9JB38HdTLT4/VA8OaUhBa0JPVHJ0pyBkM1z+pDsw==}
    engines: {node: '>=0.4.0'}
    hasBin: true

  resolve-from@4.0.0:
    resolution: {integrity: sha512-pb/MYmXstAkysRFx8piNI1tGFNQIFA3vkE3Gq4EuA1dF6gHp/+vgZqsCGJapvy8N3Q+4o7FwvquPJcnZ7RYy4g==}
    engines: {node: '>=4'}

  resolve-pkg-maps@1.0.0:
    resolution: {integrity: sha512-seS2Tj26TBVOC2NIc2rOe2y2ZO7efxITtLZcGSOnHHNOQ7CkiUBfw0Iw2ck6xkIhPwLhKNLS8BO+hEpngQlqzw==}

  resolve.exports@2.0.3:
    resolution: {integrity: sha512-OcXjMsGdhL4XnbShKpAcSqPMzQoYkYyhbEaeSko47MjRP9NfEQMhZkXL1DoFlt9LWQn4YttrdnV6X2OiyzBi+A==}
    engines: {node: '>=10'}

  resolve@1.22.10:
    resolution: {integrity: sha512-NPRy+/ncIMeDlTAsuqwKIiferiawhefFJtkNSW0qZJEqMEb+qBt/77B/jGeeek+F0uOeN05CDa6HXbbIgtVX4w==}
    engines: {node: '>= 0.4'}
    hasBin: true

  restore-cursor@5.1.0:
    resolution: {integrity: sha512-oMA2dcrw6u0YfxJQXm342bFKX/E4sG9rbTzO9ptUcR/e8A33cHuvStiYOwH7fszkZlZ1z/ta9AAoPk2F4qIOHA==}
    engines: {node: '>=18'}

  reusify@1.0.4:
    resolution: {integrity: sha512-U9nH88a3fc/ekCF1l0/UP1IosiuIjyTh7hBvXVMHYgVcfGvt897Xguj2UOLDeI5BG2m7/uwyaLVT6fbtCwTyzw==}
    engines: {iojs: '>=1.0.0', node: '>=0.10.0'}

  rfdc@1.4.1:
    resolution: {integrity: sha512-q1b3N5QkRUWUl7iyylaaj3kOpIT0N2i9MqIEQXP73GVsN9cw3fdx8X63cEmWhJGi2PPCF23Ijp7ktmd39rawIA==}

  rolldown-plugin-dts@0.18.0:
    resolution: {integrity: sha512-2CJtKYa9WPClZxkJeCt4bGUegQvQKQ1VJp9jFJzG0h8I/80XI6qDgoWfVJUOEhT2swbsRQh/42N1RIWvbXT4rA==}
    engines: {node: '>=20.19.0'}
    peerDependencies:
      '@ts-macro/tsc': ^0.3.6
      '@typescript/native-preview': '>=7.0.0-dev.20250601.1'
      rolldown: ^1.0.0-beta.51
      typescript: ^5.0.0
      vue-tsc: ~3.1.0
    peerDependenciesMeta:
      '@ts-macro/tsc':
        optional: true
      '@typescript/native-preview':
        optional: true
      typescript:
        optional: true
      vue-tsc:
        optional: true

  rolldown@1.0.0-beta.51:
    resolution: {integrity: sha512-ZRLgPlS91l4JztLYEZnmMcd3Umcla1hkXJgiEiR4HloRJBBoeaX8qogTu5Jfu36rRMVLndzqYv0h+M5gJAkUfg==}
    engines: {node: ^20.19.0 || >=22.12.0}
    hasBin: true

  rollup-plugin-license@3.6.0:
    resolution: {integrity: sha512-1ieLxTCaigI5xokIfszVDRoy6c/Wmlot1fDEnea7Q/WXSR8AqOjYljHDLObAx7nFxHC2mbxT3QnTSPhaic2IYw==}
    engines: {node: '>=14.0.0'}
    peerDependencies:
      rollup: ^1.0.0 || ^2.0.0 || ^3.0.0 || ^4.0.0

  rollup@4.43.0:
    resolution: {integrity: sha512-wdN2Kd3Twh8MAEOEJZsuxuLKCsBEo4PVNLK6tQWAn10VhsVewQLzcucMgLolRlhFybGxfclbPeEYBaP6RvUFGg==}
    engines: {node: '>=18.0.0', npm: '>=8.0.0'}
    hasBin: true

  router@2.2.0:
    resolution: {integrity: sha512-nLTrUKm2UyiL7rlhapu/Zl45FwNgkZGaCpZbIHajDYgwlJCOzLSk+cIPAnsEqV955GjILJnKbdQC1nVPz+gAYQ==}
    engines: {node: '>= 18'}

  run-applescript@7.0.0:
    resolution: {integrity: sha512-9by4Ij99JUr/MCFBUkDKLWK3G9HVXmabKz9U5MlIAIuvuzkiOicRYs8XJLxX+xahD+mLiiCYDqF9dKAgtzKP1A==}
    engines: {node: '>=18'}

  run-parallel@1.2.0:
    resolution: {integrity: sha512-5l4VyZR86LZ/lDxZTR6jqL8AFE2S0IFLMP26AbjsLVADxHdhB/c0GUsH+y39UfCi3dzz8OlQuPmnaJOMoDHQBA==}

  rxjs@7.8.1:
    resolution: {integrity: sha512-AA3TVj+0A2iuIoQkWEK/tqFjBq2j+6PO6Y0zJcvzLAFhEFIO3HL0vls9hWLncZbAAbK0mar7oZ4V079I/qPMxg==}

  sade@1.8.1:
    resolution: {integrity: sha512-xal3CZX1Xlo/k4ApwCFrHVACi9fBqJ7V+mwhBsuf/1IOKbBy098Fex+Wa/5QMubw09pSZ/u8EY8PWgevJsXp1A==}
    engines: {node: '>=6'}

  safe-buffer@5.2.1:
    resolution: {integrity: sha512-rp3So07KcdmmKbGvgaNxQSJr7bGVSVk5S9Eq1F+ppbRo70+YeaDxkw5Dd8NPN+GD6bjnYm2VuPuCXmpuYvmCXQ==}

  safer-buffer@2.1.2:
    resolution: {integrity: sha512-YZo3K82SD7Riyi0E1EQPojLz7kpepnSQI9IyPbHHg1XXXevb5dJI7tpyN2ADxGcQbHG7vcyRHk0cbwqcQriUtg==}

  sass-embedded-all-unknown@1.93.3:
    resolution: {integrity: sha512-3okGgnE41eg+CPLtAPletu6nQ4N0ij7AeW+Sl5Km4j29XcmqZQeFwYjHe1AlKTEgLi/UAONk1O8i8/lupeKMbw==}
    cpu: ['!arm', '!arm64', '!riscv64', '!x64']

  sass-embedded-android-arm64@1.93.3:
    resolution: {integrity: sha512-uqUl3Kt1IqdGVAcAdbmC+NwuUJy8tM+2ZnB7/zrt6WxWVShVCRdFnWR9LT8HJr7eJN7AU8kSXxaVX/gedanPsg==}
    engines: {node: '>=14.0.0'}
    cpu: [arm64]
    os: [android]

  sass-embedded-android-arm@1.93.3:
    resolution: {integrity: sha512-8xOw9bywfOD6Wv24BgCmgjkk6tMrsOTTHcb28KDxeJtFtoxiUyMbxo0vChpPAfp2Hyg2tFFKS60s0s4JYk+Raw==}
    engines: {node: '>=14.0.0'}
    cpu: [arm]
    os: [android]

  sass-embedded-android-riscv64@1.93.3:
    resolution: {integrity: sha512-2jNJDmo+3qLocjWqYbXiBDnfgwrUeZgZFHJIwAefU7Fn66Ot7rsXl+XPwlokaCbTpj7eMFIqsRAZ/uDueXNCJg==}
    engines: {node: '>=14.0.0'}
    cpu: [riscv64]
    os: [android]

  sass-embedded-android-x64@1.93.3:
    resolution: {integrity: sha512-y0RoAU6ZenQFcjM9PjQd3cRqRTjqwSbtWLL/p68y2oFyh0QGN0+LQ826fc0ZvU/AbqCsAizkqjzOn6cRZJxTTQ==}
    engines: {node: '>=14.0.0'}
    cpu: [x64]
    os: [android]

  sass-embedded-darwin-arm64@1.93.3:
    resolution: {integrity: sha512-7zb/hpdMOdKteK17BOyyypemglVURd1Hdz6QGsggy60aUFfptTLQftLRg8r/xh1RbQAUKWFbYTNaM47J9yPxYg==}
    engines: {node: '>=14.0.0'}
    cpu: [arm64]
    os: [darwin]

  sass-embedded-darwin-x64@1.93.3:
    resolution: {integrity: sha512-Ek1Vp8ZDQEe327Lz0b7h3hjvWH3u9XjJiQzveq74RPpJQ2q6d9LfWpjiRRohM4qK6o4XOHw1X10OMWPXJtdtWg==}
    engines: {node: '>=14.0.0'}
    cpu: [x64]
    os: [darwin]

  sass-embedded-linux-arm64@1.93.3:
    resolution: {integrity: sha512-RBrHWgfd8Dd8w4fbmdRVXRrhh8oBAPyeWDTKAWw8ZEmuXfVl4ytjDuyxaVilh6rR1xTRTNpbaA/YWApBlLrrNw==}
    engines: {node: '>=14.0.0'}
    cpu: [arm64]
    os: [linux]
    libc: glibc

  sass-embedded-linux-arm@1.93.3:
    resolution: {integrity: sha512-yeiv2y+dp8B4wNpd3+JsHYD0mvpXSfov7IGyQ1tMIR40qv+ROkRqYiqQvAOXf76Qwh4Y9OaYZtLpnsPjfeq6mA==}
    engines: {node: '>=14.0.0'}
    cpu: [arm]
    os: [linux]
    libc: glibc

  sass-embedded-linux-musl-arm64@1.93.3:
    resolution: {integrity: sha512-PS829l+eUng+9W4PFclXGb4uA2+965NHV3/Sa5U7qTywjeeUUYTZg70dJHSqvhrBEfCc2XJABeW3adLJbyQYkw==}
    engines: {node: '>=14.0.0'}
    cpu: [arm64]
    os: [linux]
    libc: musl

  sass-embedded-linux-musl-arm@1.93.3:
    resolution: {integrity: sha512-fU0fwAwbp7sBE3h5DVU5UPzvaLg7a4yONfFWkkcCp6ZrOiPuGRHXXYriWQ0TUnWy4wE+svsVuWhwWgvlb/tkKg==}
    engines: {node: '>=14.0.0'}
    cpu: [arm]
    os: [linux]
    libc: musl

  sass-embedded-linux-musl-riscv64@1.93.3:
    resolution: {integrity: sha512-cK1oBY+FWQquaIGEeQ5H74KTO8cWsSWwXb/WaildOO9U6wmUypTgUYKQ0o5o/29nZbWWlM1PHuwVYTSnT23Jjg==}
    engines: {node: '>=14.0.0'}
    cpu: [riscv64]
    os: [linux]
    libc: musl

  sass-embedded-linux-musl-x64@1.93.3:
    resolution: {integrity: sha512-A7wkrsHu2/I4Zpa0NMuPGkWDVV7QGGytxGyUq3opSXgAexHo/vBPlGoDXoRlSdex0cV+aTMRPjoGIfdmNlHwyg==}
    engines: {node: '>=14.0.0'}
    cpu: [x64]
    os: [linux]
    libc: musl

  sass-embedded-linux-riscv64@1.93.3:
    resolution: {integrity: sha512-vWkW1+HTF5qcaHa6hO80gx/QfB6GGjJUP0xLbnAoY4pwEnw5ulGv6RM8qYr8IDhWfVt/KH+lhJ2ZFxnJareisQ==}
    engines: {node: '>=14.0.0'}
    cpu: [riscv64]
    os: [linux]
    libc: glibc

  sass-embedded-linux-x64@1.93.3:
    resolution: {integrity: sha512-k6uFxs+e5jSuk1Y0niCwuq42F9ZC5UEP7P+RIOurIm8w/5QFa0+YqeW+BPWEW5M1FqVOsNZH3qGn4ahqvAEjPA==}
    engines: {node: '>=14.0.0'}
    cpu: [x64]
    os: [linux]
    libc: glibc

  sass-embedded-unknown-all@1.93.3:
    resolution: {integrity: sha512-o5wj2rLpXH0C+GJKt/VpWp6AnMsCCbfFmnMAttcrsa+U3yrs/guhZ3x55KAqqUsE8F47e3frbsDL+1OuQM5DAA==}
    os: ['!android', '!darwin', '!linux', '!win32']

  sass-embedded-win32-arm64@1.93.3:
    resolution: {integrity: sha512-0dOfT9moy9YmBolodwYYXtLwNr4jL4HQC9rBfv6mVrD7ud8ue2kDbn+GVzj1hEJxvEexVSmDCf7MHUTLcGs9xQ==}
    engines: {node: '>=14.0.0'}
    cpu: [arm64]
    os: [win32]

  sass-embedded-win32-x64@1.93.3:
    resolution: {integrity: sha512-wHFVfxiS9hU/sNk7KReD+lJWRp3R0SLQEX4zfOnRP2zlvI2X4IQR5aZr9GNcuMP6TmNpX0nQPZTegS8+h9RrEg==}
    engines: {node: '>=14.0.0'}
    cpu: [x64]
    os: [win32]

  sass-embedded@1.93.3:
    resolution: {integrity: sha512-+VUy01yfDqNmIVMd/LLKl2TTtY0ovZN0rTonh+FhKr65mFwIYgU9WzgIZKS7U9/SPCQvWTsTGx9jyt+qRm/XFw==}
    engines: {node: '>=16.0.0'}
    hasBin: true
    peerDependencies:
      source-map-js: '*'
    peerDependenciesMeta:
      source-map-js:
        optional: true

  sass@1.93.3:
    resolution: {integrity: sha512-elOcIZRTM76dvxNAjqYrucTSI0teAF/L2Lv0s6f6b7FOwcwIuA357bIE871580AjHJuSvLIRUosgV+lIWx6Rgg==}
    engines: {node: '>=14.0.0'}
    hasBin: true

  sass@1.94.0:
    resolution: {integrity: sha512-Dqh7SiYcaFtdv5Wvku6QgS5IGPm281L+ZtVD1U2FJa7Q0EFRlq8Z3sjYtz6gYObsYThUOz9ArwFqPZx+1azILQ==}
    engines: {node: '>=14.0.0'}
    hasBin: true

  sax@1.4.1:
    resolution: {integrity: sha512-+aWOz7yVScEGoKNd4PA10LZ8sk0A/z5+nXQG5giUO5rprX9jgYsTdov9qCchZiPIZezbZH+jRut8nPodFAX4Jg==}

  scheduler@0.27.0:
    resolution: {integrity: sha512-eNv+WrVbKu1f3vbYJT/xtiF5syA5HPIMtf9IgY/nKg0sWqzAUEvqY/xm7OcZc/qafLx/iO9FgOmeSAp4v5ti/Q==}

  scslre@0.3.0:
    resolution: {integrity: sha512-3A6sD0WYP7+QrjbfNA2FN3FsOaGGFoekCVgTyypy53gPxhbkCIjtO6YWgdrfM+n/8sI8JeXZOIxsHjMTNxQ4nQ==}
    engines: {node: ^14.0.0 || >=16.0.0}

  section-matter@1.0.0:
    resolution: {integrity: sha512-vfD3pmTzGpufjScBh50YHKzEu2lxBWhVEHsNGoEXmCmn2hKGfeNLYMzCJpe8cD7gqX7TJluOVpBkAequ6dgMmA==}
    engines: {node: '>=4'}

  select@1.1.2:
    resolution: {integrity: sha512-OwpTSOfy6xSs1+pwcNrv0RBMOzI39Lp3qQKUTPVVPRjCdNa5JH/oPRiqsesIskK8TVgmRiHwO4KXlV2Li9dANA==}

  semver@5.7.2:
    resolution: {integrity: sha512-cBznnQ9KjJqU67B52RMC65CMarK2600WFnbkcaiwWq3xy/5haFJlshgnpjovMVJ+Hff49d8GEn0b87C5pDQ10g==}
    hasBin: true

  semver@6.3.1:
    resolution: {integrity: sha512-BR7VvDCVHO+q2xBEWskxS6DJE1qRnb7DxzUrogb71CWoSficBxYsiAGd+Kl0mmq/MprG9yArRkyrQxTO6XjMzA==}
    hasBin: true

  semver@7.7.3:
    resolution: {integrity: sha512-SdsKMrI9TdgjdweUSR9MweHA4EJ8YxHn8DFaDisvhVlUOe4BF1tLD7GAj0lIqWVl+dPb/rExr0Btby5loQm20Q==}
    engines: {node: '>=10'}
    hasBin: true

  send@1.2.0:
    resolution: {integrity: sha512-uaW0WwXKpL9blXE2o0bRhoL2EGXIrZxQ2ZQ4mgcfoBxdFmQold+qWsD2jLrfZ0trjKL6vOw0j//eAwcALFjKSw==}
    engines: {node: '>= 18'}

  serve-static@2.2.0:
    resolution: {integrity: sha512-61g9pCh0Vnh7IutZjtLGGpTA355+OPn2TyDv/6ivP2h/AdAVX9azsoxmg2/M6nZeQZNYBEwIcsne1mJd9oQItQ==}
    engines: {node: '>= 18'}

  setprototypeof@1.2.0:
    resolution: {integrity: sha512-E5LDX7Wrp85Kil5bhZv46j8jOeboKq5JMmYM3gVGdGH8xFpPWXUMsNrlODCrkoxMEeNi/XZIwuRvY4XNwYMJpw==}

  sharp@0.33.5:
    resolution: {integrity: sha512-haPVm1EkS9pgvHrQ/F3Xy+hgcuMV0Wm9vfIBSiwZ05k+xgb0PkBQpGsAA/oWdDobNaZTH5ppvHtzCFbnSEwHVw==}
    engines: {node: ^18.17.0 || ^20.3.0 || >=21.0.0}

  shebang-command@2.0.0:
    resolution: {integrity: sha512-kHxr2zZpYtdmrN1qDjrrX/Z1rR1kG8Dx+gkpK1G4eXmvXswmcE1hTWBWYUzlraYw1/yZp6YuDY77YtvbN0dmDA==}
    engines: {node: '>=8'}

  shebang-regex@3.0.0:
    resolution: {integrity: sha512-7++dFhtcx3353uBaq8DDR4NuxBetBzC7ZQOhmTQInHEd6bSrXdiEyzCvG07Z44UYdLShWUyXt5M/yhz8ekcb1A==}
    engines: {node: '>=8'}

  shell-exec@1.0.2:
    resolution: {integrity: sha512-jyVd+kU2X+mWKMmGhx4fpWbPsjvD53k9ivqetutVW/BQ+WIZoDoP4d8vUMGezV6saZsiNoW2f9GIhg9Dondohg==}

  shell-quote@1.8.3:
    resolution: {integrity: sha512-ObmnIF4hXNg1BqhnHmgbDETF8dLPCggZWBjkQfhZpbszZnYur5DUljTcCHii5LC3J5E0yeO/1LIMyH+UvHQgyw==}
    engines: {node: '>= 0.4'}

  shiki@3.15.0:
    resolution: {integrity: sha512-kLdkY6iV3dYbtPwS9KXU7mjfmDm25f5m0IPNFnaXO7TBPcvbUOY72PYXSuSqDzwp+vlH/d7MXpHlKO/x+QoLXw==}

  side-channel-list@1.0.0:
    resolution: {integrity: sha512-FCLHtRD/gnpCiCHEiJLOwdmFP+wzCmDEkc9y7NsYxeF4u7Btsn1ZuwgwJGxImImHicJArLP4R0yX4c2KCrMrTA==}
    engines: {node: '>= 0.4'}

  side-channel-map@1.0.1:
    resolution: {integrity: sha512-VCjCNfgMsby3tTdo02nbjtM/ewra6jPHmpThenkTYh8pG9ucZ/1P8So4u4FGBek/BjpOVsDCMoLA/iuBKIFXRA==}
    engines: {node: '>= 0.4'}

  side-channel-weakmap@1.0.2:
    resolution: {integrity: sha512-WPS/HvHQTYnHisLo9McqBHOJk2FkHO/tlpvldyrnem4aeQp4hai3gythswg6p01oSoTl58rcpiFAjF2br2Ak2A==}
    engines: {node: '>= 0.4'}

  side-channel@1.1.0:
    resolution: {integrity: sha512-ZX99e6tRweoUXqR+VBrslhda51Nh5MTQwou5tnUDgbtyM0dBgmhEDtWGP/xbKn6hqfPRHujUNwz5fy/wbbhnpw==}
    engines: {node: '>= 0.4'}

  siginfo@2.0.0:
    resolution: {integrity: sha512-ybx0WO1/8bSBLEWXZvEd7gMW3Sn3JFlW3TvX1nREbDLRNQNaeNN8WK0meBwPdAaOI7TtRRRJn/Es1zhrrCHu7g==}

  signal-exit@4.1.0:
    resolution: {integrity: sha512-bzyZ1e88w9O1iNJbKnOlvYTrWPDl46O1bG0D3XInv+9tkPrxrN8jUUTiFlDkkmKWgn1M6CfIA13SuGqOa9Korw==}
    engines: {node: '>=14'}

  simple-git-hooks@2.13.1:
    resolution: {integrity: sha512-WszCLXwT4h2k1ufIXAgsbiTOazqqevFCIncOuUBZJ91DdvWcC5+OFkluWRQPrcuSYd8fjq+o2y1QfWqYMoAToQ==}
    hasBin: true

  simple-swizzle@0.2.2:
    resolution: {integrity: sha512-JA//kQgZtbuY83m+xT+tXJkmJncGMTFT+C+g2h2R9uxkYIrE2yy9sgmcLhCnw57/WSD+Eh3J97FPEDFnbXnDUg==}

  sirv@3.0.2:
    resolution: {integrity: sha512-2wcC/oGxHis/BoHkkPwldgiPSYcpZK3JU28WoMVv55yHJgcZ8rlXvuG9iZggz+sU1d4bRgIGASwyWqjxu3FM0g==}
    engines: {node: '>=18'}

  sisteransi@1.0.5:
    resolution: {integrity: sha512-bLGGlR1QxBcynn2d5YmDX4MGjlZvy2MRBDRNHLJ8VI6l6+9FUiyTFNJ0IveOSP0bcXgVDPRcfGqA0pjaqUpfVg==}

  slash@3.0.0:
    resolution: {integrity: sha512-g9Q1haeby36OSStwb4ntCGGGaKsaVSjQ68fBxoQcutl5fS1vuY18H3wSt3jFyFtrkx+Kz0V1G85A4MyAdDMi2Q==}
    engines: {node: '>=8'}

  slash@5.1.0:
    resolution: {integrity: sha512-ZA6oR3T/pEyuqwMgAKT0/hAv8oAXckzbkmR0UkUosQ+Mc4RxGoJkRmwHgHufaenlyAgE1Mxgpdcrf75y6XcnDg==}
    engines: {node: '>=14.16'}

  slice-ansi@7.1.0:
    resolution: {integrity: sha512-bSiSngZ/jWeX93BqeIAbImyTbEihizcwNjFoRUIY/T1wWQsfsm2Vw1agPKylXvQTU7iASGdHhyqRlqQzfz+Htg==}
    engines: {node: '>=18'}

  source-map-js@1.2.1:
    resolution: {integrity: sha512-UXWMKhLOwVKb728IUtQPXxfYU+usdybtUrK/8uGE8CQMvrhOpwvzDBwj0QhSL7MQc7vIsISBG8VQ8+IDQxpfQA==}
    engines: {node: '>=0.10.0'}

  source-map-support@0.5.21:
    resolution: {integrity: sha512-uBHU3L3czsIyYXKX88fdrGovxdSCoTGDRZ6SYXtSRxLZUzHg5P/66Ht6uoUlHu9EZod+inXhKo3qQgwXUT/y1w==}

  source-map@0.6.1:
    resolution: {integrity: sha512-UjgapumWlbMhkBgzT7Ykc5YXUT46F0iKu8SGXq0bcwP5dz/h0Plj6enJqjz1Zbq2l5WaqYnrVbwWOWMyF3F47g==}
    engines: {node: '>=0.10.0'}

  source-map@0.7.4:
    resolution: {integrity: sha512-l3BikUxvPOcn5E74dZiq5BGsTb5yEwhaTSzccU6t4sDOH8NWJCstKO5QT2CvtFoK6F0saL7p9xHAqHOlCPJygA==}
    engines: {node: '>= 8'}

  space-separated-tokens@2.0.2:
    resolution: {integrity: sha512-PEGlAwrG8yXGXRjW32fGbg66JAlOAwbObuqVoJpv/mRgoWDQfgH1wDPvtzWyUSNAXBGSk8h755YDbbcEy3SH2Q==}

  spdx-compare@1.0.0:
    resolution: {integrity: sha512-C1mDZOX0hnu0ep9dfmuoi03+eOdDoz2yvK79RxbcrVEG1NO1Ph35yW102DHWKN4pk80nwCgeMmSY5L25VE4D9A==}

  spdx-correct@3.2.0:
    resolution: {integrity: sha512-kN9dJbvnySHULIluDHy32WHRUu3Og7B9sbY7tsFLctQkIqnMh3hErYgdMjTYuqmcXX+lK5T1lnUt3G7zNswmZA==}

  spdx-exceptions@2.5.0:
    resolution: {integrity: sha512-PiU42r+xO4UbUS1buo3LPJkjlO7430Xn5SVAhdpzzsPHsjbYVflnnFdATgabnLude+Cqu25p6N+g2lw/PFsa4w==}

  spdx-expression-parse@3.0.1:
    resolution: {integrity: sha512-cbqHunsQWnJNE6KhVSMsMeH5H/L9EpymbzqTQ3uLwNCLZ1Q481oWaofqH7nO6V07xlXwY6PhQdQ2IedWx/ZK4Q==}

  spdx-expression-validate@2.0.0:
    resolution: {integrity: sha512-b3wydZLM+Tc6CFvaRDBOF9d76oGIHNCLYFeHbftFXUWjnfZWganmDmvtM5sm1cRwJc/VDBMLyGGrsLFd1vOxbg==}

  spdx-license-ids@3.0.21:
    resolution: {integrity: sha512-Bvg/8F5XephndSK3JffaRqdT+gyhfqIPwDHpX80tJrF8QQRYMo8sNMeaZ2Dp5+jhwKnUmIOyFFQfHRkjJm5nXg==}

  spdx-ranges@2.1.1:
    resolution: {integrity: sha512-mcdpQFV7UDAgLpXEE/jOMqvK4LBoO0uTQg0uvXUewmEFhpiZx5yJSZITHB8w1ZahKdhfZqP5GPEOKLyEq5p8XA==}

  spdx-satisfies@5.0.1:
    resolution: {integrity: sha512-Nwor6W6gzFp8XX4neaKQ7ChV4wmpSh2sSDemMFSzHxpTw460jxFYeOn+jq4ybnSSw/5sc3pjka9MQPouksQNpw==}

  speakingurl@14.0.1:
    resolution: {integrity: sha512-1POYv7uv2gXoyGFpBCmpDVSNV74IfsWlDW216UPjbWufNf+bSU6GdbDsxdcxtfwb4xlI3yxzOTKClUosxARYrQ==}
    engines: {node: '>=0.10.0'}

  sprintf-js@1.0.3:
    resolution: {integrity: sha512-D9cPgkvLlV3t3IzL0D0YLvGA9Ahk4PcvVwUbN0dSGr1aP0Nrt4AEnTUbuGvquEC0mA64Gqt1fzirlRs5ibXx8g==}

  stable-hash-x@0.2.0:
    resolution: {integrity: sha512-o3yWv49B/o4QZk5ZcsALc6t0+eCelPc44zZsLtCQnZPDwFpDYSWcDnrv2TtMmMbQ7uKo3J0HTURCqckw23czNQ==}
    engines: {node: '>=12.0.0'}

  stackback@0.0.2:
    resolution: {integrity: sha512-1XMJE5fQo1jGH6Y/7ebnwPOBEkIEnT4QF32d5R1+VXdXveM0IBMJt8zfaxX1P3QhVwrYe+576+jkANtSS2mBbw==}

  statuses@1.5.0:
    resolution: {integrity: sha512-OpZ3zP+jT1PI7I8nemJX4AKmAX070ZkYPVWV/AaKTJl+tXCTGyVdC1a4SL8RUQYEwk/f34ZX8UTykN68FwrqAA==}
    engines: {node: '>= 0.6'}

  statuses@2.0.1:
    resolution: {integrity: sha512-RwNA9Z/7PrK06rYLIzFMlaF+l73iwpzsqRIFgbMLbTcLD6cOao82TaWefPXQvB2fOC4AjuYSEndS7N/mTCbkdQ==}
    engines: {node: '>= 0.8'}

  std-env@3.10.0:
    resolution: {integrity: sha512-5GS12FdOZNliM5mAOxFRg7Ir0pWz8MdpYm6AY6VPkGpbA7ZzmbzNcBJQ0GPvvyWgcY7QAhCgf9Uy89I03faLkg==}

  stoppable@1.1.0:
    resolution: {integrity: sha512-KXDYZ9dszj6bzvnEMRYvxgeTHU74QBFL54XKtP3nyMuJ81CFYtABZ3bAzL2EdFUaEwJOBOgENyFj3R7oTzDyyw==}
    engines: {node: '>=4', npm: '>=6'}

  string-argv@0.3.2:
    resolution: {integrity: sha512-aqD2Q0144Z+/RqG52NeHEkZauTAUWJO8c6yTftGJKO3Tja5tUgIfmIl6kExvhtxSDP7fXB6DvzkfMpCd/F3G+Q==}
    engines: {node: '>=0.6.19'}

  string-hash@1.1.3:
    resolution: {integrity: sha512-kJUvRUFK49aub+a7T1nNE66EJbZBMnBgoC1UbCZ5n6bsZKBRga4KgBRTMn/pFkeCZSYtNeSyMxPDM0AXWELk2A==}

  string-width@4.2.3:
    resolution: {integrity: sha512-wKyQRQpjJ0sIp62ErSZdGsjMJWsap5oRNihHhu6G7JVO/9jIB6UyevL+tXuOqrng8j/cxKTWyWUwvSTriiZz/g==}
    engines: {node: '>=8'}

  string-width@5.1.2:
    resolution: {integrity: sha512-HnLOCR3vjcY8beoNLtcjZ5/nxn2afmME6lhrDrebokqMap+XbeW8n9TXpPDOqdGK5qcI3oT0GKTW6wC7EMiVqA==}
    engines: {node: '>=12'}

  string-width@7.2.0:
    resolution: {integrity: sha512-tsaTIkKW9b4N+AEj+SVA+WhJzV7/zMhcSu78mLKWSk7cXMOSHsBKFWUs0fWwq8QyK3MgJBQRX6Gbi4kYbdvGkQ==}
    engines: {node: '>=18'}

  string-width@8.1.0:
    resolution: {integrity: sha512-Kxl3KJGb/gxkaUMOjRsQ8IrXiGW75O4E3RPjFIINOVH8AMl2SQ/yWdTzWwF3FevIX9LcMAjJW+GRwAlAbTSXdg==}
    engines: {node: '>=20'}

  stringify-entities@4.0.4:
    resolution: {integrity: sha512-IwfBptatlO+QCJUo19AqvrPNqlVMpW9YEL2LIVY+Rpv2qsjCGxaDLNRgeGsQWJhfItebuJhsGSLjaBbNSQ+ieg==}

  strip-ansi@6.0.1:
    resolution: {integrity: sha512-Y38VPSHcqkFrCpFnQ9vuSXmquuv5oXOKpGeT6aGrr3o3Gc9AlVa6JBfUSOCnbxGGZF+/0ooI7KrPuUSztUdU5A==}
    engines: {node: '>=8'}

  strip-ansi@7.1.0:
    resolution: {integrity: sha512-iq6eVVI64nQQTRYq2KtEg2d2uU7LElhTJwsH4YzIHZshxlgZms/wIc4VoDQTlG/IvVIrBKG06CrZnp0qv7hkcQ==}
    engines: {node: '>=12'}

  strip-bom-string@1.0.0:
    resolution: {integrity: sha512-uCC2VHvQRYu+lMh4My/sFNmF2klFymLX1wHJeXnbEJERpV/ZsVuonzerjfrGpIGF7LBVa1O7i9kjiWvJiFck8g==}
    engines: {node: '>=0.10.0'}

  strip-final-newline@3.0.0:
    resolution: {integrity: sha512-dOESqjYr96iWYylGObzd39EuNTa5VJxyvVAEm5Jnh7KGo75V43Hk1odPQkNDyXNmUR6k+gEiDVXnjB8HJ3crXw==}
    engines: {node: '>=12'}

  strip-final-newline@4.0.0:
    resolution: {integrity: sha512-aulFJcD6YK8V1G7iRB5tigAP4TsHBZZrOV8pjV++zdUwmeV8uzbY7yn6h9MswN62adStNZFuCIx4haBnRuMDaw==}
    engines: {node: '>=18'}

  strip-json-comments@3.1.1:
    resolution: {integrity: sha512-6fPc+R4ihwqP6N/aIv2f1gMH8lOVtWQHoqC4yK6oSDVVocumAsfCqjkXnqiYMhmMwS/mEHLp7Vehlt3ql6lEig==}
    engines: {node: '>=8'}

  strip-literal@3.1.0:
    resolution: {integrity: sha512-8r3mkIM/2+PpjHoOtiAW8Rg3jJLHaV7xPwG+YRGrv6FP0wwk/toTpATxWYOW0BKdWwl82VT2tFYi5DlROa0Mxg==}

  stylus@0.64.0:
    resolution: {integrity: sha512-ZIdT8eUv8tegmqy1tTIdJv9We2DumkNZFdCF5mz/Kpq3OcTaxSuCAYZge6HKK2CmNC02G1eJig2RV7XTw5hQrA==}
    engines: {node: '>=16'}
    hasBin: true

  sucrase@3.35.0:
    resolution: {integrity: sha512-8EbVDiu9iN/nESwxeSxDKe0dunta1GOlHufmSSXxMD2z2/tMZpDMpvXQGsc+ajGo8y2uYUmixaSRUc/QPoQ0GA==}
    engines: {node: '>=16 || 14 >=14.17'}
    hasBin: true

  sugarss@5.0.1:
    resolution: {integrity: sha512-ctS5RYCBVvPoZAnzIaX5QSShK8ZiZxD5HUqSxlusvEMC+QZQIPCPOIJg6aceFX+K2rf4+SH89eu++h1Zmsr2nw==}
    engines: {node: '>=18.0'}
    peerDependencies:
      postcss: ^8.3.3

  superjson@2.2.2:
    resolution: {integrity: sha512-5JRxVqC8I8NuOUjzBbvVJAKNM8qoVuH0O77h4WInc/qC2q5IreqKxYwgkga3PfA22OayK2ikceb/B26dztPl+Q==}
    engines: {node: '>=16'}

  supports-color@10.0.0:
    resolution: {integrity: sha512-HRVVSbCCMbj7/kdWF9Q+bbckjBHLtHMEoJWlkmYzzdwhYMkjkOwubLM6t7NbWKjgKamGDrWL1++KrjUO1t9oAQ==}
    engines: {node: '>=18'}

  supports-color@7.2.0:
    resolution: {integrity: sha512-qpCAvRl9stuOHveKsn7HncJRvv501qIacKzQlO/+Lwxc9+0q2wLyv4Dfvt80/DPn2pqOBsJdDiogXGR9+OvwRw==}
    engines: {node: '>=8'}

  supports-color@8.1.1:
    resolution: {integrity: sha512-MpUEN2OodtUzxvKQl72cUF7RQ5EiHsGvSsVG0ia9c5RbWGL2CI4C7EpPS8UTBIplnlzZiNuV56w+FuNxy3ty2Q==}
    engines: {node: '>=10'}

  supports-preserve-symlinks-flag@1.0.0:
    resolution: {integrity: sha512-ot0WnXS9fgdkgIcePe6RHNk1WA8+muPa6cSjeR3V8K27q9BB1rTE3R1p7Hv0z1ZyAc8s6Vvv8DIyWf681MAt0w==}
    engines: {node: '>= 0.4'}

  sync-child-process@1.0.2:
    resolution: {integrity: sha512-8lD+t2KrrScJ/7KXCSyfhT3/hRq78rC0wBFqNJXv3mZyn6hW2ypM05JmlSvtqRbeq6jqA94oHbxAr2vYsJ8vDA==}
    engines: {node: '>=16.0.0'}

  sync-fetch@0.5.2:
    resolution: {integrity: sha512-6gBqqkHrYvkH65WI2bzrDwrIKmt3U10s4Exnz3dYuE5Ah62FIfNv/F63inrNhu2Nyh3GH5f42GKU3RrSJoaUyQ==}
    engines: {node: '>=14'}

  sync-message-port@1.1.3:
    resolution: {integrity: sha512-GTt8rSKje5FilG+wEdfCkOcLL7LWqpMlr2c3LRuKt/YXxcJ52aGSbGBAdI4L3aaqfrBt6y711El53ItyH1NWzg==}
    engines: {node: '>=16.0.0'}

  systemjs@6.15.1:
    resolution: {integrity: sha512-Nk8c4lXvMB98MtbmjX7JwJRgJOL8fluecYCfCeYBznwmpOs8Bf15hLM6z4z71EDAhQVrQrI+wt1aLWSXZq+hXA==}

  tabbable@6.3.0:
    resolution: {integrity: sha512-EIHvdY5bPLuWForiR/AN2Bxngzpuwn1is4asboytXtpTgsArc+WmSJKVLlhdh71u7jFcryDqB2A8lQvj78MkyQ==}

  tailwindcss@3.4.18:
    resolution: {integrity: sha512-6A2rnmW5xZMdw11LYjhcI5846rt9pbLSabY5XPxo+XWdxwZaFEn47Go4NzFiHu9sNNmr/kXivP1vStfvMaK1GQ==}
    engines: {node: '>=14.0.0'}
    hasBin: true

  tailwindcss@4.1.17:
    resolution: {integrity: sha512-j9Ee2YjuQqYT9bbRTfTZht9W/ytp5H+jJpZKiYdP/bpnXARAuELt9ofP0lPnmHjbga7SNQIxdTAXCmtKVYjN+Q==}

  tapable@2.2.1:
    resolution: {integrity: sha512-GNzQvQTOIP6RyTfE2Qxb8ZVlNmw0n88vp1szwWRimP02mnTsx3Wtn5qRdqY9w2XduFNUgvOwhNnQsjwCp+kqaQ==}
    engines: {node: '>=6'}

  terser@5.44.1:
    resolution: {integrity: sha512-t/R3R/n0MSwnnazuPpPNVO60LX0SKL45pyl9YlvxIdkH0Of7D5qM2EVe+yASRIlY5pZ73nclYJfNANGWPwFDZw==}
    engines: {node: '>=10'}
    hasBin: true

  thenify-all@1.6.0:
    resolution: {integrity: sha512-RNxQH/qI8/t3thXJDwcstUO4zeqo64+Uy/+sNVRBx4Xn2OX+OZ9oP+iJnNFqplFra2ZUVeKCSa2oVWi3T4uVmA==}
    engines: {node: '>=0.8'}

  thenify@3.3.1:
    resolution: {integrity: sha512-RVZSIV5IG10Hk3enotrhvz0T9em6cyHBLkH/YAZuKqd8hRkKhSfCGIcP2KUY0EPxndzANBmNllzWPwak+bheSw==}

  tiny-emitter@2.1.0:
    resolution: {integrity: sha512-NB6Dk1A9xgQPMoGqC5CVXn123gWyte215ONT5Pp5a0yt4nlEoO1ZWeCwpncaekPHXO60i47ihFnZPiRPjRMq4Q==}

  tinybench@2.9.0:
    resolution: {integrity: sha512-0+DUvqWMValLmha6lr4kD8iAMK1HzV0/aKnCtWb9v9641TnP/MFb7Pc2bxoxQjTXAErryXVgUOfv2YqNllqGeg==}

  tinyexec@0.3.2:
    resolution: {integrity: sha512-KQQR9yN7R5+OSwaK0XQoj22pwHoTlgYqmUscPYoknOoWCWfj/5/ABTMRi69FrKU5ffPVh5QcFikpWJI/P1ocHA==}

  tinyexec@1.0.2:
    resolution: {integrity: sha512-W/KYk+NFhkmsYpuHq5JykngiOCnxeVL8v8dFnqxSD8qEEdRfXk1SDM6JzNqcERbcGYj9tMrDQBYV9cjgnunFIg==}
    engines: {node: '>=18'}

  tinyglobby@0.2.15:
    resolution: {integrity: sha512-j2Zq4NyQYG5XMST4cbs02Ak8iJUdxRM0XI5QyxXuZOzKOINmWurp3smXu3y5wDcJrptwpSjgXHzIQxR0omXljQ==}
    engines: {node: '>=12.0.0'}

  tinyrainbow@3.0.3:
    resolution: {integrity: sha512-PSkbLUoxOFRzJYjjxHJt9xro7D+iilgMX/C9lawzVuYiIdcihh9DXmVibBe8lmcFrRi/VzlPjBxbN7rH24q8/Q==}
    engines: {node: '>=14.0.0'}

  tinyspy@2.2.0:
    resolution: {integrity: sha512-d2eda04AN/cPOR89F7Xv5bK/jrQEhmcLFe6HFldoeO9AJtps+fqEnh486vnT/8y4bw38pSyxDcTCAq+Ks2aJTg==}
    engines: {node: '>=14.0.0'}

  to-regex-range@5.0.1:
    resolution: {integrity: sha512-65P7iz6X5yEr1cwcgvQxbbIw7Uk3gOy5dIdtZ4rDveLqhrdJP+Li/Hx6tyK0NEb+2GCyneCMJiGqrADCSNk8sQ==}
    engines: {node: '>=8.0'}

  toidentifier@1.0.1:
    resolution: {integrity: sha512-o5sSPKEkg/DIQNmH43V0/uerLrpzVedkUh8tGNvaeXpfpuwjKenlSox/2O/BTlZUtEe+JG7s5YhEz608PlAHRA==}
    engines: {node: '>=0.6'}

  token-stream@1.0.0:
    resolution: {integrity: sha512-VSsyNPPW74RpHwR8Fc21uubwHY7wMDeJLys2IX5zJNih+OnAnaifKHo+1LHT7DAdloQ7apeaaWg8l7qnf/TnEg==}

  tokenx@1.1.0:
    resolution: {integrity: sha512-KCjtiC2niPwTSuz4ktM82Ki5bjqBwYpssiHDsGr5BpejN/B3ksacRvrsdoxljdMIh2nCX78alnDkeemBmYUmTA==}

  totalist@3.0.1:
    resolution: {integrity: sha512-sf4i37nQ2LBx4m3wB74y+ubopq6W/dIzXg0FDGjsYnZHVa1Da8FH853wlL2gtUhg+xJXjfk3kUZS3BRoQeoQBQ==}
    engines: {node: '>=6'}

  tr46@0.0.3:
    resolution: {integrity: sha512-N3WMsuqV66lT30CrXNbEjx4GEwlow3v6rr4mCcv6prnfwhS01rkgyFdjPNBYd9br7LpXV1+Emh01fHnq2Gdgrw==}

  tree-kill@1.2.2:
    resolution: {integrity: sha512-L0Orpi8qGpRG//Nd+H90vFB+3iHnue1zSSGmNOOCh1GLJ7rUKVwV2HvijphGQS2UmhUZewS9VgvxYIdgr+fG1A==}
    hasBin: true

  trim-lines@3.0.1:
    resolution: {integrity: sha512-kRj8B+YHZCc9kQYdWfJB2/oUl9rA99qbowYYBtr4ui4mZyAQ2JpvVBd/6U2YloATfqBhBTSMhTpgBHtU0Mf3Rg==}

  trough@2.2.0:
    resolution: {integrity: sha512-tmMpK00BjZiUyVyvrBK7knerNgmgvcV/KLVyuma/SC+TQN167GrMRciANTz09+k3zW8L8t60jWO1GpfkZdjTaw==}

  ts-api-utils@2.1.0:
    resolution: {integrity: sha512-CUgTZL1irw8u29bzrOD/nH85jqyc74D6SshFgujOIA7osm2Rz7dYH77agkx7H4FBNxDq7Cjf+IjaX/8zwFW+ZQ==}
    engines: {node: '>=18.12'}
    peerDependencies:
      typescript: '>=4.8.4'

  ts-declaration-location@1.0.7:
    resolution: {integrity: sha512-EDyGAwH1gO0Ausm9gV6T2nUvBgXT5kGoCMJPllOaooZ+4VvJiKBdZE7wK18N1deEowhcUptS+5GXZK8U/fvpwA==}
    peerDependencies:
      typescript: '>=4.0.0'

  ts-interface-checker@0.1.13:
    resolution: {integrity: sha512-Y/arvbn+rrz3JCKl9C4kVNfTfSm2/mEp5FSz5EsZSANGPSlQrpRI5M4PKF+mJnE52jOO90PnPSc3Ur3bTQw0gA==}

  tsconfck@3.1.6:
    resolution: {integrity: sha512-ks6Vjr/jEw0P1gmOVwutM3B7fWxoWBL2KRDb1JfqGVawBmO5UsvmWOQFGHBPl5yxYz4eERr19E6L7NMv+Fej4w==}
    engines: {node: ^18 || >=20}
    hasBin: true
    peerDependencies:
      typescript: ^5.0.0
    peerDependenciesMeta:
      typescript:
        optional: true

  tsdown@0.16.6:
    resolution: {integrity: sha512-g3xHEnGdfwJTlXhEkqww3Q/KlCfyNFw4rnzuQ9Gqw8T2xjDYrw94qmSw5wYYTAW5zV1sEfWDlfgxZo5mmtu0NQ==}
    engines: {node: '>=20.19.0'}
    hasBin: true
    peerDependencies:
      '@arethetypeswrong/core': ^0.18.1
      '@vitejs/devtools': ^0.0.0-alpha.17
      publint: ^0.3.0
      typescript: ^5.0.0
      unplugin-lightningcss: ^0.4.0
      unplugin-unused: ^0.5.0
    peerDependenciesMeta:
      '@arethetypeswrong/core':
        optional: true
      '@vitejs/devtools':
        optional: true
      publint:
        optional: true
      typescript:
        optional: true
      unplugin-lightningcss:
        optional: true
      unplugin-unused:
        optional: true

  tslib@2.8.1:
    resolution: {integrity: sha512-oJFu94HQb+KVduSUQL7wnpmqnfmLsOA/nAh6b6EH0wCEoK0/mPeXU6c3wKDV83MkOuHPRHtSXKKU99IBazS/2w==}

  tsx@4.20.6:
    resolution: {integrity: sha512-ytQKuwgmrrkDTFP4LjR0ToE2nqgy886GpvRSpU0JAnrdBYppuY5rLkRUYPU1yCryb24SsKBTL/hlDQAEFVwtZg==}
    engines: {node: '>=18.0.0'}
    hasBin: true

  twoslash-protocol@0.3.4:
    resolution: {integrity: sha512-HHd7lzZNLUvjPzG/IE6js502gEzLC1x7HaO1up/f72d8G8ScWAs9Yfa97igelQRDl5h9tGcdFsRp+lNVre1EeQ==}

  twoslash-vue@0.3.4:
    resolution: {integrity: sha512-R9hHbmfQMAiHG2UjB0tVFanEzz0SHDa9ZSxowAQFQMPPZSUSuP0meVG2BW2O+q7NAWzya8aJh/eXtPIMX3qsxA==}
    peerDependencies:
      typescript: ^5.5.0

  twoslash@0.3.4:
    resolution: {integrity: sha512-RtJURJlGRxrkJmTcZMjpr7jdYly1rfgpujJr1sBM9ch7SKVht/SjFk23IOAyvwT1NLCk+SJiMrvW4rIAUM2Wug==}
    peerDependencies:
      typescript: ^5.5.0

  type-check@0.4.0:
    resolution: {integrity: sha512-XleUoc9uwGXqjWwXaUTZAmzMcFZ5858QA2vvx1Ur5xIcixXIP+8LnFDgRplU30us6teqdlskFfu+ae4K79Ooew==}
    engines: {node: '>= 0.8.0'}

  type-is@2.0.1:
    resolution: {integrity: sha512-OZs6gsjF4vMp32qrCbiVSkrFmXtG/AZhY3t0iAMrMBiAZyV9oALtXO8hsrHbMXF9x6L3grlFuwW2oAz7cav+Gw==}
    engines: {node: '>= 0.6'}

  type@2.7.3:
    resolution: {integrity: sha512-8j+1QmAbPvLZow5Qpi6NCaN8FB60p/6x8/vfNqOk/hC+HuvFZhL4+WfekuhQLiqFZXOgQdrs3B+XxEmCc6b3FQ==}

  typescript-eslint@8.46.4:
    resolution: {integrity: sha512-KALyxkpYV5Ix7UhvjTwJXZv76VWsHG+NjNlt/z+a17SOQSiOcBdUXdbJdyXi7RPxrBFECtFOiPwUJQusJuCqrg==}
    engines: {node: ^18.18.0 || ^20.9.0 || >=21.1.0}
    peerDependencies:
      eslint: ^8.57.0 || ^9.0.0
      typescript: '>=4.8.4 <6.0.0'

  typescript@5.9.2:
    resolution: {integrity: sha512-CWBzXQrc/qOkhidw1OzBTQuYRbfyxDXJMVJ1XNwUHGROVmuaeiEm3OslpZ1RV96d7SKKjZKrSJu3+t/xlw3R9A==}
    engines: {node: '>=14.17'}
    hasBin: true

  uc.micro@2.1.0:
    resolution: {integrity: sha512-ARDJmphmdvUk6Glw7y9DQ2bFkKBHwQHLi2lsaH6PPmz/Ka9sFOBsBluozhDltWmnv9u/cF6Rt87znRTPV+yp/A==}

  ufo@1.6.1:
    resolution: {integrity: sha512-9a4/uxlTWJ4+a5i0ooc1rU7C7YOw3wT+UGqdeNNHWnOF9qcMBgLRS+4IYUqbczewFx4mLEig6gawh7X6mFlEkA==}

  uglify-js@3.19.3:
    resolution: {integrity: sha512-v3Xu+yuwBXisp6QYTcH4UbH+xYJXqnq2m/LtQVWKWzYc1iehYnLixoQDN9FH6/j9/oybfd6W9Ghwkl8+UMKTKQ==}
    engines: {node: '>=0.8.0'}
    hasBin: true

  unconfig-core@7.4.1:
    resolution: {integrity: sha512-Bp/bPZjV2Vl/fofoA2OYLSnw1Z0MOhCX7zHnVCYrazpfZvseBbGhwcNQMxsg185Mqh7VZQqK3C8hFG/Dyng+yA==}

  undici-types@6.21.0:
    resolution: {integrity: sha512-iwDZqg0QAGrg9Rav5H4n0M64c3mkR59cJ6wQp+7C4nI0gsmExaedaYLNO44eT4AtBBwjbTiGPMlt2Md0T9H9JQ==}

  undici@7.14.0:
    resolution: {integrity: sha512-Vqs8HTzjpQXZeXdpsfChQTlafcMQaaIwnGwLam1wudSSjlJeQ3bw1j+TLPePgrCnCpUXx7Ba5Pdpf5OBih62NQ==}
    engines: {node: '>=20.18.1'}

  unicode-canonical-property-names-ecmascript@2.0.1:
    resolution: {integrity: sha512-dA8WbNeb2a6oQzAQ55YlT5vQAWGV9WXOsi3SskE3bcCdM0P4SDd+24zS/OCacdRq5BkdsRj9q3Pg6YyQoxIGqg==}
    engines: {node: '>=4'}

  unicode-match-property-ecmascript@2.0.0:
    resolution: {integrity: sha512-5kaZCrbp5mmbz5ulBkDkbY0SsPOjKqVS35VpL9ulMPfSl0J0Xsm+9Evphv9CoIZFwre7aJoa94AY6seMKGVN5Q==}
    engines: {node: '>=4'}

  unicode-match-property-value-ecmascript@2.2.0:
    resolution: {integrity: sha512-4IehN3V/+kkr5YeSSDDQG8QLqO26XpL2XP3GQtqwlT/QYSECAwFztxVHjlbh0+gjJ3XmNLS0zDsbgs9jWKExLg==}
    engines: {node: '>=4'}

  unicode-property-aliases-ecmascript@2.1.0:
    resolution: {integrity: sha512-6t3foTQI9qne+OZoVQB/8x8rk2k1eVy1gRXhV3oFQ5T6R1dqQ1xtin3XqSlx3+ATBkliTaR/hHyJBm+LVPNM8w==}
    engines: {node: '>=4'}

  unicorn-magic@0.3.0:
    resolution: {integrity: sha512-+QBBXBCvifc56fsbuxZQ6Sic3wqqc3WWaqxs58gvJrcOuN83HGTCwz3oS5phzU9LthRNE9VrJCFCLUgHeeFnfA==}
    engines: {node: '>=18'}

  unified@11.0.5:
    resolution: {integrity: sha512-xKvGhPWw3k84Qjh8bI3ZeJjqnyadK+GEFtazSfZv/rKeTkTjOJho6mFqh2SM96iIcZokxiOpg78GazTSg8+KHA==}

  unist-util-is@6.0.0:
    resolution: {integrity: sha512-2qCTHimwdxLfz+YzdGfkqNlH0tLi9xjTnHddPmJwtIG9MGsdbutfTc4P+haPD7l7Cjxf/WZj+we5qfVPvvxfYw==}

  unist-util-position@5.0.0:
    resolution: {integrity: sha512-fucsC7HjXvkB5R3kTCO7kUjRdrS0BJt3M/FPxmHMBOm8JQi2BsHAHFsy27E0EolP8rp0NzXsJ+jNPyDWvOJZPA==}

  unist-util-remove@4.0.0:
    resolution: {integrity: sha512-b4gokeGId57UVRX/eVKej5gXqGlc9+trkORhFJpu9raqZkZhU0zm8Doi05+HaiBsMEIJowL+2WtQ5ItjsngPXg==}

  unist-util-stringify-position@4.0.0:
    resolution: {integrity: sha512-0ASV06AAoKCDkS2+xw5RXJywruurpbC4JZSm7nr7MOt1ojAzvyyaO+UxZf18j8FCF6kmzCZKcAgN/yu2gm2XgQ==}

  unist-util-visit-parents@6.0.1:
    resolution: {integrity: sha512-L/PqWzfTP9lzzEa6CKs0k2nARxTdZduw3zyh8d2NVBnsyvHjSX4TWse388YrrQKbvI8w20fGjGlhgT96WwKykw==}

  unist-util-visit@5.0.0:
    resolution: {integrity: sha512-MR04uvD+07cwl/yhVuVWAtw+3GOR/knlL55Nd/wAdblk27GCVt3lqpTivy/tkJcZoNPzTwS1Y+KMojlLDhoTzg==}

  unpipe@1.0.0:
    resolution: {integrity: sha512-pjy2bYhSsufwWlKwPc+l3cN7+wuJlK6uz0YdJEOlQDbl6jo/YlPi4mb8agUkVC8BF7V8NuzeyPNqRksA3hztKQ==}
    engines: {node: '>= 0.8'}

  unrs-resolver@1.9.2:
    resolution: {integrity: sha512-VUyWiTNQD7itdiMuJy+EuLEErLj3uwX/EpHQF8EOf33Dq3Ju6VW1GXm+swk6+1h7a49uv9fKZ+dft9jU7esdLA==}

  unrun@0.2.11:
    resolution: {integrity: sha512-HjUuNLRGfRxMvxkwOuO/CpkSzdizTPPApbarLplsTzUm8Kex+nS9eomKU1qgVus6WGWkDYhtf/mgNxGEpyTR6A==}
    engines: {node: '>=20.19.0'}
    hasBin: true
    peerDependencies:
      synckit: ^0.11.11
    peerDependenciesMeta:
      synckit:
        optional: true

  update-browserslist-db@1.1.4:
    resolution: {integrity: sha512-q0SPT4xyU84saUX+tomz1WLkxUbuaJnR1xWt17M7fJtEJigJeWUNGUqrauFXsHnqev9y9JTRGwk13tFBuKby4A==}
    hasBin: true
    peerDependencies:
      browserslist: '>= 4.21.0'

  uri-js@4.4.1:
    resolution: {integrity: sha512-7rKUyy33Q1yc98pQ1DAmLtwX109F7TIfWlW1Ydo8Wl1ii1SeHieeh0HHfPeL2fMXK6z0s8ecKs9frCuLJvndBg==}

  url@0.11.4:
    resolution: {integrity: sha512-oCwdVC7mTuWiPyjLUz/COz5TLk6wgp0RCsN+wHZ2Ekneac9w8uuV0njcbbie2ME+Vs+d6duwmYuR3HgQXs1fOg==}
    engines: {node: '>= 0.4'}

  util-deprecate@1.0.2:
    resolution: {integrity: sha512-EPD5q1uXyFxJpCrLnCc1nHnq3gOa6DZBocAIiI2TaSCA7VCJ1UJDMagCzIkXNsUYfD1daK//LTEQ8xiIbrHtcw==}

  utils-merge@1.0.1:
    resolution: {integrity: sha512-pMZTvIkT1d+TFGvDOqodOclx0QWkkgi6Tdoa8gC8ffGAAqz9pzPTZWAybbsHHoED/ztMtkv/VoYTYyShUn81hA==}
    engines: {node: '>= 0.4.0'}

  validate-npm-package-license@3.0.4:
    resolution: {integrity: sha512-DpKm2Ui/xN7/HQKCtpZxoRWBhZ9Z0kqtygG8XCgNQ8ZlDnxuQmWhj566j8fN4Cu3/JmbhsDo7fcAJq4s9h27Ew==}

  varint@6.0.0:
    resolution: {integrity: sha512-cXEIW6cfr15lFv563k4GuVuW/fiwjknytD37jIOLSdSWuOI6WnO/oKwmP2FQTU2l01LP8/M5TSAJpzUaGe3uWg==}

  vary@1.1.2:
    resolution: {integrity: sha512-BNGbWLfd0eUPabhkXUVm0j8uuvREyTh5ovRa/dyow/BqAbZJyC+5fU+IzQOzmAKzYqYRAISoRhdQr3eIZ/PXqg==}
    engines: {node: '>= 0.8'}

  vfile-message@4.0.2:
    resolution: {integrity: sha512-jRDZ1IMLttGj41KcZvlrYAaI3CfqpLpfpf+Mfig13viT6NKvRzWZ+lXz0Y5D60w6uJIBAOGq9mSHf0gktF0duw==}

  vfile@6.0.3:
    resolution: {integrity: sha512-KzIbH/9tXat2u30jf+smMwFCsno4wHVdNmzFyL+T/L3UGqqk6JKfVqOFOZEpZSHADH1k40ab6NUIXZq422ov3Q==}

  vitepress-plugin-group-icons@1.6.5:
    resolution: {integrity: sha512-+pg4+GKDq2fLqKb1Sat5p1p4SuIZ5tEPxu8HjpwoeecZ/VaXKy6Bdf0wyjedjaTAyZQzXbvyavJegqAcQ+B0VA==}
    peerDependencies:
      vite: workspace:*
    peerDependenciesMeta:
      vite:
        optional: true

  vitepress-plugin-llms@1.9.2:
    resolution: {integrity: sha512-pB/cXoqJilxSWOA4Z5Rh7+9CIRwNLKMHgXVpBUJ+K3MxCPduSnaiQOWANNLEjnt9YXZf9OvU8keOpGT1ZK6mHQ==}

  vitepress@2.0.0-alpha.13:
    resolution: {integrity: sha512-bnUfnyL3TRqqYvOxQ68MxbFyI6qkQ8IQnhwIiGLSMF9GXloyfBCV1hnVJE6yA+Rlk+T+y19gzDKjKIMpiCIUvA==}
    hasBin: true
    peerDependencies:
      markdown-it-mathjax3: ^4
      oxc-minify: '*'
      postcss: ^8
    peerDependenciesMeta:
      markdown-it-mathjax3:
        optional: true
      oxc-minify:
        optional: true
      postcss:
        optional: true

  vitest@4.0.9:
    resolution: {integrity: sha512-E0Ja2AX4th+CG33yAFRC+d1wFx2pzU5r6HtG6LiPSE04flaE0qB6YyjSw9ZcpJAtVPfsvZGtJlKWZpuW7EHRxg==}
    engines: {node: ^20.0.0 || ^22.0.0 || >=24.0.0}
    hasBin: true
    peerDependencies:
      '@edge-runtime/vm': '*'
      '@types/debug': ^4.1.12
      '@types/node': ^20.0.0 || ^22.0.0 || >=24.0.0
      '@vitest/browser-playwright': 4.0.9
      '@vitest/browser-preview': 4.0.9
      '@vitest/browser-webdriverio': 4.0.9
      '@vitest/ui': 4.0.9
      happy-dom: '*'
      jsdom: '*'
    peerDependenciesMeta:
      '@edge-runtime/vm':
        optional: true
      '@types/debug':
        optional: true
      '@types/node':
        optional: true
      '@vitest/browser-playwright':
        optional: true
      '@vitest/browser-preview':
        optional: true
      '@vitest/browser-webdriverio':
        optional: true
      '@vitest/ui':
        optional: true
      happy-dom:
        optional: true
      jsdom:
        optional: true

  void-elements@3.1.0:
    resolution: {integrity: sha512-Dhxzh5HZuiHQhbvTW9AMetFfBHDMYpo23Uo9btPXgdYP+3T5S+p+jgNy7spra+veYhBP2dCSgxR/i2Y02h5/6w==}
    engines: {node: '>=0.10.0'}

  vscode-uri@3.1.0:
    resolution: {integrity: sha512-/BpdSx+yCQGnCvecbyXdxHDkuk55/G3xwnC0GqY4gmQ3j+A+g8kzzgB4Nk/SINjqn6+waqw3EgbVF2QKExkRxQ==}

  vue-resize@2.0.0-alpha.1:
    resolution: {integrity: sha512-7+iqOueLU7uc9NrMfrzbG8hwMqchfVfSzpVlCMeJQe4pyibqyoifDNbKTZvwxZKDvGkB+PdFeKvnGZMoEb8esg==}
    peerDependencies:
      vue: ^3.0.0

  vue-tsc@3.1.4:
    resolution: {integrity: sha512-GsRJxttj4WkmXW/zDwYPGMJAN3np/4jTzoDFQTpTsI5Vg/JKMWamBwamlmLihgSVHO66y9P7GX+uoliYxeI4Hw==}
    hasBin: true
    peerDependencies:
      typescript: '>=5.0.0'

  vue@3.4.38:
    resolution: {integrity: sha512-f0ZgN+mZ5KFgVv9wz0f4OgVKukoXtS3nwET4c2vLBGQR50aI8G0cqbFtLlX9Yiyg3LFGBitruPHt2PxwTduJEw==}
    peerDependencies:
      typescript: '*'
    peerDependenciesMeta:
      typescript:
        optional: true

  vue@3.5.24:
    resolution: {integrity: sha512-uTHDOpVQTMjcGgrqFPSb8iO2m1DUvo+WbGqoXQz8Y1CeBYQ0FXf2z1gLRaBtHjlRz7zZUBHxjVB5VTLzYkvftg==}
    peerDependencies:
      typescript: '*'
    peerDependenciesMeta:
      typescript:
        optional: true

  vuex@4.1.0:
    resolution: {integrity: sha512-hmV6UerDrPcgbSy9ORAtNXDr9M4wlNP4pEFKye4ujJF8oqgFFuxDCdOLS3eNoRTtq5O3hoBDh9Doj1bQMYHRbQ==}
    peerDependencies:
      vue: ^3.2.0

  walk-up-path@3.0.1:
    resolution: {integrity: sha512-9YlCL/ynK3CTlrSRrDxZvUauLzAswPCrsaCgilqFevUYpeEW0/3ScEjaa3kbW/T0ghhkEr7mv+fpjqn1Y1YuTA==}

  webidl-conversions@3.0.1:
    resolution: {integrity: sha512-2JAn3z8AR6rjK8Sm8orRC0h/bcl/DqL7tRPdGZ4I1CjdF+EaMLmYxBHyXuKL849eucPFhvBoxMsflfOb8kxaeQ==}

  whatwg-url@5.0.0:
    resolution: {integrity: sha512-saE57nupxk6v3HY35+jzBwYa0rKSy0XR8JSxZPwgLr7ys0IBzhGviA1/TUGJLmSVqs8pb9AnvICXEuOHLprYTw==}

  which@2.0.2:
    resolution: {integrity: sha512-BLI3Tl1TW3Pvl70l3yq3Y64i+awpwXqsGBYWkkqMtnbXgrMD+yj7rhW0kuEDxzJaYXGjEW5ogapKNMEKNMjibA==}
    engines: {node: '>= 8'}
    hasBin: true

  why-is-node-running@2.3.0:
    resolution: {integrity: sha512-hUrmaWBdVDcxvYqnyh09zunKzROWjbZTiNy8dBEjkS7ehEDQibXJ7XvlmtbwuTclUiIyN+CyXQD4Vmko8fNm8w==}
    engines: {node: '>=8'}
    hasBin: true

  with@7.0.2:
    resolution: {integrity: sha512-RNGKj82nUPg3g5ygxkQl0R937xLyho1J24ItRCBTr/m1YnZkzJy1hUiHUJrc/VlsDQzsCnInEGSg3bci0Lmd4w==}
    engines: {node: '>= 10.0.0'}

  word-wrap@1.2.5:
    resolution: {integrity: sha512-BN22B5eaMMI9UMtjrGd5g5eCYPpCPDUy0FJXbYsaT5zYxjFOckS53SQDE3pWkVoWpHXVb3BrYcEN4Twa55B5cA==}
    engines: {node: '>=0.10.0'}

  wordwrap@1.0.0:
    resolution: {integrity: sha512-gvVzJFlPycKc5dZN4yPkP8w7Dc37BtP1yczEneOb4uq34pXZcvrtRTmWV8W+Ume+XCxKgbjM+nevkyFPMybd4Q==}

  workerd@1.20251109.0:
    resolution: {integrity: sha512-VfazMiymlzos0c1t9AhNi0w8gN9+ZbCVLdEE0VDOsI22WYa6yj+pYOhpZzI/mOzCGmk/o1eNjLMkfjWli6aRVg==}
    engines: {node: '>=16'}
    hasBin: true

  wrap-ansi@7.0.0:
    resolution: {integrity: sha512-YVGIj2kamLSTxw6NsZjoBxfSwsn0ycdesmc4p+Q21c5zPuZ1pl+NfxVdxPtdHvmNVOQ6XSYG4AUtyt/Fi7D16Q==}
    engines: {node: '>=10'}

  wrap-ansi@8.1.0:
    resolution: {integrity: sha512-si7QWI6zUMq56bESFvagtmzMdGOtoxfR+Sez11Mobfc7tm+VkUckk9bW2UeffTGVUbOksxmSw0AA2gs8g71NCQ==}
    engines: {node: '>=12'}

  wrap-ansi@9.0.0:
    resolution: {integrity: sha512-G8ura3S+3Z2G+mkgNRq8dqaFZAuxfsxpBB8OCTGRTCtp+l/v9nbFNmCUP1BZMts3G1142MsZfn6eeUKrr4PD1Q==}
    engines: {node: '>=18'}

  wrappy@1.0.2:
    resolution: {integrity: sha512-l4Sp/DRseor9wL6EvV2+TuQn63dMkPjZ/sp9XkghTEbV9KlPS1xUsZ3u7/IQO4wxtcFB4bgpQPRcR3QCvezPcQ==}

  ws@8.18.0:
    resolution: {integrity: sha512-8VbfWfHLbbwu3+N6OKsOMpBdT4kXPDDB9cJk2bJ6mh9ucxdlnNvH1e+roYkKmN9Nxw2yjz7VzeO9oOz2zJ04Pw==}
    engines: {node: '>=10.0.0'}
    peerDependencies:
      bufferutil: ^4.0.1
      utf-8-validate: '>=5.0.2'
    peerDependenciesMeta:
      bufferutil:
        optional: true
      utf-8-validate:
        optional: true

  ws@8.18.3:
    resolution: {integrity: sha512-PEIGCY5tSlUt50cqyMXfCzX+oOPqN0vuGqWzbcJ2xvnkzkq46oOpz7dQaTDBdfICb4N14+GARUDw2XV2N4tvzg==}
    engines: {node: '>=10.0.0'}
    peerDependencies:
      bufferutil: ^4.0.1
      utf-8-validate: '>=5.0.2'
    peerDependenciesMeta:
      bufferutil:
        optional: true
      utf-8-validate:
        optional: true

  wsl-utils@0.1.0:
    resolution: {integrity: sha512-h3Fbisa2nKGPxCpm89Hk33lBLsnaGBvctQopaBSOW/uIs6FTe1ATyAnKFJrzVs9vpGdsTe73WF3V4lIsk4Gacw==}
    engines: {node: '>=18'}

  xml-js@1.6.11:
    resolution: {integrity: sha512-7rVi2KMfwfWFl+GpPg6m80IVMWXLRjO+PxTq7V2CDhoGak0wzYzFgUY2m4XJ47OGdXd8eLE8EmwfAmdjw7lC1g==}
    hasBin: true

  y18n@5.0.8:
    resolution: {integrity: sha512-0pfFzegeDWJHJIAmTLRP2DwHjdF5s7jo9tuztdQxAhINCdvS+3nGINqPd00AphqJR/0LhANUS6/+7SCb98YOfA==}
    engines: {node: '>=10'}

  yallist@3.1.1:
    resolution: {integrity: sha512-a4UGQaWPH59mOXUYnAG2ewncQS4i4F43Tv3JoAM+s2VDAmS9NsK8GpDMLrCHPksFT7h3K6TOoUNn2pb7RoXx4g==}

  yaml@2.8.1:
    resolution: {integrity: sha512-lcYcMxX2PO9XMGvAJkJ3OsNMw+/7FKes7/hgerGUYWIoWu5j/+YQqcZr5JnPZWzOsEBgMbSbiSTn/dv/69Mkpw==}
    engines: {node: '>= 14.6'}
    hasBin: true

  yargs-parser@21.1.1:
    resolution: {integrity: sha512-tVpsJW7DdjecAiFpbIB1e3qxIQsE6NoPc5/eTdrbbIC4h0LVsWhnoa3g+m2HclBIujHzsxZ4VJVA+GUuc2/LBw==}
    engines: {node: '>=12'}

  yargs@17.7.2:
    resolution: {integrity: sha512-7dSzzRQ++CKnNI/krKnYRV7JKKPUXMEh61soaHKg9mrWEhzFWhFnxPxGl+69cD1Ou63C13NUPCnmIcrvqCuM6w==}
    engines: {node: '>=12'}

  yocto-queue@0.1.0:
    resolution: {integrity: sha512-rVksvsnNCdJ/ohGc6xgPwyN8eheCxsiLM8mxuE/t/mOVqJewPuO1miLpTHQiRgTKCLexL4MeAFVagts7HmNZ2Q==}
    engines: {node: '>=10'}

  yoctocolors@2.1.1:
    resolution: {integrity: sha512-GQHQqAopRhwU8Kt1DDM8NjibDXHC8eoh1erhGAJPEyveY9qqVeXvVikNKrDz69sHowPMorbPUrH/mx8c50eiBQ==}
    engines: {node: '>=18'}

  youch-core@0.3.3:
    resolution: {integrity: sha512-ho7XuGjLaJ2hWHoK8yFnsUGy2Y5uDpqSTq1FkHLK4/oqKtyUU1AFbOOxY4IpC9f0fTLjwYbslUz0Po5BpD1wrA==}

  youch@4.1.0-beta.10:
    resolution: {integrity: sha512-rLfVLB4FgQneDr0dv1oddCVZmKjcJ6yX6mS4pU82Mq/Dt9a3cLZQ62pDBL4AUO+uVrCvtWz3ZFUL2HFAFJ/BXQ==}

  zimmerframe@1.1.2:
    resolution: {integrity: sha512-rAbqEGa8ovJy4pyBxZM70hg4pE6gDgaQ0Sl9M3enG3I0d6H4XSAM3GeNGLKnsBpuijUow064sf7ww1nutC5/3w==}

  zod@3.22.3:
    resolution: {integrity: sha512-EjIevzuJRiRPbVH4mGc8nApb/lVLKVpmUhAaR5R5doKGfAnGJ6Gr3CViAVjP+4FWSxCsybeWQdcgCtbX+7oZug==}

  zwitch@2.0.4:
    resolution: {integrity: sha512-bXE4cR/kVZhKZX/RjPEflHaKVhUVl85noU3v6b8apfQEc1x4A+zBxjZ4lN8LqGd6WZ3dl98pY4o717VFmoPp+A==}

snapshots:

  '@adobe/css-tools@4.3.3': {}

  '@alloc/quick-lru@5.2.0': {}

  '@antfu/install-pkg@1.1.0':
    dependencies:
      package-manager-detector: 1.3.0
      tinyexec: 1.0.2

  '@antfu/utils@9.2.0': {}

  '@babel/code-frame@7.27.1':
    dependencies:
      '@babel/helper-validator-identifier': 7.28.5
      js-tokens: 4.0.0
      picocolors: 1.1.1

  '@babel/compat-data@7.28.5': {}

  '@babel/core@7.28.5(ms@2.1.3)':
    dependencies:
      '@babel/code-frame': 7.27.1
      '@babel/generator': 7.28.5
      '@babel/helper-compilation-targets': 7.27.2
      '@babel/helper-module-transforms': 7.28.3(@babel/core@7.28.5(ms@2.1.3))(ms@2.1.3)
      '@babel/helpers': 7.28.4
      '@babel/parser': 7.28.5
      '@babel/template': 7.27.2
      '@babel/traverse': 7.28.5(ms@2.1.3)
      '@babel/types': 7.28.5
      '@jridgewell/remapping': 2.3.5
      convert-source-map: 2.0.0
      debug: obug@1.0.2(ms@2.1.3)
      gensync: 1.0.0-beta.2
      json5: 2.2.3
      semver: 6.3.1
    transitivePeerDependencies:
      - ms

  '@babel/generator@7.28.5':
    dependencies:
      '@babel/parser': 7.28.5
      '@babel/types': 7.28.5
      '@jridgewell/gen-mapping': 0.3.12
      '@jridgewell/trace-mapping': 0.3.31
      jsesc: 3.1.0

  '@babel/helper-annotate-as-pure@7.27.3':
    dependencies:
      '@babel/types': 7.28.5

  '@babel/helper-compilation-targets@7.27.2':
    dependencies:
      '@babel/compat-data': 7.28.5
      '@babel/helper-validator-option': 7.27.1
      browserslist: 4.28.0
      lru-cache: 5.1.1
      semver: 6.3.1

  '@babel/helper-create-class-features-plugin@7.28.3(@babel/core@7.28.5(ms@2.1.3))(ms@2.1.3)':
    dependencies:
      '@babel/core': 7.28.5(ms@2.1.3)
      '@babel/helper-annotate-as-pure': 7.27.3
      '@babel/helper-member-expression-to-functions': 7.27.1(ms@2.1.3)
      '@babel/helper-optimise-call-expression': 7.27.1
      '@babel/helper-replace-supers': 7.27.1(@babel/core@7.28.5(ms@2.1.3))(ms@2.1.3)
      '@babel/helper-skip-transparent-expression-wrappers': 7.27.1(ms@2.1.3)
      '@babel/traverse': 7.28.5(ms@2.1.3)
      semver: 6.3.1
    transitivePeerDependencies:
      - ms

  '@babel/helper-create-regexp-features-plugin@7.27.1(@babel/core@7.28.5(ms@2.1.3))':
    dependencies:
      '@babel/core': 7.28.5(ms@2.1.3)
      '@babel/helper-annotate-as-pure': 7.27.3
      regexpu-core: 6.2.0
      semver: 6.3.1

  '@babel/helper-define-polyfill-provider@0.6.5(@babel/core@7.28.5(ms@2.1.3))(ms@2.1.3)':
    dependencies:
      '@babel/core': 7.28.5(ms@2.1.3)
      '@babel/helper-compilation-targets': 7.27.2
      '@babel/helper-plugin-utils': 7.27.1
      debug: obug@1.0.2(ms@2.1.3)
      lodash.debounce: 4.0.8
      resolve: 1.22.10
    transitivePeerDependencies:
      - ms

  '@babel/helper-globals@7.28.0': {}

  '@babel/helper-member-expression-to-functions@7.27.1(ms@2.1.3)':
    dependencies:
      '@babel/traverse': 7.28.5(ms@2.1.3)
      '@babel/types': 7.28.5
    transitivePeerDependencies:
      - ms

  '@babel/helper-module-imports@7.27.1(ms@2.1.3)':
    dependencies:
      '@babel/traverse': 7.28.5(ms@2.1.3)
      '@babel/types': 7.28.5
    transitivePeerDependencies:
      - ms

  '@babel/helper-module-transforms@7.28.3(@babel/core@7.28.5(ms@2.1.3))(ms@2.1.3)':
    dependencies:
      '@babel/core': 7.28.5(ms@2.1.3)
      '@babel/helper-module-imports': 7.27.1(ms@2.1.3)
      '@babel/helper-validator-identifier': 7.28.5
      '@babel/traverse': 7.28.5(ms@2.1.3)
    transitivePeerDependencies:
      - ms

  '@babel/helper-optimise-call-expression@7.27.1':
    dependencies:
      '@babel/types': 7.28.5

  '@babel/helper-plugin-utils@7.27.1': {}

  '@babel/helper-remap-async-to-generator@7.27.1(@babel/core@7.28.5(ms@2.1.3))(ms@2.1.3)':
    dependencies:
      '@babel/core': 7.28.5(ms@2.1.3)
      '@babel/helper-annotate-as-pure': 7.27.3
      '@babel/helper-wrap-function': 7.27.1(ms@2.1.3)
      '@babel/traverse': 7.28.5(ms@2.1.3)
    transitivePeerDependencies:
      - ms

  '@babel/helper-replace-supers@7.27.1(@babel/core@7.28.5(ms@2.1.3))(ms@2.1.3)':
    dependencies:
      '@babel/core': 7.28.5(ms@2.1.3)
      '@babel/helper-member-expression-to-functions': 7.27.1(ms@2.1.3)
      '@babel/helper-optimise-call-expression': 7.27.1
      '@babel/traverse': 7.28.5(ms@2.1.3)
    transitivePeerDependencies:
      - ms

  '@babel/helper-skip-transparent-expression-wrappers@7.27.1(ms@2.1.3)':
    dependencies:
      '@babel/traverse': 7.28.5(ms@2.1.3)
      '@babel/types': 7.28.5
    transitivePeerDependencies:
      - ms

  '@babel/helper-string-parser@7.27.1': {}

  '@babel/helper-validator-identifier@7.28.5': {}

  '@babel/helper-validator-option@7.27.1': {}

  '@babel/helper-wrap-function@7.27.1(ms@2.1.3)':
    dependencies:
      '@babel/template': 7.27.2
      '@babel/traverse': 7.28.5(ms@2.1.3)
      '@babel/types': 7.28.5
    transitivePeerDependencies:
      - ms

  '@babel/helpers@7.28.4':
    dependencies:
      '@babel/template': 7.27.2
      '@babel/types': 7.28.5

  '@babel/parser@7.28.5':
    dependencies:
      '@babel/types': 7.28.5

  '@babel/plugin-bugfix-firefox-class-in-computed-class-key@7.28.5(@babel/core@7.28.5(ms@2.1.3))(ms@2.1.3)':
    dependencies:
      '@babel/core': 7.28.5(ms@2.1.3)
      '@babel/helper-plugin-utils': 7.27.1
      '@babel/traverse': 7.28.5(ms@2.1.3)
    transitivePeerDependencies:
      - ms

  '@babel/plugin-bugfix-safari-class-field-initializer-scope@7.27.1(@babel/core@7.28.5(ms@2.1.3))':
    dependencies:
      '@babel/core': 7.28.5(ms@2.1.3)
      '@babel/helper-plugin-utils': 7.27.1

  '@babel/plugin-bugfix-safari-id-destructuring-collision-in-function-expression@7.27.1(@babel/core@7.28.5(ms@2.1.3))':
    dependencies:
      '@babel/core': 7.28.5(ms@2.1.3)
      '@babel/helper-plugin-utils': 7.27.1

  '@babel/plugin-bugfix-v8-spread-parameters-in-optional-chaining@7.27.1(@babel/core@7.28.5(ms@2.1.3))(ms@2.1.3)':
    dependencies:
      '@babel/core': 7.28.5(ms@2.1.3)
      '@babel/helper-plugin-utils': 7.27.1
      '@babel/helper-skip-transparent-expression-wrappers': 7.27.1(ms@2.1.3)
      '@babel/plugin-transform-optional-chaining': 7.28.5(@babel/core@7.28.5(ms@2.1.3))(ms@2.1.3)
    transitivePeerDependencies:
      - ms

  '@babel/plugin-bugfix-v8-static-class-fields-redefine-readonly@7.28.3(@babel/core@7.28.5(ms@2.1.3))(ms@2.1.3)':
    dependencies:
      '@babel/core': 7.28.5(ms@2.1.3)
      '@babel/helper-plugin-utils': 7.27.1
      '@babel/traverse': 7.28.5(ms@2.1.3)
    transitivePeerDependencies:
      - ms

  '@babel/plugin-proposal-private-property-in-object@7.21.0-placeholder-for-preset-env.2(@babel/core@7.28.5(ms@2.1.3))':
    dependencies:
      '@babel/core': 7.28.5(ms@2.1.3)

  '@babel/plugin-syntax-import-assertions@7.27.1(@babel/core@7.28.5(ms@2.1.3))':
    dependencies:
      '@babel/core': 7.28.5(ms@2.1.3)
      '@babel/helper-plugin-utils': 7.27.1

  '@babel/plugin-syntax-import-attributes@7.27.1(@babel/core@7.28.5(ms@2.1.3))':
    dependencies:
      '@babel/core': 7.28.5(ms@2.1.3)
      '@babel/helper-plugin-utils': 7.27.1

  '@babel/plugin-syntax-unicode-sets-regex@7.18.6(@babel/core@7.28.5(ms@2.1.3))':
    dependencies:
      '@babel/core': 7.28.5(ms@2.1.3)
      '@babel/helper-create-regexp-features-plugin': 7.27.1(@babel/core@7.28.5(ms@2.1.3))
      '@babel/helper-plugin-utils': 7.27.1

  '@babel/plugin-transform-arrow-functions@7.27.1(@babel/core@7.28.5(ms@2.1.3))':
    dependencies:
      '@babel/core': 7.28.5(ms@2.1.3)
      '@babel/helper-plugin-utils': 7.27.1

  '@babel/plugin-transform-async-generator-functions@7.28.0(@babel/core@7.28.5(ms@2.1.3))(ms@2.1.3)':
    dependencies:
      '@babel/core': 7.28.5(ms@2.1.3)
      '@babel/helper-plugin-utils': 7.27.1
      '@babel/helper-remap-async-to-generator': 7.27.1(@babel/core@7.28.5(ms@2.1.3))(ms@2.1.3)
      '@babel/traverse': 7.28.5(ms@2.1.3)
    transitivePeerDependencies:
      - ms

  '@babel/plugin-transform-async-to-generator@7.27.1(@babel/core@7.28.5(ms@2.1.3))(ms@2.1.3)':
    dependencies:
      '@babel/core': 7.28.5(ms@2.1.3)
      '@babel/helper-module-imports': 7.27.1(ms@2.1.3)
      '@babel/helper-plugin-utils': 7.27.1
      '@babel/helper-remap-async-to-generator': 7.27.1(@babel/core@7.28.5(ms@2.1.3))(ms@2.1.3)
    transitivePeerDependencies:
      - ms

  '@babel/plugin-transform-block-scoped-functions@7.27.1(@babel/core@7.28.5(ms@2.1.3))':
    dependencies:
      '@babel/core': 7.28.5(ms@2.1.3)
      '@babel/helper-plugin-utils': 7.27.1

  '@babel/plugin-transform-block-scoping@7.28.5(@babel/core@7.28.5(ms@2.1.3))':
    dependencies:
      '@babel/core': 7.28.5(ms@2.1.3)
      '@babel/helper-plugin-utils': 7.27.1

  '@babel/plugin-transform-class-properties@7.27.1(@babel/core@7.28.5(ms@2.1.3))(ms@2.1.3)':
    dependencies:
      '@babel/core': 7.28.5(ms@2.1.3)
      '@babel/helper-create-class-features-plugin': 7.28.3(@babel/core@7.28.5(ms@2.1.3))(ms@2.1.3)
      '@babel/helper-plugin-utils': 7.27.1
    transitivePeerDependencies:
      - ms

  '@babel/plugin-transform-class-static-block@7.28.3(@babel/core@7.28.5(ms@2.1.3))(ms@2.1.3)':
    dependencies:
      '@babel/core': 7.28.5(ms@2.1.3)
      '@babel/helper-create-class-features-plugin': 7.28.3(@babel/core@7.28.5(ms@2.1.3))(ms@2.1.3)
      '@babel/helper-plugin-utils': 7.27.1
    transitivePeerDependencies:
      - ms

  '@babel/plugin-transform-classes@7.28.4(@babel/core@7.28.5(ms@2.1.3))(ms@2.1.3)':
    dependencies:
      '@babel/core': 7.28.5(ms@2.1.3)
      '@babel/helper-annotate-as-pure': 7.27.3
      '@babel/helper-compilation-targets': 7.27.2
      '@babel/helper-globals': 7.28.0
      '@babel/helper-plugin-utils': 7.27.1
      '@babel/helper-replace-supers': 7.27.1(@babel/core@7.28.5(ms@2.1.3))(ms@2.1.3)
      '@babel/traverse': 7.28.5(ms@2.1.3)
    transitivePeerDependencies:
      - ms

  '@babel/plugin-transform-computed-properties@7.27.1(@babel/core@7.28.5(ms@2.1.3))':
    dependencies:
      '@babel/core': 7.28.5(ms@2.1.3)
      '@babel/helper-plugin-utils': 7.27.1
      '@babel/template': 7.27.2

  '@babel/plugin-transform-destructuring@7.28.5(@babel/core@7.28.5(ms@2.1.3))(ms@2.1.3)':
    dependencies:
      '@babel/core': 7.28.5(ms@2.1.3)
      '@babel/helper-plugin-utils': 7.27.1
      '@babel/traverse': 7.28.5(ms@2.1.3)
    transitivePeerDependencies:
      - ms

  '@babel/plugin-transform-dotall-regex@7.27.1(@babel/core@7.28.5(ms@2.1.3))':
    dependencies:
      '@babel/core': 7.28.5(ms@2.1.3)
      '@babel/helper-create-regexp-features-plugin': 7.27.1(@babel/core@7.28.5(ms@2.1.3))
      '@babel/helper-plugin-utils': 7.27.1

  '@babel/plugin-transform-duplicate-keys@7.27.1(@babel/core@7.28.5(ms@2.1.3))':
    dependencies:
      '@babel/core': 7.28.5(ms@2.1.3)
      '@babel/helper-plugin-utils': 7.27.1

  '@babel/plugin-transform-duplicate-named-capturing-groups-regex@7.27.1(@babel/core@7.28.5(ms@2.1.3))':
    dependencies:
      '@babel/core': 7.28.5(ms@2.1.3)
      '@babel/helper-create-regexp-features-plugin': 7.27.1(@babel/core@7.28.5(ms@2.1.3))
      '@babel/helper-plugin-utils': 7.27.1

  '@babel/plugin-transform-dynamic-import@7.27.1(@babel/core@7.28.5(ms@2.1.3))':
    dependencies:
      '@babel/core': 7.28.5(ms@2.1.3)
      '@babel/helper-plugin-utils': 7.27.1

  '@babel/plugin-transform-explicit-resource-management@7.28.0(@babel/core@7.28.5(ms@2.1.3))(ms@2.1.3)':
    dependencies:
      '@babel/core': 7.28.5(ms@2.1.3)
      '@babel/helper-plugin-utils': 7.27.1
      '@babel/plugin-transform-destructuring': 7.28.5(@babel/core@7.28.5(ms@2.1.3))(ms@2.1.3)
    transitivePeerDependencies:
      - ms

  '@babel/plugin-transform-exponentiation-operator@7.28.5(@babel/core@7.28.5(ms@2.1.3))':
    dependencies:
      '@babel/core': 7.28.5(ms@2.1.3)
      '@babel/helper-plugin-utils': 7.27.1

  '@babel/plugin-transform-export-namespace-from@7.27.1(@babel/core@7.28.5(ms@2.1.3))':
    dependencies:
      '@babel/core': 7.28.5(ms@2.1.3)
      '@babel/helper-plugin-utils': 7.27.1

  '@babel/plugin-transform-for-of@7.27.1(@babel/core@7.28.5(ms@2.1.3))(ms@2.1.3)':
    dependencies:
      '@babel/core': 7.28.5(ms@2.1.3)
      '@babel/helper-plugin-utils': 7.27.1
      '@babel/helper-skip-transparent-expression-wrappers': 7.27.1(ms@2.1.3)
    transitivePeerDependencies:
      - ms

  '@babel/plugin-transform-function-name@7.27.1(@babel/core@7.28.5(ms@2.1.3))(ms@2.1.3)':
    dependencies:
      '@babel/core': 7.28.5(ms@2.1.3)
      '@babel/helper-compilation-targets': 7.27.2
      '@babel/helper-plugin-utils': 7.27.1
      '@babel/traverse': 7.28.5(ms@2.1.3)
    transitivePeerDependencies:
      - ms

  '@babel/plugin-transform-json-strings@7.27.1(@babel/core@7.28.5(ms@2.1.3))':
    dependencies:
      '@babel/core': 7.28.5(ms@2.1.3)
      '@babel/helper-plugin-utils': 7.27.1

  '@babel/plugin-transform-literals@7.27.1(@babel/core@7.28.5(ms@2.1.3))':
    dependencies:
      '@babel/core': 7.28.5(ms@2.1.3)
      '@babel/helper-plugin-utils': 7.27.1

  '@babel/plugin-transform-logical-assignment-operators@7.28.5(@babel/core@7.28.5(ms@2.1.3))':
    dependencies:
      '@babel/core': 7.28.5(ms@2.1.3)
      '@babel/helper-plugin-utils': 7.27.1

  '@babel/plugin-transform-member-expression-literals@7.27.1(@babel/core@7.28.5(ms@2.1.3))':
    dependencies:
      '@babel/core': 7.28.5(ms@2.1.3)
      '@babel/helper-plugin-utils': 7.27.1

  '@babel/plugin-transform-modules-amd@7.27.1(@babel/core@7.28.5(ms@2.1.3))(ms@2.1.3)':
    dependencies:
      '@babel/core': 7.28.5(ms@2.1.3)
      '@babel/helper-module-transforms': 7.28.3(@babel/core@7.28.5(ms@2.1.3))(ms@2.1.3)
      '@babel/helper-plugin-utils': 7.27.1
    transitivePeerDependencies:
      - ms

  '@babel/plugin-transform-modules-commonjs@7.27.1(@babel/core@7.28.5(ms@2.1.3))(ms@2.1.3)':
    dependencies:
      '@babel/core': 7.28.5(ms@2.1.3)
      '@babel/helper-module-transforms': 7.28.3(@babel/core@7.28.5(ms@2.1.3))(ms@2.1.3)
      '@babel/helper-plugin-utils': 7.27.1
    transitivePeerDependencies:
      - ms

  '@babel/plugin-transform-modules-systemjs@7.28.5(@babel/core@7.28.5(ms@2.1.3))(ms@2.1.3)':
    dependencies:
      '@babel/core': 7.28.5(ms@2.1.3)
      '@babel/helper-module-transforms': 7.28.3(@babel/core@7.28.5(ms@2.1.3))(ms@2.1.3)
      '@babel/helper-plugin-utils': 7.27.1
      '@babel/helper-validator-identifier': 7.28.5
      '@babel/traverse': 7.28.5(ms@2.1.3)
    transitivePeerDependencies:
      - ms

  '@babel/plugin-transform-modules-umd@7.27.1(@babel/core@7.28.5(ms@2.1.3))(ms@2.1.3)':
    dependencies:
      '@babel/core': 7.28.5(ms@2.1.3)
      '@babel/helper-module-transforms': 7.28.3(@babel/core@7.28.5(ms@2.1.3))(ms@2.1.3)
      '@babel/helper-plugin-utils': 7.27.1
    transitivePeerDependencies:
      - ms

  '@babel/plugin-transform-named-capturing-groups-regex@7.27.1(@babel/core@7.28.5(ms@2.1.3))':
    dependencies:
      '@babel/core': 7.28.5(ms@2.1.3)
      '@babel/helper-create-regexp-features-plugin': 7.27.1(@babel/core@7.28.5(ms@2.1.3))
      '@babel/helper-plugin-utils': 7.27.1

  '@babel/plugin-transform-new-target@7.27.1(@babel/core@7.28.5(ms@2.1.3))':
    dependencies:
      '@babel/core': 7.28.5(ms@2.1.3)
      '@babel/helper-plugin-utils': 7.27.1

  '@babel/plugin-transform-nullish-coalescing-operator@7.27.1(@babel/core@7.28.5(ms@2.1.3))':
    dependencies:
      '@babel/core': 7.28.5(ms@2.1.3)
      '@babel/helper-plugin-utils': 7.27.1

  '@babel/plugin-transform-numeric-separator@7.27.1(@babel/core@7.28.5(ms@2.1.3))':
    dependencies:
      '@babel/core': 7.28.5(ms@2.1.3)
      '@babel/helper-plugin-utils': 7.27.1

  '@babel/plugin-transform-object-rest-spread@7.28.4(@babel/core@7.28.5(ms@2.1.3))(ms@2.1.3)':
    dependencies:
      '@babel/core': 7.28.5(ms@2.1.3)
      '@babel/helper-compilation-targets': 7.27.2
      '@babel/helper-plugin-utils': 7.27.1
      '@babel/plugin-transform-destructuring': 7.28.5(@babel/core@7.28.5(ms@2.1.3))(ms@2.1.3)
      '@babel/plugin-transform-parameters': 7.27.7(@babel/core@7.28.5(ms@2.1.3))
      '@babel/traverse': 7.28.5(ms@2.1.3)
    transitivePeerDependencies:
      - ms

  '@babel/plugin-transform-object-super@7.27.1(@babel/core@7.28.5(ms@2.1.3))(ms@2.1.3)':
    dependencies:
      '@babel/core': 7.28.5(ms@2.1.3)
      '@babel/helper-plugin-utils': 7.27.1
      '@babel/helper-replace-supers': 7.27.1(@babel/core@7.28.5(ms@2.1.3))(ms@2.1.3)
    transitivePeerDependencies:
      - ms

  '@babel/plugin-transform-optional-catch-binding@7.27.1(@babel/core@7.28.5(ms@2.1.3))':
    dependencies:
      '@babel/core': 7.28.5(ms@2.1.3)
      '@babel/helper-plugin-utils': 7.27.1

  '@babel/plugin-transform-optional-chaining@7.28.5(@babel/core@7.28.5(ms@2.1.3))(ms@2.1.3)':
    dependencies:
      '@babel/core': 7.28.5(ms@2.1.3)
      '@babel/helper-plugin-utils': 7.27.1
      '@babel/helper-skip-transparent-expression-wrappers': 7.27.1(ms@2.1.3)
    transitivePeerDependencies:
      - ms

  '@babel/plugin-transform-parameters@7.27.7(@babel/core@7.28.5(ms@2.1.3))':
    dependencies:
      '@babel/core': 7.28.5(ms@2.1.3)
      '@babel/helper-plugin-utils': 7.27.1

  '@babel/plugin-transform-private-methods@7.27.1(@babel/core@7.28.5(ms@2.1.3))(ms@2.1.3)':
    dependencies:
      '@babel/core': 7.28.5(ms@2.1.3)
      '@babel/helper-create-class-features-plugin': 7.28.3(@babel/core@7.28.5(ms@2.1.3))(ms@2.1.3)
      '@babel/helper-plugin-utils': 7.27.1
    transitivePeerDependencies:
      - ms

  '@babel/plugin-transform-private-property-in-object@7.27.1(@babel/core@7.28.5(ms@2.1.3))(ms@2.1.3)':
    dependencies:
      '@babel/core': 7.28.5(ms@2.1.3)
      '@babel/helper-annotate-as-pure': 7.27.3
      '@babel/helper-create-class-features-plugin': 7.28.3(@babel/core@7.28.5(ms@2.1.3))(ms@2.1.3)
      '@babel/helper-plugin-utils': 7.27.1
    transitivePeerDependencies:
      - ms

  '@babel/plugin-transform-property-literals@7.27.1(@babel/core@7.28.5(ms@2.1.3))':
    dependencies:
      '@babel/core': 7.28.5(ms@2.1.3)
      '@babel/helper-plugin-utils': 7.27.1

  '@babel/plugin-transform-regenerator@7.28.4(@babel/core@7.28.5(ms@2.1.3))':
    dependencies:
      '@babel/core': 7.28.5(ms@2.1.3)
      '@babel/helper-plugin-utils': 7.27.1

  '@babel/plugin-transform-regexp-modifiers@7.27.1(@babel/core@7.28.5(ms@2.1.3))':
    dependencies:
      '@babel/core': 7.28.5(ms@2.1.3)
      '@babel/helper-create-regexp-features-plugin': 7.27.1(@babel/core@7.28.5(ms@2.1.3))
      '@babel/helper-plugin-utils': 7.27.1

  '@babel/plugin-transform-reserved-words@7.27.1(@babel/core@7.28.5(ms@2.1.3))':
    dependencies:
      '@babel/core': 7.28.5(ms@2.1.3)
      '@babel/helper-plugin-utils': 7.27.1

  '@babel/plugin-transform-shorthand-properties@7.27.1(@babel/core@7.28.5(ms@2.1.3))':
    dependencies:
      '@babel/core': 7.28.5(ms@2.1.3)
      '@babel/helper-plugin-utils': 7.27.1

  '@babel/plugin-transform-spread@7.27.1(@babel/core@7.28.5(ms@2.1.3))(ms@2.1.3)':
    dependencies:
      '@babel/core': 7.28.5(ms@2.1.3)
      '@babel/helper-plugin-utils': 7.27.1
      '@babel/helper-skip-transparent-expression-wrappers': 7.27.1(ms@2.1.3)
    transitivePeerDependencies:
      - ms

  '@babel/plugin-transform-sticky-regex@7.27.1(@babel/core@7.28.5(ms@2.1.3))':
    dependencies:
      '@babel/core': 7.28.5(ms@2.1.3)
      '@babel/helper-plugin-utils': 7.27.1

  '@babel/plugin-transform-template-literals@7.27.1(@babel/core@7.28.5(ms@2.1.3))':
    dependencies:
      '@babel/core': 7.28.5(ms@2.1.3)
      '@babel/helper-plugin-utils': 7.27.1

  '@babel/plugin-transform-typeof-symbol@7.27.1(@babel/core@7.28.5(ms@2.1.3))':
    dependencies:
      '@babel/core': 7.28.5(ms@2.1.3)
      '@babel/helper-plugin-utils': 7.27.1

  '@babel/plugin-transform-unicode-escapes@7.27.1(@babel/core@7.28.5(ms@2.1.3))':
    dependencies:
      '@babel/core': 7.28.5(ms@2.1.3)
      '@babel/helper-plugin-utils': 7.27.1

  '@babel/plugin-transform-unicode-property-regex@7.27.1(@babel/core@7.28.5(ms@2.1.3))':
    dependencies:
      '@babel/core': 7.28.5(ms@2.1.3)
      '@babel/helper-create-regexp-features-plugin': 7.27.1(@babel/core@7.28.5(ms@2.1.3))
      '@babel/helper-plugin-utils': 7.27.1

  '@babel/plugin-transform-unicode-regex@7.27.1(@babel/core@7.28.5(ms@2.1.3))':
    dependencies:
      '@babel/core': 7.28.5(ms@2.1.3)
      '@babel/helper-create-regexp-features-plugin': 7.27.1(@babel/core@7.28.5(ms@2.1.3))
      '@babel/helper-plugin-utils': 7.27.1

  '@babel/plugin-transform-unicode-sets-regex@7.27.1(@babel/core@7.28.5(ms@2.1.3))':
    dependencies:
      '@babel/core': 7.28.5(ms@2.1.3)
      '@babel/helper-create-regexp-features-plugin': 7.27.1(@babel/core@7.28.5(ms@2.1.3))
      '@babel/helper-plugin-utils': 7.27.1

  '@babel/preset-env@7.28.5(@babel/core@7.28.5(ms@2.1.3))(ms@2.1.3)':
    dependencies:
      '@babel/compat-data': 7.28.5
      '@babel/core': 7.28.5(ms@2.1.3)
      '@babel/helper-compilation-targets': 7.27.2
      '@babel/helper-plugin-utils': 7.27.1
      '@babel/helper-validator-option': 7.27.1
      '@babel/plugin-bugfix-firefox-class-in-computed-class-key': 7.28.5(@babel/core@7.28.5(ms@2.1.3))(ms@2.1.3)
      '@babel/plugin-bugfix-safari-class-field-initializer-scope': 7.27.1(@babel/core@7.28.5(ms@2.1.3))
      '@babel/plugin-bugfix-safari-id-destructuring-collision-in-function-expression': 7.27.1(@babel/core@7.28.5(ms@2.1.3))
      '@babel/plugin-bugfix-v8-spread-parameters-in-optional-chaining': 7.27.1(@babel/core@7.28.5(ms@2.1.3))(ms@2.1.3)
      '@babel/plugin-bugfix-v8-static-class-fields-redefine-readonly': 7.28.3(@babel/core@7.28.5(ms@2.1.3))(ms@2.1.3)
      '@babel/plugin-proposal-private-property-in-object': 7.21.0-placeholder-for-preset-env.2(@babel/core@7.28.5(ms@2.1.3))
      '@babel/plugin-syntax-import-assertions': 7.27.1(@babel/core@7.28.5(ms@2.1.3))
      '@babel/plugin-syntax-import-attributes': 7.27.1(@babel/core@7.28.5(ms@2.1.3))
      '@babel/plugin-syntax-unicode-sets-regex': 7.18.6(@babel/core@7.28.5(ms@2.1.3))
      '@babel/plugin-transform-arrow-functions': 7.27.1(@babel/core@7.28.5(ms@2.1.3))
      '@babel/plugin-transform-async-generator-functions': 7.28.0(@babel/core@7.28.5(ms@2.1.3))(ms@2.1.3)
      '@babel/plugin-transform-async-to-generator': 7.27.1(@babel/core@7.28.5(ms@2.1.3))(ms@2.1.3)
      '@babel/plugin-transform-block-scoped-functions': 7.27.1(@babel/core@7.28.5(ms@2.1.3))
      '@babel/plugin-transform-block-scoping': 7.28.5(@babel/core@7.28.5(ms@2.1.3))
      '@babel/plugin-transform-class-properties': 7.27.1(@babel/core@7.28.5(ms@2.1.3))(ms@2.1.3)
      '@babel/plugin-transform-class-static-block': 7.28.3(@babel/core@7.28.5(ms@2.1.3))(ms@2.1.3)
      '@babel/plugin-transform-classes': 7.28.4(@babel/core@7.28.5(ms@2.1.3))(ms@2.1.3)
      '@babel/plugin-transform-computed-properties': 7.27.1(@babel/core@7.28.5(ms@2.1.3))
      '@babel/plugin-transform-destructuring': 7.28.5(@babel/core@7.28.5(ms@2.1.3))(ms@2.1.3)
      '@babel/plugin-transform-dotall-regex': 7.27.1(@babel/core@7.28.5(ms@2.1.3))
      '@babel/plugin-transform-duplicate-keys': 7.27.1(@babel/core@7.28.5(ms@2.1.3))
      '@babel/plugin-transform-duplicate-named-capturing-groups-regex': 7.27.1(@babel/core@7.28.5(ms@2.1.3))
      '@babel/plugin-transform-dynamic-import': 7.27.1(@babel/core@7.28.5(ms@2.1.3))
      '@babel/plugin-transform-explicit-resource-management': 7.28.0(@babel/core@7.28.5(ms@2.1.3))(ms@2.1.3)
      '@babel/plugin-transform-exponentiation-operator': 7.28.5(@babel/core@7.28.5(ms@2.1.3))
      '@babel/plugin-transform-export-namespace-from': 7.27.1(@babel/core@7.28.5(ms@2.1.3))
      '@babel/plugin-transform-for-of': 7.27.1(@babel/core@7.28.5(ms@2.1.3))(ms@2.1.3)
      '@babel/plugin-transform-function-name': 7.27.1(@babel/core@7.28.5(ms@2.1.3))(ms@2.1.3)
      '@babel/plugin-transform-json-strings': 7.27.1(@babel/core@7.28.5(ms@2.1.3))
      '@babel/plugin-transform-literals': 7.27.1(@babel/core@7.28.5(ms@2.1.3))
      '@babel/plugin-transform-logical-assignment-operators': 7.28.5(@babel/core@7.28.5(ms@2.1.3))
      '@babel/plugin-transform-member-expression-literals': 7.27.1(@babel/core@7.28.5(ms@2.1.3))
      '@babel/plugin-transform-modules-amd': 7.27.1(@babel/core@7.28.5(ms@2.1.3))(ms@2.1.3)
      '@babel/plugin-transform-modules-commonjs': 7.27.1(@babel/core@7.28.5(ms@2.1.3))(ms@2.1.3)
      '@babel/plugin-transform-modules-systemjs': 7.28.5(@babel/core@7.28.5(ms@2.1.3))(ms@2.1.3)
      '@babel/plugin-transform-modules-umd': 7.27.1(@babel/core@7.28.5(ms@2.1.3))(ms@2.1.3)
      '@babel/plugin-transform-named-capturing-groups-regex': 7.27.1(@babel/core@7.28.5(ms@2.1.3))
      '@babel/plugin-transform-new-target': 7.27.1(@babel/core@7.28.5(ms@2.1.3))
      '@babel/plugin-transform-nullish-coalescing-operator': 7.27.1(@babel/core@7.28.5(ms@2.1.3))
      '@babel/plugin-transform-numeric-separator': 7.27.1(@babel/core@7.28.5(ms@2.1.3))
      '@babel/plugin-transform-object-rest-spread': 7.28.4(@babel/core@7.28.5(ms@2.1.3))(ms@2.1.3)
      '@babel/plugin-transform-object-super': 7.27.1(@babel/core@7.28.5(ms@2.1.3))(ms@2.1.3)
      '@babel/plugin-transform-optional-catch-binding': 7.27.1(@babel/core@7.28.5(ms@2.1.3))
      '@babel/plugin-transform-optional-chaining': 7.28.5(@babel/core@7.28.5(ms@2.1.3))(ms@2.1.3)
      '@babel/plugin-transform-parameters': 7.27.7(@babel/core@7.28.5(ms@2.1.3))
      '@babel/plugin-transform-private-methods': 7.27.1(@babel/core@7.28.5(ms@2.1.3))(ms@2.1.3)
      '@babel/plugin-transform-private-property-in-object': 7.27.1(@babel/core@7.28.5(ms@2.1.3))(ms@2.1.3)
      '@babel/plugin-transform-property-literals': 7.27.1(@babel/core@7.28.5(ms@2.1.3))
      '@babel/plugin-transform-regenerator': 7.28.4(@babel/core@7.28.5(ms@2.1.3))
      '@babel/plugin-transform-regexp-modifiers': 7.27.1(@babel/core@7.28.5(ms@2.1.3))
      '@babel/plugin-transform-reserved-words': 7.27.1(@babel/core@7.28.5(ms@2.1.3))
      '@babel/plugin-transform-shorthand-properties': 7.27.1(@babel/core@7.28.5(ms@2.1.3))
      '@babel/plugin-transform-spread': 7.27.1(@babel/core@7.28.5(ms@2.1.3))(ms@2.1.3)
      '@babel/plugin-transform-sticky-regex': 7.27.1(@babel/core@7.28.5(ms@2.1.3))
      '@babel/plugin-transform-template-literals': 7.27.1(@babel/core@7.28.5(ms@2.1.3))
      '@babel/plugin-transform-typeof-symbol': 7.27.1(@babel/core@7.28.5(ms@2.1.3))
      '@babel/plugin-transform-unicode-escapes': 7.27.1(@babel/core@7.28.5(ms@2.1.3))
      '@babel/plugin-transform-unicode-property-regex': 7.27.1(@babel/core@7.28.5(ms@2.1.3))
      '@babel/plugin-transform-unicode-regex': 7.27.1(@babel/core@7.28.5(ms@2.1.3))
      '@babel/plugin-transform-unicode-sets-regex': 7.27.1(@babel/core@7.28.5(ms@2.1.3))
      '@babel/preset-modules': 0.1.6-no-external-plugins(@babel/core@7.28.5(ms@2.1.3))
      babel-plugin-polyfill-corejs2: 0.4.14(@babel/core@7.28.5(ms@2.1.3))(ms@2.1.3)
      babel-plugin-polyfill-corejs3: 0.13.0(@babel/core@7.28.5(ms@2.1.3))(ms@2.1.3)
      babel-plugin-polyfill-regenerator: 0.6.5(@babel/core@7.28.5(ms@2.1.3))(ms@2.1.3)
      core-js-compat: 3.44.0
      semver: 6.3.1
    transitivePeerDependencies:
      - ms

  '@babel/preset-modules@0.1.6-no-external-plugins(@babel/core@7.28.5(ms@2.1.3))':
    dependencies:
      '@babel/core': 7.28.5(ms@2.1.3)
      '@babel/helper-plugin-utils': 7.27.1
      '@babel/types': 7.28.5
      esutils: 2.0.3

  '@babel/runtime@7.28.4': {}

  '@babel/template@7.27.2':
    dependencies:
      '@babel/code-frame': 7.27.1
      '@babel/parser': 7.28.5
      '@babel/types': 7.28.5

  '@babel/traverse@7.28.5(ms@2.1.3)':
    dependencies:
      '@babel/code-frame': 7.27.1
      '@babel/generator': 7.28.5
      '@babel/helper-globals': 7.28.0
      '@babel/parser': 7.28.5
      '@babel/template': 7.27.2
      '@babel/types': 7.28.5
      debug: obug@1.0.2(ms@2.1.3)
    transitivePeerDependencies:
      - ms

  '@babel/types@7.28.5':
    dependencies:
      '@babel/helper-string-parser': 7.27.1
      '@babel/helper-validator-identifier': 7.28.5

  '@bufbuild/protobuf@2.5.2': {}

  '@cacheable/memoize@2.0.3':
    dependencies:
      '@cacheable/utils': 2.0.3

  '@cacheable/memory@2.0.3':
    dependencies:
      '@cacheable/memoize': 2.0.3
      '@cacheable/utils': 2.0.3
      '@keyv/bigmap': 1.0.2
      hookified: 1.12.1
      keyv: 5.5.3

  '@cacheable/utils@2.0.3': {}

  '@clack/core@0.5.0':
    dependencies:
      picocolors: 1.1.1
      sisteransi: 1.0.5

  '@clack/prompts@0.11.0':
    dependencies:
      '@clack/core': 0.5.0
      picocolors: 1.1.1
      sisteransi: 1.0.5

  '@cloudflare/workerd-darwin-64@1.20251109.0':
    optional: true

  '@cloudflare/workerd-darwin-arm64@1.20251109.0':
    optional: true

  '@cloudflare/workerd-linux-64@1.20251109.0':
    optional: true

  '@cloudflare/workerd-linux-arm64@1.20251109.0':
    optional: true

  '@cloudflare/workerd-windows-64@1.20251109.0':
    optional: true

  '@conventional-changelog/git-client@2.5.1(conventional-commits-filter@5.0.0)(conventional-commits-parser@6.1.0)':
    dependencies:
      '@simple-libs/child-process-utils': 1.0.1
      '@simple-libs/stream-utils': 1.1.0
      semver: 7.7.3
    optionalDependencies:
      conventional-commits-filter: 5.0.0
      conventional-commits-parser: 6.1.0

  '@cspotcode/source-map-support@0.8.1':
    dependencies:
      '@jridgewell/trace-mapping': 0.3.9

  '@docsearch/css@4.3.2': {}

  '@docsearch/js@4.3.2':
    dependencies:
      htm: 3.1.1

  '@emnapi/core@1.5.0':
    dependencies:
      '@emnapi/wasi-threads': 1.1.0
      tslib: 2.8.1
    optional: true

  '@emnapi/runtime@1.5.0':
    dependencies:
      tslib: 2.8.1
    optional: true

  '@emnapi/wasi-threads@1.1.0':
    dependencies:
      tslib: 2.8.1
    optional: true

  '@esbuild/aix-ppc64@0.25.0':
    optional: true

  '@esbuild/android-arm64@0.25.0':
    optional: true

  '@esbuild/android-arm@0.25.0':
    optional: true

  '@esbuild/android-x64@0.25.0':
    optional: true

  '@esbuild/darwin-arm64@0.25.0':
    optional: true

  '@esbuild/darwin-x64@0.25.0':
    optional: true

  '@esbuild/freebsd-arm64@0.25.0':
    optional: true

  '@esbuild/freebsd-x64@0.25.0':
    optional: true

  '@esbuild/linux-arm64@0.25.0':
    optional: true

  '@esbuild/linux-arm@0.25.0':
    optional: true

  '@esbuild/linux-ia32@0.25.0':
    optional: true

  '@esbuild/linux-loong64@0.25.0':
    optional: true

  '@esbuild/linux-mips64el@0.25.0':
    optional: true

  '@esbuild/linux-ppc64@0.25.0':
    optional: true

  '@esbuild/linux-riscv64@0.25.0':
    optional: true

  '@esbuild/linux-s390x@0.25.0':
    optional: true

  '@esbuild/linux-x64@0.25.0':
    optional: true

  '@esbuild/netbsd-arm64@0.25.0':
    optional: true

  '@esbuild/netbsd-x64@0.25.0':
    optional: true

  '@esbuild/openbsd-arm64@0.25.0':
    optional: true

  '@esbuild/openbsd-x64@0.25.0':
    optional: true

  '@esbuild/sunos-x64@0.25.0':
    optional: true

  '@esbuild/win32-arm64@0.25.0':
    optional: true

  '@esbuild/win32-ia32@0.25.0':
    optional: true

  '@esbuild/win32-x64@0.25.0':
    optional: true

  '@eslint-community/eslint-utils@4.8.0(eslint@9.39.1(jiti@2.6.1)(ms@2.1.3))':
    dependencies:
      eslint: 9.39.1(jiti@2.6.1)(ms@2.1.3)
      eslint-visitor-keys: 3.4.3

  '@eslint-community/regexpp@4.12.1': {}

  '@eslint/config-array@0.21.1(ms@2.1.3)':
    dependencies:
      '@eslint/object-schema': 2.1.7
      debug: obug@1.0.2(ms@2.1.3)
      minimatch: 3.1.2
    transitivePeerDependencies:
      - ms

  '@eslint/config-helpers@0.4.2':
    dependencies:
      '@eslint/core': 0.17.0

  '@eslint/core@0.17.0':
    dependencies:
      '@types/json-schema': 7.0.15

  '@eslint/eslintrc@3.3.1(ms@2.1.3)':
    dependencies:
      ajv: 6.12.6
      debug: obug@1.0.2(ms@2.1.3)
      espree: 10.4.0
      globals: 14.0.0
      ignore: 5.3.2
      import-fresh: 3.3.1
      js-yaml: 4.1.0
      minimatch: 3.1.2
      strip-json-comments: 3.1.1
    transitivePeerDependencies:
      - ms

  '@eslint/js@9.39.1': {}

  '@eslint/object-schema@2.1.7': {}

  '@eslint/plugin-kit@0.4.1':
    dependencies:
      '@eslint/core': 0.17.0
      levn: 0.4.1

  '@floating-ui/core@1.6.9':
    dependencies:
      '@floating-ui/utils': 0.2.9

  '@floating-ui/dom@1.1.1':
    dependencies:
      '@floating-ui/core': 1.6.9

  '@floating-ui/utils@0.2.9': {}

  '@humanfs/core@0.19.1': {}

  '@humanfs/node@0.16.6':
    dependencies:
      '@humanfs/core': 0.19.1
      '@humanwhocodes/retry': 0.3.1

  '@humanwhocodes/module-importer@1.0.1': {}

  '@humanwhocodes/retry@0.3.1': {}

  '@humanwhocodes/retry@0.4.2': {}

  '@iconify-json/logos@1.2.9':
    dependencies:
      '@iconify/types': 2.0.0

  '@iconify-json/simple-icons@1.2.58':
    dependencies:
      '@iconify/types': 2.0.0

  '@iconify-json/vscode-icons@1.2.32':
    dependencies:
      '@iconify/types': 2.0.0

  '@iconify/types@2.0.0': {}

  '@iconify/utils@3.0.2(ms@2.1.3)':
    dependencies:
      '@antfu/install-pkg': 1.1.0
      '@antfu/utils': 9.2.0
      '@iconify/types': 2.0.0
      debug: obug@1.0.2(ms@2.1.3)
      globals: 15.15.0
      kolorist: 1.8.0
      local-pkg: 1.1.1
      mlly: 1.8.0
    transitivePeerDependencies:
      - ms

  '@img/sharp-darwin-arm64@0.33.5':
    optionalDependencies:
      '@img/sharp-libvips-darwin-arm64': 1.0.4
    optional: true

  '@img/sharp-darwin-x64@0.33.5':
    optionalDependencies:
      '@img/sharp-libvips-darwin-x64': 1.0.4
    optional: true

  '@img/sharp-libvips-darwin-arm64@1.0.4':
    optional: true

  '@img/sharp-libvips-darwin-x64@1.0.4':
    optional: true

  '@img/sharp-libvips-linux-arm64@1.0.4':
    optional: true

  '@img/sharp-libvips-linux-arm@1.0.5':
    optional: true

  '@img/sharp-libvips-linux-s390x@1.0.4':
    optional: true

  '@img/sharp-libvips-linux-x64@1.0.4':
    optional: true

  '@img/sharp-libvips-linuxmusl-arm64@1.0.4':
    optional: true

  '@img/sharp-libvips-linuxmusl-x64@1.0.4':
    optional: true

  '@img/sharp-linux-arm64@0.33.5':
    optionalDependencies:
      '@img/sharp-libvips-linux-arm64': 1.0.4
    optional: true

  '@img/sharp-linux-arm@0.33.5':
    optionalDependencies:
      '@img/sharp-libvips-linux-arm': 1.0.5
    optional: true

  '@img/sharp-linux-s390x@0.33.5':
    optionalDependencies:
      '@img/sharp-libvips-linux-s390x': 1.0.4
    optional: true

  '@img/sharp-linux-x64@0.33.5':
    optionalDependencies:
      '@img/sharp-libvips-linux-x64': 1.0.4
    optional: true

  '@img/sharp-linuxmusl-arm64@0.33.5':
    optionalDependencies:
      '@img/sharp-libvips-linuxmusl-arm64': 1.0.4
    optional: true

  '@img/sharp-linuxmusl-x64@0.33.5':
    optionalDependencies:
      '@img/sharp-libvips-linuxmusl-x64': 1.0.4
    optional: true

  '@img/sharp-wasm32@0.33.5':
    dependencies:
      '@emnapi/runtime': 1.5.0
    optional: true

  '@img/sharp-win32-ia32@0.33.5':
    optional: true

  '@img/sharp-win32-x64@0.33.5':
    optional: true

  '@isaacs/balanced-match@4.0.1': {}

  '@isaacs/brace-expansion@5.0.0':
    dependencies:
      '@isaacs/balanced-match': 4.0.1

  '@isaacs/cliui@8.0.2':
    dependencies:
      string-width: 5.1.2
      string-width-cjs: string-width@4.2.3
      strip-ansi: 7.1.0
      strip-ansi-cjs: strip-ansi@6.0.1
      wrap-ansi: 8.1.0
      wrap-ansi-cjs: wrap-ansi@7.0.0

  '@jridgewell/gen-mapping@0.3.12':
    dependencies:
      '@jridgewell/sourcemap-codec': 1.5.5
      '@jridgewell/trace-mapping': 0.3.31

  '@jridgewell/remapping@2.3.5':
    dependencies:
      '@jridgewell/gen-mapping': 0.3.12
      '@jridgewell/trace-mapping': 0.3.31

  '@jridgewell/resolve-uri@3.1.2': {}

  '@jridgewell/source-map@0.3.6':
    dependencies:
      '@jridgewell/gen-mapping': 0.3.12
      '@jridgewell/trace-mapping': 0.3.31

  '@jridgewell/sourcemap-codec@1.5.5': {}

  '@jridgewell/trace-mapping@0.3.31':
    dependencies:
      '@jridgewell/resolve-uri': 3.1.2
      '@jridgewell/sourcemap-codec': 1.5.5

  '@jridgewell/trace-mapping@0.3.9':
    dependencies:
      '@jridgewell/resolve-uri': 3.1.2
      '@jridgewell/sourcemap-codec': 1.5.5

  '@keyv/bigmap@1.0.2':
    dependencies:
      hookified: 1.12.1

  '@keyv/serialize@1.1.1': {}

  '@napi-rs/wasm-runtime@0.2.11':
    dependencies:
      '@emnapi/core': 1.5.0
      '@emnapi/runtime': 1.5.0
      '@tybys/wasm-util': 0.9.0
    optional: true

  '@napi-rs/wasm-runtime@1.0.7':
    dependencies:
      '@emnapi/core': 1.5.0
      '@emnapi/runtime': 1.5.0
      '@tybys/wasm-util': 0.10.1
    optional: true

  '@node-rs/bcrypt-android-arm-eabi@1.10.7':
    optional: true

  '@node-rs/bcrypt-android-arm64@1.10.7':
    optional: true

  '@node-rs/bcrypt-darwin-arm64@1.10.7':
    optional: true

  '@node-rs/bcrypt-darwin-x64@1.10.7':
    optional: true

  '@node-rs/bcrypt-freebsd-x64@1.10.7':
    optional: true

  '@node-rs/bcrypt-linux-arm-gnueabihf@1.10.7':
    optional: true

  '@node-rs/bcrypt-linux-arm64-gnu@1.10.7':
    optional: true

  '@node-rs/bcrypt-linux-arm64-musl@1.10.7':
    optional: true

  '@node-rs/bcrypt-linux-x64-gnu@1.10.7':
    optional: true

  '@node-rs/bcrypt-linux-x64-musl@1.10.7':
    optional: true

  '@node-rs/bcrypt-wasm32-wasi@1.10.7':
    dependencies:
      '@napi-rs/wasm-runtime': 0.2.11
    optional: true

  '@node-rs/bcrypt-win32-arm64-msvc@1.10.7':
    optional: true

  '@node-rs/bcrypt-win32-ia32-msvc@1.10.7':
    optional: true

  '@node-rs/bcrypt-win32-x64-msvc@1.10.7':
    optional: true

  '@node-rs/bcrypt@1.10.7':
    optionalDependencies:
      '@node-rs/bcrypt-android-arm-eabi': 1.10.7
      '@node-rs/bcrypt-android-arm64': 1.10.7
      '@node-rs/bcrypt-darwin-arm64': 1.10.7
      '@node-rs/bcrypt-darwin-x64': 1.10.7
      '@node-rs/bcrypt-freebsd-x64': 1.10.7
      '@node-rs/bcrypt-linux-arm-gnueabihf': 1.10.7
      '@node-rs/bcrypt-linux-arm64-gnu': 1.10.7
      '@node-rs/bcrypt-linux-arm64-musl': 1.10.7
      '@node-rs/bcrypt-linux-x64-gnu': 1.10.7
      '@node-rs/bcrypt-linux-x64-musl': 1.10.7
      '@node-rs/bcrypt-wasm32-wasi': 1.10.7
      '@node-rs/bcrypt-win32-arm64-msvc': 1.10.7
      '@node-rs/bcrypt-win32-ia32-msvc': 1.10.7
      '@node-rs/bcrypt-win32-x64-msvc': 1.10.7

  '@nodelib/fs.scandir@2.1.5':
    dependencies:
      '@nodelib/fs.stat': 2.0.5
      run-parallel: 1.2.0

  '@nodelib/fs.stat@2.0.5': {}

  '@nodelib/fs.walk@1.2.8':
    dependencies:
      '@nodelib/fs.scandir': 2.1.5
      fastq: 1.19.0

  '@oxc-project/runtime@0.96.0': {}

  '@oxc-project/types@0.95.0': {}

  '@oxc-project/types@0.98.0': {}

  '@parcel/watcher-android-arm64@2.5.1':
    optional: true

  '@parcel/watcher-darwin-arm64@2.5.1':
    optional: true

  '@parcel/watcher-darwin-x64@2.5.1':
    optional: true

  '@parcel/watcher-freebsd-x64@2.5.1':
    optional: true

  '@parcel/watcher-linux-arm-glibc@2.5.1':
    optional: true

  '@parcel/watcher-linux-arm-musl@2.5.1':
    optional: true

  '@parcel/watcher-linux-arm64-glibc@2.5.1':
    optional: true

  '@parcel/watcher-linux-arm64-musl@2.5.1':
    optional: true

  '@parcel/watcher-linux-x64-glibc@2.5.1':
    optional: true

  '@parcel/watcher-linux-x64-musl@2.5.1':
    optional: true

  '@parcel/watcher-win32-arm64@2.5.1':
    optional: true

  '@parcel/watcher-win32-ia32@2.5.1':
    optional: true

  '@parcel/watcher-win32-x64@2.5.1':
    optional: true

  '@parcel/watcher@2.5.1':
    dependencies:
      detect-libc: 1.0.3
      is-glob: 4.0.3
      micromatch: 4.0.8
      node-addon-api: 7.1.1
    optionalDependencies:
      '@parcel/watcher-android-arm64': 2.5.1
      '@parcel/watcher-darwin-arm64': 2.5.1
      '@parcel/watcher-darwin-x64': 2.5.1
      '@parcel/watcher-freebsd-x64': 2.5.1
      '@parcel/watcher-linux-arm-glibc': 2.5.1
      '@parcel/watcher-linux-arm-musl': 2.5.1
      '@parcel/watcher-linux-arm64-glibc': 2.5.1
      '@parcel/watcher-linux-arm64-musl': 2.5.1
      '@parcel/watcher-linux-x64-glibc': 2.5.1
      '@parcel/watcher-linux-x64-musl': 2.5.1
      '@parcel/watcher-win32-arm64': 2.5.1
      '@parcel/watcher-win32-ia32': 2.5.1
      '@parcel/watcher-win32-x64': 2.5.1
    optional: true

  '@pkgjs/parseargs@0.11.0':
    optional: true

  '@polka/compression@1.0.0-next.25': {}

  '@polka/url@1.0.0-next.28': {}

  '@poppinss/colors@4.1.5':
    dependencies:
      kleur: 4.1.5

  '@poppinss/dumper@0.6.4':
    dependencies:
      '@poppinss/colors': 4.1.5
      '@sindresorhus/is': 7.0.2
      supports-color: 10.0.0

  '@poppinss/exception@1.2.2': {}

  '@publint/pack@0.1.2': {}

  '@quansync/fs@0.1.5':
    dependencies:
      quansync: 0.2.11

  '@rolldown/binding-android-arm64@1.0.0-beta.51':
    optional: true

  '@rolldown/binding-darwin-arm64@1.0.0-beta.51':
    optional: true

  '@rolldown/binding-darwin-x64@1.0.0-beta.51':
    optional: true

  '@rolldown/binding-freebsd-x64@1.0.0-beta.51':
    optional: true

  '@rolldown/binding-linux-arm-gnueabihf@1.0.0-beta.51':
    optional: true

  '@rolldown/binding-linux-arm64-gnu@1.0.0-beta.51':
    optional: true

  '@rolldown/binding-linux-arm64-musl@1.0.0-beta.51':
    optional: true

  '@rolldown/binding-linux-x64-gnu@1.0.0-beta.51':
    optional: true

  '@rolldown/binding-linux-x64-musl@1.0.0-beta.51':
    optional: true

  '@rolldown/binding-openharmony-arm64@1.0.0-beta.51':
    optional: true

  '@rolldown/binding-wasm32-wasi@1.0.0-beta.51':
    dependencies:
      '@napi-rs/wasm-runtime': 1.0.7
    optional: true

  '@rolldown/binding-win32-arm64-msvc@1.0.0-beta.51':
    optional: true

  '@rolldown/binding-win32-ia32-msvc@1.0.0-beta.51':
    optional: true

  '@rolldown/binding-win32-x64-msvc@1.0.0-beta.51':
    optional: true

  '@rolldown/pluginutils@1.0.0-beta.29': {}

  '@rolldown/pluginutils@1.0.0-beta.51': {}

  '@rollup/plugin-alias@5.1.1(rollup@4.43.0)':
    optionalDependencies:
      rollup: 4.43.0

  '@rollup/plugin-commonjs@29.0.0(rollup@4.43.0)':
    dependencies:
      '@rollup/pluginutils': 5.3.0(rollup@4.43.0)
      commondir: 1.0.1
      estree-walker: 2.0.2
      fdir: 6.5.0(picomatch@4.0.3)
      is-reference: 1.2.1
      magic-string: 0.30.21
      picomatch: 4.0.3
    optionalDependencies:
      rollup: 4.43.0

  '@rollup/plugin-dynamic-import-vars@2.1.4(rollup@4.43.0)':
    dependencies:
      '@rollup/pluginutils': 5.3.0(rollup@4.43.0)
      astring: 1.9.0
      estree-walker: 2.0.2
      magic-string: 0.30.21
      tinyglobby: 0.2.15
    optionalDependencies:
      rollup: 4.43.0

  '@rollup/pluginutils@5.3.0(rollup@4.43.0)':
    dependencies:
      '@types/estree': 1.0.8
      estree-walker: 2.0.2
      picomatch: 4.0.3
    optionalDependencies:
      rollup: 4.43.0

  '@rollup/rollup-android-arm-eabi@4.43.0':
    optional: true

  '@rollup/rollup-android-arm64@4.43.0':
    optional: true

  '@rollup/rollup-darwin-arm64@4.43.0':
    optional: true

  '@rollup/rollup-darwin-x64@4.43.0':
    optional: true

  '@rollup/rollup-freebsd-arm64@4.43.0':
    optional: true

  '@rollup/rollup-freebsd-x64@4.43.0':
    optional: true

  '@rollup/rollup-linux-arm-gnueabihf@4.43.0':
    optional: true

  '@rollup/rollup-linux-arm-musleabihf@4.43.0':
    optional: true

  '@rollup/rollup-linux-arm64-gnu@4.43.0':
    optional: true

  '@rollup/rollup-linux-arm64-musl@4.43.0':
    optional: true

  '@rollup/rollup-linux-loongarch64-gnu@4.43.0':
    optional: true

  '@rollup/rollup-linux-powerpc64le-gnu@4.43.0':
    optional: true

  '@rollup/rollup-linux-riscv64-gnu@4.43.0':
    optional: true

  '@rollup/rollup-linux-riscv64-musl@4.43.0':
    optional: true

  '@rollup/rollup-linux-s390x-gnu@4.43.0':
    optional: true

  '@rollup/rollup-linux-x64-gnu@4.43.0':
    optional: true

  '@rollup/rollup-linux-x64-musl@4.43.0':
    optional: true

  '@rollup/rollup-win32-arm64-msvc@4.43.0':
    optional: true

  '@rollup/rollup-win32-ia32-msvc@4.43.0':
    optional: true

  '@rollup/rollup-win32-x64-msvc@4.43.0':
    optional: true

  '@sec-ant/readable-stream@0.4.1': {}

  '@shikijs/core@3.15.0':
    dependencies:
      '@shikijs/types': 3.15.0
      '@shikijs/vscode-textmate': 10.0.2
      '@types/hast': 3.0.4
      hast-util-to-html: 9.0.5

  '@shikijs/engine-javascript@3.15.0':
    dependencies:
      '@shikijs/types': 3.15.0
      '@shikijs/vscode-textmate': 10.0.2
      oniguruma-to-es: 4.3.3

  '@shikijs/engine-oniguruma@3.15.0':
    dependencies:
      '@shikijs/types': 3.15.0
      '@shikijs/vscode-textmate': 10.0.2

  '@shikijs/langs@3.15.0':
    dependencies:
      '@shikijs/types': 3.15.0

  '@shikijs/themes@3.15.0':
    dependencies:
      '@shikijs/types': 3.15.0

  '@shikijs/transformers@3.15.0':
    dependencies:
      '@shikijs/core': 3.15.0
      '@shikijs/types': 3.15.0

  '@shikijs/twoslash@3.15.0(ms@2.1.3)(typescript@5.9.2)':
    dependencies:
      '@shikijs/core': 3.15.0
      '@shikijs/types': 3.15.0
      twoslash: 0.3.4(ms@2.1.3)(typescript@5.9.2)
      typescript: 5.9.2
    transitivePeerDependencies:
      - ms

  '@shikijs/types@3.15.0':
    dependencies:
      '@shikijs/vscode-textmate': 10.0.2
      '@types/hast': 3.0.4

  '@shikijs/vitepress-twoslash@3.15.0(ms@2.1.3)(typescript@5.9.2)':
    dependencies:
      '@shikijs/twoslash': 3.15.0(ms@2.1.3)(typescript@5.9.2)
      floating-vue: 5.2.2(vue@3.5.24(typescript@5.9.2))
      lz-string: 1.5.0
      magic-string: 0.30.21
      markdown-it: 14.1.0
      mdast-util-from-markdown: 2.0.2(ms@2.1.3)
      mdast-util-gfm: 3.1.0(ms@2.1.3)
      mdast-util-to-hast: 13.2.0
      ohash: 2.0.11
      shiki: 3.15.0
      twoslash: 0.3.4(ms@2.1.3)(typescript@5.9.2)
      twoslash-vue: 0.3.4(ms@2.1.3)(typescript@5.9.2)
      vue: 3.5.24(typescript@5.9.2)
    transitivePeerDependencies:
      - '@nuxt/kit'
      - ms
      - typescript

  '@shikijs/vscode-textmate@10.0.2': {}

  '@simple-libs/child-process-utils@1.0.1':
    dependencies:
      '@simple-libs/stream-utils': 1.1.0
      '@types/node': 22.19.1

  '@simple-libs/stream-utils@1.1.0':
    dependencies:
      '@types/node': 22.19.1

  '@sindresorhus/is@7.0.2': {}

  '@sindresorhus/merge-streams@4.0.0': {}

  '@speed-highlight/core@1.2.7': {}

  '@standard-schema/spec@1.0.0': {}

  '@tailwindcss/node@4.1.17':
    dependencies:
      '@jridgewell/remapping': 2.3.5
      enhanced-resolve: 5.18.3
      jiti: 2.6.1
      lightningcss: 1.30.2
      magic-string: 0.30.21
      source-map-js: 1.2.1
      tailwindcss: 4.1.17

  '@tailwindcss/oxide-android-arm64@4.1.17':
    optional: true

  '@tailwindcss/oxide-darwin-arm64@4.1.17':
    optional: true

  '@tailwindcss/oxide-darwin-x64@4.1.17':
    optional: true

  '@tailwindcss/oxide-freebsd-x64@4.1.17':
    optional: true

  '@tailwindcss/oxide-linux-arm-gnueabihf@4.1.17':
    optional: true

  '@tailwindcss/oxide-linux-arm64-gnu@4.1.17':
    optional: true

  '@tailwindcss/oxide-linux-arm64-musl@4.1.17':
    optional: true

  '@tailwindcss/oxide-linux-x64-gnu@4.1.17':
    optional: true

  '@tailwindcss/oxide-linux-x64-musl@4.1.17':
    optional: true

  '@tailwindcss/oxide-wasm32-wasi@4.1.17':
    optional: true

  '@tailwindcss/oxide-win32-arm64-msvc@4.1.17':
    optional: true

  '@tailwindcss/oxide-win32-x64-msvc@4.1.17':
    optional: true

  '@tailwindcss/oxide@4.1.17':
    optionalDependencies:
      '@tailwindcss/oxide-android-arm64': 4.1.17
      '@tailwindcss/oxide-darwin-arm64': 4.1.17
      '@tailwindcss/oxide-darwin-x64': 4.1.17
      '@tailwindcss/oxide-freebsd-x64': 4.1.17
      '@tailwindcss/oxide-linux-arm-gnueabihf': 4.1.17
      '@tailwindcss/oxide-linux-arm64-gnu': 4.1.17
      '@tailwindcss/oxide-linux-arm64-musl': 4.1.17
      '@tailwindcss/oxide-linux-x64-gnu': 4.1.17
      '@tailwindcss/oxide-linux-x64-musl': 4.1.17
      '@tailwindcss/oxide-wasm32-wasi': 4.1.17
      '@tailwindcss/oxide-win32-arm64-msvc': 4.1.17
      '@tailwindcss/oxide-win32-x64-msvc': 4.1.17

  '@tailwindcss/postcss@4.1.17':
    dependencies:
      '@alloc/quick-lru': 5.2.0
      '@tailwindcss/node': 4.1.17
      '@tailwindcss/oxide': 4.1.17
      postcss: 8.5.6
      tailwindcss: 4.1.17

  '@tailwindcss/vite@4.1.17(vite@packages+vite)':
    dependencies:
      '@tailwindcss/node': 4.1.17
      '@tailwindcss/oxide': 4.1.17
      tailwindcss: 4.1.17
      vite: link:packages/vite

  '@tybys/wasm-util@0.10.1':
    dependencies:
      tslib: 2.8.1
    optional: true

  '@tybys/wasm-util@0.9.0':
    dependencies:
      tslib: 2.8.1
    optional: true

  '@type-challenges/utils@0.1.1': {}

  '@types/babel__core@7.20.5':
    dependencies:
      '@babel/parser': 7.28.5
      '@babel/types': 7.28.5
      '@types/babel__generator': 7.6.8
      '@types/babel__template': 7.4.4
      '@types/babel__traverse': 7.20.6

  '@types/babel__generator@7.6.8':
    dependencies:
      '@babel/types': 7.28.5

  '@types/babel__preset-env@7.10.0': {}

  '@types/babel__template@7.4.4':
    dependencies:
      '@babel/parser': 7.28.5
      '@babel/types': 7.28.5

  '@types/babel__traverse@7.20.6':
    dependencies:
      '@babel/types': 7.28.5

  '@types/body-parser@1.19.5':
    dependencies:
      '@types/connect': 3.4.38
      '@types/node': 22.19.1

  '@types/chai@5.2.2':
    dependencies:
      '@types/deep-eql': 4.0.2

  '@types/connect@3.4.38':
    dependencies:
      '@types/node': 22.19.1

  '@types/convert-source-map@2.0.3': {}

  '@types/cross-spawn@6.0.6':
    dependencies:
      '@types/node': 22.19.1

  '@types/debug@4.1.12':
    dependencies:
      '@types/ms': 2.1.0

  '@types/deep-eql@4.0.2': {}

  '@types/escape-html@1.0.4': {}

  '@types/estree@1.0.7': {}

  '@types/estree@1.0.8': {}

  '@types/etag@1.8.4':
    dependencies:
      '@types/node': 22.19.1

  '@types/express-serve-static-core@5.0.6':
    dependencies:
      '@types/node': 22.19.1
      '@types/qs': 6.9.18
      '@types/range-parser': 1.2.7
      '@types/send': 0.17.4

  '@types/express@5.0.5':
    dependencies:
      '@types/body-parser': 1.19.5
      '@types/express-serve-static-core': 5.0.6
      '@types/serve-static': 1.15.7

  '@types/hast@3.0.4':
    dependencies:
      '@types/unist': 3.0.3

  '@types/http-errors@2.0.4': {}

  '@types/json-schema@7.0.15': {}

  '@types/less@3.0.8': {}

  '@types/linkify-it@5.0.0': {}

  '@types/lodash@4.17.16': {}

  '@types/markdown-it@14.1.2':
    dependencies:
      '@types/linkify-it': 5.0.0
      '@types/mdurl': 2.0.0

  '@types/mdast@4.0.4':
    dependencies:
      '@types/unist': 3.0.3

  '@types/mdurl@2.0.0': {}

  '@types/mime@1.3.5': {}

  '@types/ms@2.1.0': {}

  '@types/node@22.19.1':
    dependencies:
      undici-types: 6.21.0

  '@types/normalize-package-data@2.4.4': {}

  '@types/picomatch@4.0.2': {}

  '@types/pnpapi@0.0.5': {}

  '@types/qs@6.9.18': {}

  '@types/range-parser@1.2.7': {}

  '@types/react-dom@19.2.3(@types/react@19.2.5)':
    dependencies:
      '@types/react': 19.2.5

  '@types/react@19.2.5':
    dependencies:
      csstype: 3.1.3

  '@types/send@0.17.4':
    dependencies:
      '@types/mime': 1.3.5
      '@types/node': 22.19.1

  '@types/serve-static@1.15.7':
    dependencies:
      '@types/http-errors': 2.0.4
      '@types/node': 22.19.1
      '@types/send': 0.17.4

  '@types/stylus@0.48.43':
    dependencies:
      '@types/node': 22.19.1

  '@types/unist@3.0.3': {}

  '@types/web-bluetooth@0.0.21': {}

  '@types/ws@8.18.1':
    dependencies:
      '@types/node': 22.19.1

  '@typescript-eslint/eslint-plugin@8.46.4(@typescript-eslint/parser@8.46.4(eslint@9.39.1(jiti@2.6.1)(ms@2.1.3))(ms@2.1.3)(typescript@5.9.2))(eslint@9.39.1(jiti@2.6.1)(ms@2.1.3))(ms@2.1.3)(typescript@5.9.2)':
    dependencies:
      '@eslint-community/regexpp': 4.12.1
      '@typescript-eslint/parser': 8.46.4(eslint@9.39.1(jiti@2.6.1)(ms@2.1.3))(ms@2.1.3)(typescript@5.9.2)
      '@typescript-eslint/scope-manager': 8.46.4
      '@typescript-eslint/type-utils': 8.46.4(eslint@9.39.1(jiti@2.6.1)(ms@2.1.3))(ms@2.1.3)(typescript@5.9.2)
      '@typescript-eslint/utils': 8.46.4(eslint@9.39.1(jiti@2.6.1)(ms@2.1.3))(ms@2.1.3)(typescript@5.9.2)
      '@typescript-eslint/visitor-keys': 8.46.4
      eslint: 9.39.1(jiti@2.6.1)(ms@2.1.3)
      graphemer: 1.4.0
      ignore: 7.0.4
      natural-compare: 1.4.0
      ts-api-utils: 2.1.0(typescript@5.9.2)
      typescript: 5.9.2
    transitivePeerDependencies:
      - ms

  '@typescript-eslint/parser@8.46.4(eslint@9.39.1(jiti@2.6.1)(ms@2.1.3))(ms@2.1.3)(typescript@5.9.2)':
    dependencies:
      '@typescript-eslint/scope-manager': 8.46.4
      '@typescript-eslint/types': 8.46.4
      '@typescript-eslint/typescript-estree': 8.46.4(ms@2.1.3)(typescript@5.9.2)
      '@typescript-eslint/visitor-keys': 8.46.4
      debug: obug@1.0.2(ms@2.1.3)
      eslint: 9.39.1(jiti@2.6.1)(ms@2.1.3)
      typescript: 5.9.2
    transitivePeerDependencies:
      - ms

  '@typescript-eslint/project-service@8.46.4(ms@2.1.3)(typescript@5.9.2)':
    dependencies:
      '@typescript-eslint/tsconfig-utils': 8.46.4(typescript@5.9.2)
      '@typescript-eslint/types': 8.46.4
      debug: obug@1.0.2(ms@2.1.3)
      typescript: 5.9.2
    transitivePeerDependencies:
      - ms

  '@typescript-eslint/scope-manager@8.46.4':
    dependencies:
      '@typescript-eslint/types': 8.46.4
      '@typescript-eslint/visitor-keys': 8.46.4

  '@typescript-eslint/tsconfig-utils@8.46.4(typescript@5.9.2)':
    dependencies:
      typescript: 5.9.2

  '@typescript-eslint/type-utils@8.46.4(eslint@9.39.1(jiti@2.6.1)(ms@2.1.3))(ms@2.1.3)(typescript@5.9.2)':
    dependencies:
      '@typescript-eslint/types': 8.46.4
      '@typescript-eslint/typescript-estree': 8.46.4(ms@2.1.3)(typescript@5.9.2)
      '@typescript-eslint/utils': 8.46.4(eslint@9.39.1(jiti@2.6.1)(ms@2.1.3))(ms@2.1.3)(typescript@5.9.2)
      debug: obug@1.0.2(ms@2.1.3)
      eslint: 9.39.1(jiti@2.6.1)(ms@2.1.3)
      ts-api-utils: 2.1.0(typescript@5.9.2)
      typescript: 5.9.2
    transitivePeerDependencies:
      - ms

  '@typescript-eslint/types@8.46.4': {}

  '@typescript-eslint/typescript-estree@8.46.4(ms@2.1.3)(typescript@5.9.2)':
    dependencies:
      '@typescript-eslint/project-service': 8.46.4(ms@2.1.3)(typescript@5.9.2)
      '@typescript-eslint/tsconfig-utils': 8.46.4(typescript@5.9.2)
      '@typescript-eslint/types': 8.46.4
      '@typescript-eslint/visitor-keys': 8.46.4
      debug: obug@1.0.2(ms@2.1.3)
      fast-glob: 3.3.3
      is-glob: 4.0.3
      minimatch: 9.0.5
      semver: 7.7.3
      ts-api-utils: 2.1.0(typescript@5.9.2)
      typescript: 5.9.2
    transitivePeerDependencies:
      - ms

  '@typescript-eslint/utils@8.46.4(eslint@9.39.1(jiti@2.6.1)(ms@2.1.3))(ms@2.1.3)(typescript@5.9.2)':
    dependencies:
      '@eslint-community/eslint-utils': 4.8.0(eslint@9.39.1(jiti@2.6.1)(ms@2.1.3))
      '@typescript-eslint/scope-manager': 8.46.4
      '@typescript-eslint/types': 8.46.4
      '@typescript-eslint/typescript-estree': 8.46.4(ms@2.1.3)(typescript@5.9.2)
      eslint: 9.39.1(jiti@2.6.1)(ms@2.1.3)
      typescript: 5.9.2
    transitivePeerDependencies:
      - ms

  '@typescript-eslint/visitor-keys@8.46.4':
    dependencies:
      '@typescript-eslint/types': 8.46.4
      eslint-visitor-keys: 4.2.1

  '@typescript/vfs@1.6.1(ms@2.1.3)(typescript@5.9.2)':
    dependencies:
      debug: obug@1.0.2(ms@2.1.3)
      typescript: 5.9.2
    transitivePeerDependencies:
      - ms

  '@ungap/structured-clone@1.3.0': {}

  '@unrs/resolver-binding-android-arm-eabi@1.9.2':
    optional: true

  '@unrs/resolver-binding-android-arm64@1.9.2':
    optional: true

  '@unrs/resolver-binding-darwin-arm64@1.9.2':
    optional: true

  '@unrs/resolver-binding-darwin-x64@1.9.2':
    optional: true

  '@unrs/resolver-binding-freebsd-x64@1.9.2':
    optional: true

  '@unrs/resolver-binding-linux-arm-gnueabihf@1.9.2':
    optional: true

  '@unrs/resolver-binding-linux-arm-musleabihf@1.9.2':
    optional: true

  '@unrs/resolver-binding-linux-arm64-gnu@1.9.2':
    optional: true

  '@unrs/resolver-binding-linux-arm64-musl@1.9.2':
    optional: true

  '@unrs/resolver-binding-linux-ppc64-gnu@1.9.2':
    optional: true

  '@unrs/resolver-binding-linux-riscv64-gnu@1.9.2':
    optional: true

  '@unrs/resolver-binding-linux-riscv64-musl@1.9.2':
    optional: true

  '@unrs/resolver-binding-linux-s390x-gnu@1.9.2':
    optional: true

  '@unrs/resolver-binding-linux-x64-gnu@1.9.2':
    optional: true

  '@unrs/resolver-binding-linux-x64-musl@1.9.2':
    optional: true

  '@unrs/resolver-binding-wasm32-wasi@1.9.2':
    dependencies:
      '@napi-rs/wasm-runtime': 0.2.11
    optional: true

  '@unrs/resolver-binding-win32-arm64-msvc@1.9.2':
    optional: true

  '@unrs/resolver-binding-win32-ia32-msvc@1.9.2':
    optional: true

  '@unrs/resolver-binding-win32-x64-msvc@1.9.2':
    optional: true

  '@vitejs/longfilename-aaaaaaaaaaaaaaaaaaaaaaaaaaaaaaaaaaaaaaaaaaaaaaaaaaaaaaaaaaaaaaaaaaaaaaaaaaaaaaaaaaaaaaaaaaaaaaaaaaaaaaaaaaaaaaaaaaaaaaaaaaaaaaaaaaaaaaaaaaaaaaaaaaaaaaaaaaaaaaaaaaaaaaaaaaaaaaaaaaaaaaaaaaaa@file:playground/optimize-deps/longfilename': {}

  '@vitejs/plugin-legacy@https://pkg.pr.new/vitejs/rolldown-vite/@vitejs/plugin-legacy@a2594ec(ms@2.1.3)(terser@5.44.1)(vite@packages+vite)':
    dependencies:
      '@babel/core': 7.28.5(ms@2.1.3)
      '@babel/plugin-transform-dynamic-import': 7.27.1(@babel/core@7.28.5(ms@2.1.3))
      '@babel/plugin-transform-modules-systemjs': 7.28.5(@babel/core@7.28.5(ms@2.1.3))(ms@2.1.3)
      '@babel/preset-env': 7.28.5(@babel/core@7.28.5(ms@2.1.3))(ms@2.1.3)
      babel-plugin-polyfill-corejs3: 0.13.0(@babel/core@7.28.5(ms@2.1.3))(ms@2.1.3)
      babel-plugin-polyfill-regenerator: 0.6.5(@babel/core@7.28.5(ms@2.1.3))(ms@2.1.3)
      browserslist: 4.28.0
      browserslist-to-esbuild: 2.1.1(browserslist@4.28.0)
      core-js: 3.46.0
      magic-string: 0.30.21
      regenerator-runtime: 0.14.1
      systemjs: 6.15.1
      terser: 5.44.1
      vite: link:packages/vite
    transitivePeerDependencies:
      - ms

  '@vitejs/plugin-vue@6.0.1(vite@packages+vite)(vue@3.5.24(typescript@5.9.2))':
    dependencies:
      '@rolldown/pluginutils': 1.0.0-beta.29
      vite: link:packages/vite
      vue: 3.5.24(typescript@5.9.2)

  '@vitejs/release-scripts@1.6.0(conventional-commits-filter@5.0.0)':
    dependencies:
      conventional-changelog: 7.1.0(conventional-commits-filter@5.0.0)
      conventional-changelog-conventionalcommits: 9.0.0
      execa: 8.0.1
      mri: 1.2.0
      picocolors: 1.1.1
      prompts: 2.4.2
      publint: 0.3.12
      semver: 7.7.3
    transitivePeerDependencies:
      - conventional-commits-filter

  '@vitejs/require@file:playground/json/dep-json-require': {}

  '@vitejs/test-added-in-entries@file:playground/optimize-deps/added-in-entries': {}

  '@vitejs/test-alias-original@file:playground/ssr-alias/alias-original': {}

  '@vitejs/test-aliased-module@file:playground/alias/dir/module': {}

  '@vitejs/test-browser-exports@file:playground/ssr-webworker/browser-exports': {}

  '@vitejs/test-commonjs-dep@file:playground/define/commonjs-dep': {}

  '@vitejs/test-css-js-dep@file:playground/css/css-js-dep': {}

  '@vitejs/test-css-lib@file:playground/ssr-deps/css-lib': {}

  '@vitejs/test-css-proxy-dep-nested@file:playground/css/css-proxy-dep-nested': {}

  '@vitejs/test-css-proxy-dep@file:playground/css/css-proxy-dep':
    dependencies:
      '@vitejs/test-css-proxy-dep-nested': file:playground/css/css-proxy-dep-nested

  '@vitejs/test-deep-import@file:playground/ssr-resolve/deep-import': {}

  '@vitejs/test-define-properties-exports@file:playground/ssr-deps/define-properties-exports': {}

  '@vitejs/test-define-property-exports@file:playground/ssr-deps/define-property-exports': {}

  '@vitejs/test-dep-a@file:playground/preload/dep-a': {}

  '@vitejs/test-dep-alias-using-absolute-path@file:playground/optimize-deps/dep-alias-using-absolute-path':
    dependencies:
      lodash: 4.17.21

  '@vitejs/test-dep-cjs-browser-field-bare@file:playground/optimize-deps/dep-cjs-browser-field-bare': {}

  '@vitejs/test-dep-cjs-compiled-from-cjs@file:playground/optimize-deps/dep-cjs-compiled-from-cjs': {}

  '@vitejs/test-dep-cjs-compiled-from-esm@file:playground/optimize-deps/dep-cjs-compiled-from-esm': {}

  '@vitejs/test-dep-cjs-external-package-omit-js-suffix@file:playground/optimize-deps/dep-cjs-external-package-omit-js-suffix': {}

  '@vitejs/test-dep-cjs-with-assets@file:playground/optimize-deps/dep-cjs-with-assets': {}

  '@vitejs/test-dep-cjs-with-external-deps@file:playground/optimize-deps/dep-cjs-with-external-deps':
    dependencies:
      '@vitejs/test-dep-esm-external': file:playground/optimize-deps/dep-esm-external
      stream: '@vitejs/test-dep-esm-dummy-node-builtin@file:playground/optimize-deps/dep-esm-dummy-node-builtin'

  '@vitejs/test-dep-conditions@file:packages/vite/src/node/__tests__/fixtures/test-dep-conditions': {}

  '@vitejs/test-dep-css-require@file:playground/optimize-deps/dep-css-require': {}

  '@vitejs/test-dep-esbuild-plugin-transform@file:playground/optimize-deps/dep-esbuild-plugin-transform': {}

  '@vitejs/test-dep-esm-dummy-node-builtin@file:playground/optimize-deps/dep-esm-dummy-node-builtin': {}

  '@vitejs/test-dep-esm-external@file:playground/optimize-deps/dep-esm-external': {}

  '@vitejs/test-dep-including-a@file:playground/preload/dep-including-a':
    dependencies:
      '@vitejs/test-dep-a': file:playground/preload/dep-a

  '@vitejs/test-dep-incompatible@file:playground/optimize-deps/dep-incompatible': {}

  '@vitejs/test-dep-licence-cc0@file:packages/vite/src/node/__tests__/plugins/fixtures/license/dep-licence-cc0': {}

  '@vitejs/test-dep-license-mit@file:packages/vite/src/node/__tests__/plugins/fixtures/license/dep-license-mit':
    dependencies:
      '@vitejs/test-dep-nested-license-isc': file:packages/vite/src/node/__tests__/plugins/fixtures/license/dep-nested-license-isc

  '@vitejs/test-dep-nested-license-isc@file:packages/vite/src/node/__tests__/plugins/fixtures/license/dep-nested-license-isc': {}

  '@vitejs/test-dep-no-discovery@file:playground/optimize-deps-no-discovery/dep-no-discovery': {}

  '@vitejs/test-dep-node-env@file:playground/optimize-deps/dep-node-env': {}

  '@vitejs/test-dep-non-optimized@file:playground/optimize-deps/dep-non-optimized': {}

  '@vitejs/test-dep-not-js@file:playground/optimize-deps/dep-not-js': {}

  '@vitejs/test-dep-optimize-exports-with-glob@file:playground/optimize-deps/dep-optimize-exports-with-glob': {}

  '@vitejs/test-dep-optimize-exports-with-root-glob@file:playground/optimize-deps/dep-optimize-exports-with-root-glob': {}

  '@vitejs/test-dep-optimize-with-glob@file:playground/optimize-deps/dep-optimize-with-glob': {}

  '@vitejs/test-dep-relative-to-main@file:playground/optimize-deps/dep-relative-to-main': {}

  '@vitejs/test-dep-self-reference-url-worker@file:playground/worker/dep-self-reference-url-worker': {}

  '@vitejs/test-dep-source-map-no-sources@file:playground/optimize-deps/dep-source-map-no-sources': {}

  '@vitejs/test-dep-that-imports@file:playground/external/dep-that-imports(typescript@5.9.2)':
    dependencies:
      slash3: slash@3.0.0
      slash5: slash@5.1.0
      vue: 3.5.24(typescript@5.9.2)
    transitivePeerDependencies:
      - typescript

  '@vitejs/test-dep-that-requires@file:playground/external/dep-that-requires(typescript@5.9.2)':
    dependencies:
      slash3: slash@3.0.0
      slash5: slash@5.1.0
      vue: 3.5.24(typescript@5.9.2)
    transitivePeerDependencies:
      - typescript

  '@vitejs/test-dep-to-optimize@file:playground/worker/dep-to-optimize': {}

  '@vitejs/test-dep-with-asset-ext1.pdf@file:playground/optimize-deps/dep-with-asset-ext/dep1': {}

  '@vitejs/test-dep-with-asset-ext2.pdf@file:playground/optimize-deps/dep-with-asset-ext/dep2':
    dependencies:
      '@vitejs/test-dep-with-asset-ext1.pdf': file:playground/optimize-deps/dep-with-asset-ext/dep1

  '@vitejs/test-dep-with-builtin-module-cjs@file:playground/optimize-deps/dep-with-builtin-module-cjs': {}

  '@vitejs/test-dep-with-builtin-module-esm@file:playground/optimize-deps/dep-with-builtin-module-esm': {}

  '@vitejs/test-dep-with-dynamic-import@file:playground/optimize-deps/dep-with-dynamic-import': {}

  '@vitejs/test-dep-with-optional-peer-dep-cjs@file:playground/optimize-deps/dep-with-optional-peer-dep-cjs': {}

  '@vitejs/test-dep-with-optional-peer-dep-submodule@file:playground/optimize-deps/dep-with-optional-peer-dep-submodule': {}

  '@vitejs/test-dep-with-optional-peer-dep@file:playground/optimize-deps/dep-with-optional-peer-dep': {}

  '@vitejs/test-entries@file:playground/ssr-resolve/entries': {}

  '@vitejs/test-external-cjs@file:playground/ssr-noexternal/external-cjs': {}

  '@vitejs/test-external-entry@file:playground/ssr-deps/external-entry': {}

  '@vitejs/test-external-using-external-entry@file:playground/ssr-deps/external-using-external-entry':
    dependencies:
      external-entry: '@vitejs/test-external-entry@file:playground/ssr-deps/external-entry'

  '@vitejs/test-forwarded-export@file:playground/ssr-deps/forwarded-export':
    dependencies:
      object-assigned-exports: '@vitejs/test-object-assigned-exports@file:playground/ssr-deps/object-assigned-exports'

  '@vitejs/test-import-assertion-dep@file:playground/import-assertion/import-assertion-dep': {}

  '@vitejs/test-import-builtin@file:playground/ssr-deps/import-builtin-cjs': {}

  '@vitejs/test-import-meta-glob-pkg@file:playground/glob-import/import-meta-glob-pkg': {}

  '@vitejs/test-importee-pkg@file:playground/js-sourcemap/importee-pkg': {}

  '@vitejs/test-json-module@file:playground/json/json-module': {}

  '@vitejs/test-minify@file:playground/minify/dir/module': {}

  '@vitejs/test-missing-dep@file:playground/optimize-missing-deps/missing-dep':
    dependencies:
      '@vitejs/test-multi-entry-dep': file:playground/optimize-missing-deps/multi-entry-dep

  '@vitejs/test-module-condition@file:playground/ssr-deps/module-condition': {}

  '@vitejs/test-module-sync@file:playground/ssr-resolve/pkg-module-sync': {}

  '@vitejs/test-multi-entry-dep@file:playground/optimize-missing-deps/multi-entry-dep': {}

  '@vitejs/test-nested-exclude@file:playground/optimize-deps/nested-exclude':
    dependencies:
      '@vitejs/test-nested-include': file:playground/optimize-deps/nested-include

  '@vitejs/test-nested-exclude@file:playground/ssr-deps/nested-exclude':
    dependencies:
      '@vitejs/test-nested-include': file:playground/ssr-deps/nested-include

  '@vitejs/test-nested-external-cjs@file:playground/ssr-deps/nested-external-cjs': {}

  '@vitejs/test-nested-external@file:playground/ssr-deps/nested-external': {}

  '@vitejs/test-nested-include@file:playground/optimize-deps/nested-include': {}

  '@vitejs/test-nested-include@file:playground/ssr-deps/nested-include': {}

  '@vitejs/test-no-external-cjs@file:playground/ssr-deps/no-external-cjs': {}

  '@vitejs/test-no-external-css@file:playground/ssr-deps/no-external-css': {}

  '@vitejs/test-object-assigned-exports@file:playground/ssr-deps/object-assigned-exports': {}

  '@vitejs/test-only-object-assigned-exports@file:playground/ssr-deps/only-object-assigned-exports': {}

  '@vitejs/test-optimized-with-nested-external@file:playground/ssr-deps/optimized-with-nested-external':
    dependencies:
      nested-external: '@vitejs/test-nested-external@file:playground/ssr-deps/nested-external'

  '@vitejs/test-pkg-exports@file:playground/ssr-deps/pkg-exports': {}

  '@vitejs/test-pkg@file:playground/dynamic-import/pkg': {}

  '@vitejs/test-primitive-export@file:playground/ssr-deps/primitive-export': {}

  '@vitejs/test-read-file-content@file:playground/ssr-deps/read-file-content': {}

  '@vitejs/test-require-absolute@file:playground/ssr-deps/require-absolute': {}

  '@vitejs/test-require-external-cjs@file:playground/ssr-noexternal/require-external-cjs':
    dependencies:
      '@vitejs/test-external-cjs': file:playground/ssr-noexternal/external-cjs

  '@vitejs/test-resolve-pkg-exports@file:playground/ssr-resolve/pkg-exports': {}

  '@vitejs/test-scss-proxy-dep-nested@file:playground/css/scss-proxy-dep-nested': {}

  '@vitejs/test-scss-proxy-dep@file:playground/css/scss-proxy-dep':
    dependencies:
      '@vitejs/test-scss-proxy-dep-nested': file:playground/css/scss-proxy-dep-nested

  '@vitejs/test-ssr-conditions-external@file:playground/ssr-conditions/external': {}

  '@vitejs/test-ssr-conditions-no-external@file:playground/ssr-conditions/no-external': {}

  '@vitejs/test-ts-transpiled-exports@file:playground/ssr-deps/ts-transpiled-exports': {}

  '@vitejs/test-worker-dep-cjs@file:playground/worker/dep-cjs': {}

  '@vitejs/test-worker-exports@file:playground/ssr-webworker/worker-exports': {}

  '@vitest/expect@4.0.9':
    dependencies:
      '@standard-schema/spec': 1.0.0
      '@types/chai': 5.2.2
      '@vitest/spy': 4.0.9
      '@vitest/utils': 4.0.9
      chai: 6.2.0
      tinyrainbow: 3.0.3

  '@vitest/mocker@4.0.9(vite@packages+vite)':
    dependencies:
      '@vitest/spy': 4.0.9
      estree-walker: 3.0.3
      magic-string: 0.30.21
    optionalDependencies:
      vite: link:packages/vite

  '@vitest/pretty-format@4.0.9':
    dependencies:
      tinyrainbow: 3.0.3

  '@vitest/runner@4.0.9':
    dependencies:
      '@vitest/utils': 4.0.9
      pathe: 2.0.3

  '@vitest/snapshot@4.0.9':
    dependencies:
      '@vitest/pretty-format': 4.0.9
      magic-string: 0.30.21
      pathe: 2.0.3

  '@vitest/spy@4.0.9': {}

  '@vitest/utils@4.0.9':
    dependencies:
      '@vitest/pretty-format': 4.0.9
      tinyrainbow: 3.0.3

  '@volar/language-core@2.4.23':
    dependencies:
      '@volar/source-map': 2.4.23

  '@volar/source-map@2.4.23': {}

  '@volar/typescript@2.4.23':
    dependencies:
      '@volar/language-core': 2.4.23
      path-browserify: 1.0.1
      vscode-uri: 3.1.0

  '@vue/compiler-core@3.4.38':
    dependencies:
      '@babel/parser': 7.28.5
      '@vue/shared': 3.4.38
      entities: 4.5.0
      estree-walker: 2.0.2
      source-map-js: 1.2.1

  '@vue/compiler-core@3.5.24':
    dependencies:
      '@babel/parser': 7.28.5
      '@vue/shared': 3.5.24
      entities: 4.5.0
      estree-walker: 2.0.2
      source-map-js: 1.2.1

  '@vue/compiler-dom@3.4.38':
    dependencies:
      '@vue/compiler-core': 3.4.38
      '@vue/shared': 3.4.38

  '@vue/compiler-dom@3.5.24':
    dependencies:
      '@vue/compiler-core': 3.5.24
      '@vue/shared': 3.5.24

  '@vue/compiler-sfc@3.4.38':
    dependencies:
      '@babel/parser': 7.28.5
      '@vue/compiler-core': 3.4.38
      '@vue/compiler-dom': 3.4.38
      '@vue/compiler-ssr': 3.4.38
      '@vue/shared': 3.4.38
      estree-walker: 2.0.2
      magic-string: 0.30.21
      postcss: 8.5.6
      source-map-js: 1.2.1

  '@vue/compiler-sfc@3.5.24':
    dependencies:
      '@babel/parser': 7.28.5
      '@vue/compiler-core': 3.5.24
      '@vue/compiler-dom': 3.5.24
      '@vue/compiler-ssr': 3.5.24
      '@vue/shared': 3.5.24
      estree-walker: 2.0.2
      magic-string: 0.30.21
      postcss: 8.5.6
      source-map-js: 1.2.1

  '@vue/compiler-ssr@3.4.38':
    dependencies:
      '@vue/compiler-dom': 3.4.38
      '@vue/shared': 3.4.38

  '@vue/compiler-ssr@3.5.24':
    dependencies:
      '@vue/compiler-dom': 3.5.24
      '@vue/shared': 3.5.24

  '@vue/devtools-api@6.6.4': {}

  '@vue/devtools-api@8.0.3':
    dependencies:
      '@vue/devtools-kit': 8.0.3

  '@vue/devtools-kit@8.0.3':
    dependencies:
      '@vue/devtools-shared': 8.0.3
      birpc: 2.8.0
      hookable: 5.5.3
      mitt: 3.0.1
      perfect-debounce: 2.0.0
      speakingurl: 14.0.1
      superjson: 2.2.2

  '@vue/devtools-shared@8.0.3':
    dependencies:
      rfdc: 1.4.1

  '@vue/language-core@3.1.4(typescript@5.9.2)':
    dependencies:
      '@volar/language-core': 2.4.23
      '@vue/compiler-dom': 3.5.24
      '@vue/shared': 3.5.24
      alien-signals: 3.0.0
      muggle-string: 0.4.1
      path-browserify: 1.0.1
      picomatch: 4.0.3
    optionalDependencies:
      typescript: 5.9.2

  '@vue/reactivity@3.4.38':
    dependencies:
      '@vue/shared': 3.4.38

  '@vue/reactivity@3.5.24':
    dependencies:
      '@vue/shared': 3.5.24

  '@vue/runtime-core@3.4.38':
    dependencies:
      '@vue/reactivity': 3.4.38
      '@vue/shared': 3.4.38

  '@vue/runtime-core@3.5.24':
    dependencies:
      '@vue/reactivity': 3.5.24
      '@vue/shared': 3.5.24

  '@vue/runtime-dom@3.4.38':
    dependencies:
      '@vue/reactivity': 3.4.38
      '@vue/runtime-core': 3.4.38
      '@vue/shared': 3.4.38
      csstype: 3.1.3

  '@vue/runtime-dom@3.5.24':
    dependencies:
      '@vue/reactivity': 3.5.24
      '@vue/runtime-core': 3.5.24
      '@vue/shared': 3.5.24
      csstype: 3.1.3

  '@vue/server-renderer@3.4.38(vue@3.5.24(typescript@5.9.2))':
    dependencies:
      '@vue/compiler-ssr': 3.4.38
      '@vue/shared': 3.4.38
      vue: 3.5.24(typescript@5.9.2)

  '@vue/server-renderer@3.5.24(vue@3.5.24(typescript@5.9.2))':
    dependencies:
      '@vue/compiler-ssr': 3.5.24
      '@vue/shared': 3.5.24
      vue: 3.5.24(typescript@5.9.2)

  '@vue/shared@3.4.38': {}

  '@vue/shared@3.5.24': {}

  '@vueuse/core@14.0.0(vue@3.5.24(typescript@5.9.2))':
    dependencies:
      '@types/web-bluetooth': 0.0.21
      '@vueuse/metadata': 14.0.0
      '@vueuse/shared': 14.0.0(vue@3.5.24(typescript@5.9.2))
      vue: 3.5.24(typescript@5.9.2)

  '@vueuse/integrations@14.0.0(axios@1.13.2)(focus-trap@7.6.6)(vue@3.5.24(typescript@5.9.2))':
    dependencies:
      '@vueuse/core': 14.0.0(vue@3.5.24(typescript@5.9.2))
      '@vueuse/shared': 14.0.0(vue@3.5.24(typescript@5.9.2))
      vue: 3.5.24(typescript@5.9.2)
    optionalDependencies:
      axios: 1.13.2
      focus-trap: 7.6.6

  '@vueuse/metadata@14.0.0': {}

  '@vueuse/shared@14.0.0(vue@3.5.24(typescript@5.9.2))':
    dependencies:
      vue: 3.5.24(typescript@5.9.2)

  accepts@2.0.0:
    dependencies:
      mime-types: 3.0.1
      negotiator: 1.0.0

  acorn-jsx@5.3.2(acorn@8.15.0):
    dependencies:
      acorn: 8.15.0

  acorn-walk@8.3.2: {}

  acorn@7.4.1: {}

  acorn@8.14.0: {}

  acorn@8.15.0: {}

  ajv@6.12.6:
    dependencies:
      fast-deep-equal: 3.1.3
      fast-json-stable-stringify: 2.1.0
      json-schema-traverse: 0.4.1
      uri-js: 4.4.1

  alien-signals@3.0.0: {}

  ansi-escapes@7.0.0:
    dependencies:
      environment: 1.1.0

  ansi-regex@5.0.1: {}

  ansi-regex@6.1.0: {}

  ansi-styles@4.3.0:
    dependencies:
      color-convert: 2.0.1

  ansi-styles@6.2.1: {}

  ansis@4.2.0: {}

  any-promise@1.3.0: {}

  anymatch@3.1.3:
    dependencies:
      normalize-path: 3.0.0
      picomatch: 2.3.1

  arg@5.0.2: {}

  argparse@1.0.10:
    dependencies:
      sprintf-js: 1.0.3

  argparse@2.0.1: {}

  array-find-index@1.0.2: {}

  array-ify@1.0.0: {}

  artichokie@0.4.2: {}

  asap@2.0.6: {}

  assert-never@1.4.0: {}

  ast-kit@2.2.0:
    dependencies:
      '@babel/parser': 7.28.5
      pathe: 2.0.3

  astring@1.9.0: {}

  asynckit@0.4.0: {}

  autoprefixer@10.4.22(postcss@8.5.6):
    dependencies:
      browserslist: 4.28.0
      caniuse-lite: 1.0.30001755
      fraction.js: 5.3.4
      normalize-range: 0.1.2
      picocolors: 1.1.1
      postcss: 8.5.6
      postcss-value-parser: 4.2.0

  axios@1.13.2:
    dependencies:
      follow-redirects: 1.15.11(obug@1.0.2(ms@2.1.3))
      form-data: 4.0.4
      proxy-from-env: 1.1.0
    transitivePeerDependencies:
      - debug

  babel-plugin-polyfill-corejs2@0.4.14(@babel/core@7.28.5(ms@2.1.3))(ms@2.1.3):
    dependencies:
      '@babel/compat-data': 7.28.5
      '@babel/core': 7.28.5(ms@2.1.3)
      '@babel/helper-define-polyfill-provider': 0.6.5(@babel/core@7.28.5(ms@2.1.3))(ms@2.1.3)
      semver: 6.3.1
    transitivePeerDependencies:
      - ms

  babel-plugin-polyfill-corejs3@0.13.0(@babel/core@7.28.5(ms@2.1.3))(ms@2.1.3):
    dependencies:
      '@babel/core': 7.28.5(ms@2.1.3)
      '@babel/helper-define-polyfill-provider': 0.6.5(@babel/core@7.28.5(ms@2.1.3))(ms@2.1.3)
      core-js-compat: 3.44.0
    transitivePeerDependencies:
      - ms

  babel-plugin-polyfill-regenerator@0.6.5(@babel/core@7.28.5(ms@2.1.3))(ms@2.1.3):
    dependencies:
      '@babel/core': 7.28.5(ms@2.1.3)
      '@babel/helper-define-polyfill-provider': 0.6.5(@babel/core@7.28.5(ms@2.1.3))(ms@2.1.3)
    transitivePeerDependencies:
      - ms

  babel-walk@3.0.0-canary-5:
    dependencies:
      '@babel/types': 7.28.5

  bail@2.0.2: {}

  balanced-match@1.0.2: {}

  baseline-browser-mapping@2.8.28: {}

  bignumber.js@9.3.1: {}

  binary-extensions@2.3.0: {}

  birpc@0.2.19: {}

  birpc@2.8.0: {}

  body-parser@2.2.0(ms@2.1.3):
    dependencies:
      bytes: 3.1.2
      content-type: 1.0.5
      debug: obug@1.0.2(ms@2.1.3)
      http-errors: 2.0.0
      iconv-lite: 0.6.3
      on-finished: 2.4.1
      qs: 6.14.0
      raw-body: 3.0.0
      type-is: 2.0.1
    transitivePeerDependencies:
      - ms

  brace-expansion@1.1.12:
    dependencies:
      balanced-match: 1.0.2
      concat-map: 0.0.1

  brace-expansion@2.0.2:
    dependencies:
      balanced-match: 1.0.2

  braces@3.0.3:
    dependencies:
      fill-range: 7.1.1

  browserslist-to-esbuild@2.1.1(browserslist@4.28.0):
    dependencies:
      browserslist: 4.28.0
      meow: 13.2.0

  browserslist@4.28.0:
    dependencies:
      baseline-browser-mapping: 2.8.28
      caniuse-lite: 1.0.30001755
      electron-to-chromium: 1.5.254
      node-releases: 2.0.27
      update-browserslist-db: 1.1.4(browserslist@4.28.0)

  buffer-builder@0.2.0: {}

  buffer-from@1.1.2: {}

  bundle-name@4.1.0:
    dependencies:
      run-applescript: 7.0.0

  bytes@3.1.2: {}

  cac@6.7.14: {}

  cacheable@2.0.3:
    dependencies:
      '@cacheable/memoize': 2.0.3
      '@cacheable/memory': 2.0.3
      '@cacheable/utils': 2.0.3
      hookified: 1.12.1
      keyv: 5.5.3

  call-bind-apply-helpers@1.0.2:
    dependencies:
      es-errors: 1.3.0
      function-bind: 1.1.2

  call-bound@1.0.3:
    dependencies:
      call-bind-apply-helpers: 1.0.2
      get-intrinsic: 1.3.0

  callsites@3.1.0: {}

  camelcase-css@2.0.1: {}

  caniuse-lite@1.0.30001755: {}

  ccount@2.0.1: {}

  chai@6.2.0: {}

  chalk@4.1.2:
    dependencies:
      ansi-styles: 4.3.0
      supports-color: 7.2.0

  character-entities-html4@2.1.0: {}

  character-entities-legacy@3.0.0: {}

  character-entities@2.0.2: {}

  character-parser@2.2.0:
    dependencies:
      is-regex: 1.2.1

  chokidar@3.6.0(patch_hash=8a4f9e2b397e6034b91a0508faae3cecb97f222313faa129d7cb0eb71e9d0e84):
    dependencies:
      anymatch: 3.1.3
      braces: 3.0.3
      glob-parent: 5.1.2
      is-binary-path: 2.1.0
      is-glob: 4.0.3
      normalize-path: 3.0.0
      readdirp: 3.6.0
    optionalDependencies:
      fsevents: 2.3.3

  chokidar@4.0.3:
    dependencies:
      readdirp: 4.1.2

  cli-cursor@5.0.0:
    dependencies:
      restore-cursor: 5.1.0

  cli-truncate@5.1.0:
    dependencies:
      slice-ansi: 7.1.0
      string-width: 8.1.0

  clipboard@2.0.11:
    dependencies:
      good-listener: 1.2.2
      select: 1.1.2
      tiny-emitter: 2.1.0

  cliui@8.0.1:
    dependencies:
      string-width: 4.2.3
      strip-ansi: 6.0.1
      wrap-ansi: 7.0.0

  color-convert@2.0.1:
    dependencies:
      color-name: 1.1.4

  color-name@1.1.4: {}

  color-string@1.9.1:
    dependencies:
      color-name: 1.1.4
      simple-swizzle: 0.2.2

  color@4.2.3:
    dependencies:
      color-convert: 2.0.1
      color-string: 1.9.1

  colorette@2.0.20: {}

  colorjs.io@0.5.2: {}

  combined-stream@1.0.8:
    dependencies:
      delayed-stream: 1.0.0

  comma-separated-tokens@2.0.3: {}

  commander@14.0.1: {}

  commander@2.20.3: {}

  commander@4.1.1: {}

  comment-parser@1.4.1: {}

  commenting@1.1.0: {}

  commondir@1.0.1: {}

  compare-func@2.0.0:
    dependencies:
      array-ify: 1.0.0
      dot-prop: 5.3.0

  concat-map@0.0.1: {}

  confbox@0.1.8: {}

  confbox@0.2.2: {}

  connect@3.7.0(ms@2.1.3):
    dependencies:
      debug: obug@1.0.2(ms@2.1.3)
      finalhandler: 1.1.2(ms@2.1.3)
      parseurl: 1.3.3
      utils-merge: 1.0.1
    transitivePeerDependencies:
      - ms

  constantinople@4.0.1:
    dependencies:
      '@babel/parser': 7.28.5
      '@babel/types': 7.28.5

  content-disposition@1.0.0:
    dependencies:
      safe-buffer: 5.2.1

  content-type@1.0.5: {}

  conventional-changelog-conventionalcommits@9.0.0:
    dependencies:
      compare-func: 2.0.0

  conventional-changelog-preset-loader@5.0.0: {}

  conventional-changelog-writer@8.1.0:
    dependencies:
      conventional-commits-filter: 5.0.0
      handlebars: 4.7.8
      meow: 13.2.0
      semver: 7.7.3

  conventional-changelog@7.1.0(conventional-commits-filter@5.0.0):
    dependencies:
      '@conventional-changelog/git-client': 2.5.1(conventional-commits-filter@5.0.0)(conventional-commits-parser@6.1.0)
      '@types/normalize-package-data': 2.4.4
      conventional-changelog-preset-loader: 5.0.0
      conventional-changelog-writer: 8.1.0
      conventional-commits-parser: 6.1.0
      fd-package-json: 1.2.0
      meow: 13.2.0
      normalize-package-data: 7.0.0
    transitivePeerDependencies:
      - conventional-commits-filter

  conventional-commits-filter@5.0.0: {}

  conventional-commits-parser@6.1.0:
    dependencies:
      meow: 13.2.0

  convert-source-map@2.0.0: {}

  cookie-signature@1.2.2: {}

  cookie@0.7.1: {}

  cookie@1.0.2: {}

  copy-anything@2.0.6:
    dependencies:
      is-what: 3.14.1

  copy-anything@3.0.5:
    dependencies:
      is-what: 4.1.16

  core-js-compat@3.44.0:
    dependencies:
      browserslist: 4.28.0

  core-js@3.46.0: {}

  cors@2.8.5:
    dependencies:
      object-assign: 4.1.1
      vary: 1.1.2

  cross-spawn@7.0.6:
    dependencies:
      path-key: 3.1.1
      shebang-command: 2.0.0
      which: 2.0.2

  css-color-names@1.0.1: {}

  cssesc@3.0.0: {}

  csstype@3.1.3: {}

  d@1.0.2:
    dependencies:
      es5-ext: 0.10.64
      type: 2.7.3

  decode-named-character-reference@1.0.2:
    dependencies:
      character-entities: 2.0.2

  deep-is@0.1.4: {}

  default-browser-id@5.0.0: {}

  default-browser@5.2.1:
    dependencies:
      bundle-name: 4.1.0
      default-browser-id: 5.0.0

  define-lazy-prop@3.0.0: {}

  delayed-stream@1.0.0: {}

  delegate@3.2.0: {}

  depd@2.0.0: {}

  dequal@2.0.3: {}

  detect-libc@1.0.3:
    optional: true

  detect-libc@2.0.4: {}

  devlop@1.1.0:
    dependencies:
      dequal: 2.0.3

  didyoumean@1.2.2: {}

  diff@8.0.2: {}

  dlv@1.1.3: {}

  doctypes@1.1.0: {}

  dot-prop@5.3.0:
    dependencies:
      is-obj: 2.0.0

  dotenv-expand@12.0.3(patch_hash=49330a663821151418e003e822a82a6a61d2f0f8a6e3cab00c1c94815a112889):
    dependencies:
      dotenv: 16.6.1

  dotenv@16.6.1: {}

  dotenv@17.2.3: {}

  dts-resolver@2.1.3: {}

  dunder-proto@1.0.1:
    dependencies:
      call-bind-apply-helpers: 1.0.2
      es-errors: 1.3.0
      gopd: 1.2.0

  eastasianwidth@0.2.0: {}

  ee-first@1.1.1: {}

  electron-to-chromium@1.5.254: {}

  emoji-regex@10.4.0: {}

  emoji-regex@8.0.0: {}

  emoji-regex@9.2.2: {}

  empathic@2.0.0: {}

  encodeurl@1.0.2: {}

  encodeurl@2.0.0: {}

  enhanced-resolve@5.18.3:
    dependencies:
      graceful-fs: 4.2.11
      tapable: 2.2.1

  entities@4.5.0: {}

  entities@6.0.0: {}

  environment@1.1.0: {}

  errno@0.1.8:
    dependencies:
      prr: 1.0.1
    optional: true

  error-stack-parser-es@1.0.5: {}

  es-define-property@1.0.1: {}

  es-errors@1.3.0: {}

  es-module-lexer@1.7.0: {}

  es-object-atoms@1.1.1:
    dependencies:
      es-errors: 1.3.0

  es-set-tostringtag@2.1.0:
    dependencies:
      es-errors: 1.3.0
      get-intrinsic: 1.3.0
      has-tostringtag: 1.0.2
      hasown: 2.0.2

  es5-ext@0.10.64:
    dependencies:
      es6-iterator: 2.0.3
      es6-symbol: 3.1.4
      esniff: 2.0.1
      next-tick: 1.1.0

  es6-iterator@2.0.3:
    dependencies:
      d: 1.0.2
      es5-ext: 0.10.64
      es6-symbol: 3.1.4

  es6-symbol@3.1.4:
    dependencies:
      d: 1.0.2
      ext: 1.7.0

  esbuild@0.25.0:
    optionalDependencies:
      '@esbuild/aix-ppc64': 0.25.0
      '@esbuild/android-arm': 0.25.0
      '@esbuild/android-arm64': 0.25.0
      '@esbuild/android-x64': 0.25.0
      '@esbuild/darwin-arm64': 0.25.0
      '@esbuild/darwin-x64': 0.25.0
      '@esbuild/freebsd-arm64': 0.25.0
      '@esbuild/freebsd-x64': 0.25.0
      '@esbuild/linux-arm': 0.25.0
      '@esbuild/linux-arm64': 0.25.0
      '@esbuild/linux-ia32': 0.25.0
      '@esbuild/linux-loong64': 0.25.0
      '@esbuild/linux-mips64el': 0.25.0
      '@esbuild/linux-ppc64': 0.25.0
      '@esbuild/linux-riscv64': 0.25.0
      '@esbuild/linux-s390x': 0.25.0
      '@esbuild/linux-x64': 0.25.0
      '@esbuild/netbsd-arm64': 0.25.0
      '@esbuild/netbsd-x64': 0.25.0
      '@esbuild/openbsd-arm64': 0.25.0
      '@esbuild/openbsd-x64': 0.25.0
      '@esbuild/sunos-x64': 0.25.0
      '@esbuild/win32-arm64': 0.25.0
      '@esbuild/win32-ia32': 0.25.0
      '@esbuild/win32-x64': 0.25.0

  escalade@3.2.0: {}

  escape-html@1.0.3: {}

  escape-string-regexp@4.0.0: {}

  escape-string-regexp@5.0.0: {}

  eslint-compat-utils@0.5.1(eslint@9.39.1(jiti@2.6.1)(ms@2.1.3)):
    dependencies:
      eslint: 9.39.1(jiti@2.6.1)(ms@2.1.3)
      semver: 7.7.3

  eslint-import-context@0.1.9(unrs-resolver@1.9.2):
    dependencies:
      get-tsconfig: 4.13.0
      stable-hash-x: 0.2.0
    optionalDependencies:
      unrs-resolver: 1.9.2

  eslint-plugin-es-x@7.8.0(eslint@9.39.1(jiti@2.6.1)(ms@2.1.3)):
    dependencies:
      '@eslint-community/eslint-utils': 4.8.0(eslint@9.39.1(jiti@2.6.1)(ms@2.1.3))
      '@eslint-community/regexpp': 4.12.1
      eslint: 9.39.1(jiti@2.6.1)(ms@2.1.3)
      eslint-compat-utils: 0.5.1(eslint@9.39.1(jiti@2.6.1)(ms@2.1.3))

  eslint-plugin-import-x@4.16.1(@typescript-eslint/utils@8.46.4(eslint@9.39.1(jiti@2.6.1)(ms@2.1.3))(ms@2.1.3)(typescript@5.9.2))(eslint@9.39.1(jiti@2.6.1)(ms@2.1.3))(ms@2.1.3):
    dependencies:
      '@typescript-eslint/types': 8.46.4
      comment-parser: 1.4.1
      debug: obug@1.0.2(ms@2.1.3)
      eslint: 9.39.1(jiti@2.6.1)(ms@2.1.3)
      eslint-import-context: 0.1.9(unrs-resolver@1.9.2)
      is-glob: 4.0.3
      minimatch: 10.0.3
      semver: 7.7.3
      stable-hash-x: 0.2.0
      unrs-resolver: 1.9.2
    optionalDependencies:
      '@typescript-eslint/utils': 8.46.4(eslint@9.39.1(jiti@2.6.1)(ms@2.1.3))(ms@2.1.3)(typescript@5.9.2)
    transitivePeerDependencies:
      - ms

  eslint-plugin-n@17.23.1(eslint@9.39.1(jiti@2.6.1)(ms@2.1.3))(typescript@5.9.2):
    dependencies:
      '@eslint-community/eslint-utils': 4.8.0(eslint@9.39.1(jiti@2.6.1)(ms@2.1.3))
      enhanced-resolve: 5.18.3
      eslint: 9.39.1(jiti@2.6.1)(ms@2.1.3)
      eslint-plugin-es-x: 7.8.0(eslint@9.39.1(jiti@2.6.1)(ms@2.1.3))
      get-tsconfig: 4.13.0
      globals: 15.15.0
      globrex: 0.1.2
      ignore: 5.3.2
      semver: 7.7.3
      ts-declaration-location: 1.0.7(typescript@5.9.2)
    transitivePeerDependencies:
      - typescript

  eslint-plugin-regexp@2.10.0(eslint@9.39.1(jiti@2.6.1)(ms@2.1.3)):
    dependencies:
      '@eslint-community/eslint-utils': 4.8.0(eslint@9.39.1(jiti@2.6.1)(ms@2.1.3))
      '@eslint-community/regexpp': 4.12.1
      comment-parser: 1.4.1
      eslint: 9.39.1(jiti@2.6.1)(ms@2.1.3)
      jsdoc-type-pratt-parser: 4.1.0
      refa: 0.12.1
      regexp-ast-analysis: 0.7.1
      scslre: 0.3.0

  eslint-scope@8.4.0:
    dependencies:
      esrecurse: 4.3.0
      estraverse: 5.3.0

  eslint-visitor-keys@3.4.3: {}

  eslint-visitor-keys@4.2.1: {}

  eslint@9.39.1(jiti@2.6.1)(ms@2.1.3):
    dependencies:
      '@eslint-community/eslint-utils': 4.8.0(eslint@9.39.1(jiti@2.6.1)(ms@2.1.3))
      '@eslint-community/regexpp': 4.12.1
      '@eslint/config-array': 0.21.1(ms@2.1.3)
      '@eslint/config-helpers': 0.4.2
      '@eslint/core': 0.17.0
      '@eslint/eslintrc': 3.3.1(ms@2.1.3)
      '@eslint/js': 9.39.1
      '@eslint/plugin-kit': 0.4.1
      '@humanfs/node': 0.16.6
      '@humanwhocodes/module-importer': 1.0.1
      '@humanwhocodes/retry': 0.4.2
      '@types/estree': 1.0.8
      ajv: 6.12.6
      chalk: 4.1.2
      cross-spawn: 7.0.6
      debug: obug@1.0.2(ms@2.1.3)
      escape-string-regexp: 4.0.0
      eslint-scope: 8.4.0
      eslint-visitor-keys: 4.2.1
      espree: 10.4.0
      esquery: 1.6.0
      esutils: 2.0.3
      fast-deep-equal: 3.1.3
      file-entry-cache: 8.0.0
      find-up: 5.0.0
      glob-parent: 6.0.2
      ignore: 5.3.2
      imurmurhash: 0.1.4
      is-glob: 4.0.3
      json-stable-stringify-without-jsonify: 1.0.1
      lodash.merge: 4.6.2
      minimatch: 3.1.2
      natural-compare: 1.4.0
      optionator: 0.9.4
    optionalDependencies:
      jiti: 2.6.1
    transitivePeerDependencies:
      - ms

  esniff@2.0.1:
    dependencies:
      d: 1.0.2
      es5-ext: 0.10.64
      event-emitter: 0.3.5
      type: 2.7.3

  espree@10.4.0:
    dependencies:
      acorn: 8.15.0
      acorn-jsx: 5.3.2(acorn@8.15.0)
      eslint-visitor-keys: 4.2.1

  esprima@4.0.1: {}

  esquery@1.6.0:
    dependencies:
      estraverse: 5.3.0

  esrecurse@4.3.0:
    dependencies:
      estraverse: 5.3.0

  estraverse@5.3.0: {}

  estree-walker@2.0.2: {}

  estree-walker@3.0.3:
    dependencies:
      '@types/estree': 1.0.8

  esutils@2.0.3: {}

  etag@1.8.1: {}

  event-emitter@0.3.5:
    dependencies:
      d: 1.0.2
      es5-ext: 0.10.64

  eventemitter3@5.0.1: {}

  execa@8.0.1:
    dependencies:
      cross-spawn: 7.0.6
      get-stream: 8.0.1
      human-signals: 5.0.0
      is-stream: 3.0.0
      merge-stream: 2.0.0
      npm-run-path: 5.3.0
      onetime: 6.0.0
      signal-exit: 4.1.0
      strip-final-newline: 3.0.0

  execa@9.6.0:
    dependencies:
      '@sindresorhus/merge-streams': 4.0.0
      cross-spawn: 7.0.6
      figures: 6.1.0
      get-stream: 9.0.1
      human-signals: 8.0.1
      is-plain-obj: 4.1.0
      is-stream: 4.0.1
      npm-run-path: 6.0.0
      pretty-ms: 9.2.0
      signal-exit: 4.1.0
      strip-final-newline: 4.0.0
      yoctocolors: 2.1.1

  exit-hook@2.2.1: {}

  expect-type@1.2.2: {}

  express@5.1.0(ms@2.1.3):
    dependencies:
      accepts: 2.0.0
      body-parser: 2.2.0(ms@2.1.3)
      content-disposition: 1.0.0
      content-type: 1.0.5
      cookie: 0.7.1
      cookie-signature: 1.2.2
      debug: obug@1.0.2(ms@2.1.3)
      encodeurl: 2.0.0
      escape-html: 1.0.3
      etag: 1.8.1
      finalhandler: 2.1.0(ms@2.1.3)
      fresh: 2.0.0
      http-errors: 2.0.0
      merge-descriptors: 2.0.0
      mime-types: 3.0.1
      on-finished: 2.4.1
      once: 1.4.0
      parseurl: 1.3.3
      proxy-addr: 2.0.7
      qs: 6.14.0
      range-parser: 1.2.1
      router: 2.2.0(ms@2.1.3)
      send: 1.2.0
      serve-static: 2.2.0
      statuses: 2.0.1
      type-is: 2.0.1
      vary: 1.1.2
    transitivePeerDependencies:
      - ms

  exsolve@1.0.7: {}

  ext@1.7.0:
    dependencies:
      type: 2.7.3

  extend-shallow@2.0.1:
    dependencies:
      is-extendable: 0.1.1

  extend@3.0.2: {}

  fast-deep-equal@3.1.3: {}

  fast-glob@3.3.3:
    dependencies:
      '@nodelib/fs.stat': 2.0.5
      '@nodelib/fs.walk': 1.2.8
      glob-parent: 5.1.2
      merge2: 1.4.1
      micromatch: 4.0.8

  fast-json-stable-stringify@2.1.0: {}

  fast-levenshtein@2.0.6: {}

  fastq@1.19.0:
    dependencies:
      reusify: 1.0.4

  fault@2.0.1:
    dependencies:
      format: 0.2.2

  fd-package-json@1.2.0:
    dependencies:
      walk-up-path: 3.0.1

  fdir@6.5.0(picomatch@4.0.3):
    optionalDependencies:
      picomatch: 4.0.3

  feed@5.1.0:
    dependencies:
      xml-js: 1.6.11

  figures@6.1.0:
    dependencies:
      is-unicode-supported: 2.1.0

  file-entry-cache@8.0.0:
    dependencies:
      flat-cache: 4.0.1

  fill-range@7.1.1:
    dependencies:
      to-regex-range: 5.0.1

  finalhandler@1.1.2(ms@2.1.3):
    dependencies:
      debug: obug@1.0.2(ms@2.1.3)
      encodeurl: 1.0.2
      escape-html: 1.0.3
      on-finished: 2.3.0
      parseurl: 1.3.3
      statuses: 1.5.0
      unpipe: 1.0.0
    transitivePeerDependencies:
      - ms

  finalhandler@2.1.0(ms@2.1.3):
    dependencies:
      debug: obug@1.0.2(ms@2.1.3)
      encodeurl: 2.0.0
      escape-html: 1.0.3
      on-finished: 2.4.1
      parseurl: 1.3.3
      statuses: 2.0.1
    transitivePeerDependencies:
      - ms

  find-up@5.0.0:
    dependencies:
      locate-path: 6.0.0
      path-exists: 4.0.0

  flat-cache@4.0.1:
    dependencies:
      flatted: 3.3.3
      keyv: 4.5.4

  flat-cache@6.1.17:
    dependencies:
      cacheable: 2.0.3
      flatted: 3.3.3
      hookified: 1.12.1

  flatted@3.3.3: {}

  floating-vue@5.2.2(vue@3.5.24(typescript@5.9.2)):
    dependencies:
      '@floating-ui/dom': 1.1.1
      vue: 3.5.24(typescript@5.9.2)
      vue-resize: 2.0.0-alpha.1(vue@3.5.24(typescript@5.9.2))

  focus-trap@7.6.6:
    dependencies:
      tabbable: 6.3.0

  follow-redirects@1.15.11(obug@1.0.2(ms@2.1.3)):
    optionalDependencies:
      debug: obug@1.0.2(ms@2.1.3)

  foreground-child@3.3.0:
    dependencies:
      cross-spawn: 7.0.6
      signal-exit: 4.1.0

  form-data@4.0.4:
    dependencies:
      asynckit: 0.4.0
      combined-stream: 1.0.8
      es-set-tostringtag: 2.1.0
      hasown: 2.0.2
      mime-types: 2.1.35

  format@0.2.2: {}

  forwarded@0.2.0: {}

  fraction.js@5.3.4: {}

  fresh@2.0.0: {}

  fsevents@2.3.3:
    optional: true

  function-bind@1.1.2: {}

  generic-names@4.0.0:
    dependencies:
      loader-utils: 3.3.1

  gensync@1.0.0-beta.2: {}

  get-caller-file@2.0.5: {}

  get-east-asian-width@1.3.0: {}

  get-intrinsic@1.3.0:
    dependencies:
      call-bind-apply-helpers: 1.0.2
      es-define-property: 1.0.1
      es-errors: 1.3.0
      es-object-atoms: 1.1.1
      function-bind: 1.1.2
      get-proto: 1.0.1
      gopd: 1.2.0
      has-symbols: 1.1.0
      hasown: 2.0.2
      math-intrinsics: 1.1.0

  get-proto@1.0.1:
    dependencies:
      dunder-proto: 1.0.1
      es-object-atoms: 1.1.1

  get-stream@8.0.1: {}

  get-stream@9.0.1:
    dependencies:
      '@sec-ant/readable-stream': 0.4.1
      is-stream: 4.0.1

  get-them-args@1.3.2: {}

  get-tsconfig@4.13.0:
    dependencies:
      resolve-pkg-maps: 1.0.0

  glob-parent@5.1.2:
    dependencies:
      is-glob: 4.0.3

  glob-parent@6.0.2:
    dependencies:
      is-glob: 4.0.3

  glob-to-regexp@0.4.1: {}

  glob@10.4.5:
    dependencies:
      foreground-child: 3.3.0
      jackspeak: 3.4.3
      minimatch: 9.0.5
      minipass: 7.1.2
      package-json-from-dist: 1.0.1
      path-scurry: 1.11.1

  globals@14.0.0: {}

  globals@15.15.0: {}

  globals@16.5.0: {}

  globrex@0.1.2: {}

  good-listener@1.2.2:
    dependencies:
      delegate: 3.2.0

  gopd@1.2.0: {}

  graceful-fs@4.2.11: {}

  graphemer@1.4.0: {}

  gray-matter@4.0.3:
    dependencies:
      js-yaml: 3.14.1
      kind-of: 6.0.3
      section-matter: 1.0.0
      strip-bom-string: 1.0.0

  gsap@3.13.0: {}

  handlebars@4.7.8:
    dependencies:
      minimist: 1.2.8
      neo-async: 2.6.2
      source-map: 0.6.1
      wordwrap: 1.0.0
    optionalDependencies:
      uglify-js: 3.19.3

  has-flag@4.0.0: {}

  has-symbols@1.1.0: {}

  has-tostringtag@1.0.2:
    dependencies:
      has-symbols: 1.1.0

  hasown@2.0.2:
    dependencies:
      function-bind: 1.1.2

  hast-util-to-html@9.0.5:
    dependencies:
      '@types/hast': 3.0.4
      '@types/unist': 3.0.3
      ccount: 2.0.1
      comma-separated-tokens: 2.0.3
      hast-util-whitespace: 3.0.0
      html-void-elements: 3.0.0
      mdast-util-to-hast: 13.2.0
      property-information: 7.0.0
      space-separated-tokens: 2.0.2
      stringify-entities: 4.0.4
      zwitch: 2.0.4

  hast-util-whitespace@3.0.0:
    dependencies:
      '@types/hast': 3.0.4

  hookable@5.5.3: {}

  hookified@1.12.1: {}

  host-validation-middleware@0.1.2: {}

  hosted-git-info@8.1.0:
    dependencies:
      lru-cache: 10.4.3

  htm@3.1.1: {}

  html-void-elements@3.0.0: {}

  http-errors@2.0.0:
    dependencies:
      depd: 2.0.0
      inherits: 2.0.4
      setprototypeof: 1.2.0
      statuses: 2.0.1
      toidentifier: 1.0.1

<<<<<<< HEAD
  http-proxy-3@1.22.0(patch_hash=d89dff5a0afc2cb277080ad056a3baf7feeeeac19144878abc17f4c91ad89095):
=======
  http-proxy-3@1.22.0(ms@2.1.3):
>>>>>>> d9ac2040
    dependencies:
      debug: obug@1.0.2(ms@2.1.3)
      follow-redirects: 1.15.11(obug@1.0.2(ms@2.1.3))
    transitivePeerDependencies:
      - ms

  human-signals@5.0.0: {}

  human-signals@8.0.1: {}

  iconv-lite@0.6.3:
    dependencies:
      safer-buffer: 2.1.2

  icss-utils@5.1.0(postcss@8.5.6):
    dependencies:
      postcss: 8.5.6

  ignore@5.3.2: {}

  ignore@7.0.4: {}

  image-size@0.5.5:
    optional: true

  image-size@2.0.2: {}

  immutable@5.0.3: {}

  import-fresh@3.3.1:
    dependencies:
      parent-module: 1.0.1
      resolve-from: 4.0.0

  imurmurhash@0.1.4: {}

  inherits@2.0.4: {}

  ipaddr.js@1.9.1: {}

  is-arrayish@0.3.2: {}

  is-binary-path@2.1.0:
    dependencies:
      binary-extensions: 2.3.0

  is-core-module@2.16.1:
    dependencies:
      hasown: 2.0.2

  is-docker@3.0.0: {}

  is-expression@4.0.0:
    dependencies:
      acorn: 7.4.1
      object-assign: 4.1.1

  is-extendable@0.1.1: {}

  is-extglob@2.1.1: {}

  is-fullwidth-code-point@3.0.0: {}

  is-fullwidth-code-point@5.0.0:
    dependencies:
      get-east-asian-width: 1.3.0

  is-glob@4.0.3:
    dependencies:
      is-extglob: 2.1.1

  is-inside-container@1.0.0:
    dependencies:
      is-docker: 3.0.0

  is-number@7.0.0: {}

  is-obj@2.0.0: {}

  is-plain-obj@4.1.0: {}

  is-promise@2.2.2: {}

  is-promise@4.0.0: {}

  is-reference@1.2.1:
    dependencies:
      '@types/estree': 1.0.8

  is-reference@3.0.3:
    dependencies:
      '@types/estree': 1.0.8

  is-regex@1.2.1:
    dependencies:
      call-bound: 1.0.3
      gopd: 1.2.0
      has-tostringtag: 1.0.2
      hasown: 2.0.2

  is-stream@3.0.0: {}

  is-stream@4.0.1: {}

  is-unicode-supported@2.1.0: {}

  is-what@3.14.1: {}

  is-what@4.1.16: {}

  is-wsl@3.1.0:
    dependencies:
      is-inside-container: 1.0.0

  isexe@2.0.0: {}

  jackspeak@3.4.3:
    dependencies:
      '@isaacs/cliui': 8.0.2
    optionalDependencies:
      '@pkgjs/parseargs': 0.11.0

  jiti@1.21.7: {}

  jiti@2.6.1: {}

  js-stringify@1.0.2: {}

  js-tokens@4.0.0: {}

  js-tokens@9.0.1: {}

  js-yaml@3.14.1:
    dependencies:
      argparse: 1.0.10
      esprima: 4.0.1

  js-yaml@4.1.0:
    dependencies:
      argparse: 2.0.1

  jsdoc-type-pratt-parser@4.1.0: {}

  jsesc@3.0.2: {}

  jsesc@3.1.0: {}

  json-buffer@3.0.1: {}

  json-schema-traverse@0.4.1: {}

  json-stable-stringify-without-jsonify@1.0.1: {}

  json5@2.2.3: {}

  jstransformer@1.0.0:
    dependencies:
      is-promise: 2.2.2
      promise: 7.3.1

  keyv@4.5.4:
    dependencies:
      json-buffer: 3.0.1

  keyv@5.5.3:
    dependencies:
      '@keyv/serialize': 1.1.1

  kill-port@1.6.1:
    dependencies:
      get-them-args: 1.3.2
      shell-exec: 1.0.2

  kind-of@6.0.3: {}

  kleur@3.0.3: {}

  kleur@4.1.5: {}

  kolorist@1.8.0: {}

  launch-editor-middleware@2.12.0:
    dependencies:
      launch-editor: 2.12.0

  launch-editor@2.12.0:
    dependencies:
      picocolors: 1.1.1
      shell-quote: 1.8.3

  less@4.4.2:
    dependencies:
      copy-anything: 2.0.6
      parse-node-version: 1.0.1
      tslib: 2.8.1
    optionalDependencies:
      errno: 0.1.8
      graceful-fs: 4.2.11
      image-size: 0.5.5
      make-dir: 2.1.0
      mime: 1.6.0
      needle: 3.3.1
      source-map: 0.6.1

  levn@0.4.1:
    dependencies:
      prelude-ls: 1.2.1
      type-check: 0.4.0

  lightningcss-android-arm64@1.30.2:
    optional: true

  lightningcss-darwin-arm64@1.30.2:
    optional: true

  lightningcss-darwin-x64@1.30.2:
    optional: true

  lightningcss-freebsd-x64@1.30.2:
    optional: true

  lightningcss-linux-arm-gnueabihf@1.30.2:
    optional: true

  lightningcss-linux-arm64-gnu@1.30.2:
    optional: true

  lightningcss-linux-arm64-musl@1.30.2:
    optional: true

  lightningcss-linux-x64-gnu@1.30.2:
    optional: true

  lightningcss-linux-x64-musl@1.30.2:
    optional: true

  lightningcss-win32-arm64-msvc@1.30.2:
    optional: true

  lightningcss-win32-x64-msvc@1.30.2:
    optional: true

  lightningcss@1.30.2:
    dependencies:
      detect-libc: 2.0.4
    optionalDependencies:
      lightningcss-android-arm64: 1.30.2
      lightningcss-darwin-arm64: 1.30.2
      lightningcss-darwin-x64: 1.30.2
      lightningcss-freebsd-x64: 1.30.2
      lightningcss-linux-arm-gnueabihf: 1.30.2
      lightningcss-linux-arm64-gnu: 1.30.2
      lightningcss-linux-arm64-musl: 1.30.2
      lightningcss-linux-x64-gnu: 1.30.2
      lightningcss-linux-x64-musl: 1.30.2
      lightningcss-win32-arm64-msvc: 1.30.2
      lightningcss-win32-x64-msvc: 1.30.2

  lilconfig@3.1.3: {}

  lines-and-columns@1.2.4: {}

  linkify-it@5.0.0:
    dependencies:
      uc.micro: 2.1.0

  lint-staged@16.2.6:
    dependencies:
      commander: 14.0.1
      listr2: 9.0.5
      micromatch: 4.0.8
      nano-spawn: 2.0.0
      pidtree: 0.6.0
      string-argv: 0.3.2
      yaml: 2.8.1

  listr2@9.0.5:
    dependencies:
      cli-truncate: 5.1.0
      colorette: 2.0.20
      eventemitter3: 5.0.1
      log-update: 6.1.0
      rfdc: 1.4.1
      wrap-ansi: 9.0.0

  loader-utils@3.3.1: {}

  local-pkg@1.1.1:
    dependencies:
      mlly: 1.8.0
      pkg-types: 2.2.0
      quansync: 0.2.11

  locate-path@6.0.0:
    dependencies:
      p-locate: 5.0.0

  lodash-es@4.17.21: {}

  lodash.camelcase@4.3.0: {}

  lodash.clonedeep@4.5.0: {}

  lodash.debounce@4.0.8: {}

  lodash.merge@4.6.2: {}

  lodash@4.17.21: {}

  log-update@6.1.0:
    dependencies:
      ansi-escapes: 7.0.0
      cli-cursor: 5.0.0
      slice-ansi: 7.1.0
      strip-ansi: 7.1.0
      wrap-ansi: 9.0.0

  longest-streak@3.1.0: {}

  lru-cache@10.4.3: {}

  lru-cache@5.1.1:
    dependencies:
      yallist: 3.1.1

  lz-string@1.5.0: {}

  magic-string@0.30.21:
    dependencies:
      '@jridgewell/sourcemap-codec': 1.5.5

  make-dir@2.1.0:
    dependencies:
      pify: 4.0.1
      semver: 5.7.2
    optional: true

  mark.js@8.11.1: {}

  markdown-it-image-size@15.0.1(markdown-it@14.1.0):
    dependencies:
      '@types/markdown-it': 14.1.2
      flat-cache: 6.1.17
      image-size: 2.0.2
      sync-fetch: 0.5.2
    optionalDependencies:
      markdown-it: 14.1.0
    transitivePeerDependencies:
      - encoding

  markdown-it@14.1.0:
    dependencies:
      argparse: 2.0.1
      entities: 4.5.0
      linkify-it: 5.0.0
      mdurl: 2.0.0
      punycode.js: 2.3.1
      uc.micro: 2.1.0

  markdown-table@3.0.4: {}

  markdown-title@1.0.2: {}

  math-intrinsics@1.1.0: {}

  mdast-util-find-and-replace@3.0.2:
    dependencies:
      '@types/mdast': 4.0.4
      escape-string-regexp: 5.0.0
      unist-util-is: 6.0.0
      unist-util-visit-parents: 6.0.1

  mdast-util-from-markdown@2.0.2(ms@2.1.3):
    dependencies:
      '@types/mdast': 4.0.4
      '@types/unist': 3.0.3
      decode-named-character-reference: 1.0.2
      devlop: 1.1.0
      mdast-util-to-string: 4.0.0
      micromark: 4.0.1(ms@2.1.3)
      micromark-util-decode-numeric-character-reference: 2.0.2
      micromark-util-decode-string: 2.0.1
      micromark-util-normalize-identifier: 2.0.1
      micromark-util-symbol: 2.0.1
      micromark-util-types: 2.0.2
      unist-util-stringify-position: 4.0.0
    transitivePeerDependencies:
      - ms

  mdast-util-frontmatter@2.0.1(ms@2.1.3):
    dependencies:
      '@types/mdast': 4.0.4
      devlop: 1.1.0
      escape-string-regexp: 5.0.0
      mdast-util-from-markdown: 2.0.2(ms@2.1.3)
      mdast-util-to-markdown: 2.1.2
      micromark-extension-frontmatter: 2.0.0
    transitivePeerDependencies:
      - ms

  mdast-util-gfm-autolink-literal@2.0.1:
    dependencies:
      '@types/mdast': 4.0.4
      ccount: 2.0.1
      devlop: 1.1.0
      mdast-util-find-and-replace: 3.0.2
      micromark-util-character: 2.1.1

  mdast-util-gfm-footnote@2.1.0(ms@2.1.3):
    dependencies:
      '@types/mdast': 4.0.4
      devlop: 1.1.0
      mdast-util-from-markdown: 2.0.2(ms@2.1.3)
      mdast-util-to-markdown: 2.1.2
      micromark-util-normalize-identifier: 2.0.1
    transitivePeerDependencies:
      - ms

  mdast-util-gfm-strikethrough@2.0.0(ms@2.1.3):
    dependencies:
      '@types/mdast': 4.0.4
      mdast-util-from-markdown: 2.0.2(ms@2.1.3)
      mdast-util-to-markdown: 2.1.2
    transitivePeerDependencies:
      - ms

  mdast-util-gfm-table@2.0.0(ms@2.1.3):
    dependencies:
      '@types/mdast': 4.0.4
      devlop: 1.1.0
      markdown-table: 3.0.4
      mdast-util-from-markdown: 2.0.2(ms@2.1.3)
      mdast-util-to-markdown: 2.1.2
    transitivePeerDependencies:
      - ms

  mdast-util-gfm-task-list-item@2.0.0(ms@2.1.3):
    dependencies:
      '@types/mdast': 4.0.4
      devlop: 1.1.0
      mdast-util-from-markdown: 2.0.2(ms@2.1.3)
      mdast-util-to-markdown: 2.1.2
    transitivePeerDependencies:
      - ms

  mdast-util-gfm@3.1.0(ms@2.1.3):
    dependencies:
      mdast-util-from-markdown: 2.0.2(ms@2.1.3)
      mdast-util-gfm-autolink-literal: 2.0.1
      mdast-util-gfm-footnote: 2.1.0(ms@2.1.3)
      mdast-util-gfm-strikethrough: 2.0.0(ms@2.1.3)
      mdast-util-gfm-table: 2.0.0(ms@2.1.3)
      mdast-util-gfm-task-list-item: 2.0.0(ms@2.1.3)
      mdast-util-to-markdown: 2.1.2
    transitivePeerDependencies:
      - ms

  mdast-util-phrasing@4.1.0:
    dependencies:
      '@types/mdast': 4.0.4
      unist-util-is: 6.0.0

  mdast-util-to-hast@13.2.0:
    dependencies:
      '@types/hast': 3.0.4
      '@types/mdast': 4.0.4
      '@ungap/structured-clone': 1.3.0
      devlop: 1.1.0
      micromark-util-sanitize-uri: 2.0.1
      trim-lines: 3.0.1
      unist-util-position: 5.0.0
      unist-util-visit: 5.0.0
      vfile: 6.0.3

  mdast-util-to-markdown@2.1.2:
    dependencies:
      '@types/mdast': 4.0.4
      '@types/unist': 3.0.3
      longest-streak: 3.1.0
      mdast-util-phrasing: 4.1.0
      mdast-util-to-string: 4.0.0
      micromark-util-classify-character: 2.0.1
      micromark-util-decode-string: 2.0.1
      unist-util-visit: 5.0.0
      zwitch: 2.0.4

  mdast-util-to-string@4.0.0:
    dependencies:
      '@types/mdast': 4.0.4

  mdurl@2.0.0: {}

  media-typer@1.1.0: {}

  meow@13.2.0: {}

  merge-descriptors@2.0.0: {}

  merge-stream@2.0.0: {}

  merge2@1.4.1: {}

  micromark-core-commonmark@2.0.2:
    dependencies:
      decode-named-character-reference: 1.0.2
      devlop: 1.1.0
      micromark-factory-destination: 2.0.1
      micromark-factory-label: 2.0.1
      micromark-factory-space: 2.0.1
      micromark-factory-title: 2.0.1
      micromark-factory-whitespace: 2.0.1
      micromark-util-character: 2.1.1
      micromark-util-chunked: 2.0.1
      micromark-util-classify-character: 2.0.1
      micromark-util-html-tag-name: 2.0.1
      micromark-util-normalize-identifier: 2.0.1
      micromark-util-resolve-all: 2.0.1
      micromark-util-subtokenize: 2.0.4
      micromark-util-symbol: 2.0.1
      micromark-util-types: 2.0.2

  micromark-extension-frontmatter@2.0.0:
    dependencies:
      fault: 2.0.1
      micromark-util-character: 2.1.1
      micromark-util-symbol: 2.0.1
      micromark-util-types: 2.0.2

  micromark-factory-destination@2.0.1:
    dependencies:
      micromark-util-character: 2.1.1
      micromark-util-symbol: 2.0.1
      micromark-util-types: 2.0.2

  micromark-factory-label@2.0.1:
    dependencies:
      devlop: 1.1.0
      micromark-util-character: 2.1.1
      micromark-util-symbol: 2.0.1
      micromark-util-types: 2.0.2

  micromark-factory-space@2.0.1:
    dependencies:
      micromark-util-character: 2.1.1
      micromark-util-types: 2.0.2

  micromark-factory-title@2.0.1:
    dependencies:
      micromark-factory-space: 2.0.1
      micromark-util-character: 2.1.1
      micromark-util-symbol: 2.0.1
      micromark-util-types: 2.0.2

  micromark-factory-whitespace@2.0.1:
    dependencies:
      micromark-factory-space: 2.0.1
      micromark-util-character: 2.1.1
      micromark-util-symbol: 2.0.1
      micromark-util-types: 2.0.2

  micromark-util-character@2.1.1:
    dependencies:
      micromark-util-symbol: 2.0.1
      micromark-util-types: 2.0.2

  micromark-util-chunked@2.0.1:
    dependencies:
      micromark-util-symbol: 2.0.1

  micromark-util-classify-character@2.0.1:
    dependencies:
      micromark-util-character: 2.1.1
      micromark-util-symbol: 2.0.1
      micromark-util-types: 2.0.2

  micromark-util-combine-extensions@2.0.1:
    dependencies:
      micromark-util-chunked: 2.0.1
      micromark-util-types: 2.0.2

  micromark-util-decode-numeric-character-reference@2.0.2:
    dependencies:
      micromark-util-symbol: 2.0.1

  micromark-util-decode-string@2.0.1:
    dependencies:
      decode-named-character-reference: 1.0.2
      micromark-util-character: 2.1.1
      micromark-util-decode-numeric-character-reference: 2.0.2
      micromark-util-symbol: 2.0.1

  micromark-util-encode@2.0.1: {}

  micromark-util-html-tag-name@2.0.1: {}

  micromark-util-normalize-identifier@2.0.1:
    dependencies:
      micromark-util-symbol: 2.0.1

  micromark-util-resolve-all@2.0.1:
    dependencies:
      micromark-util-types: 2.0.2

  micromark-util-sanitize-uri@2.0.1:
    dependencies:
      micromark-util-character: 2.1.1
      micromark-util-encode: 2.0.1
      micromark-util-symbol: 2.0.1

  micromark-util-subtokenize@2.0.4:
    dependencies:
      devlop: 1.1.0
      micromark-util-chunked: 2.0.1
      micromark-util-symbol: 2.0.1
      micromark-util-types: 2.0.2

  micromark-util-symbol@2.0.1: {}

  micromark-util-types@2.0.2: {}

  micromark@4.0.1(ms@2.1.3):
    dependencies:
      '@types/debug': 4.1.12
      debug: obug@1.0.2(ms@2.1.3)
      decode-named-character-reference: 1.0.2
      devlop: 1.1.0
      micromark-core-commonmark: 2.0.2
      micromark-factory-space: 2.0.1
      micromark-util-character: 2.1.1
      micromark-util-chunked: 2.0.1
      micromark-util-combine-extensions: 2.0.1
      micromark-util-decode-numeric-character-reference: 2.0.2
      micromark-util-encode: 2.0.1
      micromark-util-normalize-identifier: 2.0.1
      micromark-util-resolve-all: 2.0.1
      micromark-util-sanitize-uri: 2.0.1
      micromark-util-subtokenize: 2.0.4
      micromark-util-symbol: 2.0.1
      micromark-util-types: 2.0.2
    transitivePeerDependencies:
      - ms

  micromatch@4.0.8:
    dependencies:
      braces: 3.0.3
      picomatch: 2.3.1

  millify@6.1.0:
    dependencies:
      yargs: 17.7.2

  mime-db@1.52.0: {}

  mime-db@1.54.0: {}

  mime-types@2.1.35:
    dependencies:
      mime-db: 1.52.0

  mime-types@3.0.1:
    dependencies:
      mime-db: 1.54.0

  mime@1.6.0:
    optional: true

  mimic-fn@4.0.0: {}

  mimic-function@5.0.1: {}

  miniflare@4.20251109.1:
    dependencies:
      '@cspotcode/source-map-support': 0.8.1
      acorn: 8.14.0
      acorn-walk: 8.3.2
      exit-hook: 2.2.1
      glob-to-regexp: 0.4.1
      sharp: 0.33.5
      stoppable: 1.1.0
      undici: 7.14.0
      workerd: 1.20251109.0
      ws: 8.18.0
      youch: 4.1.0-beta.10
      zod: 3.22.3
    transitivePeerDependencies:
      - bufferutil
      - utf-8-validate

  minimatch@10.0.3:
    dependencies:
      '@isaacs/brace-expansion': 5.0.0

  minimatch@3.1.2:
    dependencies:
      brace-expansion: 1.1.12

  minimatch@9.0.5:
    dependencies:
      brace-expansion: 2.0.2

  minimist@1.2.8: {}

  minipass@7.1.2: {}

  minisearch@7.2.0: {}

  mitt@3.0.1: {}

  mlly@1.8.0:
    dependencies:
      acorn: 8.15.0
      pathe: 2.0.3
      pkg-types: 1.3.1
      ufo: 1.6.1

  moment@2.30.1: {}

  mri@1.2.0: {}

  mrmime@2.0.1: {}

  ms@2.1.3: {}

  muggle-string@0.4.1: {}

  mz@2.7.0:
    dependencies:
      any-promise: 1.3.0
      object-assign: 4.1.1
      thenify-all: 1.6.0

  nano-spawn@2.0.0: {}

  nanoid@3.3.11: {}

  nanoid@5.1.6: {}

  napi-postinstall@0.2.5: {}

  natural-compare@1.4.0: {}

  needle@3.3.1:
    dependencies:
      iconv-lite: 0.6.3
      sax: 1.4.1
    optional: true

  negotiator@1.0.0: {}

  neo-async@2.6.2: {}

  next-tick@1.1.0: {}

  node-addon-api@7.1.1:
    optional: true

  node-fetch@2.7.0:
    dependencies:
      whatwg-url: 5.0.0

  node-releases@2.0.27: {}

  normalize-package-data@7.0.0:
    dependencies:
      hosted-git-info: 8.1.0
      semver: 7.7.3
      validate-npm-package-license: 3.0.4

  normalize-path@3.0.0: {}

  normalize-range@0.1.2: {}

  normalize.css@8.0.1: {}

  npm-run-path@5.3.0:
    dependencies:
      path-key: 4.0.0

  npm-run-path@6.0.0:
    dependencies:
      path-key: 4.0.0
      unicorn-magic: 0.3.0

  object-assign@4.1.1: {}

  object-hash@3.0.0: {}

  object-inspect@1.13.4: {}

  obug@1.0.2(ms@2.1.3):
    optionalDependencies:
      ms: 2.1.3

  obug@2.1.1: {}

  ohash@2.0.11: {}

  on-finished@2.3.0:
    dependencies:
      ee-first: 1.1.1

  on-finished@2.4.1:
    dependencies:
      ee-first: 1.1.1

  once@1.4.0:
    dependencies:
      wrappy: 1.0.2

  onetime@6.0.0:
    dependencies:
      mimic-fn: 4.0.0

  onetime@7.0.0:
    dependencies:
      mimic-function: 5.0.1

  oniguruma-parser@0.12.1: {}

  oniguruma-to-es@4.3.3:
    dependencies:
      oniguruma-parser: 0.12.1
      regex: 6.0.1
      regex-recursion: 6.0.2

  open@10.2.0:
    dependencies:
      default-browser: 5.2.1
      define-lazy-prop: 3.0.0
      is-inside-container: 1.0.0
      wsl-utils: 0.1.0

  optionator@0.9.4:
    dependencies:
      deep-is: 0.1.4
      fast-levenshtein: 2.0.6
      levn: 0.4.1
      prelude-ls: 1.2.1
      type-check: 0.4.0
      word-wrap: 1.2.5

  p-limit@3.1.0:
    dependencies:
      yocto-queue: 0.1.0

  p-locate@5.0.0:
    dependencies:
      p-limit: 3.1.0

  package-json-from-dist@1.0.1: {}

  package-manager-detector@1.3.0: {}

  package-name-regex@2.0.6: {}

  parent-module@1.0.1:
    dependencies:
      callsites: 3.1.0

  parse-ms@4.0.0: {}

  parse-node-version@1.0.1: {}

  parse5@8.0.0:
    dependencies:
      entities: 6.0.0

  parseurl@1.3.3: {}

  path-browserify@1.0.1: {}

  path-exists@4.0.0: {}

  path-key@3.1.1: {}

  path-key@4.0.0: {}

  path-parse@1.0.7: {}

  path-scurry@1.11.1:
    dependencies:
      lru-cache: 10.4.3
      minipass: 7.1.2

  path-to-regexp@8.3.0: {}

  pathe@2.0.3: {}

  perfect-debounce@2.0.0: {}

  periscopic@4.0.2:
    dependencies:
      '@types/estree': 1.0.8
      is-reference: 3.0.3
      zimmerframe: 1.1.2

  phoenix@1.8.1: {}

  picocolors@1.1.1: {}

  picomatch@2.3.1: {}

  picomatch@4.0.3: {}

  pidtree@0.6.0: {}

  pify@2.3.0: {}

  pify@4.0.1:
    optional: true

  pirates@4.0.6: {}

  pkg-types@1.3.1:
    dependencies:
      confbox: 0.1.8
      mlly: 1.8.0
      pathe: 2.0.3

  pkg-types@2.2.0:
    dependencies:
      confbox: 0.2.2
      exsolve: 1.0.7
      pathe: 2.0.3

  playwright-chromium@1.56.1:
    dependencies:
      playwright-core: 1.56.1

  playwright-core@1.56.1: {}

  postcss-import@15.1.0(postcss@8.5.6):
    dependencies:
      postcss: 8.5.6
      postcss-value-parser: 4.2.0
      read-cache: 1.0.0
      resolve: 1.22.10

  postcss-import@16.1.1(postcss@8.5.6):
    dependencies:
      postcss: 8.5.6
      postcss-value-parser: 4.2.0
      read-cache: 1.0.0
      resolve: 1.22.10

  postcss-js@4.0.1(postcss@8.5.6):
    dependencies:
      camelcase-css: 2.0.1
      postcss: 8.5.6

  postcss-load-config@6.0.1(jiti@1.21.7)(postcss@8.5.6)(tsx@4.20.6)(yaml@2.8.1):
    dependencies:
      lilconfig: 3.1.3
    optionalDependencies:
      jiti: 1.21.7
      postcss: 8.5.6
      tsx: 4.20.6
      yaml: 2.8.1

  postcss-load-config@6.0.1(jiti@2.6.1)(postcss@8.5.6)(tsx@4.20.6)(yaml@2.8.1):
    dependencies:
      lilconfig: 3.1.3
    optionalDependencies:
      jiti: 2.6.1
      postcss: 8.5.6
      tsx: 4.20.6
      yaml: 2.8.1

  postcss-modules-extract-imports@3.1.0(postcss@8.5.6):
    dependencies:
      postcss: 8.5.6

  postcss-modules-local-by-default@4.2.0(postcss@8.5.6):
    dependencies:
      icss-utils: 5.1.0(postcss@8.5.6)
      postcss: 8.5.6
      postcss-selector-parser: 7.1.0
      postcss-value-parser: 4.2.0

  postcss-modules-scope@3.2.1(postcss@8.5.6):
    dependencies:
      postcss: 8.5.6
      postcss-selector-parser: 7.1.0

  postcss-modules-values@4.0.0(postcss@8.5.6):
    dependencies:
      icss-utils: 5.1.0(postcss@8.5.6)
      postcss: 8.5.6

  postcss-modules@6.0.1(postcss@8.5.6):
    dependencies:
      generic-names: 4.0.0
      icss-utils: 5.1.0(postcss@8.5.6)
      lodash.camelcase: 4.3.0
      postcss: 8.5.6
      postcss-modules-extract-imports: 3.1.0(postcss@8.5.6)
      postcss-modules-local-by-default: 4.2.0(postcss@8.5.6)
      postcss-modules-scope: 3.2.1(postcss@8.5.6)
      postcss-modules-values: 4.0.0(postcss@8.5.6)
      string-hash: 1.1.3

  postcss-nested@6.2.0(postcss@8.5.6):
    dependencies:
      postcss: 8.5.6
      postcss-selector-parser: 6.1.2

  postcss-nested@7.0.2(postcss@8.5.6):
    dependencies:
      postcss: 8.5.6
      postcss-selector-parser: 7.1.0

  postcss-selector-parser@6.1.2:
    dependencies:
      cssesc: 3.0.0
      util-deprecate: 1.0.2

  postcss-selector-parser@7.1.0:
    dependencies:
      cssesc: 3.0.0
      util-deprecate: 1.0.2

  postcss-value-parser@4.2.0: {}

  postcss@8.5.6:
    dependencies:
      nanoid: 3.3.11
      picocolors: 1.1.1
      source-map-js: 1.2.1

  prelude-ls@1.2.1: {}

  premove@4.0.0: {}

  prettier@3.6.2: {}

  pretty-bytes@7.0.1: {}

  pretty-ms@9.2.0:
    dependencies:
      parse-ms: 4.0.0

  promise@7.3.1:
    dependencies:
      asap: 2.0.6

  prompts@2.4.2:
    dependencies:
      kleur: 3.0.3
      sisteransi: 1.0.5

  property-information@7.0.0: {}

  proxy-addr@2.0.7:
    dependencies:
      forwarded: 0.2.0
      ipaddr.js: 1.9.1

  proxy-from-env@1.1.0: {}

  prr@1.0.1:
    optional: true

  publint@0.3.12:
    dependencies:
      '@publint/pack': 0.1.2
      package-manager-detector: 1.3.0
      picocolors: 1.1.1
      sade: 1.8.1

  pug-attrs@3.0.0:
    dependencies:
      constantinople: 4.0.1
      js-stringify: 1.0.2
      pug-runtime: 3.0.1

  pug-code-gen@3.0.3:
    dependencies:
      constantinople: 4.0.1
      doctypes: 1.1.0
      js-stringify: 1.0.2
      pug-attrs: 3.0.0
      pug-error: 2.1.0
      pug-runtime: 3.0.1
      void-elements: 3.1.0
      with: 7.0.2

  pug-error@2.1.0: {}

  pug-filters@4.0.0:
    dependencies:
      constantinople: 4.0.1
      jstransformer: 1.0.0
      pug-error: 2.1.0
      pug-walk: 2.0.0
      resolve: 1.22.10

  pug-lexer@5.0.1:
    dependencies:
      character-parser: 2.2.0
      is-expression: 4.0.0
      pug-error: 2.1.0

  pug-linker@4.0.0:
    dependencies:
      pug-error: 2.1.0
      pug-walk: 2.0.0

  pug-load@3.0.0:
    dependencies:
      object-assign: 4.1.1
      pug-walk: 2.0.0

  pug-parser@6.0.0:
    dependencies:
      pug-error: 2.1.0
      token-stream: 1.0.0

  pug-runtime@3.0.1: {}

  pug-strip-comments@2.0.0:
    dependencies:
      pug-error: 2.1.0

  pug-walk@2.0.0: {}

  pug@3.0.3:
    dependencies:
      pug-code-gen: 3.0.3
      pug-filters: 4.0.0
      pug-lexer: 5.0.1
      pug-linker: 4.0.0
      pug-load: 3.0.0
      pug-parser: 6.0.0
      pug-runtime: 3.0.1
      pug-strip-comments: 2.0.0

  punycode.js@2.3.1: {}

  punycode@1.4.1: {}

  punycode@2.3.1: {}

  qs@6.14.0:
    dependencies:
      side-channel: 1.1.0

  quansync@0.2.11: {}

  queue-microtask@1.2.3: {}

  range-parser@1.2.1: {}

  raw-body@3.0.0:
    dependencies:
      bytes: 3.1.2
      http-errors: 2.0.0
      iconv-lite: 0.6.3
      unpipe: 1.0.0

  react-dom@19.2.0(react@19.2.0):
    dependencies:
      react: 19.2.0
      scheduler: 0.27.0

  react@19.2.0: {}

  read-cache@1.0.0:
    dependencies:
      pify: 2.3.0

  readdirp@3.6.0:
    dependencies:
      picomatch: 2.3.1

  readdirp@4.1.2: {}

  refa@0.12.1:
    dependencies:
      '@eslint-community/regexpp': 4.12.1

  regenerate-unicode-properties@10.2.0:
    dependencies:
      regenerate: 1.4.2

  regenerate@1.4.2: {}

  regenerator-runtime@0.14.1: {}

  regex-recursion@6.0.2:
    dependencies:
      regex-utilities: 2.3.0

  regex-utilities@2.3.0: {}

  regex@6.0.1:
    dependencies:
      regex-utilities: 2.3.0

  regexp-ast-analysis@0.7.1:
    dependencies:
      '@eslint-community/regexpp': 4.12.1
      refa: 0.12.1

  regexpu-core@6.2.0:
    dependencies:
      regenerate: 1.4.2
      regenerate-unicode-properties: 10.2.0
      regjsgen: 0.8.0
      regjsparser: 0.12.0
      unicode-match-property-ecmascript: 2.0.0
      unicode-match-property-value-ecmascript: 2.2.0

  regjsgen@0.8.0: {}

  regjsparser@0.12.0:
    dependencies:
      jsesc: 3.0.2

  remark-frontmatter@5.0.0(ms@2.1.3):
    dependencies:
      '@types/mdast': 4.0.4
      mdast-util-frontmatter: 2.0.1(ms@2.1.3)
      micromark-extension-frontmatter: 2.0.0
      unified: 11.0.5
    transitivePeerDependencies:
      - ms

  remark-parse@11.0.0(ms@2.1.3):
    dependencies:
      '@types/mdast': 4.0.4
      mdast-util-from-markdown: 2.0.2(ms@2.1.3)
      micromark-util-types: 2.0.2
      unified: 11.0.5
    transitivePeerDependencies:
      - ms

  remark-stringify@11.0.0:
    dependencies:
      '@types/mdast': 4.0.4
      mdast-util-to-markdown: 2.1.2
      unified: 11.0.5

  remark@15.0.1(ms@2.1.3):
    dependencies:
      '@types/mdast': 4.0.4
      remark-parse: 11.0.0(ms@2.1.3)
      remark-stringify: 11.0.0
      unified: 11.0.5
    transitivePeerDependencies:
      - ms

  require-directory@2.1.1: {}

  requirejs@2.3.7: {}

  resolve-from@4.0.0: {}

  resolve-pkg-maps@1.0.0: {}

  resolve.exports@2.0.3: {}

  resolve@1.22.10:
    dependencies:
      is-core-module: 2.16.1
      path-parse: 1.0.7
      supports-preserve-symlinks-flag: 1.0.0

  restore-cursor@5.1.0:
    dependencies:
      onetime: 7.0.0
      signal-exit: 4.1.0

  reusify@1.0.4: {}

  rfdc@1.4.1: {}

  rolldown-plugin-dts@0.18.0(rolldown@1.0.0-beta.51)(typescript@5.9.2)(vue-tsc@3.1.4(typescript@5.9.2)):
    dependencies:
      '@babel/generator': 7.28.5
      '@babel/parser': 7.28.5
      '@babel/types': 7.28.5
      ast-kit: 2.2.0
      birpc: 2.8.0
      dts-resolver: 2.1.3
      get-tsconfig: 4.13.0
      magic-string: 0.30.21
      obug: 2.1.1
      rolldown: 1.0.0-beta.51
    optionalDependencies:
      typescript: 5.9.2
      vue-tsc: 3.1.4(typescript@5.9.2)
    transitivePeerDependencies:
      - oxc-resolver

  rolldown@1.0.0-beta.51:
    dependencies:
      '@oxc-project/types': 0.98.0
      '@rolldown/pluginutils': 1.0.0-beta.51
    optionalDependencies:
      '@rolldown/binding-android-arm64': 1.0.0-beta.51
      '@rolldown/binding-darwin-arm64': 1.0.0-beta.51
      '@rolldown/binding-darwin-x64': 1.0.0-beta.51
      '@rolldown/binding-freebsd-x64': 1.0.0-beta.51
      '@rolldown/binding-linux-arm-gnueabihf': 1.0.0-beta.51
      '@rolldown/binding-linux-arm64-gnu': 1.0.0-beta.51
      '@rolldown/binding-linux-arm64-musl': 1.0.0-beta.51
      '@rolldown/binding-linux-x64-gnu': 1.0.0-beta.51
      '@rolldown/binding-linux-x64-musl': 1.0.0-beta.51
      '@rolldown/binding-openharmony-arm64': 1.0.0-beta.51
      '@rolldown/binding-wasm32-wasi': 1.0.0-beta.51
      '@rolldown/binding-win32-arm64-msvc': 1.0.0-beta.51
      '@rolldown/binding-win32-ia32-msvc': 1.0.0-beta.51
      '@rolldown/binding-win32-x64-msvc': 1.0.0-beta.51

  rollup-plugin-license@3.6.0(picomatch@4.0.3)(rollup@4.43.0):
    dependencies:
      commenting: 1.1.0
      fdir: 6.5.0(picomatch@4.0.3)
      lodash: 4.17.21
      magic-string: 0.30.21
      moment: 2.30.1
      package-name-regex: 2.0.6
      rollup: 4.43.0
      spdx-expression-validate: 2.0.0
      spdx-satisfies: 5.0.1
    transitivePeerDependencies:
      - picomatch

  rollup@4.43.0:
    dependencies:
      '@types/estree': 1.0.7
    optionalDependencies:
      '@rollup/rollup-android-arm-eabi': 4.43.0
      '@rollup/rollup-android-arm64': 4.43.0
      '@rollup/rollup-darwin-arm64': 4.43.0
      '@rollup/rollup-darwin-x64': 4.43.0
      '@rollup/rollup-freebsd-arm64': 4.43.0
      '@rollup/rollup-freebsd-x64': 4.43.0
      '@rollup/rollup-linux-arm-gnueabihf': 4.43.0
      '@rollup/rollup-linux-arm-musleabihf': 4.43.0
      '@rollup/rollup-linux-arm64-gnu': 4.43.0
      '@rollup/rollup-linux-arm64-musl': 4.43.0
      '@rollup/rollup-linux-loongarch64-gnu': 4.43.0
      '@rollup/rollup-linux-powerpc64le-gnu': 4.43.0
      '@rollup/rollup-linux-riscv64-gnu': 4.43.0
      '@rollup/rollup-linux-riscv64-musl': 4.43.0
      '@rollup/rollup-linux-s390x-gnu': 4.43.0
      '@rollup/rollup-linux-x64-gnu': 4.43.0
      '@rollup/rollup-linux-x64-musl': 4.43.0
      '@rollup/rollup-win32-arm64-msvc': 4.43.0
      '@rollup/rollup-win32-ia32-msvc': 4.43.0
      '@rollup/rollup-win32-x64-msvc': 4.43.0
      fsevents: 2.3.3

  router@2.2.0(ms@2.1.3):
    dependencies:
      debug: obug@1.0.2(ms@2.1.3)
      depd: 2.0.0
      is-promise: 4.0.0
      parseurl: 1.3.3
      path-to-regexp: 8.3.0
    transitivePeerDependencies:
      - ms

  run-applescript@7.0.0: {}

  run-parallel@1.2.0:
    dependencies:
      queue-microtask: 1.2.3

  rxjs@7.8.1:
    dependencies:
      tslib: 2.8.1

  sade@1.8.1:
    dependencies:
      mri: 1.2.0

  safe-buffer@5.2.1: {}

  safer-buffer@2.1.2: {}

  sass-embedded-all-unknown@1.93.3:
    dependencies:
      sass: 1.93.3
    optional: true

  sass-embedded-android-arm64@1.93.3:
    optional: true

  sass-embedded-android-arm@1.93.3:
    optional: true

  sass-embedded-android-riscv64@1.93.3:
    optional: true

  sass-embedded-android-x64@1.93.3:
    optional: true

  sass-embedded-darwin-arm64@1.93.3:
    optional: true

  sass-embedded-darwin-x64@1.93.3:
    optional: true

  sass-embedded-linux-arm64@1.93.3:
    optional: true

  sass-embedded-linux-arm@1.93.3:
    optional: true

  sass-embedded-linux-musl-arm64@1.93.3:
    optional: true

  sass-embedded-linux-musl-arm@1.93.3:
    optional: true

  sass-embedded-linux-musl-riscv64@1.93.3:
    optional: true

  sass-embedded-linux-musl-x64@1.93.3:
    optional: true

  sass-embedded-linux-riscv64@1.93.3:
    optional: true

  sass-embedded-linux-x64@1.93.3:
    optional: true

  sass-embedded-unknown-all@1.93.3:
    dependencies:
      sass: 1.93.3
    optional: true

  sass-embedded-win32-arm64@1.93.3:
    optional: true

  sass-embedded-win32-x64@1.93.3:
    optional: true

  sass-embedded@1.93.3(source-map-js@1.2.1):
    dependencies:
      '@bufbuild/protobuf': 2.5.2
      buffer-builder: 0.2.0
      colorjs.io: 0.5.2
      immutable: 5.0.3
      rxjs: 7.8.1
      supports-color: 8.1.1
      sync-child-process: 1.0.2
      varint: 6.0.0
    optionalDependencies:
      sass-embedded-all-unknown: 1.93.3
      sass-embedded-android-arm: 1.93.3
      sass-embedded-android-arm64: 1.93.3
      sass-embedded-android-riscv64: 1.93.3
      sass-embedded-android-x64: 1.93.3
      sass-embedded-darwin-arm64: 1.93.3
      sass-embedded-darwin-x64: 1.93.3
      sass-embedded-linux-arm: 1.93.3
      sass-embedded-linux-arm64: 1.93.3
      sass-embedded-linux-musl-arm: 1.93.3
      sass-embedded-linux-musl-arm64: 1.93.3
      sass-embedded-linux-musl-riscv64: 1.93.3
      sass-embedded-linux-musl-x64: 1.93.3
      sass-embedded-linux-riscv64: 1.93.3
      sass-embedded-linux-x64: 1.93.3
      sass-embedded-unknown-all: 1.93.3
      sass-embedded-win32-arm64: 1.93.3
      sass-embedded-win32-x64: 1.93.3
      source-map-js: 1.2.1

  sass@1.93.3:
    dependencies:
      chokidar: 4.0.3
      immutable: 5.0.3
      source-map-js: 1.2.1
    optionalDependencies:
      '@parcel/watcher': 2.5.1
    optional: true

  sass@1.94.0:
    dependencies:
      chokidar: 4.0.3
      immutable: 5.0.3
      source-map-js: 1.2.1
    optionalDependencies:
      '@parcel/watcher': 2.5.1

  sax@1.4.1: {}

  scheduler@0.27.0: {}

  scslre@0.3.0:
    dependencies:
      '@eslint-community/regexpp': 4.12.1
      refa: 0.12.1
      regexp-ast-analysis: 0.7.1

  section-matter@1.0.0:
    dependencies:
      extend-shallow: 2.0.1
      kind-of: 6.0.3

  select@1.1.2: {}

  semver@5.7.2:
    optional: true

  semver@6.3.1: {}

  semver@7.7.3: {}

  send@1.2.0:
    dependencies:
      debug: obug@1.0.2(ms@2.1.3)
      encodeurl: 2.0.0
      escape-html: 1.0.3
      etag: 1.8.1
      fresh: 2.0.0
      http-errors: 2.0.0
      mime-types: 3.0.1
      ms: 2.1.3
      on-finished: 2.4.1
      range-parser: 1.2.1
      statuses: 2.0.1

  serve-static@2.2.0:
    dependencies:
      encodeurl: 2.0.0
      escape-html: 1.0.3
      parseurl: 1.3.3
      send: 1.2.0

  setprototypeof@1.2.0: {}

  sharp@0.33.5:
    dependencies:
      color: 4.2.3
      detect-libc: 2.0.4
      semver: 7.7.3
    optionalDependencies:
      '@img/sharp-darwin-arm64': 0.33.5
      '@img/sharp-darwin-x64': 0.33.5
      '@img/sharp-libvips-darwin-arm64': 1.0.4
      '@img/sharp-libvips-darwin-x64': 1.0.4
      '@img/sharp-libvips-linux-arm': 1.0.5
      '@img/sharp-libvips-linux-arm64': 1.0.4
      '@img/sharp-libvips-linux-s390x': 1.0.4
      '@img/sharp-libvips-linux-x64': 1.0.4
      '@img/sharp-libvips-linuxmusl-arm64': 1.0.4
      '@img/sharp-libvips-linuxmusl-x64': 1.0.4
      '@img/sharp-linux-arm': 0.33.5
      '@img/sharp-linux-arm64': 0.33.5
      '@img/sharp-linux-s390x': 0.33.5
      '@img/sharp-linux-x64': 0.33.5
      '@img/sharp-linuxmusl-arm64': 0.33.5
      '@img/sharp-linuxmusl-x64': 0.33.5
      '@img/sharp-wasm32': 0.33.5
      '@img/sharp-win32-ia32': 0.33.5
      '@img/sharp-win32-x64': 0.33.5

  shebang-command@2.0.0:
    dependencies:
      shebang-regex: 3.0.0

  shebang-regex@3.0.0: {}

  shell-exec@1.0.2: {}

  shell-quote@1.8.3: {}

  shiki@3.15.0:
    dependencies:
      '@shikijs/core': 3.15.0
      '@shikijs/engine-javascript': 3.15.0
      '@shikijs/engine-oniguruma': 3.15.0
      '@shikijs/langs': 3.15.0
      '@shikijs/themes': 3.15.0
      '@shikijs/types': 3.15.0
      '@shikijs/vscode-textmate': 10.0.2
      '@types/hast': 3.0.4

  side-channel-list@1.0.0:
    dependencies:
      es-errors: 1.3.0
      object-inspect: 1.13.4

  side-channel-map@1.0.1:
    dependencies:
      call-bound: 1.0.3
      es-errors: 1.3.0
      get-intrinsic: 1.3.0
      object-inspect: 1.13.4

  side-channel-weakmap@1.0.2:
    dependencies:
      call-bound: 1.0.3
      es-errors: 1.3.0
      get-intrinsic: 1.3.0
      object-inspect: 1.13.4
      side-channel-map: 1.0.1

  side-channel@1.1.0:
    dependencies:
      es-errors: 1.3.0
      object-inspect: 1.13.4
      side-channel-list: 1.0.0
      side-channel-map: 1.0.1
      side-channel-weakmap: 1.0.2

  siginfo@2.0.0: {}

  signal-exit@4.1.0: {}

  simple-git-hooks@2.13.1: {}

  simple-swizzle@0.2.2:
    dependencies:
      is-arrayish: 0.3.2

  sirv@3.0.2(patch_hash=c07c56eb72faea34341d465cde2314e89db472106ed378181e3447893af6bf95):
    dependencies:
      '@polka/url': 1.0.0-next.28
      mrmime: 2.0.1
      totalist: 3.0.1

  sisteransi@1.0.5: {}

  slash@3.0.0: {}

  slash@5.1.0: {}

  slice-ansi@7.1.0:
    dependencies:
      ansi-styles: 6.2.1
      is-fullwidth-code-point: 5.0.0

  source-map-js@1.2.1: {}

  source-map-support@0.5.21:
    dependencies:
      buffer-from: 1.1.2
      source-map: 0.6.1

  source-map@0.6.1: {}

  source-map@0.7.4: {}

  space-separated-tokens@2.0.2: {}

  spdx-compare@1.0.0:
    dependencies:
      array-find-index: 1.0.2
      spdx-expression-parse: 3.0.1
      spdx-ranges: 2.1.1

  spdx-correct@3.2.0:
    dependencies:
      spdx-expression-parse: 3.0.1
      spdx-license-ids: 3.0.21

  spdx-exceptions@2.5.0: {}

  spdx-expression-parse@3.0.1:
    dependencies:
      spdx-exceptions: 2.5.0
      spdx-license-ids: 3.0.21

  spdx-expression-validate@2.0.0:
    dependencies:
      spdx-expression-parse: 3.0.1

  spdx-license-ids@3.0.21: {}

  spdx-ranges@2.1.1: {}

  spdx-satisfies@5.0.1:
    dependencies:
      spdx-compare: 1.0.0
      spdx-expression-parse: 3.0.1
      spdx-ranges: 2.1.1

  speakingurl@14.0.1: {}

  sprintf-js@1.0.3: {}

  stable-hash-x@0.2.0: {}

  stackback@0.0.2: {}

  statuses@1.5.0: {}

  statuses@2.0.1: {}

  std-env@3.10.0: {}

  stoppable@1.1.0: {}

  string-argv@0.3.2: {}

  string-hash@1.1.3: {}

  string-width@4.2.3:
    dependencies:
      emoji-regex: 8.0.0
      is-fullwidth-code-point: 3.0.0
      strip-ansi: 6.0.1

  string-width@5.1.2:
    dependencies:
      eastasianwidth: 0.2.0
      emoji-regex: 9.2.2
      strip-ansi: 7.1.0

  string-width@7.2.0:
    dependencies:
      emoji-regex: 10.4.0
      get-east-asian-width: 1.3.0
      strip-ansi: 7.1.0

  string-width@8.1.0:
    dependencies:
      get-east-asian-width: 1.3.0
      strip-ansi: 7.1.0

  stringify-entities@4.0.4:
    dependencies:
      character-entities-html4: 2.1.0
      character-entities-legacy: 3.0.0

  strip-ansi@6.0.1:
    dependencies:
      ansi-regex: 5.0.1

  strip-ansi@7.1.0:
    dependencies:
      ansi-regex: 6.1.0

  strip-bom-string@1.0.0: {}

  strip-final-newline@3.0.0: {}

  strip-final-newline@4.0.0: {}

  strip-json-comments@3.1.1: {}

  strip-literal@3.1.0:
    dependencies:
      js-tokens: 9.0.1

  stylus@0.64.0(ms@2.1.3):
    dependencies:
      '@adobe/css-tools': 4.3.3
      debug: obug@1.0.2(ms@2.1.3)
      glob: 10.4.5
      sax: 1.4.1
      source-map: 0.7.4
    transitivePeerDependencies:
      - ms

  sucrase@3.35.0:
    dependencies:
      '@jridgewell/gen-mapping': 0.3.12
      commander: 4.1.1
      glob: 10.4.5
      lines-and-columns: 1.2.4
      mz: 2.7.0
      pirates: 4.0.6
      ts-interface-checker: 0.1.13

  sugarss@5.0.1(postcss@8.5.6):
    dependencies:
      postcss: 8.5.6

  superjson@2.2.2:
    dependencies:
      copy-anything: 3.0.5

  supports-color@10.0.0: {}

  supports-color@7.2.0:
    dependencies:
      has-flag: 4.0.0

  supports-color@8.1.1:
    dependencies:
      has-flag: 4.0.0

  supports-preserve-symlinks-flag@1.0.0: {}

  sync-child-process@1.0.2:
    dependencies:
      sync-message-port: 1.1.3

  sync-fetch@0.5.2:
    dependencies:
      node-fetch: 2.7.0
    transitivePeerDependencies:
      - encoding

  sync-message-port@1.1.3: {}

  systemjs@6.15.1: {}

  tabbable@6.3.0: {}

  tailwindcss@3.4.18(tsx@4.20.6)(yaml@2.8.1):
    dependencies:
      '@alloc/quick-lru': 5.2.0
      arg: 5.0.2
      chokidar: 3.6.0(patch_hash=8a4f9e2b397e6034b91a0508faae3cecb97f222313faa129d7cb0eb71e9d0e84)
      didyoumean: 1.2.2
      dlv: 1.1.3
      fast-glob: 3.3.3
      glob-parent: 6.0.2
      is-glob: 4.0.3
      jiti: 1.21.7
      lilconfig: 3.1.3
      micromatch: 4.0.8
      normalize-path: 3.0.0
      object-hash: 3.0.0
      picocolors: 1.1.1
      postcss: 8.5.6
      postcss-import: 15.1.0(postcss@8.5.6)
      postcss-js: 4.0.1(postcss@8.5.6)
      postcss-load-config: 6.0.1(jiti@1.21.7)(postcss@8.5.6)(tsx@4.20.6)(yaml@2.8.1)
      postcss-nested: 6.2.0(postcss@8.5.6)
      postcss-selector-parser: 6.1.2
      resolve: 1.22.10
      sucrase: 3.35.0
    transitivePeerDependencies:
      - tsx
      - yaml

  tailwindcss@4.1.17: {}

  tapable@2.2.1: {}

  terser@5.44.1:
    dependencies:
      '@jridgewell/source-map': 0.3.6
      acorn: 8.15.0
      commander: 2.20.3
      source-map-support: 0.5.21

  thenify-all@1.6.0:
    dependencies:
      thenify: 3.3.1

  thenify@3.3.1:
    dependencies:
      any-promise: 1.3.0

  tiny-emitter@2.1.0: {}

  tinybench@2.9.0: {}

  tinyexec@0.3.2: {}

  tinyexec@1.0.2: {}

  tinyglobby@0.2.15:
    dependencies:
      fdir: 6.5.0(picomatch@4.0.3)
      picomatch: 4.0.3

  tinyrainbow@3.0.3: {}

  tinyspy@2.2.0: {}

  to-regex-range@5.0.1:
    dependencies:
      is-number: 7.0.0

  toidentifier@1.0.1: {}

  token-stream@1.0.0: {}

  tokenx@1.1.0: {}

  totalist@3.0.1: {}

  tr46@0.0.3: {}

  tree-kill@1.2.2: {}

  trim-lines@3.0.1: {}

  trough@2.2.0: {}

  ts-api-utils@2.1.0(typescript@5.9.2):
    dependencies:
      typescript: 5.9.2

  ts-declaration-location@1.0.7(typescript@5.9.2):
    dependencies:
      picomatch: 4.0.3
      typescript: 5.9.2

  ts-interface-checker@0.1.13: {}

  tsconfck@3.1.6(typescript@5.9.2):
    optionalDependencies:
      typescript: 5.9.2

  tsdown@0.16.6(publint@0.3.12)(typescript@5.9.2)(vue-tsc@3.1.4(typescript@5.9.2)):
    dependencies:
      ansis: 4.2.0
      cac: 6.7.14
      chokidar: 4.0.3
      diff: 8.0.2
      empathic: 2.0.0
      hookable: 5.5.3
      obug: 2.1.1
      rolldown: 1.0.0-beta.51
      rolldown-plugin-dts: 0.18.0(rolldown@1.0.0-beta.51)(typescript@5.9.2)(vue-tsc@3.1.4(typescript@5.9.2))
      semver: 7.7.3
      tinyexec: 1.0.2
      tinyglobby: 0.2.15
      tree-kill: 1.2.2
      unconfig-core: 7.4.1
      unrun: 0.2.11
    optionalDependencies:
      publint: 0.3.12
      typescript: 5.9.2
    transitivePeerDependencies:
      - '@ts-macro/tsc'
      - '@typescript/native-preview'
      - oxc-resolver
      - synckit
      - vue-tsc

  tslib@2.8.1: {}

  tsx@4.20.6:
    dependencies:
      esbuild: 0.25.0
      get-tsconfig: 4.13.0
    optionalDependencies:
      fsevents: 2.3.3

  twoslash-protocol@0.3.4: {}

  twoslash-vue@0.3.4(ms@2.1.3)(typescript@5.9.2):
    dependencies:
      '@vue/language-core': 3.1.4(typescript@5.9.2)
      twoslash: 0.3.4(ms@2.1.3)(typescript@5.9.2)
      twoslash-protocol: 0.3.4
      typescript: 5.9.2
    transitivePeerDependencies:
      - ms

  twoslash@0.3.4(ms@2.1.3)(typescript@5.9.2):
    dependencies:
      '@typescript/vfs': 1.6.1(ms@2.1.3)(typescript@5.9.2)
      twoslash-protocol: 0.3.4
      typescript: 5.9.2
    transitivePeerDependencies:
      - ms

  type-check@0.4.0:
    dependencies:
      prelude-ls: 1.2.1

  type-is@2.0.1:
    dependencies:
      content-type: 1.0.5
      media-typer: 1.1.0
      mime-types: 3.0.1

  type@2.7.3: {}

  typescript-eslint@8.46.4(eslint@9.39.1(jiti@2.6.1)(ms@2.1.3))(ms@2.1.3)(typescript@5.9.2):
    dependencies:
      '@typescript-eslint/eslint-plugin': 8.46.4(@typescript-eslint/parser@8.46.4(eslint@9.39.1(jiti@2.6.1)(ms@2.1.3))(ms@2.1.3)(typescript@5.9.2))(eslint@9.39.1(jiti@2.6.1)(ms@2.1.3))(ms@2.1.3)(typescript@5.9.2)
      '@typescript-eslint/parser': 8.46.4(eslint@9.39.1(jiti@2.6.1)(ms@2.1.3))(ms@2.1.3)(typescript@5.9.2)
      '@typescript-eslint/typescript-estree': 8.46.4(ms@2.1.3)(typescript@5.9.2)
      '@typescript-eslint/utils': 8.46.4(eslint@9.39.1(jiti@2.6.1)(ms@2.1.3))(ms@2.1.3)(typescript@5.9.2)
      eslint: 9.39.1(jiti@2.6.1)(ms@2.1.3)
      typescript: 5.9.2
    transitivePeerDependencies:
      - ms

  typescript@5.9.2: {}

  uc.micro@2.1.0: {}

  ufo@1.6.1: {}

  uglify-js@3.19.3:
    optional: true

  unconfig-core@7.4.1:
    dependencies:
      '@quansync/fs': 0.1.5
      quansync: 0.2.11

  undici-types@6.21.0: {}

  undici@7.14.0: {}

  unicode-canonical-property-names-ecmascript@2.0.1: {}

  unicode-match-property-ecmascript@2.0.0:
    dependencies:
      unicode-canonical-property-names-ecmascript: 2.0.1
      unicode-property-aliases-ecmascript: 2.1.0

  unicode-match-property-value-ecmascript@2.2.0: {}

  unicode-property-aliases-ecmascript@2.1.0: {}

  unicorn-magic@0.3.0: {}

  unified@11.0.5:
    dependencies:
      '@types/unist': 3.0.3
      bail: 2.0.2
      devlop: 1.1.0
      extend: 3.0.2
      is-plain-obj: 4.1.0
      trough: 2.2.0
      vfile: 6.0.3

  unist-util-is@6.0.0:
    dependencies:
      '@types/unist': 3.0.3

  unist-util-position@5.0.0:
    dependencies:
      '@types/unist': 3.0.3

  unist-util-remove@4.0.0:
    dependencies:
      '@types/unist': 3.0.3
      unist-util-is: 6.0.0
      unist-util-visit-parents: 6.0.1

  unist-util-stringify-position@4.0.0:
    dependencies:
      '@types/unist': 3.0.3

  unist-util-visit-parents@6.0.1:
    dependencies:
      '@types/unist': 3.0.3
      unist-util-is: 6.0.0

  unist-util-visit@5.0.0:
    dependencies:
      '@types/unist': 3.0.3
      unist-util-is: 6.0.0
      unist-util-visit-parents: 6.0.1

  unpipe@1.0.0: {}

  unrs-resolver@1.9.2:
    dependencies:
      napi-postinstall: 0.2.5
    optionalDependencies:
      '@unrs/resolver-binding-android-arm-eabi': 1.9.2
      '@unrs/resolver-binding-android-arm64': 1.9.2
      '@unrs/resolver-binding-darwin-arm64': 1.9.2
      '@unrs/resolver-binding-darwin-x64': 1.9.2
      '@unrs/resolver-binding-freebsd-x64': 1.9.2
      '@unrs/resolver-binding-linux-arm-gnueabihf': 1.9.2
      '@unrs/resolver-binding-linux-arm-musleabihf': 1.9.2
      '@unrs/resolver-binding-linux-arm64-gnu': 1.9.2
      '@unrs/resolver-binding-linux-arm64-musl': 1.9.2
      '@unrs/resolver-binding-linux-ppc64-gnu': 1.9.2
      '@unrs/resolver-binding-linux-riscv64-gnu': 1.9.2
      '@unrs/resolver-binding-linux-riscv64-musl': 1.9.2
      '@unrs/resolver-binding-linux-s390x-gnu': 1.9.2
      '@unrs/resolver-binding-linux-x64-gnu': 1.9.2
      '@unrs/resolver-binding-linux-x64-musl': 1.9.2
      '@unrs/resolver-binding-wasm32-wasi': 1.9.2
      '@unrs/resolver-binding-win32-arm64-msvc': 1.9.2
      '@unrs/resolver-binding-win32-ia32-msvc': 1.9.2
      '@unrs/resolver-binding-win32-x64-msvc': 1.9.2

  unrun@0.2.11:
    dependencies:
      '@oxc-project/runtime': 0.96.0
      rolldown: 1.0.0-beta.51

  update-browserslist-db@1.1.4(browserslist@4.28.0):
    dependencies:
      browserslist: 4.28.0
      escalade: 3.2.0
      picocolors: 1.1.1

  uri-js@4.4.1:
    dependencies:
      punycode: 2.3.1

  url@0.11.4:
    dependencies:
      punycode: 1.4.1
      qs: 6.14.0

  util-deprecate@1.0.2: {}

  utils-merge@1.0.1: {}

  validate-npm-package-license@3.0.4:
    dependencies:
      spdx-correct: 3.2.0
      spdx-expression-parse: 3.0.1

  varint@6.0.0: {}

  vary@1.1.2: {}

  vfile-message@4.0.2:
    dependencies:
      '@types/unist': 3.0.3
      unist-util-stringify-position: 4.0.0

  vfile@6.0.3:
    dependencies:
      '@types/unist': 3.0.3
      vfile-message: 4.0.2

  vitepress-plugin-group-icons@1.6.5(ms@2.1.3)(vite@packages+vite):
    dependencies:
      '@iconify-json/logos': 1.2.9
      '@iconify-json/vscode-icons': 1.2.32
      '@iconify/utils': 3.0.2(ms@2.1.3)
    optionalDependencies:
      vite: link:packages/vite
    transitivePeerDependencies:
      - ms

  vitepress-plugin-llms@1.9.2(ms@2.1.3):
    dependencies:
      gray-matter: 4.0.3
      markdown-it: 14.1.0
      markdown-title: 1.0.2
      mdast-util-from-markdown: 2.0.2(ms@2.1.3)
      millify: 6.1.0
      minimatch: 10.0.3
      path-to-regexp: 8.3.0
      picocolors: 1.1.1
      pretty-bytes: 7.0.1
      remark: 15.0.1(ms@2.1.3)
      remark-frontmatter: 5.0.0(ms@2.1.3)
      tokenx: 1.1.0
      unist-util-remove: 4.0.0
      unist-util-visit: 5.0.0
    transitivePeerDependencies:
      - ms

  vitepress@2.0.0-alpha.13(axios@1.13.2)(postcss@8.5.6)(typescript@5.9.2):
    dependencies:
      '@docsearch/css': 4.3.2
      '@docsearch/js': 4.3.2
      '@iconify-json/simple-icons': 1.2.58
      '@shikijs/core': 3.15.0
      '@shikijs/transformers': 3.15.0
      '@shikijs/types': 3.15.0
      '@types/markdown-it': 14.1.2
      '@vitejs/plugin-vue': 6.0.1(vite@packages+vite)(vue@3.5.24(typescript@5.9.2))
      '@vue/devtools-api': 8.0.3
      '@vue/shared': 3.5.24
      '@vueuse/core': 14.0.0(vue@3.5.24(typescript@5.9.2))
      '@vueuse/integrations': 14.0.0(axios@1.13.2)(focus-trap@7.6.6)(vue@3.5.24(typescript@5.9.2))
      focus-trap: 7.6.6
      mark.js: 8.11.1
      minisearch: 7.2.0
      shiki: 3.15.0
      vite: link:packages/vite
      vue: 3.5.24(typescript@5.9.2)
    optionalDependencies:
      postcss: 8.5.6
    transitivePeerDependencies:
      - async-validator
      - axios
      - change-case
      - drauu
      - fuse.js
      - idb-keyval
      - jwt-decode
      - nprogress
      - qrcode
      - sortablejs
      - typescript
      - universal-cookie

  vitest@4.0.9(@types/debug@4.1.12)(@types/node@22.19.1)(ms@2.1.3):
    dependencies:
      '@vitest/expect': 4.0.9
      '@vitest/mocker': 4.0.9(vite@packages+vite)
      '@vitest/pretty-format': 4.0.9
      '@vitest/runner': 4.0.9
      '@vitest/snapshot': 4.0.9
      '@vitest/spy': 4.0.9
      '@vitest/utils': 4.0.9
      debug: obug@1.0.2(ms@2.1.3)
      es-module-lexer: 1.7.0
      expect-type: 1.2.2
      magic-string: 0.30.21
      pathe: 2.0.3
      picomatch: 4.0.3
      std-env: 3.10.0
      tinybench: 2.9.0
      tinyexec: 0.3.2
      tinyglobby: 0.2.15
      tinyrainbow: 3.0.3
      vite: link:packages/vite
      why-is-node-running: 2.3.0
    optionalDependencies:
      '@types/debug': 4.1.12
      '@types/node': 22.19.1
    transitivePeerDependencies:
      - ms
      - msw

  void-elements@3.1.0: {}

  vscode-uri@3.1.0: {}

  vue-resize@2.0.0-alpha.1(vue@3.5.24(typescript@5.9.2)):
    dependencies:
      vue: 3.5.24(typescript@5.9.2)

  vue-tsc@3.1.4(typescript@5.9.2):
    dependencies:
      '@volar/typescript': 2.4.23
      '@vue/language-core': 3.1.4(typescript@5.9.2)
      typescript: 5.9.2

  vue@3.4.38(typescript@5.9.2):
    dependencies:
      '@vue/compiler-dom': 3.4.38
      '@vue/compiler-sfc': 3.4.38
      '@vue/runtime-dom': 3.4.38
      '@vue/server-renderer': 3.4.38(vue@3.5.24(typescript@5.9.2))
      '@vue/shared': 3.4.38
    optionalDependencies:
      typescript: 5.9.2

  vue@3.5.24(typescript@5.9.2):
    dependencies:
      '@vue/compiler-dom': 3.5.24
      '@vue/compiler-sfc': 3.5.24
      '@vue/runtime-dom': 3.5.24
      '@vue/server-renderer': 3.5.24(vue@3.5.24(typescript@5.9.2))
      '@vue/shared': 3.5.24
    optionalDependencies:
      typescript: 5.9.2

  vuex@4.1.0(vue@3.5.24(typescript@5.9.2)):
    dependencies:
      '@vue/devtools-api': 6.6.4
      vue: 3.5.24(typescript@5.9.2)

  walk-up-path@3.0.1: {}

  webidl-conversions@3.0.1: {}

  whatwg-url@5.0.0:
    dependencies:
      tr46: 0.0.3
      webidl-conversions: 3.0.1

  which@2.0.2:
    dependencies:
      isexe: 2.0.0

  why-is-node-running@2.3.0:
    dependencies:
      siginfo: 2.0.0
      stackback: 0.0.2

  with@7.0.2:
    dependencies:
      '@babel/parser': 7.28.5
      '@babel/types': 7.28.5
      assert-never: 1.4.0
      babel-walk: 3.0.0-canary-5

  word-wrap@1.2.5: {}

  wordwrap@1.0.0: {}

  workerd@1.20251109.0:
    optionalDependencies:
      '@cloudflare/workerd-darwin-64': 1.20251109.0
      '@cloudflare/workerd-darwin-arm64': 1.20251109.0
      '@cloudflare/workerd-linux-64': 1.20251109.0
      '@cloudflare/workerd-linux-arm64': 1.20251109.0
      '@cloudflare/workerd-windows-64': 1.20251109.0

  wrap-ansi@7.0.0:
    dependencies:
      ansi-styles: 4.3.0
      string-width: 4.2.3
      strip-ansi: 6.0.1

  wrap-ansi@8.1.0:
    dependencies:
      ansi-styles: 6.2.1
      string-width: 5.1.2
      strip-ansi: 7.1.0

  wrap-ansi@9.0.0:
    dependencies:
      ansi-styles: 6.2.1
      string-width: 7.2.0
      strip-ansi: 7.1.0

  wrappy@1.0.2: {}

  ws@8.18.0: {}

  ws@8.18.3: {}

  wsl-utils@0.1.0:
    dependencies:
      is-wsl: 3.1.0

  xml-js@1.6.11:
    dependencies:
      sax: 1.4.1

  y18n@5.0.8: {}

  yallist@3.1.1: {}

  yaml@2.8.1: {}

  yargs-parser@21.1.1: {}

  yargs@17.7.2:
    dependencies:
      cliui: 8.0.1
      escalade: 3.2.0
      get-caller-file: 2.0.5
      require-directory: 2.1.1
      string-width: 4.2.3
      y18n: 5.0.8
      yargs-parser: 21.1.1

  yocto-queue@0.1.0: {}

  yoctocolors@2.1.1: {}

  youch-core@0.3.3:
    dependencies:
      '@poppinss/exception': 1.2.2
      error-stack-parser-es: 1.0.5

  youch@4.1.0-beta.10:
    dependencies:
      '@poppinss/colors': 4.1.5
      '@poppinss/dumper': 0.6.4
      '@speed-highlight/core': 1.2.7
      cookie: 1.0.2
      youch-core: 0.3.3

  zimmerframe@1.1.2: {}

  zod@3.22.3: {}

  zwitch@2.0.4: {}<|MERGE_RESOLUTION|>--- conflicted
+++ resolved
@@ -339,11 +339,7 @@
         version: 0.1.2
       http-proxy-3:
         specifier: ^1.22.0
-<<<<<<< HEAD
-        version: 1.22.0(patch_hash=d89dff5a0afc2cb277080ad056a3baf7feeeeac19144878abc17f4c91ad89095)
-=======
-        version: 1.22.0(ms@2.1.3)
->>>>>>> d9ac2040
+        version: 1.22.0(patch_hash=d89dff5a0afc2cb277080ad056a3baf7feeeeac19144878abc17f4c91ad89095)(ms@2.1.3)
       launch-editor-middleware:
         specifier: ^2.12.0
         version: 2.12.0
@@ -10781,11 +10777,7 @@
       statuses: 2.0.1
       toidentifier: 1.0.1
 
-<<<<<<< HEAD
-  http-proxy-3@1.22.0(patch_hash=d89dff5a0afc2cb277080ad056a3baf7feeeeac19144878abc17f4c91ad89095):
-=======
-  http-proxy-3@1.22.0(ms@2.1.3):
->>>>>>> d9ac2040
+  http-proxy-3@1.22.0(patch_hash=d89dff5a0afc2cb277080ad056a3baf7feeeeac19144878abc17f4c91ad89095)(ms@2.1.3):
     dependencies:
       debug: obug@1.0.2(ms@2.1.3)
       follow-redirects: 1.15.11(obug@1.0.2(ms@2.1.3))
