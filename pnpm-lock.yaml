--- conflicted
+++ resolved
@@ -390,16 +390,8 @@
         specifier: ^3.0.1
         version: 3.0.1(rollup@3.21.0)
       sirv:
-<<<<<<< HEAD
         specifier: ^2.0.3
         version: 2.0.3(patch_hash=z45f224eewh2pgpijxcc3aboqm)
-      source-map-js:
-        specifier: ^1.0.2
-        version: 1.0.2
-=======
-        specifier: ^2.0.2
-        version: 2.0.2(patch_hash=hmoqtj4vy3i7wnpchga2a2mu3y)
->>>>>>> 367920b6
       source-map-support:
         specifier: ^0.5.21
         version: 0.5.21
@@ -4018,6 +4010,7 @@
       '@vue/shared': 3.3.4
       estree-walker: 2.0.2
       source-map-js: 1.0.2
+    dev: true
 
   /@vue/compiler-dom@3.2.47:
     resolution: {integrity: sha512-dBBnEHEPoftUiS03a4ggEig74J2YBZ2UIeyfpcRM2tavgMWo4bsEfgCGsu+uJIL/vax9S+JztH8NmQerUo7shQ==}
@@ -4030,6 +4023,7 @@
     dependencies:
       '@vue/compiler-core': 3.3.4
       '@vue/shared': 3.3.4
+    dev: true
 
   /@vue/compiler-sfc@3.2.47:
     resolution: {integrity: sha512-rog05W+2IFfxjMcFw10tM9+f7i/+FFpZJJ5XHX72NP9eC2uRD+42M3pYcQqDXVYoj74kHMSEdQ/WmCjt8JFksQ==}
@@ -4058,6 +4052,7 @@
       magic-string: 0.30.0
       postcss: 8.4.23
       source-map-js: 1.0.2
+    dev: true
 
   /@vue/compiler-ssr@3.2.47:
     resolution: {integrity: sha512-wVXC+gszhulcMD8wpxMsqSOpvDZ6xKXSVWkf50Guf/S+28hTAXPDYRTbLQ3EDkOP5Xz/+SY37YiwDquKbJOgZw==}
@@ -4070,6 +4065,7 @@
     dependencies:
       '@vue/compiler-dom': 3.3.4
       '@vue/shared': 3.3.4
+    dev: true
 
   /@vue/devtools-api@6.4.5:
     resolution: {integrity: sha512-JD5fcdIuFxU4fQyXUu3w2KpAJHzTVdN+p4iOX2lMWSHMOoQdMAcpFLZzm9Z/2nmsoZ1a96QEhZ26e50xLBsgOQ==}
@@ -4095,6 +4091,7 @@
       '@vue/shared': 3.3.4
       estree-walker: 2.0.2
       magic-string: 0.30.0
+    dev: true
 
   /@vue/reactivity@3.2.47:
     resolution: {integrity: sha512-7khqQ/75oyyg+N/e+iwV6lpy1f5wq759NdlS1fpAhFXa8VeAIKGgk2E/C4VF59lx5b+Ezs5fpp/5WsRYXQiKxQ==}
@@ -4105,6 +4102,7 @@
     resolution: {integrity: sha512-kLTDLwd0B1jG08NBF3R5rqULtv/f8x3rOFByTDz4J53ttIQEDmALqKqXY0J+XQeN0aV2FBxY8nJDf88yvOPAqQ==}
     dependencies:
       '@vue/shared': 3.3.4
+    dev: true
 
   /@vue/runtime-core@3.2.47:
     resolution: {integrity: sha512-RZxbLQIRB/K0ev0K9FXhNbBzT32H9iRtYbaXb0ZIz2usLms/D55dJR2t6cIEUn6vyhS3ALNvNthI+Q95C+NOpA==}
@@ -4117,6 +4115,7 @@
     dependencies:
       '@vue/reactivity': 3.3.4
       '@vue/shared': 3.3.4
+    dev: true
 
   /@vue/runtime-dom@3.2.47:
     resolution: {integrity: sha512-ArXrFTjS6TsDei4qwNvgrdmHtD930KgSKGhS5M+j8QxXrDJYLqYw4RRcDy1bz1m1wMmb6j+zGLifdVHtkXA7gA==}
@@ -4131,6 +4130,7 @@
       '@vue/runtime-core': 3.3.4
       '@vue/shared': 3.3.4
       csstype: 3.1.2
+    dev: true
 
   /@vue/server-renderer@3.2.47(vue@3.2.47):
     resolution: {integrity: sha512-dN9gc1i8EvmP9RCzvneONXsKfBRgqFeFZLurmHOveL7oH6HiFXJw5OGu294n1nHc/HMgTy6LulU/tv5/A7f/LA==}
@@ -4149,12 +4149,14 @@
       '@vue/compiler-ssr': 3.3.4
       '@vue/shared': 3.3.4
       vue: 3.3.4
+    dev: true
 
   /@vue/shared@3.2.47:
     resolution: {integrity: sha512-BHGyyGN3Q97EZx0taMQ+OLNuZcW3d37ZEVmEAyeoA9ERdGvm9Irc/0Fua8SNyOtV1w6BS4q25wbMzJujO9HIfQ==}
 
   /@vue/shared@3.3.4:
     resolution: {integrity: sha512-7OjdcV8vQ74eiz1TZLzZP4JwqM5fA94K6yntPS5Z25r9HDuGNzaGdgvwKYq6S+MxwF0TFRwe50fIR/MYnakdkQ==}
+    dev: true
 
   /@vueuse/core@10.1.2(vue@3.3.4):
     resolution: {integrity: sha512-roNn8WuerI56A5uiTyF/TEYX0Y+VKlhZAF94unUfdhbDUI+NfwQMn4FUnUscIRUhv3344qvAghopU4bzLPNFlA==}
@@ -5245,6 +5247,7 @@
 
   /csstype@3.1.2:
     resolution: {integrity: sha512-I7K1Uu0MBPzaFKg4nI5Q7Vs2t+3gWWW648spaF+Rg7pI9ds18Ugn+lvg4SHczUdKlHI5LWBXyqfS8+DufyBsgQ==}
+    dev: true
 
   /d@1.0.1:
     resolution: {integrity: sha512-m62ShEObQ39CfralilEQRjH6oAMtNCV1xJyEx5LpRYUVN+EviphDgUc/F3hnYbADmkiNs67Y+3ylmlG7Lnu+FA==}
@@ -10300,6 +10303,7 @@
       '@vue/runtime-dom': 3.3.4
       '@vue/server-renderer': 3.3.4(vue@3.3.4)
       '@vue/shared': 3.3.4
+    dev: true
 
   /vuex@4.1.0(vue@3.2.47):
     resolution: {integrity: sha512-hmV6UerDrPcgbSy9ORAtNXDr9M4wlNP4pEFKye4ujJF8oqgFFuxDCdOLS3eNoRTtq5O3hoBDh9Doj1bQMYHRbQ==}
@@ -10600,7 +10604,7 @@
     dependencies:
       slash3: /slash@3.0.0
       slash5: /slash@5.0.0
-      vue: 3.3.4
+      vue: 3.2.47
     dev: false
 
   file:playground/external/dep-that-requires:
@@ -10610,7 +10614,7 @@
     dependencies:
       slash3: /slash@3.0.0
       slash5: /slash@5.0.0
-      vue: 3.3.4
+      vue: 3.2.47
     dev: false
 
   file:playground/import-assertion/import-assertion-dep:
