--- conflicted
+++ resolved
@@ -10,15 +10,9 @@
 
   .:
     specifiers:
-<<<<<<< HEAD
-      '@babel/types': ^7.18.10
-      '@microsoft/api-extractor': ^7.29.3
-      '@rollup/plugin-typescript': ^8.4.0
-=======
       '@babel/types': ^7.19.4
       '@microsoft/api-extractor': ^7.33.4
       '@rollup/plugin-typescript': ^8.5.0
->>>>>>> f787a60f
       '@types/babel__core': ^7.1.19
       '@types/babel__standalone': ^7.1.4
       '@types/convert-source-map': ^1.5.2
@@ -59,16 +53,10 @@
       prompts: ^2.4.2
       resolve: ^1.22.1
       rimraf: ^3.0.2
-<<<<<<< HEAD
       rollup: 3.0.0-4
-      semver: ^7.3.7
-      simple-git-hooks: ^2.8.0
-=======
-      rollup: ^2.79.1
       rollup-plugin-license: ^2.8.2
       semver: ^7.3.8
       simple-git-hooks: ^2.8.1
->>>>>>> f787a60f
       tslib: ^2.4.0
       tsx: ^3.11.0
       typescript: ^4.6.4
@@ -78,15 +66,9 @@
       vitest: ^0.24.3
       vue: ^3.2.41
     devDependencies:
-<<<<<<< HEAD
-      '@babel/types': 7.18.10
-      '@microsoft/api-extractor': 7.29.3
-      '@rollup/plugin-typescript': 8.4.0_sz36xez6jscszwfs7o4rnkbjky
-=======
       '@babel/types': 7.19.4
       '@microsoft/api-extractor': 7.33.4
-      '@rollup/plugin-typescript': 8.5.0_emi2rsvbxv4qzobq57f3ztmpla
->>>>>>> f787a60f
+      '@rollup/plugin-typescript': 8.5.0_sz36xez6jscszwfs7o4rnkbjky
       '@types/babel__core': 7.1.19
       '@types/babel__standalone': 7.1.4
       '@types/convert-source-map': 1.5.2
@@ -127,16 +109,10 @@
       prompts: 2.4.2
       resolve: 1.22.1
       rimraf: 3.0.2
-<<<<<<< HEAD
       rollup: 3.0.0-4
-      semver: 7.3.7
-      simple-git-hooks: 2.8.0
-=======
-      rollup: 2.79.1
-      rollup-plugin-license: 2.8.2_rollup@2.79.1
+      rollup-plugin-license: 2.8.2_rollup@3.0.0-4
       semver: 7.3.8
       simple-git-hooks: 2.8.1
->>>>>>> f787a60f
       tslib: 2.4.0
       tsx: 3.11.0
       typescript: 4.6.4
@@ -205,13 +181,8 @@
       '@jridgewell/gen-mapping': ^0.3.2
       '@jridgewell/trace-mapping': ^0.3.17
       debug: ^4.3.4
-<<<<<<< HEAD
       rollup: 3.0.0-4
-      slash: ^4.0.0
-=======
-      rollup: ^2.79.1
       slash: ^5.0.0
->>>>>>> f787a60f
       source-map: ^0.6.1
       vite: workspace:*
       vue: ^3.2.41
@@ -219,13 +190,8 @@
       '@jridgewell/gen-mapping': 0.3.2
       '@jridgewell/trace-mapping': 0.3.17
       debug: 4.3.4
-<<<<<<< HEAD
       rollup: 3.0.0-4
-      slash: 4.0.0
-=======
-      rollup: 2.79.1
       slash: 5.0.0
->>>>>>> f787a60f
       source-map: 0.6.1
       vite: link:../vite
       vue: 3.2.41
@@ -253,13 +219,8 @@
       '@rollup/plugin-commonjs': ^22.0.2
       '@rollup/plugin-dynamic-import-vars': ^1.4.4
       '@rollup/plugin-json': ^4.1.0
-<<<<<<< HEAD
-      '@rollup/plugin-node-resolve': 13.3.0
-      '@rollup/plugin-typescript': ^8.4.0
-=======
       '@rollup/plugin-node-resolve': 14.1.0
       '@rollup/plugin-typescript': ^8.5.0
->>>>>>> f787a60f
       '@rollup/pluginutils': ^4.2.1
       acorn: ^8.8.1
       cac: ^6.7.14
@@ -299,12 +260,7 @@
       postcss-modules: ^5.0.0
       resolve: ^1.22.1
       resolve.exports: ^1.1.0
-<<<<<<< HEAD
       rollup: 3.0.0-4
-      rollup-plugin-license: ^2.8.1
-=======
-      rollup: ^2.79.1
->>>>>>> f787a60f
       sirv: ^2.0.2
       source-map-js: ^1.0.2
       source-map-support: ^0.5.21
@@ -319,36 +275,20 @@
       esbuild: 0.15.9
       postcss: 8.4.18
       resolve: 1.22.1
-<<<<<<< HEAD
       rollup: 3.0.0-4
-=======
-      rollup: 2.79.1
->>>>>>> f787a60f
     optionalDependencies:
       fsevents: 2.3.2
     devDependencies:
       '@ampproject/remapping': 2.2.0
-<<<<<<< HEAD
-      '@babel/parser': 7.18.11
-      '@babel/types': 7.18.10
-      '@jridgewell/trace-mapping': 0.3.15
-      '@rollup/plugin-alias': 3.1.9_rollup@3.0.0-4
+      '@babel/parser': 7.19.6
+      '@babel/types': 7.19.4
+      '@jridgewell/trace-mapping': 0.3.17
+      '@rollup/plugin-alias': 4.0.2_rollup@3.0.0-4
       '@rollup/plugin-commonjs': 22.0.2_rollup@3.0.0-4
       '@rollup/plugin-dynamic-import-vars': 1.4.4_rollup@3.0.0-4
       '@rollup/plugin-json': 4.1.0_rollup@3.0.0-4
-      '@rollup/plugin-node-resolve': 13.3.0_rollup@3.0.0-4
-      '@rollup/plugin-typescript': 8.4.0_rollup@3.0.0-4+tslib@2.4.0
-=======
-      '@babel/parser': 7.19.6
-      '@babel/types': 7.19.4
-      '@jridgewell/trace-mapping': 0.3.17
-      '@rollup/plugin-alias': 4.0.2_rollup@2.79.1
-      '@rollup/plugin-commonjs': 22.0.2_rollup@2.79.1
-      '@rollup/plugin-dynamic-import-vars': 1.4.4_rollup@2.79.1
-      '@rollup/plugin-json': 4.1.0_rollup@2.79.1
-      '@rollup/plugin-node-resolve': 14.1.0_rollup@2.79.1
-      '@rollup/plugin-typescript': 8.5.0_rollup@2.79.1+tslib@2.4.0
->>>>>>> f787a60f
+      '@rollup/plugin-node-resolve': 14.1.0_rollup@3.0.0-4
+      '@rollup/plugin-typescript': 8.5.0_rollup@3.0.0-4+tslib@2.4.0
       '@rollup/pluginutils': 4.2.1
       acorn: 8.8.1
       cac: 6.7.14
@@ -384,10 +324,6 @@
       postcss-load-config: 4.0.1_postcss@8.4.18
       postcss-modules: 5.0.0_postcss@8.4.18
       resolve.exports: 1.1.0
-<<<<<<< HEAD
-      rollup-plugin-license: 2.8.1_rollup@3.0.0-4
-=======
->>>>>>> f787a60f
       sirv: 2.0.2
       source-map-js: 1.0.2
       source-map-support: 0.5.21
@@ -2311,7 +2247,7 @@
     engines: {node: '>=14'}
     dev: false
 
-  /@rollup/plugin-alias/4.0.2_rollup@2.79.1:
+  /@rollup/plugin-alias/4.0.2_rollup@3.0.0-4:
     resolution: {integrity: sha512-1hv7dBOZZwo3SEupxn4UA2N0EDThqSSS+wI1St1TNTBtOZvUchyIClyHcnDcjjrReTPZ47Faedrhblv4n+T5UQ==}
     engines: {node: '>=14.0.0'}
     peerDependencies:
@@ -2320,7 +2256,7 @@
       rollup:
         optional: true
     dependencies:
-      rollup: 2.79.1
+      rollup: 3.0.0-4
       slash: 4.0.0
     dev: true
 
@@ -2337,37 +2273,6 @@
       slash: 4.0.0
     dev: true
 
-<<<<<<< HEAD
-  /@rollup/plugin-alias/3.1.9_rollup@3.0.0-4:
-    resolution: {integrity: sha512-QI5fsEvm9bDzt32k39wpOwZhVzRcL5ydcffUHMyLVaVaLeC70I8TJZ17F1z1eMoLu4E/UOcH9BWVkKpIKdrfiw==}
-    engines: {node: '>=8.0.0'}
-    peerDependencies:
-      rollup: ^1.20.0||^2.0.0
-    dependencies:
-      rollup: 3.0.0-4
-      slash: 3.0.0
-    dev: true
-
-  /@rollup/plugin-commonjs/22.0.2_rollup@2.78.0:
-=======
-  /@rollup/plugin-commonjs/22.0.2_rollup@2.79.1:
->>>>>>> f787a60f
-    resolution: {integrity: sha512-//NdP6iIwPbMTcazYsiBMbJW7gfmpHom33u1beiIoHDEM0Q9clvtQB1T0efvMqHeKsGohiHo97BCPCkBXdscwg==}
-    engines: {node: '>= 12.0.0'}
-    peerDependencies:
-      rollup: ^2.68.0
-    dependencies:
-      '@rollup/pluginutils': 3.1.0_rollup@2.79.1
-      commondir: 1.0.1
-      estree-walker: 2.0.2
-      glob: 7.2.0
-      is-reference: 1.2.1
-      magic-string: 0.25.9
-      resolve: 1.22.1
-      rollup: 2.79.1
-    dev: true
-
-<<<<<<< HEAD
   /@rollup/plugin-commonjs/22.0.2_rollup@3.0.0-4:
     resolution: {integrity: sha512-//NdP6iIwPbMTcazYsiBMbJW7gfmpHom33u1beiIoHDEM0Q9clvtQB1T0efvMqHeKsGohiHo97BCPCkBXdscwg==}
     engines: {node: '>= 12.0.0'}
@@ -2384,8 +2289,6 @@
       rollup: 3.0.0-4
     dev: true
 
-  /@rollup/plugin-dynamic-import-vars/1.4.4_rollup@3.0.0-4:
-=======
   /@rollup/plugin-commonjs/23.0.0_rollup@3.2.3:
     resolution: {integrity: sha512-JbrTRyDNtLQj/rhl7RFUuYXwQ2fac+33oLDAu2k++WD95zweyo28UAomLVA0JMGx4vmCa7Nw4T6k/1F6lelExg==}
     engines: {node: '>=14.0.0'}
@@ -2404,8 +2307,7 @@
       rollup: 3.2.3
     dev: true
 
-  /@rollup/plugin-dynamic-import-vars/1.4.4_rollup@2.79.1:
->>>>>>> f787a60f
+  /@rollup/plugin-dynamic-import-vars/1.4.4_rollup@3.0.0-4:
     resolution: {integrity: sha512-51BcU6ag9EeF09CtEsa5D/IHYo7KI42TR1Jc4doNzV1nHAiH7TvUi5vsLERFMjs9Gzy9K0otbZH/2wb0hpBhRA==}
     engines: {node: '>= 10.0.0'}
     peerDependencies:
@@ -2415,20 +2317,16 @@
       estree-walker: 2.0.2
       fast-glob: 3.2.12
       magic-string: 0.25.9
-<<<<<<< HEAD
       rollup: 3.0.0-4
-=======
-      rollup: 2.79.1
->>>>>>> f787a60f
-    dev: true
-
-  /@rollup/plugin-json/4.1.0_rollup@2.79.1:
+    dev: true
+
+  /@rollup/plugin-json/4.1.0_rollup@3.0.0-4:
     resolution: {integrity: sha512-yfLbTdNS6amI/2OpmbiBoW12vngr5NW2jCJVZSBEz+H5KfUJZ2M7sDjk0U6GOOdCWFVScShte29o9NezJ53TPw==}
     peerDependencies:
       rollup: ^1.20.0 || ^2.0.0
     dependencies:
-      '@rollup/pluginutils': 3.1.0_rollup@2.79.1
-      rollup: 2.79.1
+      '@rollup/pluginutils': 3.1.0_rollup@3.0.0-4
+      rollup: 3.0.0-4
     dev: true
 
   /@rollup/plugin-json/5.0.0_rollup@3.2.3:
@@ -2444,41 +2342,11 @@
       rollup: 3.2.3
     dev: true
 
-<<<<<<< HEAD
-  /@rollup/plugin-json/4.1.0_rollup@3.0.0-4:
-    resolution: {integrity: sha512-yfLbTdNS6amI/2OpmbiBoW12vngr5NW2jCJVZSBEz+H5KfUJZ2M7sDjk0U6GOOdCWFVScShte29o9NezJ53TPw==}
-    peerDependencies:
-      rollup: ^1.20.0 || ^2.0.0
-    dependencies:
-      '@rollup/pluginutils': 3.1.0_rollup@3.0.0-4
-      rollup: 3.0.0-4
-    dev: true
-
-  /@rollup/plugin-node-resolve/13.3.0_rollup@2.78.0:
-    resolution: {integrity: sha512-Lus8rbUo1eEcnS4yTFKLZrVumLPY+YayBdWXgFSHYhTT2iJbMhoaaBL3xl5NCdeRytErGr8tZ0L71BMRmnlwSw==}
-=======
-  /@rollup/plugin-node-resolve/14.1.0_rollup@2.79.1:
+  /@rollup/plugin-node-resolve/14.1.0_rollup@3.0.0-4:
     resolution: {integrity: sha512-5G2niJroNCz/1zqwXtk0t9+twOSDlG00k1Wfd7bkbbXmwg8H8dvgHdIWAun53Ps/rckfvOC7scDBjuGFg5OaWw==}
->>>>>>> f787a60f
     engines: {node: '>= 10.0.0'}
     peerDependencies:
       rollup: ^2.78.0
-    dependencies:
-      '@rollup/pluginutils': 3.1.0_rollup@2.79.1
-      '@types/resolve': 1.17.1
-      deepmerge: 4.2.2
-      is-builtin-module: 3.1.0
-      is-module: 1.0.0
-      resolve: 1.22.1
-      rollup: 2.79.1
-    dev: true
-
-<<<<<<< HEAD
-  /@rollup/plugin-node-resolve/13.3.0_rollup@3.0.0-4:
-    resolution: {integrity: sha512-Lus8rbUo1eEcnS4yTFKLZrVumLPY+YayBdWXgFSHYhTT2iJbMhoaaBL3xl5NCdeRytErGr8tZ0L71BMRmnlwSw==}
-    engines: {node: '>= 10.0.0'}
-    peerDependencies:
-      rollup: ^2.42.0
     dependencies:
       '@rollup/pluginutils': 3.1.0_rollup@3.0.0-4
       '@types/resolve': 1.17.1
@@ -2489,13 +2357,9 @@
       rollup: 3.0.0-4
     dev: true
 
-  /@rollup/plugin-replace/4.0.0_rollup@2.78.0:
-    resolution: {integrity: sha512-+rumQFiaNac9y64OHtkHGmdjm7us9bo1PlbgQfdihQtuNxzjpaB064HbRnewUOggLQxVCCyINfStkgmBeQpv1g==}
-=======
   /@rollup/plugin-node-resolve/15.0.0_rollup@3.2.3:
     resolution: {integrity: sha512-iwJbzfTzlzDDQcGmkS7EkCKwe2kSkdBrjX87Fy/KrNjr6UNnLpod0t6X66e502LRe5JJCA4FFqrEscWPnZAkig==}
     engines: {node: '>=14.0.0'}
->>>>>>> f787a60f
     peerDependencies:
       rollup: ^2.78.0||^3.0.0
     peerDependenciesMeta:
@@ -2525,13 +2389,8 @@
       rollup: 3.2.3
     dev: true
 
-<<<<<<< HEAD
-  /@rollup/plugin-typescript/8.4.0_rollup@3.0.0-4+tslib@2.4.0:
-    resolution: {integrity: sha512-QssfoOP6V4/6skX12EfOW5UzJAv/c334F4OJWmQpe2kg3agEa0JwVCckwmfuvEgDixyX+XyxjFenH7M2rDKUyQ==}
-=======
-  /@rollup/plugin-typescript/8.5.0_emi2rsvbxv4qzobq57f3ztmpla:
+  /@rollup/plugin-typescript/8.5.0_rollup@3.0.0-4+tslib@2.4.0:
     resolution: {integrity: sha512-wMv1/scv0m/rXx21wD2IsBbJFba8wGF3ErJIr6IKRfRj49S85Lszbxb4DCo8iILpluTjk2GAAu9CoZt4G3ppgQ==}
->>>>>>> f787a60f
     engines: {node: '>=8.0.0'}
     peerDependencies:
       rollup: ^2.14.0
@@ -2541,25 +2400,14 @@
       tslib:
         optional: true
     dependencies:
-<<<<<<< HEAD
       '@rollup/pluginutils': 3.1.0_rollup@3.0.0-4
       resolve: 1.22.1
       rollup: 3.0.0-4
-=======
-      '@rollup/pluginutils': 3.1.0_rollup@2.79.1
-      resolve: 1.22.1
-      rollup: 2.79.1
->>>>>>> f787a60f
       tslib: 2.4.0
     dev: true
 
-<<<<<<< HEAD
-  /@rollup/plugin-typescript/8.4.0_sz36xez6jscszwfs7o4rnkbjky:
-    resolution: {integrity: sha512-QssfoOP6V4/6skX12EfOW5UzJAv/c334F4OJWmQpe2kg3agEa0JwVCckwmfuvEgDixyX+XyxjFenH7M2rDKUyQ==}
-=======
-  /@rollup/plugin-typescript/8.5.0_rollup@2.79.1+tslib@2.4.0:
+  /@rollup/plugin-typescript/8.5.0_sz36xez6jscszwfs7o4rnkbjky:
     resolution: {integrity: sha512-wMv1/scv0m/rXx21wD2IsBbJFba8wGF3ErJIr6IKRfRj49S85Lszbxb4DCo8iILpluTjk2GAAu9CoZt4G3ppgQ==}
->>>>>>> f787a60f
     engines: {node: '>=8.0.0'}
     peerDependencies:
       rollup: ^2.14.0
@@ -2569,29 +2417,11 @@
       tslib:
         optional: true
     dependencies:
-<<<<<<< HEAD
       '@rollup/pluginutils': 3.1.0_rollup@3.0.0-4
       resolve: 1.22.1
       rollup: 3.0.0-4
-=======
-      '@rollup/pluginutils': 3.1.0_rollup@2.79.1
-      resolve: 1.22.1
-      rollup: 2.79.1
->>>>>>> f787a60f
       tslib: 2.4.0
       typescript: 4.6.4
-    dev: true
-
-  /@rollup/pluginutils/3.1.0_rollup@2.79.1:
-    resolution: {integrity: sha512-GksZ6pr6TpIjHm8h9lSQ8pi8BE9VeubNT0OMJ3B5uZJ8pz73NPiqOtCog/x2/QzM1ENChPKxMDhiQuRHsqc+lg==}
-    engines: {node: '>= 8.0.0'}
-    peerDependencies:
-      rollup: ^1.20.0||^2.0.0
-    dependencies:
-      '@types/estree': 0.0.39
-      estree-walker: 1.0.1
-      picomatch: 2.3.1
-      rollup: 2.79.1
     dev: true
 
   /@rollup/pluginutils/3.1.0_rollup@3.0.0-4:
@@ -8215,31 +8045,8 @@
       '@babel/code-frame': 7.18.6
     dev: true
 
-<<<<<<< HEAD
-  /rollup-plugin-esbuild/4.9.3_g2b53jqudjimruv6spqg4ieafm:
-    resolution: {integrity: sha512-bxfUNYTa9Tw/4kdFfT9gtidDtqXyRdCW11ctZM7D8houCCVqp5qHzQF7hhIr31rqMA0APbG47fgVbbCGXgM49Q==}
-    engines: {node: '>=12'}
-    peerDependencies:
-      esbuild: '>=0.10.1'
-      rollup: ^1.20.0 || ^2.0.0
-    dependencies:
-      '@rollup/pluginutils': 4.2.1
-      debug: 4.3.4
-      es-module-lexer: 0.9.3
-      esbuild: 0.15.5
-      joycon: 3.1.1
-      jsonc-parser: 3.1.0
-      rollup: 2.78.0
-    transitivePeerDependencies:
-      - supports-color
-    dev: true
-
-  /rollup-plugin-license/2.8.1_rollup@3.0.0-4:
-    resolution: {integrity: sha512-VYd9pzaNL7NN6xQp93XiiCV2UoduXgSmTcz6rl9bHPdiifT6yH3Zw/omEr73Rq8TIyN4nqJACBbKIT/2eE66wg==}
-=======
-  /rollup-plugin-license/2.8.2_rollup@2.79.1:
+  /rollup-plugin-license/2.8.2_rollup@3.0.0-4:
     resolution: {integrity: sha512-jv268aj71J0Ee6+isjy1mYD2LlwuNg6aUiSdgly0PS0fQ2+vsuc+PLx1ueSk2/QKfjk5OJzcGPEDMHyoIeAFCw==}
->>>>>>> f787a60f
     engines: {node: '>=10.0.0'}
     peerDependencies:
       rollup: ^1.0.0 || ^2.0.0
@@ -8251,21 +8058,9 @@
       mkdirp: 1.0.4
       moment: 2.29.3
       package-name-regex: 2.0.6
-<<<<<<< HEAD
       rollup: 3.0.0-4
-=======
-      rollup: 2.79.1
->>>>>>> f787a60f
       spdx-expression-validate: 2.0.0
       spdx-satisfies: 5.0.1
-    dev: true
-
-  /rollup/2.79.1:
-    resolution: {integrity: sha512-uKxbd0IhMZOhjAiD5oAFp7BqvkA4Dv47qpOCtaNvng4HBwdbWtdOh8f5nZNuk2rp51PMGk3bzfWu5oayNEuYnw==}
-    engines: {node: '>=10.0.0'}
-    hasBin: true
-    optionalDependencies:
-      fsevents: 2.3.2
     dev: true
 
   /rollup/3.0.0-4:
