--- conflicted
+++ resolved
@@ -10,13 +10,9 @@
 
   .:
     specifiers:
-<<<<<<< HEAD
+      '@babel/types': ^7.17.10
       '@microsoft/api-extractor': ^7.24.1
-=======
-      '@babel/types': ^7.17.10
-      '@microsoft/api-extractor': ^7.23.1
       '@rollup/plugin-typescript': ^8.3.2
->>>>>>> dac55a5f
       '@types/babel__core': ^7.1.19
       '@types/babel__standalone': ^7.1.4
       '@types/convert-source-map': ^1.5.2
@@ -69,19 +65,12 @@
       unbuild: ^0.7.4
       vite: workspace:*
       vitepress: 1.0.0-draft.4
-<<<<<<< HEAD
       vitest: ^0.12.9
       vue: ^3.2.35
     devDependencies:
+      '@babel/types': 7.17.10
       '@microsoft/api-extractor': 7.24.1
-=======
-      vitest: ^0.12.4
-      vue: ^3.2.33
-    devDependencies:
-      '@babel/types': 7.17.10
-      '@microsoft/api-extractor': 7.23.2
       '@rollup/plugin-typescript': 8.3.2_dsrqihoegvzgycupzno43pt4sq
->>>>>>> dac55a5f
       '@types/babel__core': 7.1.19
       '@types/babel__standalone': 7.1.4
       '@types/convert-source-map': 1.5.2
@@ -107,18 +96,11 @@
       conventional-changelog-cli: 2.2.2
       cross-env: 7.0.3
       esbuild: 0.14.38
-<<<<<<< HEAD
       eslint: 8.16.0
       eslint-define-config: 1.4.1
       eslint-plugin-import: 2.26.0_fpv4l7j2iomztwskn7bai2v6a4
       eslint-plugin-node: 11.1.0_eslint@8.16.0
-=======
-      eslint: 8.15.0
-      eslint-define-config: 1.4.0
-      eslint-plugin-import: 2.26.0_doddzorl55y6dbr5ij3nshfl64
-      eslint-plugin-node: 11.1.0_eslint@8.15.0
       esno: 0.16.3
->>>>>>> dac55a5f
       execa: 5.1.1
       fs-extra: 10.1.0
       kill-port: 1.6.1
@@ -141,13 +123,8 @@
       unbuild: 0.7.4
       vite: link:packages/vite
       vitepress: 1.0.0-draft.4
-<<<<<<< HEAD
       vitest: 0.12.9
       vue: 3.2.36
-=======
-      vitest: 0.12.4
-      vue: 3.2.33
->>>>>>> dac55a5f
 
   packages/create-vite:
     specifiers:
@@ -2258,7 +2235,7 @@
     dev: true
 
   /@types/json5/0.0.29:
-    resolution: {integrity: sha1-7ihweulOEdK4J7y+UnC86n8+ce4=}
+    resolution: {integrity: sha512-dRLjCWHYg4oaA77cxO64oO+7JwCwnIzkZPdrrC71jQmQtlhM556pwKo5bUzqvZndkVbeFLIIi+9TC40JNF5hNQ==}
     dev: true
 
   /@types/less/3.0.3:
