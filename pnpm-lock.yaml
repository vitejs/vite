--- conflicted
+++ resolved
@@ -374,11 +374,7 @@
         version: 15.1.0(postcss@8.4.27)
       postcss-load-config:
         specifier: ^4.0.1
-<<<<<<< HEAD
-        version: 4.0.1(postcss@8.4.24)
-=======
         version: 4.0.1(postcss@8.4.27)(ts-node@10.9.1)
->>>>>>> bf674248
       postcss-modules:
         specifier: ^6.0.0
         version: 6.0.0(postcss@8.4.27)
@@ -401,13 +397,8 @@
         specifier: ^1.3.0
         version: 1.3.0
       tsconfck:
-<<<<<<< HEAD
-        specifier: ^2.1.1
-        version: 2.1.1
-=======
         specifier: ^2.1.2
         version: 2.1.2(typescript@5.0.2)
->>>>>>> bf674248
       tslib:
         specifier: ^2.6.1
         version: 2.6.1
@@ -467,13 +458,8 @@
         specifier: ^1.64.2
         version: 1.64.2
       tailwindcss:
-<<<<<<< HEAD
-        specifier: ^3.3.2
-        version: 3.3.2
-=======
         specifier: ^3.3.3
         version: 3.3.3(ts-node@10.9.1)
->>>>>>> bf674248
 
   playground/build-old: {}
 
@@ -524,11 +510,7 @@
         version: 4.2.0
       postcss-nested:
         specifier: ^6.0.1
-<<<<<<< HEAD
-        version: 6.0.1
-=======
         version: 6.0.1(postcss@8.4.27)
->>>>>>> bf674248
       sass:
         specifier: ^1.64.2
         version: 1.64.2
@@ -1410,29 +1392,15 @@
         specifier: ^4.2.4
         version: 4.2.4(vue@3.3.4)
     devDependencies:
-<<<<<<< HEAD
-      '@vitejs/plugin-vue':
-        specifier: ^4.2.3
-        version: 4.2.3(vue@3.3.4)
-      ts-node:
-        specifier: ^10.9.1
-        version: 10.9.1
-=======
       ts-node:
         specifier: ^10.9.1
         version: 10.9.1(@types/node@18.17.3)(typescript@5.0.2)
->>>>>>> bf674248
 
   playground/tailwind-sourcemap:
     dependencies:
       tailwindcss:
-<<<<<<< HEAD
-        specifier: ^3.3.2
-        version: 3.3.2
-=======
         specifier: ^3.3.3
         version: 3.3.3(ts-node@10.9.1)
->>>>>>> bf674248
 
   playground/transform-plugin: {}
 
@@ -3760,9 +3728,8 @@
       rollup: 3.28.0
     dev: true
 
-<<<<<<< HEAD
-  /@rollup/plugin-typescript@11.1.1(rollup@3.21.0)(tslib@2.5.3):
-    resolution: {integrity: sha512-Ioir+x5Bejv72Lx2Zbz3/qGg7tvGbxQZALCLoJaGrkNXak/19+vKgKYJYM3i/fJxvsb23I9FuFQ8CUBEfsmBRg==}
+  /@rollup/plugin-typescript@11.1.2(rollup@3.28.0)(tslib@2.6.1)(typescript@5.0.2):
+    resolution: {integrity: sha512-0ghSOCMcA7fl1JM+0gYRf+Q/HWyg+zg7/gDSc+fRLmlJWcW5K1I+CLRzaRhXf4Y3DRyPnnDo4M2ktw+a6JcDEg==}
     engines: {node: '>=14.0.0'}
     peerDependencies:
       rollup: ^2.14.0||^3.0.0
@@ -3774,29 +3741,6 @@
       tslib:
         optional: true
     dependencies:
-      '@rollup/pluginutils': 5.0.2(rollup@3.21.0)
-      resolve: 1.22.2
-      rollup: 3.21.0
-      tslib: 2.5.3
-    dev: true
-
-  /@rollup/plugin-typescript@11.1.1(rollup@3.25.2)(tslib@2.5.3)(typescript@5.0.2):
-    resolution: {integrity: sha512-Ioir+x5Bejv72Lx2Zbz3/qGg7tvGbxQZALCLoJaGrkNXak/19+vKgKYJYM3i/fJxvsb23I9FuFQ8CUBEfsmBRg==}
-=======
-  /@rollup/plugin-typescript@11.1.2(rollup@3.28.0)(tslib@2.6.1)(typescript@5.0.2):
-    resolution: {integrity: sha512-0ghSOCMcA7fl1JM+0gYRf+Q/HWyg+zg7/gDSc+fRLmlJWcW5K1I+CLRzaRhXf4Y3DRyPnnDo4M2ktw+a6JcDEg==}
->>>>>>> bf674248
-    engines: {node: '>=14.0.0'}
-    peerDependencies:
-      rollup: ^2.14.0||^3.0.0
-      tslib: '*'
-      typescript: '>=3.7.0'
-    peerDependenciesMeta:
-      rollup:
-        optional: true
-      tslib:
-        optional: true
-    dependencies:
       '@rollup/pluginutils': 5.0.2(rollup@3.28.0)
       resolve: 1.22.2
       rollup: 3.28.0
@@ -4005,14 +3949,8 @@
     resolution: {integrity: sha512-Ark2WDjjZO7GmvsyFFf81MXuGTA/d6oP38anyxWOL6EREyBKAxKoFHwBhaZxCfLRLpO8JgVXwqOwSwa7jRcjew==}
     dev: true
 
-<<<<<<< HEAD
-  /@types/node@18.16.18:
-    resolution: {integrity: sha512-/aNaQZD0+iSBAGnvvN2Cx92HqE5sZCPZtx2TsK+4nvV23fFe09jVDvpArXr2j9DnYlzuU9WuoykDDc6wqvpNcw==}
-    dev: true
-=======
   /@types/node@18.17.3:
     resolution: {integrity: sha512-2x8HWtFk0S99zqVQABU9wTpr8wPoaDHZUcAkoTKH+nL7kPv3WUI9cRi/Kk5Mz4xdqXSqTkKP7IWNoQQYCnDsTA==}
->>>>>>> bf674248
 
   /@types/normalize-package-data@2.4.1:
     resolution: {integrity: sha512-Gj7cI7z+98M282Tqmp2K5EIsoouUEzbBJhQQzDE3jSIRk6r9gsz0oUokqIUR4u1R3dMHo0pDHM7sNOHyhulypw==}
@@ -4206,23 +4144,8 @@
       vue: 3.3.4
     dev: true
 
-<<<<<<< HEAD
-  /@vitejs/plugin-vue@4.2.3(vue@3.3.4):
-    resolution: {integrity: sha512-R6JDUfiZbJA9cMiguQ7jxALsgiprjBeHL5ikpXfJCH62pPHtI+JdJ5xWj6Ev73yXSlYl86+blXn1kZHQ7uElxw==}
-    engines: {node: ^14.18.0 || >=16.0.0}
-    peerDependencies:
-      vite: ^4.0.0
-      vue: ^3.2.25
-    dependencies:
-      vue: 3.3.4
-    dev: true
-
-  /@vitejs/release-scripts@1.2.0:
-    resolution: {integrity: sha512-HdLOS/BQtavOis+VvT1517y7a5jYEMuBIybnL1F1Pd7vIXkFYPdo0vSKtnDBILOHhFT27SYist4BFkppDvsBnA==}
-=======
   /@vitejs/release-scripts@1.3.0:
     resolution: {integrity: sha512-DC4sBo1Y1ocQLPpcd4XHJCPP0LpyetbxMjfHvi9p8iGS2DAoKmQMszQtrz/oSXIr8LCwhkCQQFzJaXILtky4Xg==}
->>>>>>> bf674248
     dependencies:
       execa: 8.0.1
       mri: 1.2.0
@@ -4720,7 +4643,7 @@
   /axios@1.4.0:
     resolution: {integrity: sha512-S4XCWMEmzvo64T9GfvQDOXgYRDJ/wsSZc7Jvdgx5u1sd0JwsuPLqb3SYmusag+edF6ziyMensPVqLTSc1PiSEA==}
     dependencies:
-      follow-redirects: 1.15.0
+      follow-redirects: 1.15.0(debug@4.3.4)
       form-data: 4.0.0
       proxy-from-env: 1.1.0
     transitivePeerDependencies:
@@ -4865,17 +4788,10 @@
     engines: {node: ^6 || ^7 || ^8 || ^9 || ^10 || ^11 || ^12 || >=13.7}
     hasBin: true
     dependencies:
-<<<<<<< HEAD
-      caniuse-lite: 1.0.30001505
-      electron-to-chromium: 1.4.434
-      node-releases: 2.0.12
-      update-browserslist-db: 1.0.11(browserslist@4.21.9)
-=======
       caniuse-lite: 1.0.30001519
       electron-to-chromium: 1.4.485
       node-releases: 2.0.13
       update-browserslist-db: 1.0.11(browserslist@4.21.10)
->>>>>>> bf674248
 
   /buffer-from@1.1.2:
     resolution: {integrity: sha512-E+XQCRwSbaaiChtv6k6Dwgc+bx+Bs6vuKJHHl5kox/BaKbhiXzqQOwK4cO22yElGp2OCmjwVhT3HmxgyPGnJfQ==}
@@ -4948,10 +4864,6 @@
     resolution: {integrity: sha512-zgAo8D5kbOyUcRAgSmgyuvBkjrGk5CGYG5TYgFdpQv+ywcyEpo1LOWoG8YmoflGnh+V+UsNuKYedsoYs0hzV5A==}
     dev: false
 
-<<<<<<< HEAD
-  /caniuse-lite@1.0.30001505:
-    resolution: {integrity: sha512-jaAOR5zVtxHfL0NjZyflVTtXm3D3J9P15zSJ7HmQF8dSKGA6tqzQq+0ZI3xkjyQj46I4/M0K2GbMpcAFOcbr3A==}
-=======
   /caniuse-lite@1.0.30001519:
     resolution: {integrity: sha512-0QHgqR+Jv4bxHMp8kZ1Kn8CH55OikjKJ6JmKkZYP1F3D7w+lnFXF70nG5eNfsZS89jadi5Ywy5UCSKLAglIRkg==}
 
@@ -4963,7 +4875,6 @@
     transitivePeerDependencies:
       - supports-color
     dev: true
->>>>>>> bf674248
 
   /chai@4.3.7:
     resolution: {integrity: sha512-HLnAzZ2iupm25PlN0xFreAlBA5zaBSv3og0DdeGA4Ar6h6rJ3A0rolRUKJhSF2V10GZKDgWF/VmAEsNWjCRB+A==}
@@ -5619,13 +5530,8 @@
   /ee-first@1.1.1:
     resolution: {integrity: sha512-WMwm9LhRUo+WUaRN+vRuETqG89IgZphVSNkdFgeb6sS/E4OrDIN7t48CAewSHXc6C8lefD8KKfr5vY61brQlow==}
 
-<<<<<<< HEAD
-  /electron-to-chromium@1.4.434:
-    resolution: {integrity: sha512-5Gvm09UZTQRaWrimRtWRO5rvaX6Kpk5WHAPKDa7A4Gj6NIPuJ8w8WNpnxCXdd+CJJt6RBU6tUw0KyULoW6XuHw==}
-=======
   /electron-to-chromium@1.4.485:
     resolution: {integrity: sha512-1ndQ5IBNEnFirPwvyud69GHL+31FkE09gH/CJ6m3KCbkx3i0EVOrjwz4UNxRmN9H8OVHbC6vMRZGN1yCvjSs9w==}
->>>>>>> bf674248
 
   /emoji-regex@8.0.0:
     resolution: {integrity: sha512-MSjYzcWNOA0ewAHpz0MxpYFvwg6yjy1NG3xteoqz644VCo/RPgnr1/GGt+ic3iJTzQ8Eu3TdM14SawnVUmGE6A==}
@@ -6535,7 +6441,7 @@
       tabbable: 6.2.0
     dev: true
 
-  /follow-redirects@1.15.0:
+  /follow-redirects@1.15.0(debug@4.3.4):
     resolution: {integrity: sha512-aExlJShTV4qOUOL7yF1U5tvLCB0xQuudbf6toyYA0E/acBNw71mvjFTnLaRp50aQaYocMR0a/RMMBIHeZnGyjQ==}
     engines: {node: '>=4.0'}
     peerDependencies:
@@ -6543,19 +6449,8 @@
     peerDependenciesMeta:
       debug:
         optional: true
-    dev: false
-
-  /follow-redirects@1.15.0(debug@4.3.4):
-    resolution: {integrity: sha512-aExlJShTV4qOUOL7yF1U5tvLCB0xQuudbf6toyYA0E/acBNw71mvjFTnLaRp50aQaYocMR0a/RMMBIHeZnGyjQ==}
-    engines: {node: '>=4.0'}
-    peerDependencies:
-      debug: '*'
-    peerDependenciesMeta:
-      debug:
-        optional: true
     dependencies:
       debug: 4.3.4
-    dev: true
 
   /for-each@0.3.3:
     resolution: {integrity: sha512-jqYfLp7mo9vIyQf8ykW2v7A+2N4QjeCeI5+Dz9XraiO1ign81wjiH7Fb9vSOWvQfNtmSa4H2RoQTrrXivdUZmw==}
@@ -8712,8 +8607,7 @@
       camelcase-css: 2.0.1
       postcss: 8.4.27
 
-<<<<<<< HEAD
-  /postcss-load-config@4.0.1(postcss@8.4.24):
+  /postcss-load-config@4.0.1(postcss@8.4.27)(ts-node@10.9.1):
     resolution: {integrity: sha512-vEJIc8RdiBRu3oRAI0ymerOn+7rPuMvRXslTvZUKZonDHFIczxztIyJ1urxM1x9JXEikvpWWTUUqal5j/8QgvA==}
     engines: {node: '>= 14'}
     peerDependencies:
@@ -8726,34 +8620,9 @@
         optional: true
     dependencies:
       lilconfig: 2.0.5
-      postcss: 8.4.24
-      yaml: 2.1.1
-
-  /postcss-load-config@4.0.1(postcss@8.4.24)(ts-node@10.9.1):
-=======
-  /postcss-load-config@4.0.1(postcss@8.4.27)(ts-node@10.9.1):
->>>>>>> bf674248
-    resolution: {integrity: sha512-vEJIc8RdiBRu3oRAI0ymerOn+7rPuMvRXslTvZUKZonDHFIczxztIyJ1urxM1x9JXEikvpWWTUUqal5j/8QgvA==}
-    engines: {node: '>= 14'}
-    peerDependencies:
-      postcss: '>=8.0.9'
-      ts-node: '>=9.0.0'
-    peerDependenciesMeta:
-      postcss:
-        optional: true
-      ts-node:
-        optional: true
-    dependencies:
-      lilconfig: 2.0.5
-<<<<<<< HEAD
-      postcss: 8.4.24
-      ts-node: 10.9.1
-=======
       postcss: 8.4.27
       ts-node: 10.9.1(@types/node@18.17.3)(typescript@5.0.2)
->>>>>>> bf674248
       yaml: 2.1.1
-    dev: false
 
   /postcss-modules-extract-imports@3.0.0(postcss@8.4.27):
     resolution: {integrity: sha512-bdHleFnP3kZ4NYDhuGlVK+CMrQ/pqUm8bx/oGL93K6gVwiclvX5x0n76fYMKuIGKzlABOy13zsvqjb0f92TEXw==}
@@ -8827,20 +8696,7 @@
       string-hash: 1.1.3
     dev: true
 
-<<<<<<< HEAD
-  /postcss-nested@6.0.1:
-    resolution: {integrity: sha512-mEp4xPMi5bSWiMbsgoPfcP74lsWLHkQbZc3sY+jWYd65CUwXrUaTp0fmNpa01ZcETKlIgUdFN/MpS2xZtqL9dQ==}
-    engines: {node: '>=12.0'}
-    peerDependencies:
-      postcss: ^8.2.14
-    dependencies:
-      postcss-selector-parser: 6.0.11
-    dev: true
-
-  /postcss-nested@6.0.1(postcss@8.4.24):
-=======
   /postcss-nested@6.0.1(postcss@8.4.27):
->>>>>>> bf674248
     resolution: {integrity: sha512-mEp4xPMi5bSWiMbsgoPfcP74lsWLHkQbZc3sY+jWYd65CUwXrUaTp0fmNpa01ZcETKlIgUdFN/MpS2xZtqL9dQ==}
     engines: {node: '>=12.0'}
     peerDependencies:
@@ -9957,44 +9813,8 @@
     resolution: {integrity: sha512-Cat63mxsVJlzYvN51JmVXIgNoUokrIaT2zLclCXjRd8boZ0004U4KCs/sToJ75C6sdlByWxpYnb5Boif1VSFew==}
     dev: true
 
-<<<<<<< HEAD
-  /tailwindcss@3.3.2:
-    resolution: {integrity: sha512-9jPkMiIBXvPc2KywkraqsUfbfj+dHDb+JPWtSJa9MLFdrPyazI7q6WX2sUrm7R9eVR7qqv3Pas7EvQFzxKnI6w==}
-    engines: {node: '>=14.0.0'}
-    hasBin: true
-    dependencies:
-      '@alloc/quick-lru': 5.2.0
-      arg: 5.0.2
-      chokidar: 3.5.3(patch_hash=dzxbf3kgof5pdmbsyih2x43sq4)
-      didyoumean: 1.2.2
-      dlv: 1.1.3
-      fast-glob: 3.2.12
-      glob-parent: 6.0.2
-      is-glob: 4.0.3
-      jiti: 1.18.2
-      lilconfig: 2.1.0
-      micromatch: 4.0.5
-      normalize-path: 3.0.0
-      object-hash: 3.0.0
-      picocolors: 1.0.0
-      postcss: 8.4.24
-      postcss-import: 15.1.0(postcss@8.4.24)
-      postcss-js: 4.0.1(postcss@8.4.24)
-      postcss-load-config: 4.0.1(postcss@8.4.24)
-      postcss-nested: 6.0.1(postcss@8.4.24)
-      postcss-selector-parser: 6.0.11
-      postcss-value-parser: 4.2.0
-      resolve: 1.22.2
-      sucrase: 3.32.0
-    transitivePeerDependencies:
-      - ts-node
-
-  /tailwindcss@3.3.2(ts-node@10.9.1):
-    resolution: {integrity: sha512-9jPkMiIBXvPc2KywkraqsUfbfj+dHDb+JPWtSJa9MLFdrPyazI7q6WX2sUrm7R9eVR7qqv3Pas7EvQFzxKnI6w==}
-=======
   /tailwindcss@3.3.3(ts-node@10.9.1):
     resolution: {integrity: sha512-A0KgSkef7eE4Mf+nKJ83i75TMyq8HqY3qmFIJSWy8bNt0v1lG7jUcpGpoTFxAwYcWOphcTBLPPJg+bDfhDf52w==}
->>>>>>> bf674248
     engines: {node: '>=14.0.0'}
     hasBin: true
     dependencies:
@@ -10022,7 +9842,6 @@
       sucrase: 3.32.0
     transitivePeerDependencies:
       - ts-node
-    dev: false
 
   /tar-fs@2.1.1:
     resolution: {integrity: sha512-V0r2Y9scmbDRLCNex/+hYzvp/zyYjvFbHPNgVTKfQvVrb6guiE/fxP+XblDNR011utopbkex2nM4dHNV6GDsng==}
@@ -10173,11 +9992,7 @@
   /ts-interface-checker@0.1.13:
     resolution: {integrity: sha512-Y/arvbn+rrz3JCKl9C4kVNfTfSm2/mEp5FSz5EsZSANGPSlQrpRI5M4PKF+mJnE52jOO90PnPSc3Ur3bTQw0gA==}
 
-<<<<<<< HEAD
-  /ts-node@10.9.1:
-=======
   /ts-node@10.9.1(@types/node@18.17.3)(typescript@5.0.2):
->>>>>>> bf674248
     resolution: {integrity: sha512-NtVysVPkxxrwFGUUxGYhfux8k78pQB3JqYBXlLRZgdGUqTO5wU/UyHop5p70iEbGhB7q5KmiZiU0Y3KlJrScEw==}
     hasBin: true
     peerDependencies:
@@ -10196,28 +10011,19 @@
       '@tsconfig/node12': 1.0.9
       '@tsconfig/node14': 1.0.1
       '@tsconfig/node16': 1.0.2
-<<<<<<< HEAD
-      acorn: 8.9.0
-      acorn-walk: 8.2.0(acorn@8.9.0)
-=======
       '@types/node': 18.17.3
       acorn: 8.10.0
       acorn-walk: 8.2.0(acorn@8.10.0)
->>>>>>> bf674248
       arg: 4.1.3
       create-require: 1.1.1
       diff: 4.0.2
       make-error: 1.3.6
+      typescript: 5.0.2
       v8-compile-cache-lib: 3.0.1
       yn: 3.1.1
 
-<<<<<<< HEAD
-  /tsconfck@2.1.1:
-    resolution: {integrity: sha512-ZPCkJBKASZBmBUNqGHmRhdhM8pJYDdOXp4nRgj/O0JwUwsMq50lCDRQP/M5GBNAA0elPrq4gAeu4dkaVCuKWww==}
-=======
   /tsconfck@2.1.2(typescript@5.0.2):
     resolution: {integrity: sha512-ghqN1b0puy3MhhviwO2kGF8SeMDNhEbnKxjK7h6+fvY9JAxqvXi8y5NAHSQv687OVboS2uZIByzGd45/YxrRHg==}
->>>>>>> bf674248
     engines: {node: ^14.13.1 || ^16 || >=18}
     hasBin: true
     peerDependencies:
@@ -10225,6 +10031,8 @@
     peerDependenciesMeta:
       typescript:
         optional: true
+    dependencies:
+      typescript: 5.0.2
     dev: true
 
   /tsconfig-paths@3.14.2:
@@ -10351,7 +10159,6 @@
     resolution: {integrity: sha512-wVORMBGO/FAs/++blGNeAVdbNKtIh1rbBL2EyQ1+J9lClJ93KiiKe8PmFIVdXhHcyv44SL9oglmfeSsndo0jRw==}
     engines: {node: '>=12.20'}
     hasBin: true
-    dev: true
 
   /typescript@5.0.4:
     resolution: {integrity: sha512-cW9T5W9xY37cc+jfEnaUvX91foxtHkza3Nw3wkoF4sSlKn0MONdkdEndig/qPBWXNkmplh3NzayQzCiHM4/hqw==}
