lockfileVersion: 5.4

overrides:
  vite: workspace:*

packageExtensionsChecksum: 2a87e01b470616d3b7def19cc0830231

patchedDependencies:
  dotenv-expand@9.0.0:
    hash: dccccn23nvejzy75sgiosdt2au
    path: patches/dotenv-expand@9.0.0.patch
  sirv@2.0.2:
    hash: hmoqtj4vy3i7wnpchga2a2mu3y
    path: patches/sirv@2.0.2.patch
  chokidar@3.5.3:
    hash: dzxbf3kgof5pdmbsyih2x43sq4
    path: patches/chokidar@3.5.3.patch

importers:

  .:
    specifiers:
      '@babel/types': ^7.21.3
      '@microsoft/api-extractor': ^7.34.4
      '@rollup/plugin-typescript': ^11.0.0
      '@types/babel__core': ^7.20.0
      '@types/babel__standalone': ^7.1.4
      '@types/convert-source-map': ^2.0.0
      '@types/cross-spawn': ^6.0.2
      '@types/debug': ^4.1.7
      '@types/estree': ^1.0.0
      '@types/etag': ^1.8.1
      '@types/fs-extra': ^11.0.1
      '@types/json-stable-stringify': ^1.0.34
      '@types/less': ^3.0.3
      '@types/micromatch': ^4.0.2
      '@types/minimist': ^1.2.2
      '@types/node': ^18.15.5
      '@types/picomatch': ^2.3.0
      '@types/prompts': 2.4.2
      '@types/resolve': ^1.20.2
      '@types/sass': ~1.43.1
      '@types/semver': ^7.3.13
      '@types/stylus': ^0.48.38
      '@types/ws': ^8.5.4
      '@typescript-eslint/eslint-plugin': ^5.56.0
      '@typescript-eslint/parser': ^5.56.0
      conventional-changelog-cli: ^2.2.2
      eslint: ^8.36.0
      eslint-define-config: ^1.17.0
      eslint-plugin-import: ^2.27.5
      eslint-plugin-node: ^11.1.0
      eslint-plugin-regexp: ^1.13.0
      execa: ^7.1.1
      fast-glob: ^3.2.12
      fs-extra: ^11.1.1
      lint-staged: ^13.2.0
      minimist: ^1.2.8
      npm-run-all: ^4.1.5
      picocolors: ^1.0.0
      playwright-chromium: ^1.31.2
      prettier: 2.8.5
      prompts: ^2.4.2
      resolve: ^1.22.1
      rimraf: ^4.4.0
      rollup: ^3.20.0
      semver: ^7.3.8
      simple-git-hooks: ^2.8.1
      tslib: ^2.5.0
<<<<<<< HEAD
      tsx: ^3.12.3
      typescript: ^5.0.2
=======
      tsx: ^3.12.6
      typescript: ^4.9.3
>>>>>>> 276725f9
      unbuild: ^1.1.2
      vite: workspace:*
      vitepress: ^1.0.0-alpha.61
      vitest: ^0.29.7
      vue: ^3.2.47
    devDependencies:
<<<<<<< HEAD
      '@babel/types': 7.21.2
      '@microsoft/api-extractor': 7.34.4_@types+node@18.14.6
      '@rollup/plugin-typescript': 11.0.0_taeyxmvmc26umlo2so2an3i7iy
=======
      '@babel/types': 7.21.3
      '@microsoft/api-extractor': 7.34.4_@types+node@18.15.5
      '@rollup/plugin-typescript': 11.0.0_ic46el5hfgdxjspsfr4ii6ggfa
>>>>>>> 276725f9
      '@types/babel__core': 7.20.0
      '@types/babel__standalone': 7.1.4
      '@types/convert-source-map': 2.0.0
      '@types/cross-spawn': 6.0.2
      '@types/debug': 4.1.7
      '@types/estree': 1.0.0
      '@types/etag': 1.8.1
      '@types/fs-extra': 11.0.1
      '@types/json-stable-stringify': 1.0.34
      '@types/less': 3.0.3
      '@types/micromatch': 4.0.2
      '@types/minimist': 1.2.2
      '@types/node': 18.15.5
      '@types/picomatch': 2.3.0
      '@types/prompts': 2.4.2
      '@types/resolve': 1.20.2
      '@types/sass': 1.43.1
      '@types/semver': 7.3.13
      '@types/stylus': 0.48.38
      '@types/ws': 8.5.4
<<<<<<< HEAD
      '@typescript-eslint/eslint-plugin': 5.54.1_ptmzjahj2lzv7vrsfzwjsq4mpu
      '@typescript-eslint/parser': 5.54.1_byynos7ffx3cepxtk6gvolkky4
=======
      '@typescript-eslint/eslint-plugin': 5.56.0_pbataycnet35tfed7svlsez4fi
      '@typescript-eslint/parser': 5.56.0_ksm65cmkhueqbr4niscev4pjv4
>>>>>>> 276725f9
      conventional-changelog-cli: 2.2.2
      eslint: 8.36.0
      eslint-define-config: 1.17.0
      eslint-plugin-import: 2.27.5_cnkxirszkzb4o6ts7gbclno24e
      eslint-plugin-node: 11.1.0_eslint@8.36.0
      eslint-plugin-regexp: 1.13.0_eslint@8.36.0
      execa: 7.1.1
      fast-glob: 3.2.12
      fs-extra: 11.1.1
      lint-staged: 13.2.0
      minimist: 1.2.8
      npm-run-all: 4.1.5
      picocolors: 1.0.0
      playwright-chromium: 1.31.2
      prettier: 2.8.5
      prompts: 2.4.2
      resolve: 1.22.1
      rimraf: 4.4.0
      rollup: 3.20.0
      semver: 7.3.8
      simple-git-hooks: 2.8.1
      tslib: 2.5.0
<<<<<<< HEAD
      tsx: 3.12.3
      typescript: 5.0.2
=======
      tsx: 3.12.6
      typescript: 4.9.3
>>>>>>> 276725f9
      unbuild: 1.1.2
      vite: link:packages/vite
      vitepress: 1.0.0-alpha.61
      vitest: 0.29.7
      vue: 3.2.47

  packages/create-vite:
    specifiers:
      cross-spawn: ^7.0.3
      kolorist: ^1.7.0
      minimist: ^1.2.8
      prompts: ^2.4.2
    devDependencies:
      cross-spawn: 7.0.3
      kolorist: 1.7.0
      minimist: 1.2.8
      prompts: 2.4.2

  packages/plugin-legacy:
    specifiers:
      '@babel/core': ^7.21.3
      '@babel/preset-env': ^7.20.2
      acorn: ^8.8.2
      browserslist: ^4.21.5
      core-js: ^3.29.1
      magic-string: ^0.30.0
      picocolors: ^1.0.0
      regenerator-runtime: ^0.13.11
      systemjs: ^6.14.0
      vite: workspace:*
    dependencies:
      '@babel/core': 7.21.3
      '@babel/preset-env': 7.20.2_@babel+core@7.21.3
      browserslist: 4.21.5
      core-js: 3.29.1
      magic-string: 0.30.0
      regenerator-runtime: 0.13.11
      systemjs: 6.14.0
    devDependencies:
      acorn: 8.8.2
      picocolors: 1.0.0
      vite: link:../vite

  packages/vite:
    specifiers:
      '@ampproject/remapping': ^2.2.0
      '@babel/parser': ^7.21.3
      '@babel/types': ^7.21.3
      '@jridgewell/trace-mapping': ^0.3.17
      '@rollup/plugin-alias': ^4.0.3
      '@rollup/plugin-commonjs': ^24.0.1
      '@rollup/plugin-dynamic-import-vars': ^2.0.3
      '@rollup/plugin-json': ^6.0.0
      '@rollup/plugin-node-resolve': 15.0.1
      '@rollup/plugin-typescript': ^11.0.0
      '@rollup/pluginutils': ^5.0.2
      '@types/pnpapi': ^0.0.2
      acorn: ^8.8.2
      acorn-walk: ^8.2.0
      cac: ^6.7.14
      chokidar: ^3.5.3
      connect: ^3.7.0
      connect-history-api-fallback: ^2.0.0
      convert-source-map: ^2.0.0
      cors: ^2.8.5
      cross-spawn: ^7.0.3
      debug: ^4.3.4
      dep-types: link:./src/types
      dotenv: ^16.0.3
      dotenv-expand: ^9.0.0
      es-module-lexer: ^1.2.0
      esbuild: ^0.17.5
      estree-walker: ^3.0.3
      etag: ^1.8.1
      fast-glob: ^3.2.12
      fsevents: ~2.3.2
      http-proxy: ^1.18.1
      json-stable-stringify: ^1.0.2
      launch-editor-middleware: ^2.6.0
      magic-string: ^0.30.0
      micromatch: ^4.0.5
      mlly: ^1.2.0
      mrmime: ^1.0.1
      okie: ^1.0.1
      open: ^8.4.2
      parse5: ^7.1.2
      periscopic: ^3.1.0
      picocolors: ^1.0.0
      picomatch: ^2.3.1
      postcss: ^8.4.21
      postcss-import: ^15.1.0
      postcss-load-config: ^4.0.1
      postcss-modules: ^6.0.0
      resolve: ^1.22.1
      resolve.exports: ^2.0.1
      rollup: ^3.20.0
      rollup-plugin-license: ^3.0.1
      sirv: ^2.0.2
      source-map-js: ^1.0.2
      source-map-support: ^0.5.21
      strip-ansi: ^7.0.1
      strip-literal: ^1.0.1
      tsconfck: ^2.1.1
      tslib: ^2.5.0
      types: link:./types
      ufo: ^1.1.1
      ws: ^8.13.0
    dependencies:
      esbuild: 0.17.5
      postcss: 8.4.21
      resolve: 1.22.1
      rollup: 3.20.0
    optionalDependencies:
      fsevents: 2.3.2
    devDependencies:
      '@ampproject/remapping': 2.2.0
      '@babel/parser': 7.21.3
      '@babel/types': 7.21.3
      '@jridgewell/trace-mapping': 0.3.17
      '@rollup/plugin-alias': 4.0.3_rollup@3.20.0
      '@rollup/plugin-commonjs': 24.0.1_rollup@3.20.0
      '@rollup/plugin-dynamic-import-vars': 2.0.3_rollup@3.20.0
      '@rollup/plugin-json': 6.0.0_rollup@3.20.0
      '@rollup/plugin-node-resolve': 15.0.1_rollup@3.20.0
      '@rollup/plugin-typescript': 11.0.0_rollup@3.20.0+tslib@2.5.0
      '@rollup/pluginutils': 5.0.2_rollup@3.20.0
      '@types/pnpapi': 0.0.2
      acorn: 8.8.2
      acorn-walk: 8.2.0_acorn@8.8.2
      cac: 6.7.14
      chokidar: 3.5.3_dzxbf3kgof5pdmbsyih2x43sq4
      connect: 3.7.0
      connect-history-api-fallback: 2.0.0
      convert-source-map: 2.0.0
      cors: 2.8.5
      cross-spawn: 7.0.3
      debug: 4.3.4
      dep-types: link:src/types
      dotenv: 16.0.3
      dotenv-expand: 9.0.0_dccccn23nvejzy75sgiosdt2au
      es-module-lexer: 1.2.0
      estree-walker: 3.0.3
      etag: 1.8.1
      fast-glob: 3.2.12
      http-proxy: 1.18.1_debug@4.3.4
      json-stable-stringify: 1.0.2
      launch-editor-middleware: 2.6.0
      magic-string: 0.30.0
      micromatch: 4.0.5
      mlly: 1.2.0
      mrmime: 1.0.1
      okie: 1.0.1
      open: 8.4.2
      parse5: 7.1.2
      periscopic: 3.1.0
      picocolors: 1.0.0
      picomatch: 2.3.1
      postcss-import: 15.1.0_postcss@8.4.21
      postcss-load-config: 4.0.1_postcss@8.4.21
      postcss-modules: 6.0.0_postcss@8.4.21
      resolve.exports: 2.0.1
      rollup-plugin-license: 3.0.1_rollup@3.20.0
      sirv: 2.0.2_hmoqtj4vy3i7wnpchga2a2mu3y
      source-map-js: 1.0.2
      source-map-support: 0.5.21
      strip-ansi: 7.0.1
      strip-literal: 1.0.1
      tsconfck: 2.1.1
      tslib: 2.5.0
      types: link:types
      ufo: 1.1.1
      ws: 8.13.0

  playground:
    specifiers:
      convert-source-map: ^2.0.0
      css-color-names: ^1.0.1
      kill-port: ^1.6.1
      node-fetch: ^3.3.1
      sirv: ^2.0.2
    devDependencies:
      convert-source-map: 2.0.0
      css-color-names: 1.0.1
      kill-port: 1.6.1
      node-fetch: 3.3.1
      sirv: 2.0.2_hmoqtj4vy3i7wnpchga2a2mu3y

  playground/alias:
    specifiers:
      '@vitejs/test-resolve-linked': workspace:*
      '@vue/shared': ^3.2.47
      aliased-module: file:./dir/module
      vue: ^3.2.47
    dependencies:
      '@vue/shared': 3.2.47
      aliased-module: file:playground/alias/dir/module
      vue: 3.2.47
    devDependencies:
      '@vitejs/test-resolve-linked': link:../resolve-linked

  playground/alias/dir/module:
    specifiers: {}

  playground/assets:
    specifiers: {}

  playground/assets-sanitize:
    specifiers: {}

  playground/backend-integration:
    specifiers:
      fast-glob: ^3.2.12
      sass: ^1.59.3
      tailwindcss: ^3.2.7
    devDependencies:
      fast-glob: 3.2.12
      sass: 1.59.3
      tailwindcss: 3.2.7

  playground/build-old:
    specifiers: {}

  playground/cli:
    specifiers: {}

  playground/cli-module:
    specifiers:
      url: ^0.11.0
    devDependencies:
      url: 0.11.0

  playground/config/packages/entry:
    specifiers:
      '@vite/test-config-plugin-module-condition': link:../plugin-module-condition
    dependencies:
      '@vite/test-config-plugin-module-condition': link:../plugin-module-condition

  playground/config/packages/plugin-module-condition:
    specifiers: {}

  playground/config/packages/siblings:
    specifiers:
      '@types/lodash': ^4.14.191
      lodash: ^4.17.21
    devDependencies:
      '@types/lodash': 4.14.191
      lodash: 4.17.21

  playground/css:
    specifiers:
      '@vitejs/test-css-dep': link:./css-dep
      '@vitejs/test-css-dep-exports': link:./css-dep-exports
      '@vitejs/test-css-js-dep': file:./css-js-dep
      fast-glob: ^3.2.12
      less: ^4.1.3
      postcss-nested: ^6.0.1
      sass: ^1.59.3
      stylus: ^0.59.0
      sugarss: ^4.0.1
    devDependencies:
      '@vitejs/test-css-dep': link:css-dep
      '@vitejs/test-css-dep-exports': link:css-dep-exports
      '@vitejs/test-css-js-dep': file:playground/css/css-js-dep
      fast-glob: 3.2.12
      less: 4.1.3
      postcss-nested: 6.0.1
      sass: 1.59.3
      stylus: 0.59.0
      sugarss: 4.0.1

  playground/css-codesplit:
    specifiers: {}

  playground/css-codesplit-cjs:
    specifiers: {}

  playground/css-dynamic-import:
    specifiers: {}

  playground/css-sourcemap:
    specifiers:
      less: ^4.1.3
      magic-string: ^0.30.0
      sass: ^1.59.3
      stylus: ^0.59.0
      sugarss: ^4.0.1
    devDependencies:
      less: 4.1.3
      magic-string: 0.30.0
      sass: 1.59.3
      stylus: 0.59.0
      sugarss: 4.0.1

  playground/css/css-dep:
    specifiers: {}

  playground/css/css-dep-exports:
    specifiers: {}

  playground/css/css-js-dep:
    specifiers: {}

  playground/css/pkg-dep:
    specifiers: {}

  playground/css/postcss-caching/blue-app:
    specifiers: {}

  playground/css/postcss-caching/green-app:
    specifiers: {}

  playground/data-uri:
    specifiers: {}

  playground/define:
    specifiers:
      '@vitejs/test-commonjs-dep': file:./commonjs-dep
    dependencies:
      '@vitejs/test-commonjs-dep': file:playground/define/commonjs-dep

  playground/define/commonjs-dep:
    specifiers: {}

  playground/dynamic-import:
    specifiers:
      '@vitejs/test-pkg': file:./pkg
    dependencies:
      '@vitejs/test-pkg': file:playground/dynamic-import/pkg

  playground/dynamic-import/pkg:
    specifiers: {}

  playground/env:
    specifiers: {}

  playground/env-nested:
    specifiers: {}

  playground/extensions:
    specifiers:
      vue: ^3.2.47
    dependencies:
      vue: 3.2.47

  playground/external:
    specifiers:
      '@vitejs/test-dep-that-imports': file:./dep-that-imports
      '@vitejs/test-dep-that-requires': file:./dep-that-requires
      slash3: npm:slash@^3.0.0
      slash5: npm:slash@^5.0.0
      vite: workspace:*
      vue: ^3.2.47
    dependencies:
      '@vitejs/test-dep-that-imports': file:playground/external/dep-that-imports
      '@vitejs/test-dep-that-requires': file:playground/external/dep-that-requires
    devDependencies:
      slash3: /slash/3.0.0
      slash5: /slash/5.0.0
      vite: link:../../packages/vite
      vue: 3.2.47

  playground/external/dep-that-imports:
    specifiers:
      slash3: npm:slash@^3.0.0
      slash5: npm:slash@^5.0.0
      vue: ^3.2.47
    dependencies:
      slash3: /slash/3.0.0
      slash5: /slash/5.0.0
      vue: 3.2.47

  playground/external/dep-that-requires:
    specifiers:
      slash3: npm:slash@^3.0.0
      slash5: npm:slash@^5.0.0
      vue: ^3.2.47
    dependencies:
      slash3: /slash/3.0.0
      slash5: /slash/5.0.0
      vue: 3.2.47

  playground/fs-serve:
    specifiers: {}

  playground/glob-import:
    specifiers: {}

  playground/hmr:
    specifiers: {}

  playground/html:
    specifiers: {}

  playground/import-assertion:
    specifiers:
      '@vitejs/test-import-assertion-dep': file:./import-assertion-dep
    dependencies:
      '@vitejs/test-import-assertion-dep': file:playground/import-assertion/import-assertion-dep

  playground/import-assertion/import-assertion-dep:
    specifiers: {}

  playground/js-sourcemap:
    specifiers: {}

  playground/json:
    specifiers:
      '@vitejs/test-json-module': file:./json-module
      express: ^4.18.2
      vue: ^3.2.47
    devDependencies:
      '@vitejs/test-json-module': file:playground/json/json-module
      express: 4.18.2
      vue: 3.2.47

  playground/json/json-module:
    specifiers: {}

  playground/legacy:
    specifiers:
      '@vitejs/plugin-legacy': workspace:*
      express: ^4.18.2
      terser: ^5.16.6
    devDependencies:
      '@vitejs/plugin-legacy': link:../../packages/plugin-legacy
      express: 4.18.2
      terser: 5.16.6

  playground/lib:
    specifiers: {}

  playground/minify:
    specifiers: {}

  playground/multiple-entrypoints:
    specifiers:
      fast-glob: ^3.2.12
      sass: ^1.59.3
    devDependencies:
      fast-glob: 3.2.12
      sass: 1.59.3

  playground/nested-deps:
    specifiers:
      '@vitejs/test-package-a': link:./test-package-a
      '@vitejs/test-package-b': link:./test-package-b
      '@vitejs/test-package-c': link:./test-package-c
      '@vitejs/test-package-d': link:./test-package-d
      '@vitejs/test-package-e': link:./test-package-e
    dependencies:
      '@vitejs/test-package-a': link:test-package-a
      '@vitejs/test-package-b': link:test-package-b
      '@vitejs/test-package-c': link:test-package-c
      '@vitejs/test-package-d': link:test-package-d
      '@vitejs/test-package-e': link:test-package-e

  playground/nested-deps/test-package-a:
    specifiers: {}

  playground/nested-deps/test-package-b:
    specifiers: {}

  playground/nested-deps/test-package-c:
    specifiers: {}

  playground/nested-deps/test-package-d:
    specifiers:
      '@vitejs/test-package-d-nested': link:./test-package-d-nested
    dependencies:
      '@vitejs/test-package-d-nested': link:test-package-d-nested

  playground/nested-deps/test-package-d/test-package-d-nested:
    specifiers: {}

  playground/nested-deps/test-package-e:
    specifiers:
      '@vitejs/test-package-e-excluded': link:./test-package-e-excluded
      '@vitejs/test-package-e-included': link:./test-package-e-included
    dependencies:
      '@vitejs/test-package-e-excluded': link:test-package-e-excluded
      '@vitejs/test-package-e-included': link:test-package-e-included

  playground/nested-deps/test-package-e/test-package-e-excluded:
    specifiers: {}

  playground/nested-deps/test-package-e/test-package-e-included:
    specifiers:
      test-package-e-excluded: link:../test-package-e-excluded
    dependencies:
      test-package-e-excluded: link:../test-package-e-excluded

  playground/object-hooks:
    specifiers:
      vue: ^3.2.47
    dependencies:
      vue: 3.2.47

  playground/optimize-deps:
    specifiers:
      '@vitejs/test-added-in-entries': file:./added-in-entries
      '@vitejs/test-dep-alias-using-absolute-path': file:./dep-alias-using-absolute-path
      '@vitejs/test-dep-cjs-browser-field-bare': file:./dep-cjs-browser-field-bare
      '@vitejs/test-dep-cjs-compiled-from-cjs': file:./dep-cjs-compiled-from-cjs
      '@vitejs/test-dep-cjs-compiled-from-esm': file:./dep-cjs-compiled-from-esm
      '@vitejs/test-dep-cjs-with-assets': file:./dep-cjs-with-assets
      '@vitejs/test-dep-css-require': file:./dep-css-require
      '@vitejs/test-dep-esbuild-plugin-transform': file:./dep-esbuild-plugin-transform
      '@vitejs/test-dep-linked': link:./dep-linked
      '@vitejs/test-dep-linked-include': link:./dep-linked-include
      '@vitejs/test-dep-node-env': file:./dep-node-env
      '@vitejs/test-dep-non-optimized': file:./dep-non-optimized
      '@vitejs/test-dep-not-js': file:./dep-not-js
      '@vitejs/test-dep-relative-to-main': file:./dep-relative-to-main
      '@vitejs/test-dep-with-builtin-module-cjs': file:./dep-with-builtin-module-cjs
      '@vitejs/test-dep-with-builtin-module-esm': file:./dep-with-builtin-module-esm
      '@vitejs/test-dep-with-dynamic-import': file:./dep-with-dynamic-import
      '@vitejs/test-dep-with-optional-peer-dep': file:./dep-with-optional-peer-dep
      '@vitejs/test-nested-exclude': file:./nested-exclude
      '@vitejs/test-resolve-linked': workspace:0.0.0
      axios: ^1.3.4
      clipboard: ^2.0.11
      lodash: ^4.17.21
      lodash-es: ^4.17.21
      lodash.clonedeep: ^4.5.0
      phoenix: ^1.7.2
      react: ^18.2.0
      react-dom: ^18.2.0
      url: ^0.11.0
      vue: ^3.2.47
      vuex: ^4.1.0
    dependencies:
      '@vitejs/test-added-in-entries': file:playground/optimize-deps/added-in-entries
      '@vitejs/test-dep-alias-using-absolute-path': file:playground/optimize-deps/dep-alias-using-absolute-path
      '@vitejs/test-dep-cjs-browser-field-bare': file:playground/optimize-deps/dep-cjs-browser-field-bare
      '@vitejs/test-dep-cjs-compiled-from-cjs': file:playground/optimize-deps/dep-cjs-compiled-from-cjs
      '@vitejs/test-dep-cjs-compiled-from-esm': file:playground/optimize-deps/dep-cjs-compiled-from-esm
      '@vitejs/test-dep-cjs-with-assets': file:playground/optimize-deps/dep-cjs-with-assets
      '@vitejs/test-dep-css-require': file:playground/optimize-deps/dep-css-require
      '@vitejs/test-dep-esbuild-plugin-transform': file:playground/optimize-deps/dep-esbuild-plugin-transform
      '@vitejs/test-dep-linked': link:dep-linked
      '@vitejs/test-dep-linked-include': link:dep-linked-include
      '@vitejs/test-dep-node-env': file:playground/optimize-deps/dep-node-env
      '@vitejs/test-dep-non-optimized': file:playground/optimize-deps/dep-non-optimized
      '@vitejs/test-dep-not-js': file:playground/optimize-deps/dep-not-js
      '@vitejs/test-dep-relative-to-main': file:playground/optimize-deps/dep-relative-to-main
      '@vitejs/test-dep-with-builtin-module-cjs': file:playground/optimize-deps/dep-with-builtin-module-cjs
      '@vitejs/test-dep-with-builtin-module-esm': file:playground/optimize-deps/dep-with-builtin-module-esm
      '@vitejs/test-dep-with-dynamic-import': file:playground/optimize-deps/dep-with-dynamic-import
      '@vitejs/test-dep-with-optional-peer-dep': file:playground/optimize-deps/dep-with-optional-peer-dep
      '@vitejs/test-nested-exclude': file:playground/optimize-deps/nested-exclude
      '@vitejs/test-resolve-linked': link:../resolve-linked
      axios: 1.3.4
      clipboard: 2.0.11
      lodash: 4.17.21
      lodash-es: 4.17.21
      lodash.clonedeep: 4.5.0
      phoenix: 1.7.2
      react: 18.2.0
      react-dom: 18.2.0_react@18.2.0
      url: 0.11.0
      vue: 3.2.47
      vuex: 4.1.0_vue@3.2.47

  playground/optimize-deps/added-in-entries:
    specifiers: {}

  playground/optimize-deps/dep-alias-using-absolute-path:
    specifiers:
      lodash: ^4.17.21
    dependencies:
      lodash: 4.17.21

  playground/optimize-deps/dep-cjs-browser-field-bare:
    specifiers: {}

  playground/optimize-deps/dep-cjs-compiled-from-cjs:
    specifiers: {}

  playground/optimize-deps/dep-cjs-compiled-from-esm:
    specifiers: {}

  playground/optimize-deps/dep-cjs-with-assets:
    specifiers: {}

  playground/optimize-deps/dep-css-require:
    specifiers: {}

  playground/optimize-deps/dep-esbuild-plugin-transform:
    specifiers: {}

  playground/optimize-deps/dep-linked:
    specifiers:
      lodash-es: ^4.17.21
    dependencies:
      lodash-es: 4.17.21

  playground/optimize-deps/dep-linked-include:
    specifiers:
      react: 18.2.0
    dependencies:
      react: 18.2.0

  playground/optimize-deps/dep-node-env:
    specifiers: {}

  playground/optimize-deps/dep-non-optimized:
    specifiers: {}

  playground/optimize-deps/dep-not-js:
    specifiers: {}

  playground/optimize-deps/dep-relative-to-main:
    specifiers: {}

  playground/optimize-deps/dep-with-builtin-module-cjs:
    specifiers: {}

  playground/optimize-deps/dep-with-builtin-module-esm:
    specifiers: {}

  playground/optimize-deps/dep-with-dynamic-import:
    specifiers: {}

  playground/optimize-deps/dep-with-optional-peer-dep:
    specifiers: {}

  playground/optimize-deps/nested-exclude:
    specifiers:
      '@vitejs/test-nested-include': file:../nested-include
    dependencies:
      '@vitejs/test-nested-include': file:playground/optimize-deps/nested-include

  playground/optimize-deps/nested-include:
    specifiers: {}

  playground/optimize-deps/non-optimizable-include:
    specifiers: {}

  playground/optimize-missing-deps:
    specifiers:
      '@vitejs/test-missing-dep': file:./missing-dep
      express: ^4.18.2
    dependencies:
      '@vitejs/test-missing-dep': file:playground/optimize-missing-deps/missing-dep
    devDependencies:
      express: 4.18.2

  playground/optimize-missing-deps/missing-dep:
    specifiers:
      '@vitejs/test-multi-entry-dep': file:../multi-entry-dep
    dependencies:
      '@vitejs/test-multi-entry-dep': file:playground/optimize-missing-deps/multi-entry-dep

  playground/optimize-missing-deps/multi-entry-dep:
    specifiers: {}

  playground/preload:
    specifiers:
      '@vitejs/test-dep-a': file:./dep-a
      '@vitejs/test-dep-including-a': file:./dep-including-a
      terser: ^5.16.6
    devDependencies:
      '@vitejs/test-dep-a': file:playground/preload/dep-a
      '@vitejs/test-dep-including-a': file:playground/preload/dep-including-a
      terser: 5.16.6

  playground/preload/dep-a:
    specifiers: {}

  playground/preload/dep-including-a:
    specifiers:
      '@vitejs/test-dep-a': file:../dep-a
    dependencies:
      '@vitejs/test-dep-a': file:playground/preload/dep-a

  playground/preserve-symlinks:
    specifiers:
      '@vitejs/test-module-a': link:./module-a
    dependencies:
      '@vitejs/test-module-a': link:module-a

  playground/preserve-symlinks/module-a:
    specifiers: {}

  playground/resolve:
    specifiers:
      '@babel/runtime': ^7.21.0
      '@vitejs/test-require-pkg-with-module-field': link:./require-pkg-with-module-field
      '@vitejs/test-resolve-browser-field': link:./browser-field
      '@vitejs/test-resolve-browser-module-field1': link:./browser-module-field1
      '@vitejs/test-resolve-browser-module-field2': link:./browser-module-field2
      '@vitejs/test-resolve-browser-module-field3': link:./browser-module-field3
      '@vitejs/test-resolve-custom-condition': link:./custom-condition
      '@vitejs/test-resolve-custom-main-field': link:./custom-main-field
      '@vitejs/test-resolve-exports-and-nested-scope': link:./exports-and-nested-scope
      '@vitejs/test-resolve-exports-env': link:./exports-env
      '@vitejs/test-resolve-exports-from-root': link:./exports-from-root
      '@vitejs/test-resolve-exports-legacy-fallback': link:./exports-legacy-fallback
      '@vitejs/test-resolve-exports-path': link:./exports-path
      '@vitejs/test-resolve-exports-with-module': link:./exports-with-module
      '@vitejs/test-resolve-imports-pkg': link:./imports-path/other-pkg
      '@vitejs/test-resolve-linked': workspace:*
      '@vitejs/test-resolve-sharp-dir': link:./sharp-dir
      es5-ext: 0.10.62
      normalize.css: ^8.0.1
    dependencies:
      '@babel/runtime': 7.21.0
      '@vitejs/test-require-pkg-with-module-field': link:require-pkg-with-module-field
      '@vitejs/test-resolve-browser-field': link:browser-field
      '@vitejs/test-resolve-browser-module-field1': link:browser-module-field1
      '@vitejs/test-resolve-browser-module-field2': link:browser-module-field2
      '@vitejs/test-resolve-browser-module-field3': link:browser-module-field3
      '@vitejs/test-resolve-custom-condition': link:custom-condition
      '@vitejs/test-resolve-custom-main-field': link:custom-main-field
      '@vitejs/test-resolve-exports-and-nested-scope': link:exports-and-nested-scope
      '@vitejs/test-resolve-exports-env': link:exports-env
      '@vitejs/test-resolve-exports-from-root': link:exports-from-root
      '@vitejs/test-resolve-exports-legacy-fallback': link:exports-legacy-fallback
      '@vitejs/test-resolve-exports-path': link:exports-path
      '@vitejs/test-resolve-exports-with-module': link:exports-with-module
      '@vitejs/test-resolve-imports-pkg': link:imports-path/other-pkg
      '@vitejs/test-resolve-linked': link:../resolve-linked
      '@vitejs/test-resolve-sharp-dir': link:sharp-dir
      es5-ext: 0.10.62
      normalize.css: 8.0.1

  playground/resolve-config:
    specifiers: {}

  playground/resolve-linked:
    specifiers: {}

  playground/resolve/browser-field:
    specifiers:
      '@vitejs/test-resolve-browser-field-bare-import-fail': link:../browser-field-bare-import-fail
      '@vitejs/test-resolve-browser-field-bare-import-success': link:../browser-field-bare-import-success
    dependencies:
      '@vitejs/test-resolve-browser-field-bare-import-fail': link:../browser-field-bare-import-fail
      '@vitejs/test-resolve-browser-field-bare-import-success': link:../browser-field-bare-import-success

  playground/resolve/browser-field-bare-import-fail:
    specifiers: {}

  playground/resolve/browser-field-bare-import-success:
    specifiers: {}

  playground/resolve/browser-module-field1:
    specifiers: {}

  playground/resolve/browser-module-field2:
    specifiers: {}

  playground/resolve/browser-module-field3:
    specifiers: {}

  playground/resolve/custom-condition:
    specifiers: {}

  playground/resolve/custom-main-field:
    specifiers: {}

  playground/resolve/exports-and-nested-scope:
    specifiers: {}

  playground/resolve/exports-and-nested-scope/nested-scope:
    specifiers: {}

  playground/resolve/exports-env:
    specifiers: {}

  playground/resolve/exports-from-root:
    specifiers: {}

  playground/resolve/exports-from-root/nested:
    specifiers: {}

  playground/resolve/exports-legacy-fallback:
    specifiers: {}

  playground/resolve/exports-legacy-fallback/dir:
    specifiers: {}

  playground/resolve/exports-path:
    specifiers: {}

  playground/resolve/exports-with-module:
    specifiers: {}

  playground/resolve/imports-path/other-pkg:
    specifiers: {}

  playground/resolve/inline-package:
    specifiers: {}

  playground/resolve/require-pkg-with-module-field:
    specifiers:
      bignumber.js: 9.1.1
    dependencies:
      bignumber.js: 9.1.1

  playground/resolve/sharp-dir:
    specifiers:
      es5-ext: 0.10.62
    dependencies:
      es5-ext: 0.10.62

  playground/ssr:
    specifiers:
      express: ^4.18.2
    devDependencies:
      express: 4.18.2

  playground/ssr-deps:
    specifiers:
      '@vitejs/test-css-lib': file:./css-lib
      '@vitejs/test-define-properties-exports': file:./define-properties-exports
      '@vitejs/test-define-property-exports': file:./define-property-exports
      '@vitejs/test-external-entry': file:./external-entry
      '@vitejs/test-external-using-external-entry': file:./external-using-external-entry
      '@vitejs/test-forwarded-export': file:./forwarded-export
      '@vitejs/test-import-builtin-cjs': file:./import-builtin-cjs
      '@vitejs/test-linked-no-external': link:./linked-no-external
      '@vitejs/test-module-condition': file:./module-condition
      '@vitejs/test-no-external-cjs': file:./no-external-cjs
      '@vitejs/test-no-external-css': file:./no-external-css
      '@vitejs/test-non-optimized-with-nested-external': file:./non-optimized-with-nested-external
      '@vitejs/test-object-assigned-exports': file:./object-assigned-exports
      '@vitejs/test-only-object-assigned-exports': file:./only-object-assigned-exports
      '@vitejs/test-optimized-cjs-with-nested-external': file:./optimized-with-nested-external
      '@vitejs/test-optimized-with-nested-external': file:./optimized-with-nested-external
      '@vitejs/test-pkg-exports': file:./pkg-exports
      '@vitejs/test-primitive-export': file:./primitive-export
      '@vitejs/test-read-file-content': file:./read-file-content
      '@vitejs/test-require-absolute': file:./require-absolute
      '@vitejs/test-ts-transpiled-exports': file:./ts-transpiled-exports
      bcrypt: ^5.1.0
      express: ^4.18.2
    dependencies:
      '@vitejs/test-css-lib': file:playground/ssr-deps/css-lib
      '@vitejs/test-define-properties-exports': file:playground/ssr-deps/define-properties-exports
      '@vitejs/test-define-property-exports': file:playground/ssr-deps/define-property-exports
      '@vitejs/test-external-entry': file:playground/ssr-deps/external-entry
      '@vitejs/test-external-using-external-entry': file:playground/ssr-deps/external-using-external-entry
      '@vitejs/test-forwarded-export': file:playground/ssr-deps/forwarded-export
      '@vitejs/test-import-builtin-cjs': file:playground/ssr-deps/import-builtin-cjs
      '@vitejs/test-linked-no-external': link:linked-no-external
      '@vitejs/test-module-condition': file:playground/ssr-deps/module-condition
      '@vitejs/test-no-external-cjs': file:playground/ssr-deps/no-external-cjs
      '@vitejs/test-no-external-css': file:playground/ssr-deps/no-external-css
      '@vitejs/test-non-optimized-with-nested-external': file:playground/ssr-deps/non-optimized-with-nested-external
      '@vitejs/test-object-assigned-exports': file:playground/ssr-deps/object-assigned-exports
      '@vitejs/test-only-object-assigned-exports': file:playground/ssr-deps/only-object-assigned-exports
      '@vitejs/test-optimized-cjs-with-nested-external': file:playground/ssr-deps/optimized-with-nested-external
      '@vitejs/test-optimized-with-nested-external': file:playground/ssr-deps/optimized-with-nested-external
      '@vitejs/test-pkg-exports': file:playground/ssr-deps/pkg-exports
      '@vitejs/test-primitive-export': file:playground/ssr-deps/primitive-export
      '@vitejs/test-read-file-content': file:playground/ssr-deps/read-file-content
      '@vitejs/test-require-absolute': file:playground/ssr-deps/require-absolute
      '@vitejs/test-ts-transpiled-exports': file:playground/ssr-deps/ts-transpiled-exports
      bcrypt: 5.1.0
    devDependencies:
      express: 4.18.2

  playground/ssr-deps/css-lib:
    specifiers: {}

  playground/ssr-deps/define-properties-exports:
    specifiers: {}

  playground/ssr-deps/define-property-exports:
    specifiers: {}

  playground/ssr-deps/external-entry:
    specifiers: {}

  playground/ssr-deps/external-using-external-entry:
    specifiers:
      external-entry: file:../external-entry
    dependencies:
      external-entry: file:playground/ssr-deps/external-entry

  playground/ssr-deps/forwarded-export:
    specifiers:
      object-assigned-exports: file:../object-assigned-exports
    dependencies:
      object-assigned-exports: file:playground/ssr-deps/object-assigned-exports

  playground/ssr-deps/import-builtin-cjs:
    specifiers: {}

  playground/ssr-deps/linked-no-external:
    specifiers: {}

  playground/ssr-deps/module-condition:
    specifiers: {}

  playground/ssr-deps/nested-external:
    specifiers: {}

  playground/ssr-deps/no-external-cjs:
    specifiers: {}

  playground/ssr-deps/no-external-css:
    specifiers: {}

  playground/ssr-deps/non-optimized-with-nested-external:
    specifiers:
      nested-external: file:../nested-external
    dependencies:
      nested-external: file:playground/ssr-deps/nested-external

  playground/ssr-deps/object-assigned-exports:
    specifiers: {}

  playground/ssr-deps/only-object-assigned-exports:
    specifiers: {}

  playground/ssr-deps/optimized-cjs-with-nested-external:
    specifiers:
      nested-external: file:../nested-external
    dependencies:
      nested-external: file:playground/ssr-deps/nested-external

  playground/ssr-deps/optimized-with-nested-external:
    specifiers:
      nested-external: file:../nested-external
    dependencies:
      nested-external: file:playground/ssr-deps/nested-external

  playground/ssr-deps/pkg-exports:
    specifiers: {}

  playground/ssr-deps/primitive-export:
    specifiers: {}

  playground/ssr-deps/read-file-content:
    specifiers: {}

  playground/ssr-deps/require-absolute:
    specifiers: {}

  playground/ssr-deps/ts-transpiled-exports:
    specifiers: {}

  playground/ssr-html:
    specifiers:
      express: ^4.18.2
    devDependencies:
      express: 4.18.2

  playground/ssr-noexternal:
    specifiers:
      '@vitejs/test-external-cjs': file:./external-cjs
      '@vitejs/test-require-external-cjs': file:./require-external-cjs
      express: ^4.18.2
    dependencies:
      '@vitejs/test-external-cjs': file:playground/ssr-noexternal/external-cjs
      '@vitejs/test-require-external-cjs': file:playground/ssr-noexternal/require-external-cjs
      express: 4.18.2

  playground/ssr-noexternal/external-cjs:
    specifiers: {}

  playground/ssr-noexternal/require-external-cjs:
    specifiers:
      '@vitejs/test-external-cjs': file:../external-cjs
    dependencies:
      '@vitejs/test-external-cjs': file:playground/ssr-noexternal/external-cjs

  playground/ssr-pug:
    specifiers:
      express: ^4.18.2
      pug: ^3.0.2
    devDependencies:
      express: 4.18.2
      pug: 3.0.2

  playground/ssr-resolve:
    specifiers:
      '@vitejs/test-entries': file:./entries
      '@vitejs/test-resolve-pkg-exports': file:./pkg-exports
    dependencies:
      '@vitejs/test-entries': file:playground/ssr-resolve/entries
      '@vitejs/test-resolve-pkg-exports': file:playground/ssr-resolve/pkg-exports

  playground/ssr-resolve/entries:
    specifiers: {}

  playground/ssr-resolve/pkg-exports:
    specifiers: {}

  playground/ssr-webworker:
    specifiers:
      '@vitejs/test-resolve-linked': workspace:*
      miniflare: ^1.4.1
      react: ^18.2.0
    dependencies:
      react: 18.2.0
    devDependencies:
      '@vitejs/test-resolve-linked': link:../resolve-linked
      miniflare: 1.4.1

  playground/tailwind:
    specifiers:
      '@vitejs/plugin-vue': ^4.1.0
      autoprefixer: ^10.4.14
      tailwindcss: ^3.2.7
      ts-node: ^10.9.1
      vue: ^3.2.47
      vue-router: ^4.1.6
    dependencies:
      autoprefixer: 10.4.14
      tailwindcss: 3.2.7_ts-node@10.9.1
      vue: 3.2.47
      vue-router: 4.1.6_vue@3.2.47
    devDependencies:
      '@vitejs/plugin-vue': 4.1.0_vue@3.2.47
      ts-node: 10.9.1

  playground/tailwind-sourcemap:
    specifiers:
      tailwindcss: ^3.2.7
    dependencies:
      tailwindcss: 3.2.7

  playground/transform-plugin:
    specifiers: {}

  playground/tsconfig-json:
    specifiers: {}

  playground/tsconfig-json-load-error:
    specifiers: {}

  playground/wasm:
    specifiers: {}

  playground/worker:
    specifiers:
      '@vitejs/test-dep-to-optimize': file:./dep-to-optimize
    dependencies:
      '@vitejs/test-dep-to-optimize': file:playground/worker/dep-to-optimize

  playground/worker/dep-to-optimize:
    specifiers: {}

packages:

  /@adobe/css-tools/4.0.1:
    resolution: {integrity: sha512-+u76oB43nOHrF4DDWRLWDCtci7f3QJoEBigemIdIeTi1ODqjx6Tad9NCVnPRwewWlKkVab5PlK8DCtPTyX7S8g==}
    dev: true

  /@algolia/autocomplete-core/1.7.4:
    resolution: {integrity: sha512-daoLpQ3ps/VTMRZDEBfU8ixXd+amZcNJ4QSP3IERGyzqnL5Ch8uSRFt/4G8pUvW9c3o6GA4vtVv4I4lmnkdXyg==}
    dependencies:
      '@algolia/autocomplete-shared': 1.7.4
    dev: true

  /@algolia/autocomplete-preset-algolia/1.7.4_algoliasearch@4.13.1:
    resolution: {integrity: sha512-s37hrvLEIfcmKY8VU9LsAXgm2yfmkdHT3DnA3SgHaY93yjZ2qL57wzb5QweVkYuEBZkT2PIREvRoLXC2sxTbpQ==}
    peerDependencies:
      '@algolia/client-search': '>= 4.9.1 < 6'
      algoliasearch: '>= 4.9.1 < 6'
    dependencies:
      '@algolia/autocomplete-shared': 1.7.4
      algoliasearch: 4.13.1
    dev: true

  /@algolia/autocomplete-shared/1.7.4:
    resolution: {integrity: sha512-2VGCk7I9tA9Ge73Km99+Qg87w0wzW4tgUruvWAn/gfey1ZXgmxZtyIRBebk35R1O8TbK77wujVtCnpsGpRy1kg==}
    dev: true

  /@algolia/cache-browser-local-storage/4.13.1:
    resolution: {integrity: sha512-UAUVG2PEfwd/FfudsZtYnidJ9eSCpS+LW9cQiesePQLz41NAcddKxBak6eP2GErqyFagSlnVXe/w2E9h2m2ttg==}
    dependencies:
      '@algolia/cache-common': 4.13.1
    dev: true

  /@algolia/cache-common/4.13.1:
    resolution: {integrity: sha512-7Vaf6IM4L0Jkl3sYXbwK+2beQOgVJ0mKFbz/4qSxKd1iy2Sp77uTAazcX+Dlexekg1fqGUOSO7HS4Sx47ZJmjA==}
    dev: true

  /@algolia/cache-in-memory/4.13.1:
    resolution: {integrity: sha512-pZzybCDGApfA/nutsFK1P0Sbsq6fYJU3DwIvyKg4pURerlJM4qZbB9bfLRef0FkzfQu7W11E4cVLCIOWmyZeuQ==}
    dependencies:
      '@algolia/cache-common': 4.13.1
    dev: true

  /@algolia/client-account/4.13.1:
    resolution: {integrity: sha512-TFLiZ1KqMiir3FNHU+h3b0MArmyaHG+eT8Iojio6TdpeFcAQ1Aiy+2gb3SZk3+pgRJa/BxGmDkRUwE5E/lv3QQ==}
    dependencies:
      '@algolia/client-common': 4.13.1
      '@algolia/client-search': 4.13.1
      '@algolia/transporter': 4.13.1
    dev: true

  /@algolia/client-analytics/4.13.1:
    resolution: {integrity: sha512-iOS1JBqh7xaL5x00M5zyluZ9+9Uy9GqtYHv/2SMuzNW1qP7/0doz1lbcsP3S7KBbZANJTFHUOfuqyRLPk91iFA==}
    dependencies:
      '@algolia/client-common': 4.13.1
      '@algolia/client-search': 4.13.1
      '@algolia/requester-common': 4.13.1
      '@algolia/transporter': 4.13.1
    dev: true

  /@algolia/client-common/4.13.1:
    resolution: {integrity: sha512-LcDoUE0Zz3YwfXJL6lJ2OMY2soClbjrrAKB6auYVMNJcoKZZ2cbhQoFR24AYoxnGUYBER/8B+9sTBj5bj/Gqbg==}
    dependencies:
      '@algolia/requester-common': 4.13.1
      '@algolia/transporter': 4.13.1
    dev: true

  /@algolia/client-personalization/4.13.1:
    resolution: {integrity: sha512-1CqrOW1ypVrB4Lssh02hP//YxluoIYXAQCpg03L+/RiXJlCs+uIqlzC0ctpQPmxSlTK6h07kr50JQoYH/TIM9w==}
    dependencies:
      '@algolia/client-common': 4.13.1
      '@algolia/requester-common': 4.13.1
      '@algolia/transporter': 4.13.1
    dev: true

  /@algolia/client-search/4.13.1:
    resolution: {integrity: sha512-YQKYA83MNRz3FgTNM+4eRYbSmHi0WWpo019s5SeYcL3HUan/i5R09VO9dk3evELDFJYciiydSjbsmhBzbpPP2A==}
    dependencies:
      '@algolia/client-common': 4.13.1
      '@algolia/requester-common': 4.13.1
      '@algolia/transporter': 4.13.1
    dev: true

  /@algolia/logger-common/4.13.1:
    resolution: {integrity: sha512-L6slbL/OyZaAXNtS/1A8SAbOJeEXD5JcZeDCPYDqSTYScfHu+2ePRTDMgUTY4gQ7HsYZ39N1LujOd8WBTmM2Aw==}
    dev: true

  /@algolia/logger-console/4.13.1:
    resolution: {integrity: sha512-7jQOTftfeeLlnb3YqF8bNgA2GZht7rdKkJ31OCeSH2/61haO0tWPoNRjZq9XLlgMQZH276pPo0NdiArcYPHjCA==}
    dependencies:
      '@algolia/logger-common': 4.13.1
    dev: true

  /@algolia/requester-browser-xhr/4.13.1:
    resolution: {integrity: sha512-oa0CKr1iH6Nc7CmU6RE7TnXMjHnlyp7S80pP/LvZVABeJHX3p/BcSCKovNYWWltgTxUg0U1o+2uuy8BpMKljwA==}
    dependencies:
      '@algolia/requester-common': 4.13.1
    dev: true

  /@algolia/requester-common/4.13.1:
    resolution: {integrity: sha512-eGVf0ID84apfFEuXsaoSgIxbU3oFsIbz4XiotU3VS8qGCJAaLVUC5BUJEkiFENZIhon7hIB4d0RI13HY4RSA+w==}
    dev: true

  /@algolia/requester-node-http/4.13.1:
    resolution: {integrity: sha512-7C0skwtLdCz5heKTVe/vjvrqgL/eJxmiEjHqXdtypcE5GCQCYI15cb+wC4ytYioZDMiuDGeVYmCYImPoEgUGPw==}
    dependencies:
      '@algolia/requester-common': 4.13.1
    dev: true

  /@algolia/transporter/4.13.1:
    resolution: {integrity: sha512-pICnNQN7TtrcYJqqPEXByV8rJ8ZRU2hCiIKLTLRyNpghtQG3VAFk6fVtdzlNfdUGZcehSKGarPIZEHlQXnKjgw==}
    dependencies:
      '@algolia/cache-common': 4.13.1
      '@algolia/logger-common': 4.13.1
      '@algolia/requester-common': 4.13.1
    dev: true

  /@ampproject/remapping/2.2.0:
    resolution: {integrity: sha512-qRmjj8nj9qmLTQXXmaR1cck3UXSRMPrbsLJAasZpF+t3riI71BXed5ebIOYwQntykeZuhjsdweEc9BxH5Jc26w==}
    engines: {node: '>=6.0.0'}
    dependencies:
      '@jridgewell/gen-mapping': 0.1.1
      '@jridgewell/trace-mapping': 0.3.17

  /@babel/code-frame/7.18.6:
    resolution: {integrity: sha512-TDCmlK5eOvH+eH7cdAFlNXeVJqWIQ7gW9tY1GJIpUtFb6CmjVyq2VM3u71bOyR8CRihcCgMUYoDNyLXao3+70Q==}
    engines: {node: '>=6.9.0'}
    dependencies:
      '@babel/highlight': 7.18.6

  /@babel/compat-data/7.20.10:
    resolution: {integrity: sha512-sEnuDPpOJR/fcafHMjpcpGN5M2jbUGUHwmuWKM/YdPzeEDJg8bgmbcWQFUfE32MQjti1koACvoPVsDe8Uq+idg==}
    engines: {node: '>=6.9.0'}

  /@babel/core/7.21.3:
    resolution: {integrity: sha512-qIJONzoa/qiHghnm0l1n4i/6IIziDpzqc36FBs4pzMhDUraHqponwJLiAKm1hGLP3OSB/TVNz6rMwVGpwxxySw==}
    engines: {node: '>=6.9.0'}
    dependencies:
      '@ampproject/remapping': 2.2.0
      '@babel/code-frame': 7.18.6
      '@babel/generator': 7.21.3
      '@babel/helper-compilation-targets': 7.20.7_@babel+core@7.21.3
      '@babel/helper-module-transforms': 7.21.2
      '@babel/helpers': 7.21.0
      '@babel/parser': 7.21.3
      '@babel/template': 7.20.7
      '@babel/traverse': 7.21.3
      '@babel/types': 7.21.3
      convert-source-map: 1.9.0
      debug: 4.3.4
      gensync: 1.0.0-beta.2
      json5: 2.2.3
      semver: 6.3.0
    transitivePeerDependencies:
      - supports-color

  /@babel/generator/7.21.3:
    resolution: {integrity: sha512-QS3iR1GYC/YGUnW7IdggFeN5c1poPUurnGttOV/bZgPGV+izC/D8HnD6DLwod0fsatNyVn1G3EVWMYIF0nHbeA==}
    engines: {node: '>=6.9.0'}
    dependencies:
      '@babel/types': 7.21.3
      '@jridgewell/gen-mapping': 0.3.2
      '@jridgewell/trace-mapping': 0.3.17
      jsesc: 2.5.2

  /@babel/helper-annotate-as-pure/7.18.6:
    resolution: {integrity: sha512-duORpUiYrEpzKIop6iNbjnwKLAKnJ47csTyRACyEmWj0QdUrm5aqNJGHSSEQSUAvNW0ojX0dOmK9dZduvkfeXA==}
    engines: {node: '>=6.9.0'}
    dependencies:
      '@babel/types': 7.21.3
    dev: false

  /@babel/helper-builder-binary-assignment-operator-visitor/7.18.9:
    resolution: {integrity: sha512-yFQ0YCHoIqarl8BCRwBL8ulYUaZpz3bNsA7oFepAzee+8/+ImtADXNOmO5vJvsPff3qi+hvpkY/NYBTrBQgdNw==}
    engines: {node: '>=6.9.0'}
    dependencies:
      '@babel/helper-explode-assignable-expression': 7.18.6
      '@babel/types': 7.21.3
    dev: false

  /@babel/helper-compilation-targets/7.20.7_@babel+core@7.21.3:
    resolution: {integrity: sha512-4tGORmfQcrc+bvrjb5y3dG9Mx1IOZjsHqQVUz7XCNHO+iTmqxWnVg3KRygjGmpRLJGdQSKuvFinbIb0CnZwHAQ==}
    engines: {node: '>=6.9.0'}
    peerDependencies:
      '@babel/core': ^7.0.0
    dependencies:
      '@babel/compat-data': 7.20.10
      '@babel/core': 7.21.3
      '@babel/helper-validator-option': 7.18.6
      browserslist: 4.21.5
      lru-cache: 5.1.1
      semver: 6.3.0

  /@babel/helper-create-class-features-plugin/7.20.12_@babel+core@7.21.3:
    resolution: {integrity: sha512-9OunRkbT0JQcednL0UFvbfXpAsUXiGjUk0a7sN8fUXX7Mue79cUSMjHGDRRi/Vz9vYlpIhLV5fMD5dKoMhhsNQ==}
    engines: {node: '>=6.9.0'}
    peerDependencies:
      '@babel/core': ^7.0.0
    dependencies:
      '@babel/core': 7.21.3
      '@babel/helper-annotate-as-pure': 7.18.6
      '@babel/helper-environment-visitor': 7.18.9
      '@babel/helper-function-name': 7.21.0
      '@babel/helper-member-expression-to-functions': 7.20.7
      '@babel/helper-optimise-call-expression': 7.18.6
      '@babel/helper-replace-supers': 7.20.7
      '@babel/helper-skip-transparent-expression-wrappers': 7.20.0
      '@babel/helper-split-export-declaration': 7.18.6
    transitivePeerDependencies:
      - supports-color
    dev: false

  /@babel/helper-create-class-features-plugin/7.20.5_@babel+core@7.21.3:
    resolution: {integrity: sha512-3RCdA/EmEaikrhayahwToF0fpweU/8o2p8vhc1c/1kftHOdTKuC65kik/TLc+qfbS8JKw4qqJbne4ovICDhmww==}
    engines: {node: '>=6.9.0'}
    peerDependencies:
      '@babel/core': ^7.0.0
    dependencies:
      '@babel/core': 7.21.3
      '@babel/helper-annotate-as-pure': 7.18.6
      '@babel/helper-environment-visitor': 7.18.9
      '@babel/helper-function-name': 7.21.0
      '@babel/helper-member-expression-to-functions': 7.20.7
      '@babel/helper-optimise-call-expression': 7.18.6
      '@babel/helper-replace-supers': 7.20.7
      '@babel/helper-split-export-declaration': 7.18.6
    transitivePeerDependencies:
      - supports-color
    dev: false

  /@babel/helper-create-regexp-features-plugin/7.20.5_@babel+core@7.21.3:
    resolution: {integrity: sha512-m68B1lkg3XDGX5yCvGO0kPx3v9WIYLnzjKfPcQiwntEQa5ZeRkPmo2X/ISJc8qxWGfwUr+kvZAeEzAwLec2r2w==}
    engines: {node: '>=6.9.0'}
    peerDependencies:
      '@babel/core': ^7.0.0
    dependencies:
      '@babel/core': 7.21.3
      '@babel/helper-annotate-as-pure': 7.18.6
      regexpu-core: 5.2.2
    dev: false

  /@babel/helper-define-polyfill-provider/0.3.3_@babel+core@7.21.3:
    resolution: {integrity: sha512-z5aQKU4IzbqCC1XH0nAqfsFLMVSo22SBKUc0BxGrLkolTdPTructy0ToNnlO2zA4j9Q/7pjMZf0DSY+DSTYzww==}
    peerDependencies:
      '@babel/core': ^7.4.0-0
    dependencies:
      '@babel/core': 7.21.3
      '@babel/helper-compilation-targets': 7.20.7_@babel+core@7.21.3
      '@babel/helper-plugin-utils': 7.20.2
      debug: 4.3.4
      lodash.debounce: 4.0.8
      resolve: 1.22.1
      semver: 6.3.0
    transitivePeerDependencies:
      - supports-color
    dev: false

  /@babel/helper-environment-visitor/7.18.9:
    resolution: {integrity: sha512-3r/aACDJ3fhQ/EVgFy0hpj8oHyHpQc+LPtJoY9SzTThAsStm4Ptegq92vqKoE3vD706ZVFWITnMnxucw+S9Ipg==}
    engines: {node: '>=6.9.0'}

  /@babel/helper-explode-assignable-expression/7.18.6:
    resolution: {integrity: sha512-eyAYAsQmB80jNfg4baAtLeWAQHfHFiR483rzFK+BhETlGZaQC9bsfrugfXDCbRHLQbIA7U5NxhhOxN7p/dWIcg==}
    engines: {node: '>=6.9.0'}
    dependencies:
      '@babel/types': 7.21.3
    dev: false

  /@babel/helper-function-name/7.21.0:
    resolution: {integrity: sha512-HfK1aMRanKHpxemaY2gqBmL04iAPOPRj7DxtNbiDOrJK+gdwkiNRVpCpUJYbUT+aZyemKN8brqTOxzCaG6ExRg==}
    engines: {node: '>=6.9.0'}
    dependencies:
      '@babel/template': 7.20.7
      '@babel/types': 7.21.3

  /@babel/helper-hoist-variables/7.18.6:
    resolution: {integrity: sha512-UlJQPkFqFULIcyW5sbzgbkxn2FKRgwWiRexcuaR8RNJRy8+LLveqPjwZV/bwrLZCN0eUHD/x8D0heK1ozuoo6Q==}
    engines: {node: '>=6.9.0'}
    dependencies:
      '@babel/types': 7.21.3

  /@babel/helper-member-expression-to-functions/7.20.7:
    resolution: {integrity: sha512-9J0CxJLq315fEdi4s7xK5TQaNYjZw+nDVpVqr1axNGKzdrdwYBD5b4uKv3n75aABG0rCCTK8Im8Ww7eYfMrZgw==}
    engines: {node: '>=6.9.0'}
    dependencies:
      '@babel/types': 7.21.3
    dev: false

  /@babel/helper-module-imports/7.18.6:
    resolution: {integrity: sha512-0NFvs3VkuSYbFi1x2Vd6tKrywq+z/cLeYC/RJNFrIX/30Bf5aiGYbtvGXolEktzJH8o5E5KJ3tT+nkxuuZFVlA==}
    engines: {node: '>=6.9.0'}
    dependencies:
      '@babel/types': 7.21.3

  /@babel/helper-module-transforms/7.21.2:
    resolution: {integrity: sha512-79yj2AR4U/Oqq/WOV7Lx6hUjau1Zfo4cI+JLAVYeMV5XIlbOhmjEk5ulbTc9fMpmlojzZHkUUxAiK+UKn+hNQQ==}
    engines: {node: '>=6.9.0'}
    dependencies:
      '@babel/helper-environment-visitor': 7.18.9
      '@babel/helper-module-imports': 7.18.6
      '@babel/helper-simple-access': 7.20.2
      '@babel/helper-split-export-declaration': 7.18.6
      '@babel/helper-validator-identifier': 7.19.1
      '@babel/template': 7.20.7
      '@babel/traverse': 7.21.3
      '@babel/types': 7.21.3
    transitivePeerDependencies:
      - supports-color

  /@babel/helper-optimise-call-expression/7.18.6:
    resolution: {integrity: sha512-HP59oD9/fEHQkdcbgFCnbmgH5vIQTJbxh2yf+CdM89/glUNnuzr87Q8GIjGEnOktTROemO0Pe0iPAYbqZuOUiA==}
    engines: {node: '>=6.9.0'}
    dependencies:
      '@babel/types': 7.21.3
    dev: false

  /@babel/helper-plugin-utils/7.20.2:
    resolution: {integrity: sha512-8RvlJG2mj4huQ4pZ+rU9lqKi9ZKiRmuvGuM2HlWmkmgOhbs6zEAw6IEiJ5cQqGbDzGZOhwuOQNtZMi/ENLjZoQ==}
    engines: {node: '>=6.9.0'}
    dev: false

  /@babel/helper-remap-async-to-generator/7.18.9_@babel+core@7.21.3:
    resolution: {integrity: sha512-dI7q50YKd8BAv3VEfgg7PS7yD3Rtbi2J1XMXaalXO0W0164hYLnh8zpjRS0mte9MfVp/tltvr/cfdXPvJr1opA==}
    engines: {node: '>=6.9.0'}
    peerDependencies:
      '@babel/core': ^7.0.0
    dependencies:
      '@babel/core': 7.21.3
      '@babel/helper-annotate-as-pure': 7.18.6
      '@babel/helper-environment-visitor': 7.18.9
      '@babel/helper-wrap-function': 7.20.5
      '@babel/types': 7.21.3
    transitivePeerDependencies:
      - supports-color
    dev: false

  /@babel/helper-replace-supers/7.19.1:
    resolution: {integrity: sha512-T7ahH7wV0Hfs46SFh5Jz3s0B6+o8g3c+7TMxu7xKfmHikg7EAZ3I2Qk9LFhjxXq8sL7UkP5JflezNwoZa8WvWw==}
    engines: {node: '>=6.9.0'}
    dependencies:
      '@babel/helper-environment-visitor': 7.18.9
      '@babel/helper-member-expression-to-functions': 7.20.7
      '@babel/helper-optimise-call-expression': 7.18.6
      '@babel/traverse': 7.21.3
      '@babel/types': 7.21.3
    transitivePeerDependencies:
      - supports-color
    dev: false

  /@babel/helper-replace-supers/7.20.7:
    resolution: {integrity: sha512-vujDMtB6LVfNW13jhlCrp48QNslK6JXi7lQG736HVbHz/mbf4Dc7tIRh1Xf5C0rF7BP8iiSxGMCmY6Ci1ven3A==}
    engines: {node: '>=6.9.0'}
    dependencies:
      '@babel/helper-environment-visitor': 7.18.9
      '@babel/helper-member-expression-to-functions': 7.20.7
      '@babel/helper-optimise-call-expression': 7.18.6
      '@babel/template': 7.20.7
      '@babel/traverse': 7.21.3
      '@babel/types': 7.21.3
    transitivePeerDependencies:
      - supports-color
    dev: false

  /@babel/helper-simple-access/7.20.2:
    resolution: {integrity: sha512-+0woI/WPq59IrqDYbVGfshjT5Dmk/nnbdpcF8SnMhhXObpTq2KNBdLFRFrkVdbDOyUmHBCxzm5FHV1rACIkIbA==}
    engines: {node: '>=6.9.0'}
    dependencies:
      '@babel/types': 7.21.3

  /@babel/helper-skip-transparent-expression-wrappers/7.20.0:
    resolution: {integrity: sha512-5y1JYeNKfvnT8sZcK9DVRtpTbGiomYIHviSP3OQWmDPU3DeH4a1ZlT/N2lyQ5P8egjcRaT/Y9aNqUxK0WsnIIg==}
    engines: {node: '>=6.9.0'}
    dependencies:
      '@babel/types': 7.21.3
    dev: false

  /@babel/helper-split-export-declaration/7.18.6:
    resolution: {integrity: sha512-bde1etTx6ZyTmobl9LLMMQsaizFVZrquTEHOqKeQESMKo4PlObf+8+JA25ZsIpZhT/WEd39+vOdLXAFG/nELpA==}
    engines: {node: '>=6.9.0'}
    dependencies:
      '@babel/types': 7.21.3

  /@babel/helper-string-parser/7.19.4:
    resolution: {integrity: sha512-nHtDoQcuqFmwYNYPz3Rah5ph2p8PFeFCsZk9A/48dPc/rGocJ5J3hAAZ7pb76VWX3fZKu+uEr/FhH5jLx7umrw==}
    engines: {node: '>=6.9.0'}

  /@babel/helper-validator-identifier/7.19.1:
    resolution: {integrity: sha512-awrNfaMtnHUr653GgGEs++LlAvW6w+DcPrOliSMXWCKo597CwL5Acf/wWdNkf/tfEQE3mjkeD1YOVZOUV/od1w==}
    engines: {node: '>=6.9.0'}

  /@babel/helper-validator-option/7.18.6:
    resolution: {integrity: sha512-XO7gESt5ouv/LRJdrVjkShckw6STTaB7l9BrpBaAHDeF5YZT+01PCwmR0SJHnkW6i8OwW/EVWRShfi4j2x+KQw==}
    engines: {node: '>=6.9.0'}

  /@babel/helper-wrap-function/7.20.5:
    resolution: {integrity: sha512-bYMxIWK5mh+TgXGVqAtnu5Yn1un+v8DDZtqyzKRLUzrh70Eal2O3aZ7aPYiMADO4uKlkzOiRiZ6GX5q3qxvW9Q==}
    engines: {node: '>=6.9.0'}
    dependencies:
      '@babel/helper-function-name': 7.21.0
      '@babel/template': 7.20.7
      '@babel/traverse': 7.21.3
      '@babel/types': 7.21.3
    transitivePeerDependencies:
      - supports-color
    dev: false

  /@babel/helpers/7.21.0:
    resolution: {integrity: sha512-XXve0CBtOW0pd7MRzzmoyuSj0e3SEzj8pgyFxnTT1NJZL38BD1MK7yYrm8yefRPIDvNNe14xR4FdbHwpInD4rA==}
    engines: {node: '>=6.9.0'}
    dependencies:
      '@babel/template': 7.20.7
      '@babel/traverse': 7.21.3
      '@babel/types': 7.21.3
    transitivePeerDependencies:
      - supports-color

  /@babel/highlight/7.18.6:
    resolution: {integrity: sha512-u7stbOuYjaPezCuLj29hNW1v64M2Md2qupEKP1fHc7WdOA3DgLh37suiSrZYY7haUB7iBeQZ9P1uiRF359do3g==}
    engines: {node: '>=6.9.0'}
    dependencies:
      '@babel/helper-validator-identifier': 7.19.1
      chalk: 2.4.2
      js-tokens: 4.0.0

  /@babel/parser/7.21.3:
    resolution: {integrity: sha512-lobG0d7aOfQRXh8AyklEAgZGvA4FShxo6xQbUrrT/cNBPUdIDojlokwJsQyCC/eKia7ifqM0yP+2DRZ4WKw2RQ==}
    engines: {node: '>=6.0.0'}
    hasBin: true
    dependencies:
      '@babel/types': 7.21.3

  /@babel/plugin-bugfix-safari-id-destructuring-collision-in-function-expression/7.18.6_@babel+core@7.21.3:
    resolution: {integrity: sha512-Dgxsyg54Fx1d4Nge8UnvTrED63vrwOdPmyvPzlNN/boaliRP54pm3pGzZD1SJUwrBA+Cs/xdG8kXX6Mn/RfISQ==}
    engines: {node: '>=6.9.0'}
    peerDependencies:
      '@babel/core': ^7.0.0
    dependencies:
      '@babel/core': 7.21.3
      '@babel/helper-plugin-utils': 7.20.2
    dev: false

  /@babel/plugin-bugfix-v8-spread-parameters-in-optional-chaining/7.20.7_@babel+core@7.21.3:
    resolution: {integrity: sha512-sbr9+wNE5aXMBBFBICk01tt7sBf2Oc9ikRFEcem/ZORup9IMUdNhW7/wVLEbbtlWOsEubJet46mHAL2C8+2jKQ==}
    engines: {node: '>=6.9.0'}
    peerDependencies:
      '@babel/core': ^7.13.0
    dependencies:
      '@babel/core': 7.21.3
      '@babel/helper-plugin-utils': 7.20.2
      '@babel/helper-skip-transparent-expression-wrappers': 7.20.0
      '@babel/plugin-proposal-optional-chaining': 7.20.7_@babel+core@7.21.3
    dev: false

  /@babel/plugin-proposal-async-generator-functions/7.20.7_@babel+core@7.21.3:
    resolution: {integrity: sha512-xMbiLsn/8RK7Wq7VeVytytS2L6qE69bXPB10YCmMdDZbKF4okCqY74pI/jJQ/8U0b/F6NrT2+14b8/P9/3AMGA==}
    engines: {node: '>=6.9.0'}
    peerDependencies:
      '@babel/core': ^7.0.0-0
    dependencies:
      '@babel/core': 7.21.3
      '@babel/helper-environment-visitor': 7.18.9
      '@babel/helper-plugin-utils': 7.20.2
      '@babel/helper-remap-async-to-generator': 7.18.9_@babel+core@7.21.3
      '@babel/plugin-syntax-async-generators': 7.8.4_@babel+core@7.21.3
    transitivePeerDependencies:
      - supports-color
    dev: false

  /@babel/plugin-proposal-class-properties/7.18.6_@babel+core@7.21.3:
    resolution: {integrity: sha512-cumfXOF0+nzZrrN8Rf0t7M+tF6sZc7vhQwYQck9q1/5w2OExlD+b4v4RpMJFaV1Z7WcDRgO6FqvxqxGlwo+RHQ==}
    engines: {node: '>=6.9.0'}
    peerDependencies:
      '@babel/core': ^7.0.0-0
    dependencies:
      '@babel/core': 7.21.3
      '@babel/helper-create-class-features-plugin': 7.20.5_@babel+core@7.21.3
      '@babel/helper-plugin-utils': 7.20.2
    transitivePeerDependencies:
      - supports-color
    dev: false

  /@babel/plugin-proposal-class-static-block/7.20.7_@babel+core@7.21.3:
    resolution: {integrity: sha512-AveGOoi9DAjUYYuUAG//Ig69GlazLnoyzMw68VCDux+c1tsnnH/OkYcpz/5xzMkEFC6UxjR5Gw1c+iY2wOGVeQ==}
    engines: {node: '>=6.9.0'}
    peerDependencies:
      '@babel/core': ^7.12.0
    dependencies:
      '@babel/core': 7.21.3
      '@babel/helper-create-class-features-plugin': 7.20.12_@babel+core@7.21.3
      '@babel/helper-plugin-utils': 7.20.2
      '@babel/plugin-syntax-class-static-block': 7.14.5_@babel+core@7.21.3
    transitivePeerDependencies:
      - supports-color
    dev: false

  /@babel/plugin-proposal-dynamic-import/7.18.6_@babel+core@7.21.3:
    resolution: {integrity: sha512-1auuwmK+Rz13SJj36R+jqFPMJWyKEDd7lLSdOj4oJK0UTgGueSAtkrCvz9ewmgyU/P941Rv2fQwZJN8s6QruXw==}
    engines: {node: '>=6.9.0'}
    peerDependencies:
      '@babel/core': ^7.0.0-0
    dependencies:
      '@babel/core': 7.21.3
      '@babel/helper-plugin-utils': 7.20.2
      '@babel/plugin-syntax-dynamic-import': 7.8.3_@babel+core@7.21.3
    dev: false

  /@babel/plugin-proposal-export-namespace-from/7.18.9_@babel+core@7.21.3:
    resolution: {integrity: sha512-k1NtHyOMvlDDFeb9G5PhUXuGj8m/wiwojgQVEhJ/fsVsMCpLyOP4h0uGEjYJKrRI+EVPlb5Jk+Gt9P97lOGwtA==}
    engines: {node: '>=6.9.0'}
    peerDependencies:
      '@babel/core': ^7.0.0-0
    dependencies:
      '@babel/core': 7.21.3
      '@babel/helper-plugin-utils': 7.20.2
      '@babel/plugin-syntax-export-namespace-from': 7.8.3_@babel+core@7.21.3
    dev: false

  /@babel/plugin-proposal-json-strings/7.18.6_@babel+core@7.21.3:
    resolution: {integrity: sha512-lr1peyn9kOdbYc0xr0OdHTZ5FMqS6Di+H0Fz2I/JwMzGmzJETNeOFq2pBySw6X/KFL5EWDjlJuMsUGRFb8fQgQ==}
    engines: {node: '>=6.9.0'}
    peerDependencies:
      '@babel/core': ^7.0.0-0
    dependencies:
      '@babel/core': 7.21.3
      '@babel/helper-plugin-utils': 7.20.2
      '@babel/plugin-syntax-json-strings': 7.8.3_@babel+core@7.21.3
    dev: false

  /@babel/plugin-proposal-logical-assignment-operators/7.20.7_@babel+core@7.21.3:
    resolution: {integrity: sha512-y7C7cZgpMIjWlKE5T7eJwp+tnRYM89HmRvWM5EQuB5BoHEONjmQ8lSNmBUwOyy/GFRsohJED51YBF79hE1djug==}
    engines: {node: '>=6.9.0'}
    peerDependencies:
      '@babel/core': ^7.0.0-0
    dependencies:
      '@babel/core': 7.21.3
      '@babel/helper-plugin-utils': 7.20.2
      '@babel/plugin-syntax-logical-assignment-operators': 7.10.4_@babel+core@7.21.3
    dev: false

  /@babel/plugin-proposal-nullish-coalescing-operator/7.18.6_@babel+core@7.21.3:
    resolution: {integrity: sha512-wQxQzxYeJqHcfppzBDnm1yAY0jSRkUXR2z8RePZYrKwMKgMlE8+Z6LUno+bd6LvbGh8Gltvy74+9pIYkr+XkKA==}
    engines: {node: '>=6.9.0'}
    peerDependencies:
      '@babel/core': ^7.0.0-0
    dependencies:
      '@babel/core': 7.21.3
      '@babel/helper-plugin-utils': 7.20.2
      '@babel/plugin-syntax-nullish-coalescing-operator': 7.8.3_@babel+core@7.21.3
    dev: false

  /@babel/plugin-proposal-numeric-separator/7.18.6_@babel+core@7.21.3:
    resolution: {integrity: sha512-ozlZFogPqoLm8WBr5Z8UckIoE4YQ5KESVcNudyXOR8uqIkliTEgJ3RoketfG6pmzLdeZF0H/wjE9/cCEitBl7Q==}
    engines: {node: '>=6.9.0'}
    peerDependencies:
      '@babel/core': ^7.0.0-0
    dependencies:
      '@babel/core': 7.21.3
      '@babel/helper-plugin-utils': 7.20.2
      '@babel/plugin-syntax-numeric-separator': 7.10.4_@babel+core@7.21.3
    dev: false

  /@babel/plugin-proposal-object-rest-spread/7.20.7_@babel+core@7.21.3:
    resolution: {integrity: sha512-d2S98yCiLxDVmBmE8UjGcfPvNEUbA1U5q5WxaWFUGRzJSVAZqm5W6MbPct0jxnegUZ0niLeNX+IOzEs7wYg9Dg==}
    engines: {node: '>=6.9.0'}
    peerDependencies:
      '@babel/core': ^7.0.0-0
    dependencies:
      '@babel/compat-data': 7.20.10
      '@babel/core': 7.21.3
      '@babel/helper-compilation-targets': 7.20.7_@babel+core@7.21.3
      '@babel/helper-plugin-utils': 7.20.2
      '@babel/plugin-syntax-object-rest-spread': 7.8.3_@babel+core@7.21.3
      '@babel/plugin-transform-parameters': 7.20.7_@babel+core@7.21.3
    dev: false

  /@babel/plugin-proposal-optional-catch-binding/7.18.6_@babel+core@7.21.3:
    resolution: {integrity: sha512-Q40HEhs9DJQyaZfUjjn6vE8Cv4GmMHCYuMGIWUnlxH6400VGxOuwWsPt4FxXxJkC/5eOzgn0z21M9gMT4MOhbw==}
    engines: {node: '>=6.9.0'}
    peerDependencies:
      '@babel/core': ^7.0.0-0
    dependencies:
      '@babel/core': 7.21.3
      '@babel/helper-plugin-utils': 7.20.2
      '@babel/plugin-syntax-optional-catch-binding': 7.8.3_@babel+core@7.21.3
    dev: false

  /@babel/plugin-proposal-optional-chaining/7.20.7_@babel+core@7.21.3:
    resolution: {integrity: sha512-T+A7b1kfjtRM51ssoOfS1+wbyCVqorfyZhT99TvxxLMirPShD8CzKMRepMlCBGM5RpHMbn8s+5MMHnPstJH6mQ==}
    engines: {node: '>=6.9.0'}
    peerDependencies:
      '@babel/core': ^7.0.0-0
    dependencies:
      '@babel/core': 7.21.3
      '@babel/helper-plugin-utils': 7.20.2
      '@babel/helper-skip-transparent-expression-wrappers': 7.20.0
      '@babel/plugin-syntax-optional-chaining': 7.8.3_@babel+core@7.21.3
    dev: false

  /@babel/plugin-proposal-private-methods/7.18.6_@babel+core@7.21.3:
    resolution: {integrity: sha512-nutsvktDItsNn4rpGItSNV2sz1XwS+nfU0Rg8aCx3W3NOKVzdMjJRu0O5OkgDp3ZGICSTbgRpxZoWsxoKRvbeA==}
    engines: {node: '>=6.9.0'}
    peerDependencies:
      '@babel/core': ^7.0.0-0
    dependencies:
      '@babel/core': 7.21.3
      '@babel/helper-create-class-features-plugin': 7.20.5_@babel+core@7.21.3
      '@babel/helper-plugin-utils': 7.20.2
    transitivePeerDependencies:
      - supports-color
    dev: false

  /@babel/plugin-proposal-private-property-in-object/7.20.5_@babel+core@7.21.3:
    resolution: {integrity: sha512-Vq7b9dUA12ByzB4EjQTPo25sFhY+08pQDBSZRtUAkj7lb7jahaHR5igera16QZ+3my1nYR4dKsNdYj5IjPHilQ==}
    engines: {node: '>=6.9.0'}
    peerDependencies:
      '@babel/core': ^7.0.0-0
    dependencies:
      '@babel/core': 7.21.3
      '@babel/helper-annotate-as-pure': 7.18.6
      '@babel/helper-create-class-features-plugin': 7.20.5_@babel+core@7.21.3
      '@babel/helper-plugin-utils': 7.20.2
      '@babel/plugin-syntax-private-property-in-object': 7.14.5_@babel+core@7.21.3
    transitivePeerDependencies:
      - supports-color
    dev: false

  /@babel/plugin-proposal-unicode-property-regex/7.18.6_@babel+core@7.21.3:
    resolution: {integrity: sha512-2BShG/d5yoZyXZfVePH91urL5wTG6ASZU9M4o03lKK8u8UW1y08OMttBSOADTcJrnPMpvDXRG3G8fyLh4ovs8w==}
    engines: {node: '>=4'}
    peerDependencies:
      '@babel/core': ^7.0.0-0
    dependencies:
      '@babel/core': 7.21.3
      '@babel/helper-create-regexp-features-plugin': 7.20.5_@babel+core@7.21.3
      '@babel/helper-plugin-utils': 7.20.2
    dev: false

  /@babel/plugin-syntax-async-generators/7.8.4_@babel+core@7.21.3:
    resolution: {integrity: sha512-tycmZxkGfZaxhMRbXlPXuVFpdWlXpir2W4AMhSJgRKzk/eDlIXOhb2LHWoLpDF7TEHylV5zNhykX6KAgHJmTNw==}
    peerDependencies:
      '@babel/core': ^7.0.0-0
    dependencies:
      '@babel/core': 7.21.3
      '@babel/helper-plugin-utils': 7.20.2
    dev: false

  /@babel/plugin-syntax-class-properties/7.12.13_@babel+core@7.21.3:
    resolution: {integrity: sha512-fm4idjKla0YahUNgFNLCB0qySdsoPiZP3iQE3rky0mBUtMZ23yDJ9SJdg6dXTSDnulOVqiF3Hgr9nbXvXTQZYA==}
    peerDependencies:
      '@babel/core': ^7.0.0-0
    dependencies:
      '@babel/core': 7.21.3
      '@babel/helper-plugin-utils': 7.20.2
    dev: false

  /@babel/plugin-syntax-class-static-block/7.14.5_@babel+core@7.21.3:
    resolution: {integrity: sha512-b+YyPmr6ldyNnM6sqYeMWE+bgJcJpO6yS4QD7ymxgH34GBPNDM/THBh8iunyvKIZztiwLH4CJZ0RxTk9emgpjw==}
    engines: {node: '>=6.9.0'}
    peerDependencies:
      '@babel/core': ^7.0.0-0
    dependencies:
      '@babel/core': 7.21.3
      '@babel/helper-plugin-utils': 7.20.2
    dev: false

  /@babel/plugin-syntax-dynamic-import/7.8.3_@babel+core@7.21.3:
    resolution: {integrity: sha512-5gdGbFon+PszYzqs83S3E5mpi7/y/8M9eC90MRTZfduQOYW76ig6SOSPNe41IG5LoP3FGBn2N0RjVDSQiS94kQ==}
    peerDependencies:
      '@babel/core': ^7.0.0-0
    dependencies:
      '@babel/core': 7.21.3
      '@babel/helper-plugin-utils': 7.20.2
    dev: false

  /@babel/plugin-syntax-export-namespace-from/7.8.3_@babel+core@7.21.3:
    resolution: {integrity: sha512-MXf5laXo6c1IbEbegDmzGPwGNTsHZmEy6QGznu5Sh2UCWvueywb2ee+CCE4zQiZstxU9BMoQO9i6zUFSY0Kj0Q==}
    peerDependencies:
      '@babel/core': ^7.0.0-0
    dependencies:
      '@babel/core': 7.21.3
      '@babel/helper-plugin-utils': 7.20.2
    dev: false

  /@babel/plugin-syntax-import-assertions/7.20.0_@babel+core@7.21.3:
    resolution: {integrity: sha512-IUh1vakzNoWalR8ch/areW7qFopR2AEw03JlG7BbrDqmQ4X3q9uuipQwSGrUn7oGiemKjtSLDhNtQHzMHr1JdQ==}
    engines: {node: '>=6.9.0'}
    peerDependencies:
      '@babel/core': ^7.0.0-0
    dependencies:
      '@babel/core': 7.21.3
      '@babel/helper-plugin-utils': 7.20.2
    dev: false

  /@babel/plugin-syntax-json-strings/7.8.3_@babel+core@7.21.3:
    resolution: {integrity: sha512-lY6kdGpWHvjoe2vk4WrAapEuBR69EMxZl+RoGRhrFGNYVK8mOPAW8VfbT/ZgrFbXlDNiiaxQnAtgVCZ6jv30EA==}
    peerDependencies:
      '@babel/core': ^7.0.0-0
    dependencies:
      '@babel/core': 7.21.3
      '@babel/helper-plugin-utils': 7.20.2
    dev: false

  /@babel/plugin-syntax-logical-assignment-operators/7.10.4_@babel+core@7.21.3:
    resolution: {integrity: sha512-d8waShlpFDinQ5MtvGU9xDAOzKH47+FFoney2baFIoMr952hKOLp1HR7VszoZvOsV/4+RRszNY7D17ba0te0ig==}
    peerDependencies:
      '@babel/core': ^7.0.0-0
    dependencies:
      '@babel/core': 7.21.3
      '@babel/helper-plugin-utils': 7.20.2
    dev: false

  /@babel/plugin-syntax-nullish-coalescing-operator/7.8.3_@babel+core@7.21.3:
    resolution: {integrity: sha512-aSff4zPII1u2QD7y+F8oDsz19ew4IGEJg9SVW+bqwpwtfFleiQDMdzA/R+UlWDzfnHFCxxleFT0PMIrR36XLNQ==}
    peerDependencies:
      '@babel/core': ^7.0.0-0
    dependencies:
      '@babel/core': 7.21.3
      '@babel/helper-plugin-utils': 7.20.2
    dev: false

  /@babel/plugin-syntax-numeric-separator/7.10.4_@babel+core@7.21.3:
    resolution: {integrity: sha512-9H6YdfkcK/uOnY/K7/aA2xpzaAgkQn37yzWUMRK7OaPOqOpGS1+n0H5hxT9AUw9EsSjPW8SVyMJwYRtWs3X3ug==}
    peerDependencies:
      '@babel/core': ^7.0.0-0
    dependencies:
      '@babel/core': 7.21.3
      '@babel/helper-plugin-utils': 7.20.2
    dev: false

  /@babel/plugin-syntax-object-rest-spread/7.8.3_@babel+core@7.21.3:
    resolution: {integrity: sha512-XoqMijGZb9y3y2XskN+P1wUGiVwWZ5JmoDRwx5+3GmEplNyVM2s2Dg8ILFQm8rWM48orGy5YpI5Bl8U1y7ydlA==}
    peerDependencies:
      '@babel/core': ^7.0.0-0
    dependencies:
      '@babel/core': 7.21.3
      '@babel/helper-plugin-utils': 7.20.2
    dev: false

  /@babel/plugin-syntax-optional-catch-binding/7.8.3_@babel+core@7.21.3:
    resolution: {integrity: sha512-6VPD0Pc1lpTqw0aKoeRTMiB+kWhAoT24PA+ksWSBrFtl5SIRVpZlwN3NNPQjehA2E/91FV3RjLWoVTglWcSV3Q==}
    peerDependencies:
      '@babel/core': ^7.0.0-0
    dependencies:
      '@babel/core': 7.21.3
      '@babel/helper-plugin-utils': 7.20.2
    dev: false

  /@babel/plugin-syntax-optional-chaining/7.8.3_@babel+core@7.21.3:
    resolution: {integrity: sha512-KoK9ErH1MBlCPxV0VANkXW2/dw4vlbGDrFgz8bmUsBGYkFRcbRwMh6cIJubdPrkxRwuGdtCk0v/wPTKbQgBjkg==}
    peerDependencies:
      '@babel/core': ^7.0.0-0
    dependencies:
      '@babel/core': 7.21.3
      '@babel/helper-plugin-utils': 7.20.2
    dev: false

  /@babel/plugin-syntax-private-property-in-object/7.14.5_@babel+core@7.21.3:
    resolution: {integrity: sha512-0wVnp9dxJ72ZUJDV27ZfbSj6iHLoytYZmh3rFcxNnvsJF3ktkzLDZPy/mA17HGsaQT3/DQsWYX1f1QGWkCoVUg==}
    engines: {node: '>=6.9.0'}
    peerDependencies:
      '@babel/core': ^7.0.0-0
    dependencies:
      '@babel/core': 7.21.3
      '@babel/helper-plugin-utils': 7.20.2
    dev: false

  /@babel/plugin-syntax-top-level-await/7.14.5_@babel+core@7.21.3:
    resolution: {integrity: sha512-hx++upLv5U1rgYfwe1xBQUhRmU41NEvpUvrp8jkrSCdvGSnM5/qdRMtylJ6PG5OFkBaHkbTAKTnd3/YyESRHFw==}
    engines: {node: '>=6.9.0'}
    peerDependencies:
      '@babel/core': ^7.0.0-0
    dependencies:
      '@babel/core': 7.21.3
      '@babel/helper-plugin-utils': 7.20.2
    dev: false

  /@babel/plugin-transform-arrow-functions/7.20.7_@babel+core@7.21.3:
    resolution: {integrity: sha512-3poA5E7dzDomxj9WXWwuD6A5F3kc7VXwIJO+E+J8qtDtS+pXPAhrgEyh+9GBwBgPq1Z+bB+/JD60lp5jsN7JPQ==}
    engines: {node: '>=6.9.0'}
    peerDependencies:
      '@babel/core': ^7.0.0-0
    dependencies:
      '@babel/core': 7.21.3
      '@babel/helper-plugin-utils': 7.20.2
    dev: false

  /@babel/plugin-transform-async-to-generator/7.20.7_@babel+core@7.21.3:
    resolution: {integrity: sha512-Uo5gwHPT9vgnSXQxqGtpdufUiWp96gk7yiP4Mp5bm1QMkEmLXBO7PAGYbKoJ6DhAwiNkcHFBol/x5zZZkL/t0Q==}
    engines: {node: '>=6.9.0'}
    peerDependencies:
      '@babel/core': ^7.0.0-0
    dependencies:
      '@babel/core': 7.21.3
      '@babel/helper-module-imports': 7.18.6
      '@babel/helper-plugin-utils': 7.20.2
      '@babel/helper-remap-async-to-generator': 7.18.9_@babel+core@7.21.3
    transitivePeerDependencies:
      - supports-color
    dev: false

  /@babel/plugin-transform-block-scoped-functions/7.18.6_@babel+core@7.21.3:
    resolution: {integrity: sha512-ExUcOqpPWnliRcPqves5HJcJOvHvIIWfuS4sroBUenPuMdmW+SMHDakmtS7qOo13sVppmUijqeTv7qqGsvURpQ==}
    engines: {node: '>=6.9.0'}
    peerDependencies:
      '@babel/core': ^7.0.0-0
    dependencies:
      '@babel/core': 7.21.3
      '@babel/helper-plugin-utils': 7.20.2
    dev: false

  /@babel/plugin-transform-block-scoping/7.20.14_@babel+core@7.21.3:
    resolution: {integrity: sha512-sMPepQtsOs5fM1bwNvuJJHvaCfOEQfmc01FGw0ELlTpTJj5Ql/zuNRRldYhAPys4ghXdBIQJbRVYi44/7QflQQ==}
    engines: {node: '>=6.9.0'}
    peerDependencies:
      '@babel/core': ^7.0.0-0
    dependencies:
      '@babel/core': 7.21.3
      '@babel/helper-plugin-utils': 7.20.2
    dev: false

  /@babel/plugin-transform-classes/7.20.7_@babel+core@7.21.3:
    resolution: {integrity: sha512-LWYbsiXTPKl+oBlXUGlwNlJZetXD5Am+CyBdqhPsDVjM9Jc8jwBJFrKhHf900Kfk2eZG1y9MAG3UNajol7A4VQ==}
    engines: {node: '>=6.9.0'}
    peerDependencies:
      '@babel/core': ^7.0.0-0
    dependencies:
      '@babel/core': 7.21.3
      '@babel/helper-annotate-as-pure': 7.18.6
      '@babel/helper-compilation-targets': 7.20.7_@babel+core@7.21.3
      '@babel/helper-environment-visitor': 7.18.9
      '@babel/helper-function-name': 7.21.0
      '@babel/helper-optimise-call-expression': 7.18.6
      '@babel/helper-plugin-utils': 7.20.2
      '@babel/helper-replace-supers': 7.20.7
      '@babel/helper-split-export-declaration': 7.18.6
      globals: 11.12.0
    transitivePeerDependencies:
      - supports-color
    dev: false

  /@babel/plugin-transform-computed-properties/7.20.7_@babel+core@7.21.3:
    resolution: {integrity: sha512-Lz7MvBK6DTjElHAmfu6bfANzKcxpyNPeYBGEafyA6E5HtRpjpZwU+u7Qrgz/2OR0z+5TvKYbPdphfSaAcZBrYQ==}
    engines: {node: '>=6.9.0'}
    peerDependencies:
      '@babel/core': ^7.0.0-0
    dependencies:
      '@babel/core': 7.21.3
      '@babel/helper-plugin-utils': 7.20.2
      '@babel/template': 7.20.7
    dev: false

  /@babel/plugin-transform-destructuring/7.20.7_@babel+core@7.21.3:
    resolution: {integrity: sha512-Xwg403sRrZb81IVB79ZPqNQME23yhugYVqgTxAhT99h485F4f+GMELFhhOsscDUB7HCswepKeCKLn/GZvUKoBA==}
    engines: {node: '>=6.9.0'}
    peerDependencies:
      '@babel/core': ^7.0.0-0
    dependencies:
      '@babel/core': 7.21.3
      '@babel/helper-plugin-utils': 7.20.2
    dev: false

  /@babel/plugin-transform-dotall-regex/7.18.6_@babel+core@7.21.3:
    resolution: {integrity: sha512-6S3jpun1eEbAxq7TdjLotAsl4WpQI9DxfkycRcKrjhQYzU87qpXdknpBg/e+TdcMehqGnLFi7tnFUBR02Vq6wg==}
    engines: {node: '>=6.9.0'}
    peerDependencies:
      '@babel/core': ^7.0.0-0
    dependencies:
      '@babel/core': 7.21.3
      '@babel/helper-create-regexp-features-plugin': 7.20.5_@babel+core@7.21.3
      '@babel/helper-plugin-utils': 7.20.2
    dev: false

  /@babel/plugin-transform-duplicate-keys/7.18.9_@babel+core@7.21.3:
    resolution: {integrity: sha512-d2bmXCtZXYc59/0SanQKbiWINadaJXqtvIQIzd4+hNwkWBgyCd5F/2t1kXoUdvPMrxzPvhK6EMQRROxsue+mfw==}
    engines: {node: '>=6.9.0'}
    peerDependencies:
      '@babel/core': ^7.0.0-0
    dependencies:
      '@babel/core': 7.21.3
      '@babel/helper-plugin-utils': 7.20.2
    dev: false

  /@babel/plugin-transform-exponentiation-operator/7.18.6_@babel+core@7.21.3:
    resolution: {integrity: sha512-wzEtc0+2c88FVR34aQmiz56dxEkxr2g8DQb/KfaFa1JYXOFVsbhvAonFN6PwVWj++fKmku8NP80plJ5Et4wqHw==}
    engines: {node: '>=6.9.0'}
    peerDependencies:
      '@babel/core': ^7.0.0-0
    dependencies:
      '@babel/core': 7.21.3
      '@babel/helper-builder-binary-assignment-operator-visitor': 7.18.9
      '@babel/helper-plugin-utils': 7.20.2
    dev: false

  /@babel/plugin-transform-for-of/7.18.8_@babel+core@7.21.3:
    resolution: {integrity: sha512-yEfTRnjuskWYo0k1mHUqrVWaZwrdq8AYbfrpqULOJOaucGSp4mNMVps+YtA8byoevxS/urwU75vyhQIxcCgiBQ==}
    engines: {node: '>=6.9.0'}
    peerDependencies:
      '@babel/core': ^7.0.0-0
    dependencies:
      '@babel/core': 7.21.3
      '@babel/helper-plugin-utils': 7.20.2
    dev: false

  /@babel/plugin-transform-function-name/7.18.9_@babel+core@7.21.3:
    resolution: {integrity: sha512-WvIBoRPaJQ5yVHzcnJFor7oS5Ls0PYixlTYE63lCj2RtdQEl15M68FXQlxnG6wdraJIXRdR7KI+hQ7q/9QjrCQ==}
    engines: {node: '>=6.9.0'}
    peerDependencies:
      '@babel/core': ^7.0.0-0
    dependencies:
      '@babel/core': 7.21.3
      '@babel/helper-compilation-targets': 7.20.7_@babel+core@7.21.3
      '@babel/helper-function-name': 7.21.0
      '@babel/helper-plugin-utils': 7.20.2
    dev: false

  /@babel/plugin-transform-literals/7.18.9_@babel+core@7.21.3:
    resolution: {integrity: sha512-IFQDSRoTPnrAIrI5zoZv73IFeZu2dhu6irxQjY9rNjTT53VmKg9fenjvoiOWOkJ6mm4jKVPtdMzBY98Fp4Z4cg==}
    engines: {node: '>=6.9.0'}
    peerDependencies:
      '@babel/core': ^7.0.0-0
    dependencies:
      '@babel/core': 7.21.3
      '@babel/helper-plugin-utils': 7.20.2
    dev: false

  /@babel/plugin-transform-member-expression-literals/7.18.6_@babel+core@7.21.3:
    resolution: {integrity: sha512-qSF1ihLGO3q+/g48k85tUjD033C29TNTVB2paCwZPVmOsjn9pClvYYrM2VeJpBY2bcNkuny0YUyTNRyRxJ54KA==}
    engines: {node: '>=6.9.0'}
    peerDependencies:
      '@babel/core': ^7.0.0-0
    dependencies:
      '@babel/core': 7.21.3
      '@babel/helper-plugin-utils': 7.20.2
    dev: false

  /@babel/plugin-transform-modules-amd/7.20.11_@babel+core@7.21.3:
    resolution: {integrity: sha512-NuzCt5IIYOW0O30UvqktzHYR2ud5bOWbY0yaxWZ6G+aFzOMJvrs5YHNikrbdaT15+KNO31nPOy5Fim3ku6Zb5g==}
    engines: {node: '>=6.9.0'}
    peerDependencies:
      '@babel/core': ^7.0.0-0
    dependencies:
      '@babel/core': 7.21.3
      '@babel/helper-module-transforms': 7.21.2
      '@babel/helper-plugin-utils': 7.20.2
    transitivePeerDependencies:
      - supports-color
    dev: false

  /@babel/plugin-transform-modules-commonjs/7.20.11_@babel+core@7.21.3:
    resolution: {integrity: sha512-S8e1f7WQ7cimJQ51JkAaDrEtohVEitXjgCGAS2N8S31Y42E+kWwfSz83LYz57QdBm7q9diARVqanIaH2oVgQnw==}
    engines: {node: '>=6.9.0'}
    peerDependencies:
      '@babel/core': ^7.0.0-0
    dependencies:
      '@babel/core': 7.21.3
      '@babel/helper-module-transforms': 7.21.2
      '@babel/helper-plugin-utils': 7.20.2
      '@babel/helper-simple-access': 7.20.2
    transitivePeerDependencies:
      - supports-color
    dev: false

  /@babel/plugin-transform-modules-systemjs/7.20.11_@babel+core@7.21.3:
    resolution: {integrity: sha512-vVu5g9BPQKSFEmvt2TA4Da5N+QVS66EX21d8uoOihC+OCpUoGvzVsXeqFdtAEfVa5BILAeFt+U7yVmLbQnAJmw==}
    engines: {node: '>=6.9.0'}
    peerDependencies:
      '@babel/core': ^7.0.0-0
    dependencies:
      '@babel/core': 7.21.3
      '@babel/helper-hoist-variables': 7.18.6
      '@babel/helper-module-transforms': 7.21.2
      '@babel/helper-plugin-utils': 7.20.2
      '@babel/helper-validator-identifier': 7.19.1
    transitivePeerDependencies:
      - supports-color
    dev: false

  /@babel/plugin-transform-modules-umd/7.18.6_@babel+core@7.21.3:
    resolution: {integrity: sha512-dcegErExVeXcRqNtkRU/z8WlBLnvD4MRnHgNs3MytRO1Mn1sHRyhbcpYbVMGclAqOjdW+9cfkdZno9dFdfKLfQ==}
    engines: {node: '>=6.9.0'}
    peerDependencies:
      '@babel/core': ^7.0.0-0
    dependencies:
      '@babel/core': 7.21.3
      '@babel/helper-module-transforms': 7.21.2
      '@babel/helper-plugin-utils': 7.20.2
    transitivePeerDependencies:
      - supports-color
    dev: false

  /@babel/plugin-transform-named-capturing-groups-regex/7.20.5_@babel+core@7.21.3:
    resolution: {integrity: sha512-mOW4tTzi5iTLnw+78iEq3gr8Aoq4WNRGpmSlrogqaiCBoR1HFhpU4JkpQFOHfeYx3ReVIFWOQJS4aZBRvuZ6mA==}
    engines: {node: '>=6.9.0'}
    peerDependencies:
      '@babel/core': ^7.0.0
    dependencies:
      '@babel/core': 7.21.3
      '@babel/helper-create-regexp-features-plugin': 7.20.5_@babel+core@7.21.3
      '@babel/helper-plugin-utils': 7.20.2
    dev: false

  /@babel/plugin-transform-new-target/7.18.6_@babel+core@7.21.3:
    resolution: {integrity: sha512-DjwFA/9Iu3Z+vrAn+8pBUGcjhxKguSMlsFqeCKbhb9BAV756v0krzVK04CRDi/4aqmk8BsHb4a/gFcaA5joXRw==}
    engines: {node: '>=6.9.0'}
    peerDependencies:
      '@babel/core': ^7.0.0-0
    dependencies:
      '@babel/core': 7.21.3
      '@babel/helper-plugin-utils': 7.20.2
    dev: false

  /@babel/plugin-transform-object-super/7.18.6_@babel+core@7.21.3:
    resolution: {integrity: sha512-uvGz6zk+pZoS1aTZrOvrbj6Pp/kK2mp45t2B+bTDre2UgsZZ8EZLSJtUg7m/no0zOJUWgFONpB7Zv9W2tSaFlA==}
    engines: {node: '>=6.9.0'}
    peerDependencies:
      '@babel/core': ^7.0.0-0
    dependencies:
      '@babel/core': 7.21.3
      '@babel/helper-plugin-utils': 7.20.2
      '@babel/helper-replace-supers': 7.19.1
    transitivePeerDependencies:
      - supports-color
    dev: false

  /@babel/plugin-transform-parameters/7.20.7_@babel+core@7.21.3:
    resolution: {integrity: sha512-WiWBIkeHKVOSYPO0pWkxGPfKeWrCJyD3NJ53+Lrp/QMSZbsVPovrVl2aWZ19D/LTVnaDv5Ap7GJ/B2CTOZdrfA==}
    engines: {node: '>=6.9.0'}
    peerDependencies:
      '@babel/core': ^7.0.0-0
    dependencies:
      '@babel/core': 7.21.3
      '@babel/helper-plugin-utils': 7.20.2
    dev: false

  /@babel/plugin-transform-property-literals/7.18.6_@babel+core@7.21.3:
    resolution: {integrity: sha512-cYcs6qlgafTud3PAzrrRNbQtfpQ8+y/+M5tKmksS9+M1ckbH6kzY8MrexEM9mcA6JDsukE19iIRvAyYl463sMg==}
    engines: {node: '>=6.9.0'}
    peerDependencies:
      '@babel/core': ^7.0.0-0
    dependencies:
      '@babel/core': 7.21.3
      '@babel/helper-plugin-utils': 7.20.2
    dev: false

  /@babel/plugin-transform-regenerator/7.20.5_@babel+core@7.21.3:
    resolution: {integrity: sha512-kW/oO7HPBtntbsahzQ0qSE3tFvkFwnbozz3NWFhLGqH75vLEg+sCGngLlhVkePlCs3Jv0dBBHDzCHxNiFAQKCQ==}
    engines: {node: '>=6.9.0'}
    peerDependencies:
      '@babel/core': ^7.0.0-0
    dependencies:
      '@babel/core': 7.21.3
      '@babel/helper-plugin-utils': 7.20.2
      regenerator-transform: 0.15.1
    dev: false

  /@babel/plugin-transform-reserved-words/7.18.6_@babel+core@7.21.3:
    resolution: {integrity: sha512-oX/4MyMoypzHjFrT1CdivfKZ+XvIPMFXwwxHp/r0Ddy2Vuomt4HDFGmft1TAY2yiTKiNSsh3kjBAzcM8kSdsjA==}
    engines: {node: '>=6.9.0'}
    peerDependencies:
      '@babel/core': ^7.0.0-0
    dependencies:
      '@babel/core': 7.21.3
      '@babel/helper-plugin-utils': 7.20.2
    dev: false

  /@babel/plugin-transform-shorthand-properties/7.18.6_@babel+core@7.21.3:
    resolution: {integrity: sha512-eCLXXJqv8okzg86ywZJbRn19YJHU4XUa55oz2wbHhaQVn/MM+XhukiT7SYqp/7o00dg52Rj51Ny+Ecw4oyoygw==}
    engines: {node: '>=6.9.0'}
    peerDependencies:
      '@babel/core': ^7.0.0-0
    dependencies:
      '@babel/core': 7.21.3
      '@babel/helper-plugin-utils': 7.20.2
    dev: false

  /@babel/plugin-transform-spread/7.20.7_@babel+core@7.21.3:
    resolution: {integrity: sha512-ewBbHQ+1U/VnH1fxltbJqDeWBU1oNLG8Dj11uIv3xVf7nrQu0bPGe5Rf716r7K5Qz+SqtAOVswoVunoiBtGhxw==}
    engines: {node: '>=6.9.0'}
    peerDependencies:
      '@babel/core': ^7.0.0-0
    dependencies:
      '@babel/core': 7.21.3
      '@babel/helper-plugin-utils': 7.20.2
      '@babel/helper-skip-transparent-expression-wrappers': 7.20.0
    dev: false

  /@babel/plugin-transform-sticky-regex/7.18.6_@babel+core@7.21.3:
    resolution: {integrity: sha512-kfiDrDQ+PBsQDO85yj1icueWMfGfJFKN1KCkndygtu/C9+XUfydLC8Iv5UYJqRwy4zk8EcplRxEOeLyjq1gm6Q==}
    engines: {node: '>=6.9.0'}
    peerDependencies:
      '@babel/core': ^7.0.0-0
    dependencies:
      '@babel/core': 7.21.3
      '@babel/helper-plugin-utils': 7.20.2
    dev: false

  /@babel/plugin-transform-template-literals/7.18.9_@babel+core@7.21.3:
    resolution: {integrity: sha512-S8cOWfT82gTezpYOiVaGHrCbhlHgKhQt8XH5ES46P2XWmX92yisoZywf5km75wv5sYcXDUCLMmMxOLCtthDgMA==}
    engines: {node: '>=6.9.0'}
    peerDependencies:
      '@babel/core': ^7.0.0-0
    dependencies:
      '@babel/core': 7.21.3
      '@babel/helper-plugin-utils': 7.20.2
    dev: false

  /@babel/plugin-transform-typeof-symbol/7.18.9_@babel+core@7.21.3:
    resolution: {integrity: sha512-SRfwTtF11G2aemAZWivL7PD+C9z52v9EvMqH9BuYbabyPuKUvSWks3oCg6041pT925L4zVFqaVBeECwsmlguEw==}
    engines: {node: '>=6.9.0'}
    peerDependencies:
      '@babel/core': ^7.0.0-0
    dependencies:
      '@babel/core': 7.21.3
      '@babel/helper-plugin-utils': 7.20.2
    dev: false

  /@babel/plugin-transform-unicode-escapes/7.18.10_@babel+core@7.21.3:
    resolution: {integrity: sha512-kKAdAI+YzPgGY/ftStBFXTI1LZFju38rYThnfMykS+IXy8BVx+res7s2fxf1l8I35DV2T97ezo6+SGrXz6B3iQ==}
    engines: {node: '>=6.9.0'}
    peerDependencies:
      '@babel/core': ^7.0.0-0
    dependencies:
      '@babel/core': 7.21.3
      '@babel/helper-plugin-utils': 7.20.2
    dev: false

  /@babel/plugin-transform-unicode-regex/7.18.6_@babel+core@7.21.3:
    resolution: {integrity: sha512-gE7A6Lt7YLnNOL3Pb9BNeZvi+d8l7tcRrG4+pwJjK9hD2xX4mEvjlQW60G9EEmfXVYRPv9VRQcyegIVHCql/AA==}
    engines: {node: '>=6.9.0'}
    peerDependencies:
      '@babel/core': ^7.0.0-0
    dependencies:
      '@babel/core': 7.21.3
      '@babel/helper-create-regexp-features-plugin': 7.20.5_@babel+core@7.21.3
      '@babel/helper-plugin-utils': 7.20.2
    dev: false

  /@babel/preset-env/7.20.2_@babel+core@7.21.3:
    resolution: {integrity: sha512-1G0efQEWR1EHkKvKHqbG+IN/QdgwfByUpM5V5QroDzGV2t3S/WXNQd693cHiHTlCFMpr9B6FkPFXDA2lQcKoDg==}
    engines: {node: '>=6.9.0'}
    peerDependencies:
      '@babel/core': ^7.0.0-0
    dependencies:
      '@babel/compat-data': 7.20.10
      '@babel/core': 7.21.3
      '@babel/helper-compilation-targets': 7.20.7_@babel+core@7.21.3
      '@babel/helper-plugin-utils': 7.20.2
      '@babel/helper-validator-option': 7.18.6
      '@babel/plugin-bugfix-safari-id-destructuring-collision-in-function-expression': 7.18.6_@babel+core@7.21.3
      '@babel/plugin-bugfix-v8-spread-parameters-in-optional-chaining': 7.20.7_@babel+core@7.21.3
      '@babel/plugin-proposal-async-generator-functions': 7.20.7_@babel+core@7.21.3
      '@babel/plugin-proposal-class-properties': 7.18.6_@babel+core@7.21.3
      '@babel/plugin-proposal-class-static-block': 7.20.7_@babel+core@7.21.3
      '@babel/plugin-proposal-dynamic-import': 7.18.6_@babel+core@7.21.3
      '@babel/plugin-proposal-export-namespace-from': 7.18.9_@babel+core@7.21.3
      '@babel/plugin-proposal-json-strings': 7.18.6_@babel+core@7.21.3
      '@babel/plugin-proposal-logical-assignment-operators': 7.20.7_@babel+core@7.21.3
      '@babel/plugin-proposal-nullish-coalescing-operator': 7.18.6_@babel+core@7.21.3
      '@babel/plugin-proposal-numeric-separator': 7.18.6_@babel+core@7.21.3
      '@babel/plugin-proposal-object-rest-spread': 7.20.7_@babel+core@7.21.3
      '@babel/plugin-proposal-optional-catch-binding': 7.18.6_@babel+core@7.21.3
      '@babel/plugin-proposal-optional-chaining': 7.20.7_@babel+core@7.21.3
      '@babel/plugin-proposal-private-methods': 7.18.6_@babel+core@7.21.3
      '@babel/plugin-proposal-private-property-in-object': 7.20.5_@babel+core@7.21.3
      '@babel/plugin-proposal-unicode-property-regex': 7.18.6_@babel+core@7.21.3
      '@babel/plugin-syntax-async-generators': 7.8.4_@babel+core@7.21.3
      '@babel/plugin-syntax-class-properties': 7.12.13_@babel+core@7.21.3
      '@babel/plugin-syntax-class-static-block': 7.14.5_@babel+core@7.21.3
      '@babel/plugin-syntax-dynamic-import': 7.8.3_@babel+core@7.21.3
      '@babel/plugin-syntax-export-namespace-from': 7.8.3_@babel+core@7.21.3
      '@babel/plugin-syntax-import-assertions': 7.20.0_@babel+core@7.21.3
      '@babel/plugin-syntax-json-strings': 7.8.3_@babel+core@7.21.3
      '@babel/plugin-syntax-logical-assignment-operators': 7.10.4_@babel+core@7.21.3
      '@babel/plugin-syntax-nullish-coalescing-operator': 7.8.3_@babel+core@7.21.3
      '@babel/plugin-syntax-numeric-separator': 7.10.4_@babel+core@7.21.3
      '@babel/plugin-syntax-object-rest-spread': 7.8.3_@babel+core@7.21.3
      '@babel/plugin-syntax-optional-catch-binding': 7.8.3_@babel+core@7.21.3
      '@babel/plugin-syntax-optional-chaining': 7.8.3_@babel+core@7.21.3
      '@babel/plugin-syntax-private-property-in-object': 7.14.5_@babel+core@7.21.3
      '@babel/plugin-syntax-top-level-await': 7.14.5_@babel+core@7.21.3
      '@babel/plugin-transform-arrow-functions': 7.20.7_@babel+core@7.21.3
      '@babel/plugin-transform-async-to-generator': 7.20.7_@babel+core@7.21.3
      '@babel/plugin-transform-block-scoped-functions': 7.18.6_@babel+core@7.21.3
      '@babel/plugin-transform-block-scoping': 7.20.14_@babel+core@7.21.3
      '@babel/plugin-transform-classes': 7.20.7_@babel+core@7.21.3
      '@babel/plugin-transform-computed-properties': 7.20.7_@babel+core@7.21.3
      '@babel/plugin-transform-destructuring': 7.20.7_@babel+core@7.21.3
      '@babel/plugin-transform-dotall-regex': 7.18.6_@babel+core@7.21.3
      '@babel/plugin-transform-duplicate-keys': 7.18.9_@babel+core@7.21.3
      '@babel/plugin-transform-exponentiation-operator': 7.18.6_@babel+core@7.21.3
      '@babel/plugin-transform-for-of': 7.18.8_@babel+core@7.21.3
      '@babel/plugin-transform-function-name': 7.18.9_@babel+core@7.21.3
      '@babel/plugin-transform-literals': 7.18.9_@babel+core@7.21.3
      '@babel/plugin-transform-member-expression-literals': 7.18.6_@babel+core@7.21.3
      '@babel/plugin-transform-modules-amd': 7.20.11_@babel+core@7.21.3
      '@babel/plugin-transform-modules-commonjs': 7.20.11_@babel+core@7.21.3
      '@babel/plugin-transform-modules-systemjs': 7.20.11_@babel+core@7.21.3
      '@babel/plugin-transform-modules-umd': 7.18.6_@babel+core@7.21.3
      '@babel/plugin-transform-named-capturing-groups-regex': 7.20.5_@babel+core@7.21.3
      '@babel/plugin-transform-new-target': 7.18.6_@babel+core@7.21.3
      '@babel/plugin-transform-object-super': 7.18.6_@babel+core@7.21.3
      '@babel/plugin-transform-parameters': 7.20.7_@babel+core@7.21.3
      '@babel/plugin-transform-property-literals': 7.18.6_@babel+core@7.21.3
      '@babel/plugin-transform-regenerator': 7.20.5_@babel+core@7.21.3
      '@babel/plugin-transform-reserved-words': 7.18.6_@babel+core@7.21.3
      '@babel/plugin-transform-shorthand-properties': 7.18.6_@babel+core@7.21.3
      '@babel/plugin-transform-spread': 7.20.7_@babel+core@7.21.3
      '@babel/plugin-transform-sticky-regex': 7.18.6_@babel+core@7.21.3
      '@babel/plugin-transform-template-literals': 7.18.9_@babel+core@7.21.3
      '@babel/plugin-transform-typeof-symbol': 7.18.9_@babel+core@7.21.3
      '@babel/plugin-transform-unicode-escapes': 7.18.10_@babel+core@7.21.3
      '@babel/plugin-transform-unicode-regex': 7.18.6_@babel+core@7.21.3
      '@babel/preset-modules': 0.1.5_@babel+core@7.21.3
      '@babel/types': 7.20.7
      babel-plugin-polyfill-corejs2: 0.3.3_@babel+core@7.21.3
      babel-plugin-polyfill-corejs3: 0.6.0_@babel+core@7.21.3
      babel-plugin-polyfill-regenerator: 0.4.1_@babel+core@7.21.3
      core-js-compat: 3.27.2
      semver: 6.3.0
    transitivePeerDependencies:
      - supports-color
    dev: false

  /@babel/preset-modules/0.1.5_@babel+core@7.21.3:
    resolution: {integrity: sha512-A57th6YRG7oR3cq/yt/Y84MvGgE0eJG2F1JLhKuyG+jFxEgrd/HAMJatiFtmOiZurz+0DkrvbheCLaV5f2JfjA==}
    peerDependencies:
      '@babel/core': ^7.0.0-0
    dependencies:
      '@babel/core': 7.21.3
      '@babel/helper-plugin-utils': 7.20.2
      '@babel/plugin-proposal-unicode-property-regex': 7.18.6_@babel+core@7.21.3
      '@babel/plugin-transform-dotall-regex': 7.18.6_@babel+core@7.21.3
      '@babel/types': 7.21.3
      esutils: 2.0.3
    dev: false

  /@babel/runtime/7.21.0:
    resolution: {integrity: sha512-xwII0//EObnq89Ji5AKYQaRYiW/nZ3llSv29d49IuxPhKbtJoLP+9QUUZ4nVragQVtaVGeZrpB+ZtG/Pdy/POw==}
    engines: {node: '>=6.9.0'}
    dependencies:
      regenerator-runtime: 0.13.11
    dev: false

  /@babel/standalone/7.20.14:
    resolution: {integrity: sha512-zxdQD6+eMQumJFPOLpOZE34JAAGrZPMXCKvHR7Mtat/l+nHDOxlit5u85HDk5WkBXmvN5PhUMeimiC95KXD9+A==}
    engines: {node: '>=6.9.0'}
    dev: true

  /@babel/template/7.20.7:
    resolution: {integrity: sha512-8SegXApWe6VoNw0r9JHpSteLKTpTiLZ4rMlGIm9JQ18KiCtyQiAMEazujAHrUS5flrcqYZa75ukev3P6QmUwUw==}
    engines: {node: '>=6.9.0'}
    dependencies:
      '@babel/code-frame': 7.18.6
      '@babel/parser': 7.21.3
      '@babel/types': 7.21.3

  /@babel/traverse/7.21.3:
    resolution: {integrity: sha512-XLyopNeaTancVitYZe2MlUEvgKb6YVVPXzofHgqHijCImG33b/uTurMS488ht/Hbsb2XK3U2BnSTxKVNGV3nGQ==}
    engines: {node: '>=6.9.0'}
    dependencies:
      '@babel/code-frame': 7.18.6
      '@babel/generator': 7.21.3
      '@babel/helper-environment-visitor': 7.18.9
      '@babel/helper-function-name': 7.21.0
      '@babel/helper-hoist-variables': 7.18.6
      '@babel/helper-split-export-declaration': 7.18.6
      '@babel/parser': 7.21.3
      '@babel/types': 7.21.3
      debug: 4.3.4
      globals: 11.12.0
    transitivePeerDependencies:
      - supports-color

  /@babel/types/7.20.7:
    resolution: {integrity: sha512-69OnhBxSSgK0OzTJai4kyPDiKTIe3j+ctaHdIGVbRahTLAT7L3R9oeXHC2aVSuGYt3cVnoAMDmOCgJ2yaiLMvg==}
    engines: {node: '>=6.9.0'}
    dependencies:
      '@babel/helper-string-parser': 7.19.4
      '@babel/helper-validator-identifier': 7.19.1
      to-fast-properties: 2.0.0
    dev: false

  /@babel/types/7.21.3:
    resolution: {integrity: sha512-sBGdETxC+/M4o/zKC0sl6sjWv62WFR/uzxrJ6uYyMLZOUlPnwzw0tKgVHOXxaAd5l2g8pEDM5RZ495GPQI77kg==}
    engines: {node: '>=6.9.0'}
    dependencies:
      '@babel/helper-string-parser': 7.19.4
      '@babel/helper-validator-identifier': 7.19.1
      to-fast-properties: 2.0.0

  /@cloudflare/workers-types/2.2.2:
    resolution: {integrity: sha512-kaMn2rueJ0PL1TYVGknTCh0X0x0d9G+FNXAFep7/4uqecEZoQb/63o6rOmMuiqI09zLuHV6xhKRXinokV/MY9A==}
    dev: true

  /@cspotcode/source-map-support/0.8.1:
    resolution: {integrity: sha512-IchNf6dN4tHoMFIn/7OE8LWZ19Y6q/67Bmf6vnGREv8RSbBVb9LPJxEcnwrcwX6ixSvaiGoomAUvu4YSxXrVgw==}
    engines: {node: '>=12'}
    dependencies:
      '@jridgewell/trace-mapping': 0.3.9

  /@docsearch/css/3.3.3:
    resolution: {integrity: sha512-6SCwI7P8ao+se1TUsdZ7B4XzL+gqeQZnBc+2EONZlcVa0dVrk0NjETxozFKgMv0eEGH8QzP1fkN+A1rH61l4eg==}
    dev: true

  /@docsearch/js/3.3.3:
    resolution: {integrity: sha512-2xAv2GFuHzzmG0SSZgf8wHX0qZX8n9Y1ZirKUk5Wrdc+vH9CL837x2hZIUdwcPZI9caBA+/CzxsS68O4waYjUQ==}
    dependencies:
      '@docsearch/react': 3.3.3
      preact: 10.7.3
    transitivePeerDependencies:
      - '@algolia/client-search'
      - '@types/react'
      - react
      - react-dom
    dev: true

  /@docsearch/react/3.3.3:
    resolution: {integrity: sha512-pLa0cxnl+G0FuIDuYlW+EBK6Rw2jwLw9B1RHIeS4N4s2VhsfJ/wzeCi3CWcs5yVfxLd5ZK50t//TMA5e79YT7Q==}
    peerDependencies:
      '@types/react': '>= 16.8.0 < 19.0.0'
      react: '>= 16.8.0 < 19.0.0'
      react-dom: '>= 16.8.0 < 19.0.0'
    peerDependenciesMeta:
      '@types/react':
        optional: true
      react:
        optional: true
      react-dom:
        optional: true
    dependencies:
      '@algolia/autocomplete-core': 1.7.4
      '@algolia/autocomplete-preset-algolia': 1.7.4_algoliasearch@4.13.1
      '@docsearch/css': 3.3.3
      algoliasearch: 4.13.1
    transitivePeerDependencies:
      - '@algolia/client-search'
    dev: true

  /@esbuild-kit/cjs-loader/2.4.2:
    resolution: {integrity: sha512-BDXFbYOJzT/NBEtp71cvsrGPwGAMGRB/349rwKuoxNSiKjPraNNnlK6MIIabViCjqZugu6j+xeMDlEkWdHHJSg==}
    dependencies:
      '@esbuild-kit/core-utils': 3.0.0
      get-tsconfig: 4.4.0
    dev: true

  /@esbuild-kit/core-utils/3.0.0:
    resolution: {integrity: sha512-TXmwH9EFS3DC2sI2YJWJBgHGhlteK0Xyu1VabwetMULfm3oYhbrsWV5yaSr2NTWZIgDGVLHbRf0inxbjXqAcmQ==}
    dependencies:
      esbuild: 0.15.18
      source-map-support: 0.5.21
    dev: true

  /@esbuild-kit/esm-loader/2.5.5:
    resolution: {integrity: sha512-Qwfvj/qoPbClxCRNuac1Du01r9gvNOT+pMYtJDapfB1eoGN1YlJ1BixLyL9WVENRx5RXgNLdfYdx/CuswlGhMw==}
    dependencies:
      '@esbuild-kit/core-utils': 3.0.0
      get-tsconfig: 4.4.0
    dev: true

  /@esbuild/android-arm/0.15.18:
    resolution: {integrity: sha512-5GT+kcs2WVGjVs7+boataCkO5Fg0y4kCjzkB5bAip7H4jfnOS3dA6KPiww9W1OEKTKeAcUVhdZGvgI65OXmUnw==}
    engines: {node: '>=12'}
    cpu: [arm]
    os: [android]
    requiresBuild: true
    dev: true
    optional: true

  /@esbuild/android-arm/0.17.10:
    resolution: {integrity: sha512-7YEBfZ5lSem9Tqpsz+tjbdsEshlO9j/REJrfv4DXgKTt1+/MHqGwbtlyxQuaSlMeUZLxUKBaX8wdzlTfHkmnLw==}
    engines: {node: '>=12'}
    cpu: [arm]
    os: [android]
    requiresBuild: true
    dev: true
    optional: true

  /@esbuild/android-arm/0.17.5:
    resolution: {integrity: sha512-crmPUzgCmF+qZXfl1YkiFoUta2XAfixR1tEnr/gXIixE+WL8Z0BGqfydP5oox0EUOgQMMRgtATtakyAcClQVqQ==}
    engines: {node: '>=12'}
    cpu: [arm]
    os: [android]
    requiresBuild: true
    dev: false
    optional: true

  /@esbuild/android-arm64/0.17.10:
    resolution: {integrity: sha512-ht1P9CmvrPF5yKDtyC+z43RczVs4rrHpRqrmIuoSvSdn44Fs1n6DGlpZKdK6rM83pFLbVaSUwle8IN+TPmkv7g==}
    engines: {node: '>=12'}
    cpu: [arm64]
    os: [android]
    requiresBuild: true
    dev: true
    optional: true

  /@esbuild/android-arm64/0.17.5:
    resolution: {integrity: sha512-KHWkDqYAMmKZjY4RAN1PR96q6UOtfkWlTS8uEwWxdLtkRt/0F/csUhXIrVfaSIFxnscIBMPynGfhsMwQDRIBQw==}
    engines: {node: '>=12'}
    cpu: [arm64]
    os: [android]
    requiresBuild: true
    dev: false
    optional: true

  /@esbuild/android-x64/0.17.10:
    resolution: {integrity: sha512-CYzrm+hTiY5QICji64aJ/xKdN70IK8XZ6iiyq0tZkd3tfnwwSWTYH1t3m6zyaaBxkuj40kxgMyj1km/NqdjQZA==}
    engines: {node: '>=12'}
    cpu: [x64]
    os: [android]
    requiresBuild: true
    dev: true
    optional: true

  /@esbuild/android-x64/0.17.5:
    resolution: {integrity: sha512-8fI/AnIdmWz/+1iza2WrCw8kwXK9wZp/yZY/iS8ioC+U37yJCeppi9EHY05ewJKN64ASoBIseufZROtcFnX5GA==}
    engines: {node: '>=12'}
    cpu: [x64]
    os: [android]
    requiresBuild: true
    dev: false
    optional: true

  /@esbuild/darwin-arm64/0.17.10:
    resolution: {integrity: sha512-3HaGIowI+nMZlopqyW6+jxYr01KvNaLB5znXfbyyjuo4lE0VZfvFGcguIJapQeQMS4cX/NEispwOekJt3gr5Dg==}
    engines: {node: '>=12'}
    cpu: [arm64]
    os: [darwin]
    requiresBuild: true
    dev: true
    optional: true

  /@esbuild/darwin-arm64/0.17.5:
    resolution: {integrity: sha512-EAvaoyIySV6Iif3NQCglUNpnMfHSUgC5ugt2efl3+QDntucJe5spn0udNZjTgNi6tKVqSceOw9tQ32liNZc1Xw==}
    engines: {node: '>=12'}
    cpu: [arm64]
    os: [darwin]
    requiresBuild: true
    dev: false
    optional: true

  /@esbuild/darwin-x64/0.17.10:
    resolution: {integrity: sha512-J4MJzGchuCRG5n+B4EHpAMoJmBeAE1L3wGYDIN5oWNqX0tEr7VKOzw0ymSwpoeSpdCa030lagGUfnfhS7OvzrQ==}
    engines: {node: '>=12'}
    cpu: [x64]
    os: [darwin]
    requiresBuild: true
    dev: true
    optional: true

  /@esbuild/darwin-x64/0.17.5:
    resolution: {integrity: sha512-ha7QCJh1fuSwwCgoegfdaljowwWozwTDjBgjD3++WAy/qwee5uUi1gvOg2WENJC6EUyHBOkcd3YmLDYSZ2TPPA==}
    engines: {node: '>=12'}
    cpu: [x64]
    os: [darwin]
    requiresBuild: true
    dev: false
    optional: true

  /@esbuild/freebsd-arm64/0.17.10:
    resolution: {integrity: sha512-ZkX40Z7qCbugeK4U5/gbzna/UQkM9d9LNV+Fro8r7HA7sRof5Rwxc46SsqeMvB5ZaR0b1/ITQ/8Y1NmV2F0fXQ==}
    engines: {node: '>=12'}
    cpu: [arm64]
    os: [freebsd]
    requiresBuild: true
    dev: true
    optional: true

  /@esbuild/freebsd-arm64/0.17.5:
    resolution: {integrity: sha512-VbdXJkn2aI2pQ/wxNEjEcnEDwPpxt3CWWMFYmO7CcdFBoOsABRy2W8F3kjbF9F/pecEUDcI3b5i2w+By4VQFPg==}
    engines: {node: '>=12'}
    cpu: [arm64]
    os: [freebsd]
    requiresBuild: true
    dev: false
    optional: true

  /@esbuild/freebsd-x64/0.17.10:
    resolution: {integrity: sha512-0m0YX1IWSLG9hWh7tZa3kdAugFbZFFx9XrvfpaCMMvrswSTvUZypp0NFKriUurHpBA3xsHVE9Qb/0u2Bbi/otg==}
    engines: {node: '>=12'}
    cpu: [x64]
    os: [freebsd]
    requiresBuild: true
    dev: true
    optional: true

  /@esbuild/freebsd-x64/0.17.5:
    resolution: {integrity: sha512-olgGYND1/XnnWxwhjtY3/ryjOG/M4WfcA6XH8dBTH1cxMeBemMODXSFhkw71Kf4TeZFFTN25YOomaNh0vq2iXg==}
    engines: {node: '>=12'}
    cpu: [x64]
    os: [freebsd]
    requiresBuild: true
    dev: false
    optional: true

  /@esbuild/linux-arm/0.17.10:
    resolution: {integrity: sha512-whRdrrl0X+9D6o5f0sTZtDM9s86Xt4wk1bf7ltx6iQqrIIOH+sre1yjpcCdrVXntQPCNw/G+XqsD4HuxeS+2QA==}
    engines: {node: '>=12'}
    cpu: [arm]
    os: [linux]
    requiresBuild: true
    dev: true
    optional: true

  /@esbuild/linux-arm/0.17.5:
    resolution: {integrity: sha512-YBdCyQwA3OQupi6W2/WO4FnI+NWFWe79cZEtlbqSESOHEg7a73htBIRiE6uHPQe7Yp5E4aALv+JxkRLGEUL7tw==}
    engines: {node: '>=12'}
    cpu: [arm]
    os: [linux]
    requiresBuild: true
    dev: false
    optional: true

  /@esbuild/linux-arm64/0.17.10:
    resolution: {integrity: sha512-g1EZJR1/c+MmCgVwpdZdKi4QAJ8DCLP5uTgLWSAVd9wlqk9GMscaNMEViG3aE1wS+cNMzXXgdWiW/VX4J+5nTA==}
    engines: {node: '>=12'}
    cpu: [arm64]
    os: [linux]
    requiresBuild: true
    dev: true
    optional: true

  /@esbuild/linux-arm64/0.17.5:
    resolution: {integrity: sha512-8a0bqSwu3OlLCfu2FBbDNgQyBYdPJh1B9PvNX7jMaKGC9/KopgHs37t+pQqeMLzcyRqG6z55IGNQAMSlCpBuqg==}
    engines: {node: '>=12'}
    cpu: [arm64]
    os: [linux]
    requiresBuild: true
    dev: false
    optional: true

  /@esbuild/linux-ia32/0.17.10:
    resolution: {integrity: sha512-1vKYCjfv/bEwxngHERp7huYfJ4jJzldfxyfaF7hc3216xiDA62xbXJfRlradiMhGZbdNLj2WA1YwYFzs9IWNPw==}
    engines: {node: '>=12'}
    cpu: [ia32]
    os: [linux]
    requiresBuild: true
    dev: true
    optional: true

  /@esbuild/linux-ia32/0.17.5:
    resolution: {integrity: sha512-uCwm1r/+NdP7vndctgq3PoZrnmhmnecWAr114GWMRwg2QMFFX+kIWnp7IO220/JLgnXK/jP7VKAFBGmeOYBQYQ==}
    engines: {node: '>=12'}
    cpu: [ia32]
    os: [linux]
    requiresBuild: true
    dev: false
    optional: true

  /@esbuild/linux-loong64/0.15.18:
    resolution: {integrity: sha512-L4jVKS82XVhw2nvzLg/19ClLWg0y27ulRwuP7lcyL6AbUWB5aPglXY3M21mauDQMDfRLs8cQmeT03r/+X3cZYQ==}
    engines: {node: '>=12'}
    cpu: [loong64]
    os: [linux]
    requiresBuild: true
    dev: true
    optional: true

  /@esbuild/linux-loong64/0.17.10:
    resolution: {integrity: sha512-mvwAr75q3Fgc/qz3K6sya3gBmJIYZCgcJ0s7XshpoqIAIBszzfXsqhpRrRdVFAyV1G9VUjj7VopL2HnAS8aHFA==}
    engines: {node: '>=12'}
    cpu: [loong64]
    os: [linux]
    requiresBuild: true
    dev: true
    optional: true

  /@esbuild/linux-loong64/0.17.5:
    resolution: {integrity: sha512-3YxhSBl5Sb6TtBjJu+HP93poBruFzgXmf3PVfIe4xOXMj1XpxboYZyw3W8BhoX/uwxzZz4K1I99jTE/5cgDT1g==}
    engines: {node: '>=12'}
    cpu: [loong64]
    os: [linux]
    requiresBuild: true
    dev: false
    optional: true

  /@esbuild/linux-mips64el/0.17.10:
    resolution: {integrity: sha512-XilKPgM2u1zR1YuvCsFQWl9Fc35BqSqktooumOY2zj7CSn5czJn279j9TE1JEqSqz88izJo7yE4x3LSf7oxHzg==}
    engines: {node: '>=12'}
    cpu: [mips64el]
    os: [linux]
    requiresBuild: true
    dev: true
    optional: true

  /@esbuild/linux-mips64el/0.17.5:
    resolution: {integrity: sha512-Hy5Z0YVWyYHdtQ5mfmfp8LdhVwGbwVuq8mHzLqrG16BaMgEmit2xKO+iDakHs+OetEx0EN/2mUzDdfdktI+Nmg==}
    engines: {node: '>=12'}
    cpu: [mips64el]
    os: [linux]
    requiresBuild: true
    dev: false
    optional: true

  /@esbuild/linux-ppc64/0.17.10:
    resolution: {integrity: sha512-kM4Rmh9l670SwjlGkIe7pYWezk8uxKHX4Lnn5jBZYBNlWpKMBCVfpAgAJqp5doLobhzF3l64VZVrmGeZ8+uKmQ==}
    engines: {node: '>=12'}
    cpu: [ppc64]
    os: [linux]
    requiresBuild: true
    dev: true
    optional: true

  /@esbuild/linux-ppc64/0.17.5:
    resolution: {integrity: sha512-5dbQvBLbU/Y3Q4ABc9gi23hww1mQcM7KZ9KBqabB7qhJswYMf8WrDDOSw3gdf3p+ffmijMd28mfVMvFucuECyg==}
    engines: {node: '>=12'}
    cpu: [ppc64]
    os: [linux]
    requiresBuild: true
    dev: false
    optional: true

  /@esbuild/linux-riscv64/0.17.10:
    resolution: {integrity: sha512-r1m9ZMNJBtOvYYGQVXKy+WvWd0BPvSxMsVq8Hp4GzdMBQvfZRvRr5TtX/1RdN6Va8JMVQGpxqde3O+e8+khNJQ==}
    engines: {node: '>=12'}
    cpu: [riscv64]
    os: [linux]
    requiresBuild: true
    dev: true
    optional: true

  /@esbuild/linux-riscv64/0.17.5:
    resolution: {integrity: sha512-fp/KUB/ZPzEWGTEUgz9wIAKCqu7CjH1GqXUO2WJdik1UNBQ7Xzw7myIajpxztE4Csb9504ERiFMxZg5KZ6HlZQ==}
    engines: {node: '>=12'}
    cpu: [riscv64]
    os: [linux]
    requiresBuild: true
    dev: false
    optional: true

  /@esbuild/linux-s390x/0.17.10:
    resolution: {integrity: sha512-LsY7QvOLPw9WRJ+fU5pNB3qrSfA00u32ND5JVDrn/xG5hIQo3kvTxSlWFRP0NJ0+n6HmhPGG0Q4jtQsb6PFoyg==}
    engines: {node: '>=12'}
    cpu: [s390x]
    os: [linux]
    requiresBuild: true
    dev: true
    optional: true

  /@esbuild/linux-s390x/0.17.5:
    resolution: {integrity: sha512-kRV3yw19YDqHTp8SfHXfObUFXlaiiw4o2lvT1XjsPZ++22GqZwSsYWJLjMi1Sl7j9qDlDUduWDze/nQx0d6Lzw==}
    engines: {node: '>=12'}
    cpu: [s390x]
    os: [linux]
    requiresBuild: true
    dev: false
    optional: true

  /@esbuild/linux-x64/0.17.10:
    resolution: {integrity: sha512-zJUfJLebCYzBdIz/Z9vqwFjIA7iSlLCFvVi7glMgnu2MK7XYigwsonXshy9wP9S7szF+nmwrelNaP3WGanstEg==}
    engines: {node: '>=12'}
    cpu: [x64]
    os: [linux]
    requiresBuild: true
    dev: true
    optional: true

  /@esbuild/linux-x64/0.17.5:
    resolution: {integrity: sha512-vnxuhh9e4pbtABNLbT2ANW4uwQ/zvcHRCm1JxaYkzSehugoFd5iXyC4ci1nhXU13mxEwCnrnTIiiSGwa/uAF1g==}
    engines: {node: '>=12'}
    cpu: [x64]
    os: [linux]
    requiresBuild: true
    dev: false
    optional: true

  /@esbuild/netbsd-x64/0.17.10:
    resolution: {integrity: sha512-lOMkailn4Ok9Vbp/q7uJfgicpDTbZFlXlnKT2DqC8uBijmm5oGtXAJy2ZZVo5hX7IOVXikV9LpCMj2U8cTguWA==}
    engines: {node: '>=12'}
    cpu: [x64]
    os: [netbsd]
    requiresBuild: true
    dev: true
    optional: true

  /@esbuild/netbsd-x64/0.17.5:
    resolution: {integrity: sha512-cigBpdiSx/vPy7doUyImsQQBnBjV5f1M99ZUlaJckDAJjgXWl6y9W17FIfJTy8TxosEF6MXq+fpLsitMGts2nA==}
    engines: {node: '>=12'}
    cpu: [x64]
    os: [netbsd]
    requiresBuild: true
    dev: false
    optional: true

  /@esbuild/openbsd-x64/0.17.10:
    resolution: {integrity: sha512-/VE0Kx6y7eekqZ+ZLU4AjMlB80ov9tEz4H067Y0STwnGOYL8CsNg4J+cCmBznk1tMpxMoUOf0AbWlb1d2Pkbig==}
    engines: {node: '>=12'}
    cpu: [x64]
    os: [openbsd]
    requiresBuild: true
    dev: true
    optional: true

  /@esbuild/openbsd-x64/0.17.5:
    resolution: {integrity: sha512-VdqRqPVIjjZfkf40LrqOaVuhw9EQiAZ/GNCSM2UplDkaIzYVsSnycxcFfAnHdWI8Gyt6dO15KHikbpxwx+xHbw==}
    engines: {node: '>=12'}
    cpu: [x64]
    os: [openbsd]
    requiresBuild: true
    dev: false
    optional: true

  /@esbuild/sunos-x64/0.17.10:
    resolution: {integrity: sha512-ERNO0838OUm8HfUjjsEs71cLjLMu/xt6bhOlxcJ0/1MG3hNqCmbWaS+w/8nFLa0DDjbwZQuGKVtCUJliLmbVgg==}
    engines: {node: '>=12'}
    cpu: [x64]
    os: [sunos]
    requiresBuild: true
    dev: true
    optional: true

  /@esbuild/sunos-x64/0.17.5:
    resolution: {integrity: sha512-ItxPaJ3MBLtI4nK+mALLEoUs6amxsx+J1ibnfcYMkqaCqHST1AkF4aENpBehty3czqw64r/XqL+W9WqU6kc2Qw==}
    engines: {node: '>=12'}
    cpu: [x64]
    os: [sunos]
    requiresBuild: true
    dev: false
    optional: true

  /@esbuild/win32-arm64/0.17.10:
    resolution: {integrity: sha512-fXv+L+Bw2AeK+XJHwDAQ9m3NRlNemG6Z6ijLwJAAVdu4cyoFbBWbEtyZzDeL+rpG2lWI51cXeMt70HA8g2MqIg==}
    engines: {node: '>=12'}
    cpu: [arm64]
    os: [win32]
    requiresBuild: true
    dev: true
    optional: true

  /@esbuild/win32-arm64/0.17.5:
    resolution: {integrity: sha512-4u2Q6qsJTYNFdS9zHoAi80spzf78C16m2wla4eJPh4kSbRv+BpXIfl6TmBSWupD8e47B1NrTfrOlEuco7mYQtg==}
    engines: {node: '>=12'}
    cpu: [arm64]
    os: [win32]
    requiresBuild: true
    dev: false
    optional: true

  /@esbuild/win32-ia32/0.17.10:
    resolution: {integrity: sha512-3s+HADrOdCdGOi5lnh5DMQEzgbsFsd4w57L/eLKKjMnN0CN4AIEP0DCP3F3N14xnxh3ruNc32A0Na9zYe1Z/AQ==}
    engines: {node: '>=12'}
    cpu: [ia32]
    os: [win32]
    requiresBuild: true
    dev: true
    optional: true

  /@esbuild/win32-ia32/0.17.5:
    resolution: {integrity: sha512-KYlm+Xu9TXsfTWAcocLuISRtqxKp/Y9ZBVg6CEEj0O5J9mn7YvBKzAszo2j1ndyzUPk+op+Tie2PJeN+BnXGqQ==}
    engines: {node: '>=12'}
    cpu: [ia32]
    os: [win32]
    requiresBuild: true
    dev: false
    optional: true

  /@esbuild/win32-x64/0.17.10:
    resolution: {integrity: sha512-oP+zFUjYNaMNmjTwlFtWep85hvwUu19cZklB3QsBOcZSs6y7hmH4LNCJ7075bsqzYaNvZFXJlAVaQ2ApITDXtw==}
    engines: {node: '>=12'}
    cpu: [x64]
    os: [win32]
    requiresBuild: true
    dev: true
    optional: true

  /@esbuild/win32-x64/0.17.5:
    resolution: {integrity: sha512-XgA9qWRqby7xdYXuF6KALsn37QGBMHsdhmnpjfZtYxKxbTOwfnDM6MYi2WuUku5poNaX2n9XGVr20zgT/2QwCw==}
    engines: {node: '>=12'}
    cpu: [x64]
    os: [win32]
    requiresBuild: true
    dev: false
    optional: true

  /@eslint-community/eslint-utils/4.3.0_eslint@8.36.0:
    resolution: {integrity: sha512-v3oplH6FYCULtFuCeqyuTd9D2WKO937Dxdq+GmHOLL72TTRriLxz2VLlNfkZRsvj6PKnOPAtuT6dwrs/pA5DvA==}
    engines: {node: ^12.22.0 || ^14.17.0 || >=16.0.0}
    peerDependencies:
      eslint: ^6.0.0 || ^7.0.0 || >=8.0.0
    dependencies:
      eslint: 8.36.0
      eslint-visitor-keys: 3.3.0
    dev: true

  /@eslint-community/regexpp/4.4.0:
    resolution: {integrity: sha512-A9983Q0LnDGdLPjxyXQ00sbV+K+O+ko2Dr+CZigbHWtX9pNfxlaBkMR8X1CztI73zuEyEBXTVjx7CE+/VSwDiQ==}
    engines: {node: ^12.0.0 || ^14.0.0 || >=16.0.0}
    dev: true

  /@eslint/eslintrc/2.0.1:
    resolution: {integrity: sha512-eFRmABvW2E5Ho6f5fHLqgena46rOj7r7OKHYfLElqcBfGFHHpjBhivyi5+jOEQuSpdc/1phIZJlbC2te+tZNIw==}
    engines: {node: ^12.22.0 || ^14.17.0 || >=16.0.0}
    dependencies:
      ajv: 6.12.6
      debug: 4.3.4
      espree: 9.5.0
      globals: 13.19.0
      ignore: 5.2.0
      import-fresh: 3.3.0
      js-yaml: 4.1.0
      minimatch: 3.1.2
      strip-json-comments: 3.1.1
    transitivePeerDependencies:
      - supports-color
    dev: true

  /@eslint/js/8.36.0:
    resolution: {integrity: sha512-lxJ9R5ygVm8ZWgYdUweoq5ownDlJ4upvoWmO4eLxBYHdMo+vZ/Rx0EN6MbKWDJOSUGrqJy2Gt+Dyv/VKml0fjg==}
    engines: {node: ^12.22.0 || ^14.17.0 || >=16.0.0}
    dev: true

  /@humanwhocodes/config-array/0.11.8:
    resolution: {integrity: sha512-UybHIJzJnR5Qc/MsD9Kr+RpO2h+/P1GhOwdiLPXK5TWk5sgTdu88bTD9UP+CKbPPh5Rni1u0GjAdYQLemG8g+g==}
    engines: {node: '>=10.10.0'}
    dependencies:
      '@humanwhocodes/object-schema': 1.2.1
      debug: 4.3.4
      minimatch: 3.1.2
    transitivePeerDependencies:
      - supports-color
    dev: true

  /@humanwhocodes/module-importer/1.0.1:
    resolution: {integrity: sha512-bxveV4V8v5Yb4ncFTT3rPSgZBOpCkjfK0y4oVVVJwIuDVBRMDXrPyXRL988i5ap9m9bnyEEjWfm5WkBmtffLfA==}
    engines: {node: '>=12.22'}
    dev: true

  /@humanwhocodes/object-schema/1.2.1:
    resolution: {integrity: sha512-ZnQMnLV4e7hDlUvw8H+U8ASL02SS2Gn6+9Ac3wGGLIe7+je2AeAOxPY+izIPJDfFDb7eDjev0Us8MO1iFRN8hA==}
    dev: true

  /@hutson/parse-repository-url/3.0.2:
    resolution: {integrity: sha512-H9XAx3hc0BQHY6l+IFSWHDySypcXsvsuLhgYLUGywmJ5pswRVQJUHpOsobnLYp2ZUaUlKiKDrgWWhosOwAEM8Q==}
    engines: {node: '>=6.9.0'}
    dev: true

  /@iarna/toml/2.2.5:
    resolution: {integrity: sha512-trnsAYxU3xnS1gPHPyU961coFyLkh4gAD/0zQ5mymY4yOZ+CYvsPqUbOFSw0aDM4y0tV7tiFxL/1XfXPNC6IPg==}
    dev: true

  /@jridgewell/gen-mapping/0.1.1:
    resolution: {integrity: sha512-sQXCasFk+U8lWYEe66WxRDOE9PjVz4vSM51fTu3Hw+ClTpUSQb718772vH3pyS5pShp6lvQM7SxgIDXXXmOX7w==}
    engines: {node: '>=6.0.0'}
    dependencies:
      '@jridgewell/set-array': 1.1.1
      '@jridgewell/sourcemap-codec': 1.4.14

  /@jridgewell/gen-mapping/0.3.2:
    resolution: {integrity: sha512-mh65xKQAzI6iBcFzwv28KVWSmCkdRBWoOh+bYQGW3+6OZvbbN3TqMGo5hqYxQniRcH9F2VZIoJCm4pa3BPDK/A==}
    engines: {node: '>=6.0.0'}
    dependencies:
      '@jridgewell/set-array': 1.1.1
      '@jridgewell/sourcemap-codec': 1.4.14
      '@jridgewell/trace-mapping': 0.3.17

  /@jridgewell/resolve-uri/3.1.0:
    resolution: {integrity: sha512-F2msla3tad+Mfht5cJq7LSXcdudKTWCVYUgw6pLFOOHSTtZlj6SWNYAp+AhuqLmWdBO2X5hPrLcu8cVP8fy28w==}
    engines: {node: '>=6.0.0'}

  /@jridgewell/set-array/1.1.1:
    resolution: {integrity: sha512-Ct5MqZkLGEXTVmQYbGtx9SVqD2fqwvdubdps5D3djjAkgkKwT918VNOz65pEHFaYTeWcukmJmH5SwsA9Tn2ObQ==}
    engines: {node: '>=6.0.0'}

  /@jridgewell/source-map/0.3.2:
    resolution: {integrity: sha512-m7O9o2uR8k2ObDysZYzdfhb08VuEml5oWGiosa1VdaPZ/A6QyPkAJuwN0Q1lhULOf6B7MtQmHENS743hWtCrgw==}
    dependencies:
      '@jridgewell/gen-mapping': 0.3.2
      '@jridgewell/trace-mapping': 0.3.17
    dev: true

  /@jridgewell/sourcemap-codec/1.4.14:
    resolution: {integrity: sha512-XPSJHWmi394fuUuzDnGz1wiKqWfo1yXecHQMRf2l6hztTO+nPru658AyDngaBe7isIxEkRsPR3FZh+s7iVa4Uw==}

  /@jridgewell/trace-mapping/0.3.17:
    resolution: {integrity: sha512-MCNzAp77qzKca9+W/+I0+sEpaUnZoeasnghNeVc41VZCEKaCH73Vq3BZZ/SzWIgrqE4H4ceI+p+b6C0mHf9T4g==}
    dependencies:
      '@jridgewell/resolve-uri': 3.1.0
      '@jridgewell/sourcemap-codec': 1.4.14

  /@jridgewell/trace-mapping/0.3.9:
    resolution: {integrity: sha512-3Belt6tdc8bPgAtbcmdtNJlirVoTmEb5e2gC94PnkwEW9jI6CAHUeoG85tjWP5WquqfavoMtMwiG4P926ZKKuQ==}
    dependencies:
      '@jridgewell/resolve-uri': 3.1.0
      '@jridgewell/sourcemap-codec': 1.4.14

  /@mapbox/node-pre-gyp/1.0.10:
    resolution: {integrity: sha512-4ySo4CjzStuprMwk35H5pPbkymjv1SF3jGLj6rAHp/xT/RF7TL7bd9CTm1xDY49K2qF7jmR/g7k+SkLETP6opA==}
    hasBin: true
    dependencies:
      detect-libc: 2.0.1
      https-proxy-agent: 5.0.1
      make-dir: 3.1.0
      node-fetch: 2.6.7
      nopt: 5.0.0
      npmlog: 5.0.1
      rimraf: 3.0.2
      semver: 7.3.8
      tar: 6.1.11
    transitivePeerDependencies:
      - encoding
      - supports-color
    dev: false

  /@microsoft/api-extractor-model/7.26.4_@types+node@18.15.5:
    resolution: {integrity: sha512-PDCgCzXDo+SLY5bsfl4bS7hxaeEtnXj7XtuzEE+BtALp7B5mK/NrS2kHWU69pohgsRmEALycQdaQPXoyT2i5MQ==}
    dependencies:
      '@microsoft/tsdoc': 0.14.2
      '@microsoft/tsdoc-config': 0.16.1
      '@rushstack/node-core-library': 3.55.2_@types+node@18.15.5
    transitivePeerDependencies:
      - '@types/node'
    dev: true

  /@microsoft/api-extractor/7.34.4_@types+node@18.15.5:
    resolution: {integrity: sha512-HOdcci2nT40ejhwPC3Xja9G+WSJmWhCUKKryRfQYsmE9cD+pxmBaKBKCbuS9jUcl6bLLb4Gz+h7xEN5r0QiXnQ==}
    hasBin: true
    dependencies:
      '@microsoft/api-extractor-model': 7.26.4_@types+node@18.15.5
      '@microsoft/tsdoc': 0.14.2
      '@microsoft/tsdoc-config': 0.16.1
      '@rushstack/node-core-library': 3.55.2_@types+node@18.15.5
      '@rushstack/rig-package': 0.3.18
      '@rushstack/ts-command-line': 4.13.2
      colors: 1.2.5
      lodash: 4.17.21
      resolve: 1.22.1
      semver: 7.3.8
      source-map: 0.6.1
      typescript: 4.8.4
    transitivePeerDependencies:
      - '@types/node'
    dev: true

  /@microsoft/tsdoc-config/0.16.1:
    resolution: {integrity: sha512-2RqkwiD4uN6MLnHFljqBlZIXlt/SaUT6cuogU1w2ARw4nKuuppSmR0+s+NC+7kXBQykd9zzu0P4HtBpZT5zBpQ==}
    dependencies:
      '@microsoft/tsdoc': 0.14.1
      ajv: 6.12.6
      jju: 1.4.0
      resolve: 1.19.0
    dev: true

  /@microsoft/tsdoc/0.14.1:
    resolution: {integrity: sha512-6Wci+Tp3CgPt/B9B0a3J4s3yMgLNSku6w5TV6mN+61C71UqsRBv2FUibBf3tPGlNxebgPHMEUzKpb1ggE8KCKw==}
    dev: true

  /@microsoft/tsdoc/0.14.2:
    resolution: {integrity: sha512-9b8mPpKrfeGRuhFH5iO1iwCLeIIsV6+H1sRfxbkoGXIyQE2BTsPd9zqSqQJ+pv5sJ/hT5M1zvOFL02MnEezFug==}
    dev: true

  /@mrbbot/node-fetch/4.6.0:
    resolution: {integrity: sha512-GTSOdhpiUnJ9a+XK90NUiqCqOmqXOUU4tqg8WbpZW+nEUTJ4dF3QZ4xhfWg5bqYPagIh/e9r5HxGrftzmulbmw==}
    engines: {node: '>=10.0.0'}
    dependencies:
      '@cloudflare/workers-types': 2.2.2
      busboy: 0.3.1
      formdata-node: 2.5.0
      web-streams-polyfill: 3.2.1
    dev: true

  /@nodelib/fs.scandir/2.1.5:
    resolution: {integrity: sha512-vq24Bq3ym5HEQm2NKCr3yXDwjc7vTsEThRDnkp2DK9p1uqLR+DHurm/NOTo0KG7HYHU7eppKZj3MyqYuMBf62g==}
    engines: {node: '>= 8'}
    dependencies:
      '@nodelib/fs.stat': 2.0.5
      run-parallel: 1.2.0

  /@nodelib/fs.stat/2.0.5:
    resolution: {integrity: sha512-RkhPPp2zrqDAQA/2jNhnztcPAlv64XdhIp7a7454A5ovI7Bukxgt7MX7udwAu3zg1DcpPU0rz3VV1SeaqvY4+A==}
    engines: {node: '>= 8'}

  /@nodelib/fs.walk/1.2.8:
    resolution: {integrity: sha512-oGB+UxlgWcgQkgwo8GcEGwemoTFt3FIO9ababBmaGwXIoBKZ+GTy0pP185beGg7Llih/NSHSV2XAs1lnznocSg==}
    engines: {node: '>= 8'}
    dependencies:
      '@nodelib/fs.scandir': 2.1.5
      fastq: 1.13.0

  /@peculiar/asn1-schema/2.1.0:
    resolution: {integrity: sha512-D6g4C5YRKC/iPujMAOXuZ7YGdaoMx8GsvWzfVSyx2LYeL38ECOKNywlYAuwbqQvON64lgsYdAujWQPX8hhoBLw==}
    dependencies:
      '@types/asn1js': 2.0.2
      asn1js: 2.4.0
      pvtsutils: 1.3.2
      tslib: 2.5.0
    dev: true

  /@peculiar/json-schema/1.1.12:
    resolution: {integrity: sha512-coUfuoMeIB7B8/NMekxaDzLhaYmp0HZNPEjYRm9goRou8UZIC3z21s0sL9AWoCw4EG876QyO3kYrc61WNF9B/w==}
    engines: {node: '>=8.0.0'}
    dependencies:
      tslib: 2.5.0
    dev: true

  /@peculiar/webcrypto/1.3.3:
    resolution: {integrity: sha512-+jkp16Hp18HkphJlMtqsQKjyDWJBh0AhDuoB+vVakuIRbkBdaFb7v26Ldm25altjiYhCyQnR5NChHxwSTvbXJw==}
    engines: {node: '>=10.12.0'}
    dependencies:
      '@peculiar/asn1-schema': 2.1.0
      '@peculiar/json-schema': 1.1.12
      pvtsutils: 1.3.2
      tslib: 2.5.0
      webcrypto-core: 1.7.3
    dev: true

  /@polka/url/1.0.0-next.21:
    resolution: {integrity: sha512-a5Sab1C4/icpTZVzZc5Ghpz88yQtGOyNqYXcZgOssB2uuAr+wF/MvN6bgtW32q7HHrvBki+BsZ0OuNv6EV3K9g==}
    dev: true

  /@rollup/plugin-alias/4.0.3_rollup@3.20.0:
    resolution: {integrity: sha512-ZuDWE1q4PQDhvm/zc5Prun8sBpLJy41DMptYrS6MhAy9s9kL/doN1613BWfEchGVfKxzliJ3BjbOPizXX38DbQ==}
    engines: {node: '>=14.0.0'}
    peerDependencies:
      rollup: ^1.20.0||^2.0.0||^3.0.0
    peerDependenciesMeta:
      rollup:
        optional: true
    dependencies:
      rollup: 3.20.0
      slash: 4.0.0
    dev: true

  /@rollup/plugin-commonjs/24.0.1_rollup@3.20.0:
    resolution: {integrity: sha512-15LsiWRZk4eOGqvrJyu3z3DaBu5BhXIMeWnijSRvd8irrrg9SHpQ1pH+BUK4H6Z9wL9yOxZJMTLU+Au86XHxow==}
    engines: {node: '>=14.0.0'}
    peerDependencies:
      rollup: ^2.68.0||^3.0.0
    peerDependenciesMeta:
      rollup:
        optional: true
    dependencies:
      '@rollup/pluginutils': 5.0.2_rollup@3.20.0
      commondir: 1.0.1
      estree-walker: 2.0.2
      glob: 8.0.3
      is-reference: 1.2.1
      magic-string: 0.27.0
      rollup: 3.20.0
    dev: true

  /@rollup/plugin-dynamic-import-vars/2.0.3_rollup@3.20.0:
    resolution: {integrity: sha512-0zQV0TDDewilU+7ZLmwc0u44SkeRxSxMdINBuX5isrQGJ6EdTjVL1TcnOZ9In99byaSGAQnHmSFw+6hm0E/jrw==}
    engines: {node: '>=14.0.0'}
    peerDependencies:
      rollup: ^1.20.0||^2.0.0||^3.0.0
    peerDependenciesMeta:
      rollup:
        optional: true
    dependencies:
      '@rollup/pluginutils': 5.0.2_rollup@3.20.0
      estree-walker: 2.0.2
      fast-glob: 3.2.12
      magic-string: 0.27.0
      rollup: 3.20.0
    dev: true

  /@rollup/plugin-json/6.0.0_rollup@3.20.0:
    resolution: {integrity: sha512-i/4C5Jrdr1XUarRhVu27EEwjt4GObltD7c+MkCIpO2QIbojw8MUs+CCTqOphQi3Qtg1FLmYt+l+6YeoIf51J7w==}
    engines: {node: '>=14.0.0'}
    peerDependencies:
      rollup: ^1.20.0||^2.0.0||^3.0.0
    peerDependenciesMeta:
      rollup:
        optional: true
    dependencies:
      '@rollup/pluginutils': 5.0.2_rollup@3.20.0
      rollup: 3.20.0
    dev: true

  /@rollup/plugin-node-resolve/15.0.1_rollup@3.20.0:
    resolution: {integrity: sha512-ReY88T7JhJjeRVbfCyNj+NXAG3IIsVMsX9b5/9jC98dRP8/yxlZdz7mHZbHk5zHr24wZZICS5AcXsFZAXYUQEg==}
    engines: {node: '>=14.0.0'}
    peerDependencies:
      rollup: ^2.78.0||^3.0.0
    peerDependenciesMeta:
      rollup:
        optional: true
    dependencies:
      '@rollup/pluginutils': 5.0.2_rollup@3.20.0
      '@types/resolve': 1.20.2
      deepmerge: 4.2.2
      is-builtin-module: 3.2.0
      is-module: 1.0.0
      resolve: 1.22.1
      rollup: 3.20.0
    dev: true

  /@rollup/plugin-replace/5.0.2_rollup@3.20.0:
    resolution: {integrity: sha512-M9YXNekv/C/iHHK+cvORzfRYfPbq0RDD8r0G+bMiTXjNGKulPnCT9O3Ss46WfhI6ZOCgApOP7xAdmCQJ+U2LAA==}
    engines: {node: '>=14.0.0'}
    peerDependencies:
      rollup: ^1.20.0||^2.0.0||^3.0.0
    peerDependenciesMeta:
      rollup:
        optional: true
    dependencies:
      '@rollup/pluginutils': 5.0.2_rollup@3.20.0
      magic-string: 0.27.0
      rollup: 3.20.0
    dev: true

<<<<<<< HEAD
  /@rollup/plugin-typescript/11.0.0_rollup@3.18.0+tslib@2.5.0:
=======
  /@rollup/plugin-typescript/11.0.0_ic46el5hfgdxjspsfr4ii6ggfa:
>>>>>>> 276725f9
    resolution: {integrity: sha512-goPyCWBiimk1iJgSTgsehFD5OOFHiAknrRJjqFCudcW8JtWiBlK284Xnn4flqMqg6YAjVG/EE+3aVzrL5qNSzQ==}
    engines: {node: '>=14.0.0'}
    peerDependencies:
      rollup: ^2.14.0||^3.0.0
      tslib: '*'
      typescript: '>=3.7.0'
    peerDependenciesMeta:
      rollup:
        optional: true
      tslib:
        optional: true
    dependencies:
      '@rollup/pluginutils': 5.0.2_rollup@3.20.0
      resolve: 1.22.1
      rollup: 3.20.0
      tslib: 2.5.0
    dev: true

<<<<<<< HEAD
  /@rollup/plugin-typescript/11.0.0_taeyxmvmc26umlo2so2an3i7iy:
=======
  /@rollup/plugin-typescript/11.0.0_rollup@3.20.0+tslib@2.5.0:
>>>>>>> 276725f9
    resolution: {integrity: sha512-goPyCWBiimk1iJgSTgsehFD5OOFHiAknrRJjqFCudcW8JtWiBlK284Xnn4flqMqg6YAjVG/EE+3aVzrL5qNSzQ==}
    engines: {node: '>=14.0.0'}
    peerDependencies:
      rollup: ^2.14.0||^3.0.0
      tslib: '*'
      typescript: '>=3.7.0'
    peerDependenciesMeta:
      rollup:
        optional: true
      tslib:
        optional: true
    dependencies:
      '@rollup/pluginutils': 5.0.2_rollup@3.20.0
      resolve: 1.22.1
      rollup: 3.20.0
      tslib: 2.5.0
      typescript: 5.0.2
    dev: true

  /@rollup/pluginutils/5.0.2_rollup@3.20.0:
    resolution: {integrity: sha512-pTd9rIsP92h+B6wWwFbW8RkZv4hiR/xKsqre4SIuAOaOEQRxi0lqLke9k2/7WegC85GgUs9pjmOjCUi3In4vwA==}
    engines: {node: '>=14.0.0'}
    peerDependencies:
      rollup: ^1.20.0||^2.0.0||^3.0.0
    peerDependenciesMeta:
      rollup:
        optional: true
    dependencies:
      '@types/estree': 1.0.0
      estree-walker: 2.0.2
      picomatch: 2.3.1
      rollup: 3.20.0
    dev: true

  /@rushstack/node-core-library/3.55.2_@types+node@18.15.5:
    resolution: {integrity: sha512-SaLe/x/Q/uBVdNFK5V1xXvsVps0y7h1sN7aSJllQyFbugyOaxhNRF25bwEDnicARNEjJw0pk0lYnJQ9Kr6ev0A==}
    peerDependencies:
      '@types/node': '*'
    peerDependenciesMeta:
      '@types/node':
        optional: true
    dependencies:
      '@types/node': 18.15.5
      colors: 1.2.5
      fs-extra: 7.0.1
      import-lazy: 4.0.0
      jju: 1.4.0
      resolve: 1.22.1
      semver: 7.3.8
      z-schema: 5.0.3
    dev: true

  /@rushstack/rig-package/0.3.18:
    resolution: {integrity: sha512-SGEwNTwNq9bI3pkdd01yCaH+gAsHqs0uxfGvtw9b0LJXH52qooWXnrFTRRLG1aL9pf+M2CARdrA9HLHJys3jiQ==}
    dependencies:
      resolve: 1.22.1
      strip-json-comments: 3.1.1
    dev: true

  /@rushstack/ts-command-line/4.13.2:
    resolution: {integrity: sha512-bCU8qoL9HyWiciltfzg7GqdfODUeda/JpI0602kbN5YH22rzTxyqYvv7aRLENCM7XCQ1VRs7nMkEqgJUOU8Sag==}
    dependencies:
      '@types/argparse': 1.0.38
      argparse: 1.0.10
      colors: 1.2.5
      string-argv: 0.3.1
    dev: true

  /@tsconfig/node10/1.0.8:
    resolution: {integrity: sha512-6XFfSQmMgq0CFLY1MslA/CPUfhIL919M1rMsa5lP2P097N2Wd1sSX0tx1u4olM16fLNhtHZpRhedZJphNJqmZg==}

  /@tsconfig/node12/1.0.9:
    resolution: {integrity: sha512-/yBMcem+fbvhSREH+s14YJi18sp7J9jpuhYByADT2rypfajMZZN4WQ6zBGgBKp53NKmqI36wFYDb3yaMPurITw==}

  /@tsconfig/node14/1.0.1:
    resolution: {integrity: sha512-509r2+yARFfHHE7T6Puu2jjkoycftovhXRqW328PDXTVGKihlb1P8Z9mMZH04ebyajfRY7dedfGynlrFHJUQCg==}

  /@tsconfig/node16/1.0.2:
    resolution: {integrity: sha512-eZxlbI8GZscaGS7kkc/trHTT5xgrjH3/1n2JDwusC9iahPKWMRvRjJSAN5mCXviuTGQ/lHnhvv8Q1YTpnfz9gA==}

  /@types/argparse/1.0.38:
    resolution: {integrity: sha512-ebDJ9b0e702Yr7pWgB0jzm+CX4Srzz8RcXtLJDJB+BSccqMa36uyH/zUsSYao5+BD1ytv3k3rPYCq4mAE1hsXA==}
    dev: true

  /@types/asn1js/2.0.2:
    resolution: {integrity: sha512-t4YHCgtD+ERvH0FyxvNlYwJ2ezhqw7t+Ygh4urQ7dJER8i185JPv6oIM3ey5YQmGN6Zp9EMbpohkjZi9t3UxwA==}
    dev: true

  /@types/babel__core/7.20.0:
    resolution: {integrity: sha512-+n8dL/9GWblDO0iU6eZAwEIJVr5DWigtle+Q6HLOrh/pdbXOhOtqzq8VPPE2zvNJzSKY4vH/z3iT3tn0A3ypiQ==}
    dependencies:
      '@babel/parser': 7.21.3
      '@babel/types': 7.21.3
      '@types/babel__generator': 7.6.4
      '@types/babel__template': 7.4.1
      '@types/babel__traverse': 7.17.1
    dev: true

  /@types/babel__generator/7.6.4:
    resolution: {integrity: sha512-tFkciB9j2K755yrTALxD44McOrk+gfpIpvC3sxHjRawj6PfnQxrse4Clq5y/Rq+G3mrBurMax/lG8Qn2t9mSsg==}
    dependencies:
      '@babel/types': 7.21.3
    dev: true

  /@types/babel__standalone/7.1.4:
    resolution: {integrity: sha512-HijIDmcNl3Wmo0guqjYkQvMzyRCM6zMCkYcdG8f+2X7mPBNa9ikSeaQlWs2Yg18KN1klOJzyupX5BPOf+7ahaw==}
    dependencies:
      '@babel/core': 7.21.3
    transitivePeerDependencies:
      - supports-color
    dev: true

  /@types/babel__template/7.4.1:
    resolution: {integrity: sha512-azBFKemX6kMg5Io+/rdGT0dkGreboUVR0Cdm3fz9QJWpaQGJRQXl7C+6hOTCZcMll7KFyEQpgbYI2lHdsS4U7g==}
    dependencies:
      '@babel/parser': 7.21.3
      '@babel/types': 7.21.3
    dev: true

  /@types/babel__traverse/7.17.1:
    resolution: {integrity: sha512-kVzjari1s2YVi77D3w1yuvohV2idweYXMCDzqBiVNN63TcDWrIlTVOYpqVrvbbyOE/IyzBoTKF0fdnLPEORFxA==}
    dependencies:
      '@babel/types': 7.21.3
    dev: true

  /@types/braces/3.0.1:
    resolution: {integrity: sha512-+euflG6ygo4bn0JHtn4pYqcXwRtLvElQ7/nnjDu7iYG56H0+OhCd7d6Ug0IE3WcFpZozBKW2+80FUbv5QGk5AQ==}
    dev: true

  /@types/chai-subset/1.3.3:
    resolution: {integrity: sha512-frBecisrNGz+F4T6bcc+NLeolfiojh5FxW2klu669+8BARtyQv2C/GkNW6FUodVe4BroGMP/wER/YDGc7rEllw==}
    dependencies:
      '@types/chai': 4.3.4
    dev: true

  /@types/chai/4.3.4:
    resolution: {integrity: sha512-KnRanxnpfpjUTqTCXslZSEdLfXExwgNxYPdiO2WGUj8+HDjFi8R3k5RVKPeSCzLjCcshCAtVO2QBbVuAV4kTnw==}
    dev: true

  /@types/convert-source-map/2.0.0:
    resolution: {integrity: sha512-QUm4YOC/ENo0VjPVl2o8HGyTbHHQGDOw8PCg3rXBucYHKyZN/XjXRbPFAV1tB2FvM0/wyFoDct4cTIctzKrQFg==}
    dev: true

  /@types/cross-spawn/6.0.2:
    resolution: {integrity: sha512-KuwNhp3eza+Rhu8IFI5HUXRP0LIhqH5cAjubUvGXXthh4YYBuP2ntwEX+Cz8GJoZUHlKo247wPWOfA9LYEq4cw==}
    dependencies:
      '@types/node': 18.15.5
    dev: true

  /@types/debug/4.1.7:
    resolution: {integrity: sha512-9AonUzyTjXXhEOa0DnqpzZi6VHlqKMswga9EXjpXnnqxwLtdvPPtlO8evrI5D9S6asFRCQ6v+wpiUKbw+vKqyg==}
    dependencies:
      '@types/ms': 0.7.31
    dev: true

  /@types/estree/1.0.0:
    resolution: {integrity: sha512-WulqXMDUTYAXCjZnk6JtIHPigp55cVtDgDrO2gHRwhyJto21+1zbVCtOYB2L1F9w4qCQ0rOGWBnBe0FNTiEJIQ==}
    dev: true

  /@types/etag/1.8.1:
    resolution: {integrity: sha512-bsKkeSqN7HYyYntFRAmzcwx/dKW4Wa+KVMTInANlI72PWLQmOpZu96j0OqHZGArW4VQwCmJPteQlXaUDeOB0WQ==}
    dependencies:
      '@types/node': 18.15.5
    dev: true

  /@types/fs-extra/11.0.1:
    resolution: {integrity: sha512-MxObHvNl4A69ofaTRU8DFqvgzzv8s9yRtaPPm5gud9HDNvpB3GPQFvNuTWAI59B9huVGV5jXYJwbCsmBsOGYWA==}
    dependencies:
      '@types/jsonfile': 6.1.1
      '@types/node': 18.15.5
    dev: true

  /@types/json-schema/7.0.11:
    resolution: {integrity: sha512-wOuvG1SN4Us4rez+tylwwwCV1psiNVOkJeM3AUWUNWg/jDQY2+HE/444y5gc+jBmRqASOm2Oeh5c1axHobwRKQ==}
    dev: true

  /@types/json-stable-stringify/1.0.34:
    resolution: {integrity: sha512-s2cfwagOQAS8o06TcwKfr9Wx11dNGbH2E9vJz1cqV+a/LOyhWNLUNd6JSRYNzvB4d29UuJX2M0Dj9vE1T8fRXw==}
    dev: true

  /@types/json5/0.0.29:
    resolution: {integrity: sha512-dRLjCWHYg4oaA77cxO64oO+7JwCwnIzkZPdrrC71jQmQtlhM556pwKo5bUzqvZndkVbeFLIIi+9TC40JNF5hNQ==}
    dev: true

  /@types/jsonfile/6.1.1:
    resolution: {integrity: sha512-GSgiRCVeapDN+3pqA35IkQwasaCh/0YFH5dEF6S88iDvEn901DjOeH3/QPY+XYP1DFzDZPvIvfeEgk+7br5png==}
    dependencies:
      '@types/node': 18.15.5
    dev: true

  /@types/less/3.0.3:
    resolution: {integrity: sha512-1YXyYH83h6We1djyoUEqTlVyQtCfJAFXELSKW2ZRtjHD4hQ82CC4lvrv5D0l0FLcKBaiPbXyi3MpMsI9ZRgKsw==}
    dev: true

  /@types/lodash/4.14.191:
    resolution: {integrity: sha512-BdZ5BCCvho3EIXw6wUCXHe7rS53AIDPLE+JzwgT+OsJk53oBfbSmZZ7CX4VaRoN78N+TJpFi9QPlfIVNmJYWxQ==}
    dev: true

  /@types/micromatch/4.0.2:
    resolution: {integrity: sha512-oqXqVb0ci19GtH0vOA/U2TmHTcRY9kuZl4mqUxe0QmJAlIW13kzhuK5pi1i9+ngav8FjpSb9FVS/GE00GLX1VA==}
    dependencies:
      '@types/braces': 3.0.1
    dev: true

  /@types/minimist/1.2.2:
    resolution: {integrity: sha512-jhuKLIRrhvCPLqwPcx6INqmKeiA5EWrsCOPhrlFSrbrmU4ZMPjj5Ul/oLCMDO98XRUIwVm78xICz4EPCektzeQ==}
    dev: true

  /@types/ms/0.7.31:
    resolution: {integrity: sha512-iiUgKzV9AuaEkZqkOLDIvlQiL6ltuZd9tGcW3gwpnX8JbuiuhFlEGmmFXEXkN50Cvq7Os88IY2v0dkDqXYWVgA==}
    dev: true

  /@types/node/15.14.9:
    resolution: {integrity: sha512-qjd88DrCxupx/kJD5yQgZdcYKZKSIGBVDIBE1/LTGcNm3d2Np/jxojkdePDdfnBHJc5W7vSMpbJ1aB7p/Py69A==}
    dev: true

  /@types/node/18.15.5:
    resolution: {integrity: sha512-Ark2WDjjZO7GmvsyFFf81MXuGTA/d6oP38anyxWOL6EREyBKAxKoFHwBhaZxCfLRLpO8JgVXwqOwSwa7jRcjew==}
    dev: true

  /@types/normalize-package-data/2.4.1:
    resolution: {integrity: sha512-Gj7cI7z+98M282Tqmp2K5EIsoouUEzbBJhQQzDE3jSIRk6r9gsz0oUokqIUR4u1R3dMHo0pDHM7sNOHyhulypw==}
    dev: true

  /@types/picomatch/2.3.0:
    resolution: {integrity: sha512-O397rnSS9iQI4OirieAtsDqvCj4+3eY1J+EPdNTKuHuRWIfUoGyzX294o8C4KJYaLqgSrd2o60c5EqCU8Zv02g==}
    dev: true

  /@types/pnpapi/0.0.2:
    resolution: {integrity: sha512-2lqsQt1iXkiTqwuzw2SS50iduoPZNpV/ou4/vJD443C0weF63Gqd3ErGS811CBNMzLO64zVJ+tiyh+4yimdYkg==}
    dev: true

  /@types/prompts/2.4.2:
    resolution: {integrity: sha512-TwNx7qsjvRIUv/BCx583tqF5IINEVjCNqg9ofKHRlSoUHE62WBHrem4B1HGXcIrG511v29d1kJ9a/t2Esz7MIg==}
    dependencies:
      '@types/node': 18.15.5
      kleur: 3.0.3
    dev: true

  /@types/resolve/1.20.2:
    resolution: {integrity: sha512-60BCwRFOZCQhDncwQdxxeOEEkbc5dIMccYLwbxsS4TUNeVECQ/pBJ0j09mrHOl/JJvpRPGwO9SvE4nR2Nb/a4Q==}
    dev: true

  /@types/sass/1.43.1:
    resolution: {integrity: sha512-BPdoIt1lfJ6B7rw35ncdwBZrAssjcwzI5LByIrYs+tpXlj/CAkuVdRsgZDdP4lq5EjyWzwxZCqAoFyHKFwp32g==}
    dependencies:
      '@types/node': 18.15.5
    dev: true

  /@types/semver/7.3.13:
    resolution: {integrity: sha512-21cFJr9z3g5dW8B0CVI9g2O9beqaThGQ6ZFBqHfwhzLDKUxaqTIy3vnfah/UPkfOiF2pLq+tGz+W8RyCskuslw==}
    dev: true

  /@types/stack-trace/0.0.29:
    resolution: {integrity: sha512-TgfOX+mGY/NyNxJLIbDWrO9DjGoVSW9+aB8H2yy1fy32jsvxijhmyJI9fDFgvz3YP4lvJaq9DzdR/M1bOgVc9g==}
    dev: true

  /@types/stylus/0.48.38:
    resolution: {integrity: sha512-B5otJekvD6XM8iTrnO6e2twoTY2tKL9VkL/57/2Lo4tv3EatbCaufdi68VVtn/h4yjO+HVvYEyrNQd0Lzj6riw==}
    dependencies:
      '@types/node': 18.15.5
    dev: true

  /@types/web-bluetooth/0.0.16:
    resolution: {integrity: sha512-oh8q2Zc32S6gd/j50GowEjKLoOVOwHP/bWVjKJInBwQqdOYMdPrf1oVlelTlyfFK3CKxL1uahMDAr+vy8T7yMQ==}
    dev: true

  /@types/ws/8.5.4:
    resolution: {integrity: sha512-zdQDHKUgcX/zBc4GrwsE/7dVdAD8JR4EuiAXiiUhhfyIJXXb2+PrGshFyeXWQPMmmZ2XxgaqclgpIC7eTXc1mg==}
    dependencies:
      '@types/node': 18.15.5
    dev: true

<<<<<<< HEAD
  /@typescript-eslint/eslint-plugin/5.54.1_ptmzjahj2lzv7vrsfzwjsq4mpu:
    resolution: {integrity: sha512-a2RQAkosH3d3ZIV08s3DcL/mcGc2M/UC528VkPULFxR9VnVPT8pBu0IyBAJJmVsCmhVfwQX1v6q+QGnmSe1bew==}
=======
  /@typescript-eslint/eslint-plugin/5.56.0_pbataycnet35tfed7svlsez4fi:
    resolution: {integrity: sha512-ZNW37Ccl3oMZkzxrYDUX4o7cnuPgU+YrcaYXzsRtLB16I1FR5SHMqga3zGsaSliZADCWo2v8qHWqAYIj8nWCCg==}
>>>>>>> 276725f9
    engines: {node: ^12.22.0 || ^14.17.0 || >=16.0.0}
    peerDependencies:
      '@typescript-eslint/parser': ^5.0.0
      eslint: ^6.0.0 || ^7.0.0 || ^8.0.0
      typescript: '*'
    peerDependenciesMeta:
      typescript:
        optional: true
    dependencies:
<<<<<<< HEAD
      '@typescript-eslint/parser': 5.54.1_byynos7ffx3cepxtk6gvolkky4
      '@typescript-eslint/scope-manager': 5.54.1
      '@typescript-eslint/type-utils': 5.54.1_byynos7ffx3cepxtk6gvolkky4
      '@typescript-eslint/utils': 5.54.1_byynos7ffx3cepxtk6gvolkky4
=======
      '@eslint-community/regexpp': 4.4.0
      '@typescript-eslint/parser': 5.56.0_ksm65cmkhueqbr4niscev4pjv4
      '@typescript-eslint/scope-manager': 5.56.0
      '@typescript-eslint/type-utils': 5.56.0_ksm65cmkhueqbr4niscev4pjv4
      '@typescript-eslint/utils': 5.56.0_ksm65cmkhueqbr4niscev4pjv4
>>>>>>> 276725f9
      debug: 4.3.4
      eslint: 8.36.0
      grapheme-splitter: 1.0.4
      ignore: 5.2.0
      natural-compare-lite: 1.4.0
      semver: 7.3.8
      tsutils: 3.21.0_typescript@5.0.2
      typescript: 5.0.2
    transitivePeerDependencies:
      - supports-color
    dev: true

<<<<<<< HEAD
  /@typescript-eslint/parser/5.54.1_byynos7ffx3cepxtk6gvolkky4:
    resolution: {integrity: sha512-8zaIXJp/nG9Ff9vQNh7TI+C3nA6q6iIsGJ4B4L6MhZ7mHnTMR4YP5vp2xydmFXIy8rpyIVbNAG44871LMt6ujg==}
=======
  /@typescript-eslint/parser/5.56.0_ksm65cmkhueqbr4niscev4pjv4:
    resolution: {integrity: sha512-sn1OZmBxUsgxMmR8a8U5QM/Wl+tyqlH//jTqCg8daTAmhAk26L2PFhcqPLlYBhYUJMZJK276qLXlHN3a83o2cg==}
>>>>>>> 276725f9
    engines: {node: ^12.22.0 || ^14.17.0 || >=16.0.0}
    peerDependencies:
      eslint: ^6.0.0 || ^7.0.0 || ^8.0.0
      typescript: '*'
    peerDependenciesMeta:
      typescript:
        optional: true
    dependencies:
<<<<<<< HEAD
      '@typescript-eslint/scope-manager': 5.54.1
      '@typescript-eslint/types': 5.54.1
      '@typescript-eslint/typescript-estree': 5.54.1_typescript@5.0.2
      debug: 4.3.4
      eslint: 8.35.0
      typescript: 5.0.2
=======
      '@typescript-eslint/scope-manager': 5.56.0
      '@typescript-eslint/types': 5.56.0
      '@typescript-eslint/typescript-estree': 5.56.0_typescript@4.9.3
      debug: 4.3.4
      eslint: 8.36.0
      typescript: 4.9.3
>>>>>>> 276725f9
    transitivePeerDependencies:
      - supports-color
    dev: true

  /@typescript-eslint/scope-manager/5.56.0:
    resolution: {integrity: sha512-jGYKyt+iBakD0SA5Ww8vFqGpoV2asSjwt60Gl6YcO8ksQ8s2HlUEyHBMSa38bdLopYqGf7EYQMUIGdT/Luw+sw==}
    engines: {node: ^12.22.0 || ^14.17.0 || >=16.0.0}
    dependencies:
      '@typescript-eslint/types': 5.56.0
      '@typescript-eslint/visitor-keys': 5.56.0
    dev: true

<<<<<<< HEAD
  /@typescript-eslint/type-utils/5.54.1_byynos7ffx3cepxtk6gvolkky4:
    resolution: {integrity: sha512-WREHsTz0GqVYLIbzIZYbmUUr95DKEKIXZNH57W3s+4bVnuF1TKe2jH8ZNH8rO1CeMY3U4j4UQeqPNkHMiGem3g==}
=======
  /@typescript-eslint/type-utils/5.56.0_ksm65cmkhueqbr4niscev4pjv4:
    resolution: {integrity: sha512-8WxgOgJjWRy6m4xg9KoSHPzBNZeQbGlQOH7l2QEhQID/+YseaFxg5J/DLwWSsi9Axj4e/cCiKx7PVzOq38tY4A==}
>>>>>>> 276725f9
    engines: {node: ^12.22.0 || ^14.17.0 || >=16.0.0}
    peerDependencies:
      eslint: '*'
      typescript: '*'
    peerDependenciesMeta:
      typescript:
        optional: true
    dependencies:
<<<<<<< HEAD
      '@typescript-eslint/typescript-estree': 5.54.1_typescript@5.0.2
      '@typescript-eslint/utils': 5.54.1_byynos7ffx3cepxtk6gvolkky4
      debug: 4.3.4
      eslint: 8.35.0
      tsutils: 3.21.0_typescript@5.0.2
      typescript: 5.0.2
=======
      '@typescript-eslint/typescript-estree': 5.56.0_typescript@4.9.3
      '@typescript-eslint/utils': 5.56.0_ksm65cmkhueqbr4niscev4pjv4
      debug: 4.3.4
      eslint: 8.36.0
      tsutils: 3.21.0_typescript@4.9.3
      typescript: 4.9.3
>>>>>>> 276725f9
    transitivePeerDependencies:
      - supports-color
    dev: true

  /@typescript-eslint/types/5.56.0:
    resolution: {integrity: sha512-JyAzbTJcIyhuUhogmiu+t79AkdnqgPUEsxMTMc/dCZczGMJQh1MK2wgrju++yMN6AWroVAy2jxyPcPr3SWCq5w==}
    engines: {node: ^12.22.0 || ^14.17.0 || >=16.0.0}
    dev: true

<<<<<<< HEAD
  /@typescript-eslint/typescript-estree/5.54.1_typescript@5.0.2:
    resolution: {integrity: sha512-bjK5t+S6ffHnVwA0qRPTZrxKSaFYocwFIkZx5k7pvWfsB1I57pO/0M0Skatzzw1sCkjJ83AfGTL0oFIFiDX3bg==}
=======
  /@typescript-eslint/typescript-estree/5.56.0_typescript@4.9.3:
    resolution: {integrity: sha512-41CH/GncsLXOJi0jb74SnC7jVPWeVJ0pxQj8bOjH1h2O26jXN3YHKDT1ejkVz5YeTEQPeLCCRY0U2r68tfNOcg==}
>>>>>>> 276725f9
    engines: {node: ^12.22.0 || ^14.17.0 || >=16.0.0}
    peerDependencies:
      typescript: '*'
    peerDependenciesMeta:
      typescript:
        optional: true
    dependencies:
      '@typescript-eslint/types': 5.56.0
      '@typescript-eslint/visitor-keys': 5.56.0
      debug: 4.3.4
      globby: 11.1.0
      is-glob: 4.0.3
      semver: 7.3.8
      tsutils: 3.21.0_typescript@5.0.2
      typescript: 5.0.2
    transitivePeerDependencies:
      - supports-color
    dev: true

<<<<<<< HEAD
  /@typescript-eslint/utils/5.54.1_byynos7ffx3cepxtk6gvolkky4:
    resolution: {integrity: sha512-IY5dyQM8XD1zfDe5X8jegX6r2EVU5o/WJnLu/znLPWCBF7KNGC+adacXnt5jEYS9JixDcoccI6CvE4RCjHMzCQ==}
=======
  /@typescript-eslint/utils/5.56.0_ksm65cmkhueqbr4niscev4pjv4:
    resolution: {integrity: sha512-XhZDVdLnUJNtbzaJeDSCIYaM+Tgr59gZGbFuELgF7m0IY03PlciidS7UQNKLE0+WpUTn1GlycEr6Ivb/afjbhA==}
>>>>>>> 276725f9
    engines: {node: ^12.22.0 || ^14.17.0 || >=16.0.0}
    peerDependencies:
      eslint: ^6.0.0 || ^7.0.0 || ^8.0.0
    dependencies:
      '@eslint-community/eslint-utils': 4.3.0_eslint@8.36.0
      '@types/json-schema': 7.0.11
      '@types/semver': 7.3.13
<<<<<<< HEAD
      '@typescript-eslint/scope-manager': 5.54.1
      '@typescript-eslint/types': 5.54.1
      '@typescript-eslint/typescript-estree': 5.54.1_typescript@5.0.2
      eslint: 8.35.0
=======
      '@typescript-eslint/scope-manager': 5.56.0
      '@typescript-eslint/types': 5.56.0
      '@typescript-eslint/typescript-estree': 5.56.0_typescript@4.9.3
      eslint: 8.36.0
>>>>>>> 276725f9
      eslint-scope: 5.1.1
      semver: 7.3.8
    transitivePeerDependencies:
      - supports-color
      - typescript
    dev: true

  /@typescript-eslint/visitor-keys/5.56.0:
    resolution: {integrity: sha512-1mFdED7u5bZpX6Xxf5N9U2c18sb+8EvU3tyOIj6LQZ5OOvnmj8BVeNNP603OFPm5KkS1a7IvCIcwrdHXaEMG/Q==}
    engines: {node: ^12.22.0 || ^14.17.0 || >=16.0.0}
    dependencies:
      '@typescript-eslint/types': 5.56.0
      eslint-visitor-keys: 3.3.0
    dev: true

  /@vitejs/plugin-vue/4.1.0_5qyuox3n3rizckhh25uzvv7zgq:
    resolution: {integrity: sha512-++9JOAFdcXI3lyer9UKUV4rfoQ3T1RN8yDqoCLar86s0xQct5yblxAE+yWgRnU5/0FOlVCpTZpYSBV/bGWrSrQ==}
    engines: {node: ^14.18.0 || >=16.0.0}
    peerDependencies:
      vite: ^4.0.0
      vue: ^3.2.25
    dependencies:
      vite: link:packages/vite
      vue: 3.2.47
    dev: true

  /@vitejs/plugin-vue/4.1.0_vue@3.2.47:
    resolution: {integrity: sha512-++9JOAFdcXI3lyer9UKUV4rfoQ3T1RN8yDqoCLar86s0xQct5yblxAE+yWgRnU5/0FOlVCpTZpYSBV/bGWrSrQ==}
    engines: {node: ^14.18.0 || >=16.0.0}
    peerDependencies:
      vite: ^4.0.0
      vue: ^3.2.25
    dependencies:
      vue: 3.2.47
    dev: true

  /@vitest/expect/0.29.7:
    resolution: {integrity: sha512-UtG0tW0DP6b3N8aw7PHmweKDsvPv4wjGvrVZW7OSxaFg76ShtVdMiMcUkZJgCE8QWUmhwaM0aQhbbVLo4F4pkA==}
    dependencies:
      '@vitest/spy': 0.29.7
      '@vitest/utils': 0.29.7
      chai: 4.3.7
    dev: true

  /@vitest/runner/0.29.7:
    resolution: {integrity: sha512-Yt0+csM945+odOx4rjZSjibQfl2ymxqVsmYz6sO2fiO5RGPYDFCo60JF6tLL9pz4G/kjY4irUxadeB1XT+H1jg==}
    dependencies:
      '@vitest/utils': 0.29.7
      p-limit: 4.0.0
      pathe: 1.1.0
    dev: true

  /@vitest/spy/0.29.7:
    resolution: {integrity: sha512-IalL0iO6A6Xz8hthR8sctk6ZS//zVBX48EiNwQguYACdgdei9ZhwMaBFV70mpmeYAFCRAm+DpoFHM5470Im78A==}
    dependencies:
      tinyspy: 1.0.2
    dev: true

  /@vitest/utils/0.29.7:
    resolution: {integrity: sha512-vNgGadp2eE5XKCXtZXL5UyNEDn68npSct75OC9AlELenSK0DiV1Mb9tfkwJHKjRb69iek+e79iipoJx8+s3SdA==}
    dependencies:
      cli-truncate: 3.1.0
      diff: 5.1.0
      loupe: 2.3.6
      pretty-format: 27.5.1
    dev: true

  /@vue/compiler-core/3.2.47:
    resolution: {integrity: sha512-p4D7FDnQb7+YJmO2iPEv0SQNeNzcbHdGByJDsT4lynf63AFkOTFN07HsiRSvjGo0QrxR/o3d0hUyNCUnBU2Tig==}
    dependencies:
      '@babel/parser': 7.21.3
      '@vue/shared': 3.2.47
      estree-walker: 2.0.2
      source-map: 0.6.1

  /@vue/compiler-dom/3.2.47:
    resolution: {integrity: sha512-dBBnEHEPoftUiS03a4ggEig74J2YBZ2UIeyfpcRM2tavgMWo4bsEfgCGsu+uJIL/vax9S+JztH8NmQerUo7shQ==}
    dependencies:
      '@vue/compiler-core': 3.2.47
      '@vue/shared': 3.2.47

  /@vue/compiler-sfc/3.2.47:
    resolution: {integrity: sha512-rog05W+2IFfxjMcFw10tM9+f7i/+FFpZJJ5XHX72NP9eC2uRD+42M3pYcQqDXVYoj74kHMSEdQ/WmCjt8JFksQ==}
    dependencies:
      '@babel/parser': 7.21.3
      '@vue/compiler-core': 3.2.47
      '@vue/compiler-dom': 3.2.47
      '@vue/compiler-ssr': 3.2.47
      '@vue/reactivity-transform': 3.2.47
      '@vue/shared': 3.2.47
      estree-walker: 2.0.2
      magic-string: 0.25.9
      postcss: 8.4.21
      source-map: 0.6.1

  /@vue/compiler-ssr/3.2.47:
    resolution: {integrity: sha512-wVXC+gszhulcMD8wpxMsqSOpvDZ6xKXSVWkf50Guf/S+28hTAXPDYRTbLQ3EDkOP5Xz/+SY37YiwDquKbJOgZw==}
    dependencies:
      '@vue/compiler-dom': 3.2.47
      '@vue/shared': 3.2.47

  /@vue/devtools-api/6.4.4:
    resolution: {integrity: sha512-Ku31WzpOV/8cruFaXaEZKF81WkNnvCSlBY4eOGtz5WMSdJvX1v1WWlSMGZeqUwPtQ27ZZz7B62erEMq8JDjcXw==}
    dev: false

  /@vue/devtools-api/6.4.5:
    resolution: {integrity: sha512-JD5fcdIuFxU4fQyXUu3w2KpAJHzTVdN+p4iOX2lMWSHMOoQdMAcpFLZzm9Z/2nmsoZ1a96QEhZ26e50xLBsgOQ==}
    dev: false

  /@vue/devtools-api/6.5.0:
    resolution: {integrity: sha512-o9KfBeaBmCKl10usN4crU53fYtC1r7jJwdGKjPT24t348rHxgfpZ0xL3Xm/gLUYnc0oTp8LAmrxOeLyu6tbk2Q==}
    dev: true

  /@vue/reactivity-transform/3.2.47:
    resolution: {integrity: sha512-m8lGXw8rdnPVVIdIFhf0LeQ/ixyHkH5plYuS83yop5n7ggVJU+z5v0zecwEnX7fa7HNLBhh2qngJJkxpwEEmYA==}
    dependencies:
      '@babel/parser': 7.21.3
      '@vue/compiler-core': 3.2.47
      '@vue/shared': 3.2.47
      estree-walker: 2.0.2
      magic-string: 0.25.9

  /@vue/reactivity/3.2.47:
    resolution: {integrity: sha512-7khqQ/75oyyg+N/e+iwV6lpy1f5wq759NdlS1fpAhFXa8VeAIKGgk2E/C4VF59lx5b+Ezs5fpp/5WsRYXQiKxQ==}
    dependencies:
      '@vue/shared': 3.2.47

  /@vue/runtime-core/3.2.47:
    resolution: {integrity: sha512-RZxbLQIRB/K0ev0K9FXhNbBzT32H9iRtYbaXb0ZIz2usLms/D55dJR2t6cIEUn6vyhS3ALNvNthI+Q95C+NOpA==}
    dependencies:
      '@vue/reactivity': 3.2.47
      '@vue/shared': 3.2.47

  /@vue/runtime-dom/3.2.47:
    resolution: {integrity: sha512-ArXrFTjS6TsDei4qwNvgrdmHtD930KgSKGhS5M+j8QxXrDJYLqYw4RRcDy1bz1m1wMmb6j+zGLifdVHtkXA7gA==}
    dependencies:
      '@vue/runtime-core': 3.2.47
      '@vue/shared': 3.2.47
      csstype: 2.6.20

  /@vue/server-renderer/3.2.47_vue@3.2.47:
    resolution: {integrity: sha512-dN9gc1i8EvmP9RCzvneONXsKfBRgqFeFZLurmHOveL7oH6HiFXJw5OGu294n1nHc/HMgTy6LulU/tv5/A7f/LA==}
    peerDependencies:
      vue: 3.2.47
    dependencies:
      '@vue/compiler-ssr': 3.2.47
      '@vue/shared': 3.2.47
      vue: 3.2.47

  /@vue/shared/3.2.47:
    resolution: {integrity: sha512-BHGyyGN3Q97EZx0taMQ+OLNuZcW3d37ZEVmEAyeoA9ERdGvm9Irc/0Fua8SNyOtV1w6BS4q25wbMzJujO9HIfQ==}

  /@vueuse/core/9.13.0_vue@3.2.47:
    resolution: {integrity: sha512-pujnclbeHWxxPRqXWmdkKV5OX4Wk4YeK7wusHqRwU0Q7EFusHoqNA/aPhB6KCh9hEqJkLAJo7bb0Lh9b+OIVzw==}
    dependencies:
      '@types/web-bluetooth': 0.0.16
      '@vueuse/metadata': 9.13.0
      '@vueuse/shared': 9.13.0_vue@3.2.47
      vue-demi: 0.13.1_vue@3.2.47
    transitivePeerDependencies:
      - '@vue/composition-api'
      - vue
    dev: true

  /@vueuse/metadata/9.13.0:
    resolution: {integrity: sha512-gdU7TKNAUVlXXLbaF+ZCfte8BjRJQWPCa2J55+7/h+yDtzw3vOoGQDRXzI6pyKyo6bXFT5/QoPE4hAknExjRLQ==}
    dev: true

  /@vueuse/shared/9.13.0_vue@3.2.47:
    resolution: {integrity: sha512-UrnhU+Cnufu4S6JLCPZnkWh0WwZGUp72ktOF2DFptMlOs3TOdVv8xJN53zhHGARmVOsz5KqOls09+J1NR6sBKw==}
    dependencies:
      vue-demi: 0.13.1_vue@3.2.47
    transitivePeerDependencies:
      - '@vue/composition-api'
      - vue
    dev: true

  /@wessberg/stringutil/1.0.19:
    resolution: {integrity: sha512-9AZHVXWlpN8Cn9k5BC/O0Dzb9E9xfEMXzYrNunwvkUTvuK7xgQPVRZpLo+jWCOZ5r8oBa8NIrHuPEu1hzbb6bg==}
    engines: {node: '>=8.0.0'}
    dev: true

  /JSONStream/1.3.5:
    resolution: {integrity: sha512-E+iruNOY8VV9s4JEbe1aNEm6MiszPRr/UfcHMz0TQh1BXSxHK+ASV1R6W4HpjBhSeS+54PIsAMCBmwD06LLsqQ==}
    hasBin: true
    dependencies:
      jsonparse: 1.3.1
      through: 2.3.8
    dev: true

  /abbrev/1.1.1:
    resolution: {integrity: sha512-nne9/IiQ/hzIhY6pdDnbBtz7DjPTKrY00P/zvPSm5pOFkl6xuGrGnXn/VtTNNfNtAfZ9/1RtehkszU9qcTii0Q==}
    dev: false

  /accepts/1.3.8:
    resolution: {integrity: sha512-PYAthTa2m2VKxuvSD3DPC/Gy+U+sOA1LAuT8mkmRuvw+NACSaeXEQ+NHcVF7rONl6qcaxV3Uuemwawk+7+SJLw==}
    engines: {node: '>= 0.6'}
    dependencies:
      mime-types: 2.1.35
      negotiator: 0.6.3

  /acorn-jsx/5.3.2_acorn@8.8.2:
    resolution: {integrity: sha512-rq9s+JNhf0IChjtDXxllJ7g41oZk5SlXtp0LHwyA5cejwn7vKmKp4pPri6YEePv2PU65sAsegbXtIinmDFDXgQ==}
    peerDependencies:
      acorn: ^6.0.0 || ^7.0.0 || ^8.0.0
    dependencies:
      acorn: 8.8.2
    dev: true

  /acorn-node/1.8.2:
    resolution: {integrity: sha512-8mt+fslDufLYntIoPAaIMUe/lrbrehIiwmR3t2k9LljIzoigEPF27eLk2hy8zSGzmR/ogr7zbRKINMo1u0yh5A==}
    dependencies:
      acorn: 7.4.1
      acorn-walk: 7.2.0_acorn@7.4.1
      xtend: 4.0.2

  /acorn-walk/7.2.0_acorn@7.4.1:
    resolution: {integrity: sha512-OPdCF6GsMIP+Az+aWfAAOEt2/+iVDKE7oy6lJ098aoe59oAmK76qV6Gw60SbZ8jHuG2wH058GF4pLFbYamYrVA==}
    engines: {node: '>=0.4.0'}
    peerDependencies:
      acorn: '*'
    dependencies:
      acorn: 7.4.1

  /acorn-walk/8.2.0_acorn@8.8.2:
    resolution: {integrity: sha512-k+iyHEuPgSw6SbuDpGQM+06HQUa04DZ3o+F6CSzXMvvI5KMvnaEqXe+YVe555R9nn6GPt404fos4wcgpw12SDA==}
    engines: {node: '>=0.4.0'}
    peerDependencies:
      acorn: '*'
    dependencies:
      acorn: 8.8.2

  /acorn/7.4.1:
    resolution: {integrity: sha512-nQyp0o1/mNdbTO1PO6kHkwSrmgZ0MT/jCCpNiwbUjGoRN4dlBhqJtoQuCnEOKzgTVwg0ZWiCoQy6SxMebQVh8A==}
    engines: {node: '>=0.4.0'}
    hasBin: true

  /acorn/8.8.2:
    resolution: {integrity: sha512-xjIYgE8HBrkpd/sJqOGNspf8uHG+NOHGOw6a/Urj8taM2EXfdNAH2oFcPeIFfsv3+kz/mJrS5VuMqbNLjCa2vw==}
    engines: {node: '>=0.4.0'}
    hasBin: true

  /add-stream/1.0.0:
    resolution: {integrity: sha1-anmQQ3ynNtXhKI25K9MmbV9csqo=}
    dev: true

  /agent-base/6.0.2:
    resolution: {integrity: sha512-RZNwNclF7+MS/8bDg70amg32dyeZGZxiDuQmZxKLAlQjr3jGyLx+4Kkk58UO7D2QdgFIQCovuSuZESne6RG6XQ==}
    engines: {node: '>= 6.0.0'}
    dependencies:
      debug: 4.3.4
    transitivePeerDependencies:
      - supports-color
    dev: false

  /aggregate-error/3.1.0:
    resolution: {integrity: sha512-4I7Td01quW/RpocfNayFdFVk1qSuoh0E7JrbRJ16nH01HhKFQ88INq9Sd+nd72zqRySlr9BmDA8xlEJ6vJMrYA==}
    engines: {node: '>=8'}
    dependencies:
      clean-stack: 2.2.0
      indent-string: 4.0.0
    dev: true

  /ajv/6.12.6:
    resolution: {integrity: sha512-j3fVLgvTo527anyYyJOGTYJbG+vnnQYvE0m5mmkc1TK+nxAppkCLMIL0aZ4dblVCNoGShhm+kzE4ZUykBoMg4g==}
    dependencies:
      fast-deep-equal: 3.1.3
      fast-json-stable-stringify: 2.1.0
      json-schema-traverse: 0.4.1
      uri-js: 4.4.1
    dev: true

  /algoliasearch/4.13.1:
    resolution: {integrity: sha512-dtHUSE0caWTCE7liE1xaL+19AFf6kWEcyn76uhcitWpntqvicFHXKFoZe5JJcv9whQOTRM6+B8qJz6sFj+rDJA==}
    dependencies:
      '@algolia/cache-browser-local-storage': 4.13.1
      '@algolia/cache-common': 4.13.1
      '@algolia/cache-in-memory': 4.13.1
      '@algolia/client-account': 4.13.1
      '@algolia/client-analytics': 4.13.1
      '@algolia/client-common': 4.13.1
      '@algolia/client-personalization': 4.13.1
      '@algolia/client-search': 4.13.1
      '@algolia/logger-common': 4.13.1
      '@algolia/logger-console': 4.13.1
      '@algolia/requester-browser-xhr': 4.13.1
      '@algolia/requester-common': 4.13.1
      '@algolia/requester-node-http': 4.13.1
      '@algolia/transporter': 4.13.1
    dev: true

  /ansi-escapes/4.3.2:
    resolution: {integrity: sha512-gKXj5ALrKWQLsYG9jlTRmR/xKluxHV+Z9QEwNIgCfM1/uwPMCuzVVnh5mwTd+OuBZcwSIMbqssNWRm1lE51QaQ==}
    engines: {node: '>=8'}
    dependencies:
      type-fest: 0.21.3
    dev: true

  /ansi-regex/5.0.1:
    resolution: {integrity: sha512-quJQXlTSUGL2LH9SUXo8VwsY4soanhgo6LNSm84E1LBcE8s3O0wpdiRzyR9z/ZZJMlMWv37qOOb9pdJlMUEKFQ==}
    engines: {node: '>=8'}

  /ansi-regex/6.0.1:
    resolution: {integrity: sha512-n5M855fKb2SsfMIiFFoVrABHJC8QtHwVx+mHWP3QcEqBHYienj5dHSgjbxtC0WEZXYt4wcD6zrQElDPhFuZgfA==}
    engines: {node: '>=12'}
    dev: true

  /ansi-sequence-parser/1.1.0:
    resolution: {integrity: sha512-lEm8mt52to2fT8GhciPCGeCXACSz2UwIN4X2e2LJSnZ5uAbn2/dsYdOmUXq0AtWS5cpAupysIneExOgH0Vd2TQ==}
    dev: true

  /ansi-styles/3.2.1:
    resolution: {integrity: sha512-VT0ZI6kZRdTh8YyJw3SMbYm/u+NqfsAxEpWO0Pf9sq8/e94WxxOpPKx9FR1FlyCtOVDNOQ+8ntlqFxiRc+r5qA==}
    engines: {node: '>=4'}
    dependencies:
      color-convert: 1.9.3

  /ansi-styles/4.3.0:
    resolution: {integrity: sha512-zbB9rCJAT1rbjiVDb2hqKFHNYLxgtk8NURxZ3IZwD3F6NtxbXZQCnnSi1Lkx+IDohdPlFp222wVALIheZJQSEg==}
    engines: {node: '>=8'}
    dependencies:
      color-convert: 2.0.1
    dev: true

  /ansi-styles/5.2.0:
    resolution: {integrity: sha512-Cxwpt2SfTzTtXcfOlzGEee8O+c+MmUgGrNiBcXnuWxuFJHe6a5Hz7qwhwe5OgaSYI0IJvkLqWX1ASG+cJOkEiA==}
    engines: {node: '>=10'}
    dev: true

  /ansi-styles/6.1.0:
    resolution: {integrity: sha512-VbqNsoz55SYGczauuup0MFUyXNQviSpFTj1RQtFzmQLk18qbVSpTFFGMT293rmDaQuKCT6InmbuEyUne4mTuxQ==}
    engines: {node: '>=12'}
    dev: true

  /anymatch/3.1.2:
    resolution: {integrity: sha512-P43ePfOAIupkguHUycrc4qJ9kz8ZiuOUijaETwX7THt0Y/GNK7v0aa8rY816xWjZ7rJdA5XdMcpVFTKMq+RvWg==}
    engines: {node: '>= 8'}
    dependencies:
      normalize-path: 3.0.0
      picomatch: 2.3.1

  /aproba/2.0.0:
    resolution: {integrity: sha512-lYe4Gx7QT+MKGbDsA+Z+he/Wtef0BiwDOlK/XkBrdfsh9J/jPPXbX0tE9x9cl27Tmu5gg3QUbUrQYa/y+KOHPQ==}
    dev: false

  /are-we-there-yet/2.0.0:
    resolution: {integrity: sha512-Ci/qENmwHnsYo9xKIcUJN5LeDKdJ6R1Z1j9V/J5wyq8nh/mYPEpIKJbBZXtZjG04HiK7zV/p6Vs9952MrMeUIw==}
    engines: {node: '>=10'}
    dependencies:
      delegates: 1.0.0
      readable-stream: 3.6.0
    dev: false

  /arg/4.1.3:
    resolution: {integrity: sha512-58S9QDqG0Xx27YwPSt9fJxivjYl432YCwfDMfZ+71RAqUrZef7LrKQZ3LHLOwCS4FLNBplP533Zx895SeOCHvA==}

  /arg/5.0.2:
    resolution: {integrity: sha512-PYjyFOLKQ9y57JvQ6QLo8dAgNqswh8M1RMJYdQduT6xbWSgK36P/Z/v+p888pM69jMMfS8Xd8F6I1kQ/I9HUGg==}

  /argparse/1.0.10:
    resolution: {integrity: sha512-o5Roy6tNG4SL/FOkCAN6RzjiakZS25RLYFrcMttJqbdd8BWrnA+fGz57iN5Pb06pvBGvl5gQ0B48dJlslXvoTg==}
    dependencies:
      sprintf-js: 1.0.3
    dev: true

  /argparse/2.0.1:
    resolution: {integrity: sha512-8+9WqebbFzpX9OR+Wa6O29asIogeRMzcGtAINdpMHHyAg10f05aSFVBbcEqGf/PXw1EjAZ+q2/bEBg3DvurK3Q==}
    dev: true

  /array-find-index/1.0.2:
    resolution: {integrity: sha512-M1HQyIXcBGtVywBt8WVdim+lrNaK7VHp99Qt5pSNziXznKHViIBbXWtfRTpEFpF/c4FdfxNAsCCwPp5phBYJtw==}
    engines: {node: '>=0.10.0'}
    dev: true

  /array-flatten/1.1.1:
    resolution: {integrity: sha1-ml9pkFGx5wczKPKgCJaLZOopVdI=}

  /array-ify/1.0.0:
    resolution: {integrity: sha1-nlKHYrSpBmrRY6aWKjZEGOlibs4=}
    dev: true

  /array-includes/3.1.6:
    resolution: {integrity: sha512-sgTbLvL6cNnw24FnbaDyjmvddQ2ML8arZsgaJhoABMoplz/4QRhtrYS+alr1BUM1Bwp6dhx8vVCBSLG+StwOFw==}
    engines: {node: '>= 0.4'}
    dependencies:
      call-bind: 1.0.2
      define-properties: 1.1.4
      es-abstract: 1.21.1
      get-intrinsic: 1.1.3
      is-string: 1.0.7
    dev: true

  /array-union/2.1.0:
    resolution: {integrity: sha512-HGyxoOTYUyCM6stUe6EJgnd4EoewAI7zMdfqO+kGjnlZmBDz/cR5pf8r/cR4Wq60sL/p0IkcjUEEPwS3GFrIyw==}
    engines: {node: '>=8'}
    dev: true

  /array.prototype.flat/1.3.1:
    resolution: {integrity: sha512-roTU0KWIOmJ4DRLmwKd19Otg0/mT3qPNt0Qb3GWW8iObuZXxrjB/pzn0R3hqpRSWg4HCwqx+0vwOnWnvlOyeIA==}
    engines: {node: '>= 0.4'}
    dependencies:
      call-bind: 1.0.2
      define-properties: 1.1.4
      es-abstract: 1.21.1
      es-shim-unscopables: 1.0.0
    dev: true

  /array.prototype.flatmap/1.3.1:
    resolution: {integrity: sha512-8UGn9O1FDVvMNB0UlLv4voxRMze7+FpHyF5mSMRjWHUMlpoDViniy05870VlxhfgTnLbpuwTzvD76MTtWxB/mQ==}
    engines: {node: '>= 0.4'}
    dependencies:
      call-bind: 1.0.2
      define-properties: 1.1.4
      es-abstract: 1.21.1
      es-shim-unscopables: 1.0.0
    dev: true

  /arrify/1.0.1:
    resolution: {integrity: sha1-iYUI2iIm84DfkEcoRWhJwVAaSw0=}
    engines: {node: '>=0.10.0'}
    dev: true

  /asap/2.0.6:
    resolution: {integrity: sha512-BSHWgDSAiKs50o2Re8ppvp3seVHXSRM44cdSsT9FfNEUUZLOGWVCsiWaRPWM1Znn+mqZ1OfVZ3z3DWEzSp7hRA==}
    dev: true

  /asn1js/2.4.0:
    resolution: {integrity: sha512-PvZC0FMyMut8aOnR2jAEGSkmRtHIUYPe9amUEnGjr9TdnUmsfoOkjrvUkOEU9mzpYBR1HyO9bF+8U1cLTMMHhQ==}
    engines: {node: '>=6.0.0'}
    dependencies:
      pvutils: 1.1.3
    dev: true

  /assert-never/1.2.1:
    resolution: {integrity: sha512-TaTivMB6pYI1kXwrFlEhLeGfOqoDNdTxjCdwRfFFkEA30Eu+k48W34nlok2EYWJfFFzqaEmichdNM7th6M5HNw==}
    dev: true

  /assertion-error/1.1.0:
    resolution: {integrity: sha512-jgsaNduz+ndvGyFt3uSuWqvy4lCnIJiovtouQN5JZHOKCS2QuhEdbcQHFhVksz2N2U9hXJo8odG7ETyWlEeuDw==}
    dev: true

  /astral-regex/2.0.0:
    resolution: {integrity: sha512-Z7tMw1ytTXt5jqMcOP+OQteU1VuNK9Y02uuJtKQ1Sv69jXQKKg5cibLwGJow8yzZP+eAc18EmLGPal0bp36rvQ==}
    engines: {node: '>=8'}
    dev: true

  /asynckit/0.4.0:
    resolution: {integrity: sha512-Oei9OH4tRh0YqU3GxhX79dM/mwVgvbZJaSNaRk+bshkj0S5cfHcgYakreBjrHwatXKbz+IoIdYLxrKim2MjW0Q==}
    dev: false

  /autoprefixer/10.4.14:
    resolution: {integrity: sha512-FQzyfOsTlwVzjHxKEqRIAdJx9niO6VCBCoEwax/VLSoQF29ggECcPuBqUMZ+u8jCZOPSy8b8/8KnuFbp0SaFZQ==}
    engines: {node: ^10 || ^12 || >=14}
    hasBin: true
    peerDependencies:
      postcss: ^8.1.0
    dependencies:
      browserslist: 4.21.5
      caniuse-lite: 1.0.30001468
      fraction.js: 4.2.0
      normalize-range: 0.1.2
      picocolors: 1.0.0
      postcss-value-parser: 4.2.0
    dev: false

  /available-typed-arrays/1.0.5:
    resolution: {integrity: sha512-DMD0KiN46eipeziST1LPP/STfDU0sufISXmjSgvVsoU2tqxctQeASejWcfNtxYKqETM1UxQ8sp2OrSBWpHY6sw==}
    engines: {node: '>= 0.4'}
    dev: true

  /axios/1.3.4:
    resolution: {integrity: sha512-toYm+Bsyl6VC5wSkfkbbNB6ROv7KY93PEBBL6xyDczaIHasAiv4wPqQ/c4RjoQzipxRD2W5g21cOqQulZ7rHwQ==}
    dependencies:
      follow-redirects: 1.15.0
      form-data: 4.0.0
      proxy-from-env: 1.1.0
    transitivePeerDependencies:
      - debug
    dev: false

  /babel-plugin-polyfill-corejs2/0.3.3_@babel+core@7.21.3:
    resolution: {integrity: sha512-8hOdmFYFSZhqg2C/JgLUQ+t52o5nirNwaWM2B9LWteozwIvM14VSwdsCAUET10qT+kmySAlseadmfeeSWFCy+Q==}
    peerDependencies:
      '@babel/core': ^7.0.0-0
    dependencies:
      '@babel/compat-data': 7.20.10
      '@babel/core': 7.21.3
      '@babel/helper-define-polyfill-provider': 0.3.3_@babel+core@7.21.3
      semver: 6.3.0
    transitivePeerDependencies:
      - supports-color
    dev: false

  /babel-plugin-polyfill-corejs3/0.6.0_@babel+core@7.21.3:
    resolution: {integrity: sha512-+eHqR6OPcBhJOGgsIar7xoAB1GcSwVUA3XjAd7HJNzOXT4wv6/H7KIdA/Nc60cvUlDbKApmqNvD1B1bzOt4nyA==}
    peerDependencies:
      '@babel/core': ^7.0.0-0
    dependencies:
      '@babel/core': 7.21.3
      '@babel/helper-define-polyfill-provider': 0.3.3_@babel+core@7.21.3
      core-js-compat: 3.27.2
    transitivePeerDependencies:
      - supports-color
    dev: false

  /babel-plugin-polyfill-regenerator/0.4.1_@babel+core@7.21.3:
    resolution: {integrity: sha512-NtQGmyQDXjQqQ+IzRkBVwEOz9lQ4zxAQZgoAYEtU9dJjnl1Oc98qnN7jcp+bE7O7aYzVpavXE3/VKXNzUbh7aw==}
    peerDependencies:
      '@babel/core': ^7.0.0-0
    dependencies:
      '@babel/core': 7.21.3
      '@babel/helper-define-polyfill-provider': 0.3.3_@babel+core@7.21.3
    transitivePeerDependencies:
      - supports-color
    dev: false

  /babel-walk/3.0.0-canary-5:
    resolution: {integrity: sha512-GAwkz0AihzY5bkwIY5QDR+LvsRQgB/B+1foMPvi0FZPMl5fjD7ICiznUiBdLYMH1QYe6vqu4gWYytZOccLouFw==}
    engines: {node: '>= 10.0.0'}
    dependencies:
      '@babel/types': 7.21.3
    dev: true

  /balanced-match/1.0.2:
    resolution: {integrity: sha512-3oSeUO0TMV67hN1AmbXsK4yaqU7tjiHlbxRDZOpH0KW9+CeX4bRAaX0Anxt0tx2MrpRpWwQaPwIlISEJhYU5Pw==}

  /base64-arraybuffer-es6/0.7.0:
    resolution: {integrity: sha512-ESyU/U1CFZDJUdr+neHRhNozeCv72Y7Vm0m1DCbjX3KBjT6eYocvAJlSk6+8+HkVwXlT1FNxhGW6q3UKAlCvvw==}
    engines: {node: '>=6.0.0'}
    dev: true

  /bcrypt/5.1.0:
    resolution: {integrity: sha512-RHBS7HI5N5tEnGTmtR/pppX0mmDSBpQ4aCBsj7CEQfYXDcO74A8sIBYcJMuCsis2E81zDxeENYhv66oZwLiA+Q==}
    engines: {node: '>= 10.0.0'}
    requiresBuild: true
    dependencies:
      '@mapbox/node-pre-gyp': 1.0.10
      node-addon-api: 5.0.0
    transitivePeerDependencies:
      - encoding
      - supports-color
    dev: false

  /bignumber.js/9.1.1:
    resolution: {integrity: sha512-pHm4LsMJ6lzgNGVfZHjMoO8sdoRhOzOH4MLmY65Jg70bpxCKu5iOHNJyfF6OyvYw7t8Fpf35RuzUyqnQsj8Vig==}
    dev: false

  /binary-extensions/2.2.0:
    resolution: {integrity: sha512-jDctJ/IVQbZoJykoeHbhXpOlNBqGNcwXJKJog42E5HDPUwQTSdjCHdihjj0DlnheQ7blbT6dHOafNAiS8ooQKA==}
    engines: {node: '>=8'}

  /body-parser/1.20.1:
    resolution: {integrity: sha512-jWi7abTbYwajOytWCQc37VulmWiRae5RyTpaCyDcS5/lMdtwSz5lOpDE67srw/HYe35f1z3fDQw+3txg7gNtWw==}
    engines: {node: '>= 0.8', npm: 1.2.8000 || >= 1.4.16}
    dependencies:
      bytes: 3.1.2
      content-type: 1.0.4
      debug: 2.6.9
      depd: 2.0.0
      destroy: 1.2.0
      http-errors: 2.0.0
      iconv-lite: 0.4.24
      on-finished: 2.4.1
      qs: 6.11.0
      raw-body: 2.5.1
      type-is: 1.6.18
      unpipe: 1.0.0
    transitivePeerDependencies:
      - supports-color

  /body-scroll-lock/4.0.0-beta.0:
    resolution: {integrity: sha512-a7tP5+0Mw3YlUJcGAKUqIBkYYGlYxk2fnCasq/FUph1hadxlTRjF+gAcZksxANnaMnALjxEddmSi/H3OR8ugcQ==}
    dev: true

  /brace-expansion/1.1.11:
    resolution: {integrity: sha512-iCuPHDFgrHX7H2vEI/5xpz07zSHB00TpugqhmYtVmMO6518mCuRMoOYFldEBl0g187ufozdaHgWKcYFb61qGiA==}
    dependencies:
      balanced-match: 1.0.2
      concat-map: 0.0.1

  /brace-expansion/2.0.1:
    resolution: {integrity: sha512-XnAIvQ8eM+kC6aULx6wuQiwVsnzsi9d3WxzV3FpWTGA19F621kwdbsAcFKXgKUHZWsy+mY6iL1sHTxWEFCytDA==}
    dependencies:
      balanced-match: 1.0.2
    dev: true

  /braces/3.0.2:
    resolution: {integrity: sha512-b8um+L1RzM3WDSzvhm6gIz1yfTbBt6YTlcEKAvsmqCZZFw46z626lVj9j1yEPW33H5H+lBQpZMP1k8l+78Ha0A==}
    engines: {node: '>=8'}
    dependencies:
      fill-range: 7.0.1

  /browserslist/4.21.5:
    resolution: {integrity: sha512-tUkiguQGW7S3IhB7N+c2MV/HZPSCPAAiYBZXLsBhFB/PCy6ZKKsZrmBayHV9fdGV/ARIfJ14NkxKzRDjvp7L6w==}
    engines: {node: ^6 || ^7 || ^8 || ^9 || ^10 || ^11 || ^12 || >=13.7}
    hasBin: true
    dependencies:
      caniuse-lite: 1.0.30001457
      electron-to-chromium: 1.4.308
      node-releases: 2.0.10
      update-browserslist-db: 1.0.10_browserslist@4.21.5

  /buffer-from/1.1.2:
    resolution: {integrity: sha512-E+XQCRwSbaaiChtv6k6Dwgc+bx+Bs6vuKJHHl5kox/BaKbhiXzqQOwK4cO22yElGp2OCmjwVhT3HmxgyPGnJfQ==}
    dev: true

  /builtin-modules/3.3.0:
    resolution: {integrity: sha512-zhaCDicdLuWN5UbN5IMnFqNMhNfo919sH85y2/ea+5Yg9TsTkeZxpL+JLbp6cgYFS4sRLp3YV4S6yDuqVWHYOw==}
    engines: {node: '>=6'}
    dev: true

  /busboy/0.3.1:
    resolution: {integrity: sha512-y7tTxhGKXcyBxRKAni+awqx8uqaJKrSFSNFSeRG5CsWNdmy2BIK+6VGWEW7TZnIO/533mtMEA4rOevQV815YJw==}
    engines: {node: '>=4.5.0'}
    dependencies:
      dicer: 0.3.0
    dev: true

  /bytes/3.1.2:
    resolution: {integrity: sha512-/Nf7TyzTx6S3yRJObOAV7956r8cr2+Oj8AC5dt8wSP3BQAoeX58NoHyCU8P8zGkNXStjTSi6fzO6F0pBdcYbEg==}
    engines: {node: '>= 0.8'}

  /cac/6.7.14:
    resolution: {integrity: sha512-b6Ilus+c3RrdDk+JhLKUAQfzzgLEPy6wcXqS7f/xe1EETvsDP6GORG7SFuOs6cID5YkqchW/LXZbX5bc8j7ZcQ==}
    engines: {node: '>=8'}
    dev: true

  /call-bind/1.0.2:
    resolution: {integrity: sha512-7O+FbCihrB5WGbFYesctwmTKae6rOiIzmz1icreWJ+0aA7LJfuqhEso2T9ncpcFtzMQtzXf2QGGueWJGTYsqrA==}
    dependencies:
      function-bind: 1.1.1
      get-intrinsic: 1.1.3

  /callsites/3.1.0:
    resolution: {integrity: sha512-P8BjAsXvZS+VIDUI11hHCQEv74YT67YUi5JJFNWIqL235sBmjX4+qx9Muvls5ivyNENctx46xQLQ3aTuE7ssaQ==}
    engines: {node: '>=6'}
    dev: true

  /camelcase-css/2.0.1:
    resolution: {integrity: sha512-QOSvevhslijgYwRx6Rv7zKdMF8lbRmx+uQGx2+vDc+KI/eBnsy9kit5aj23AgGu3pa4t9AgwbnXWqS+iOY+2aA==}
    engines: {node: '>= 6'}

  /camelcase-keys/6.2.2:
    resolution: {integrity: sha512-YrwaA0vEKazPBkn0ipTiMpSajYDSe+KjQfrjhcBMxJt/znbvlHd8Pw/Vamaz5EB4Wfhs3SUR3Z9mwRu/P3s3Yg==}
    engines: {node: '>=8'}
    dependencies:
      camelcase: 5.3.1
      map-obj: 4.3.0
      quick-lru: 4.0.1
    dev: true

  /camelcase/5.3.1:
    resolution: {integrity: sha512-L28STB170nwWS63UjtlEOE3dldQApaJXZkOI1uMFfzf3rRuPegHaHesyee+YxQ+W6SvRDQV6UrdOdRiR153wJg==}
    engines: {node: '>=6'}
    dev: true

  /caniuse-lite/1.0.30001457:
    resolution: {integrity: sha512-SDIV6bgE1aVbK6XyxdURbUE89zY7+k1BBBaOwYwkNCglXlel/E7mELiHC64HQ+W0xSKlqWhV9Wh7iHxUjMs4fA==}

  /caniuse-lite/1.0.30001468:
    resolution: {integrity: sha512-zgAo8D5kbOyUcRAgSmgyuvBkjrGk5CGYG5TYgFdpQv+ywcyEpo1LOWoG8YmoflGnh+V+UsNuKYedsoYs0hzV5A==}
    dev: false

  /chai/4.3.7:
    resolution: {integrity: sha512-HLnAzZ2iupm25PlN0xFreAlBA5zaBSv3og0DdeGA4Ar6h6rJ3A0rolRUKJhSF2V10GZKDgWF/VmAEsNWjCRB+A==}
    engines: {node: '>=4'}
    dependencies:
      assertion-error: 1.1.0
      check-error: 1.0.2
      deep-eql: 4.1.3
      get-func-name: 2.0.0
      loupe: 2.3.6
      pathval: 1.1.1
      type-detect: 4.0.8
    dev: true

  /chalk/2.4.2:
    resolution: {integrity: sha512-Mti+f9lpJNcwF4tWV8/OrTTtF1gZi+f8FqlyAdouralcFWFQWF2+NgCHShjkCb+IFBLq9buZwE1xckQU4peSuQ==}
    engines: {node: '>=4'}
    dependencies:
      ansi-styles: 3.2.1
      escape-string-regexp: 1.0.5
      supports-color: 5.5.0

  /chalk/4.1.2:
    resolution: {integrity: sha512-oKnbhFyRIXpUuez8iBMmyEa4nbj4IOQyuhc/wy9kY7/WVPcwIO9VA668Pu8RkO7+0G76SLROeyw9CpQ061i4mA==}
    engines: {node: '>=10'}
    dependencies:
      ansi-styles: 4.3.0
      supports-color: 7.2.0
    dev: true

  /chalk/5.2.0:
    resolution: {integrity: sha512-ree3Gqw/nazQAPuJJEy+avdl7QfZMcUvmHIKgEZkGL+xOBzRvup5Hxo6LHuMceSxOabuJLJm5Yp/92R9eMmMvA==}
    engines: {node: ^12.17.0 || ^14.13 || >=16.0.0}
    dev: true

  /character-parser/2.2.0:
    resolution: {integrity: sha1-x84o821LzZdE5f/CxfzeHHMmH8A=}
    dependencies:
      is-regex: 1.1.4
    dev: true

  /check-error/1.0.2:
    resolution: {integrity: sha512-BrgHpW9NURQgzoNyjfq0Wu6VFO6D7IZEmJNdtgNqpzGG8RuNFHt2jQxWlAs4HMe119chBnv+34syEZtc6IhLtA==}
    dev: true

  /chokidar/3.5.3_dzxbf3kgof5pdmbsyih2x43sq4:
    resolution: {integrity: sha512-Dr3sfKRP6oTcjf2JmUmFJfeVMvXBdegxB0iVQ5eb2V10uFJUCAS8OByZdVAyVb8xXNz3GjjTgj9kLWsZTqE6kw==}
    engines: {node: '>= 8.10.0'}
    dependencies:
      anymatch: 3.1.2
      braces: 3.0.2
      glob-parent: 5.1.2
      is-binary-path: 2.1.0
      is-glob: 4.0.3
      normalize-path: 3.0.0
      readdirp: 3.6.0
    optionalDependencies:
      fsevents: 2.3.2

  /chownr/2.0.0:
    resolution: {integrity: sha512-bIomtDF5KGpdogkLd9VspvFzk9KfpyyGlS8YFVZl7TGPBHL5snIOnxeshwVgPteQ9b4Eydl+pVbIyE1DcvCWgQ==}
    engines: {node: '>=10'}
    dev: false

  /cjstoesm/1.1.4_typescript@4.6.4:
    resolution: {integrity: sha512-cixLJwK2HS8R8J1jJcYwlrLxWUbdNms5EmVQuvP3O0CGvHNv2WVd2gnqTP/tbTEYzbgWiSYQBZDoAakqsSl94Q==}
    engines: {node: '>=10.0.0'}
    hasBin: true
    peerDependencies:
      typescript: '>=3.2.x || >= 4.x'
    dependencies:
      '@wessberg/stringutil': 1.0.19
      chalk: 4.1.2
      commander: 7.2.0
      compatfactory: 0.0.6_typescript@4.6.4
      crosspath: 0.0.8
      fast-glob: 3.2.12
      helpertypes: 0.0.2
      reserved-words: 0.1.2
      resolve: 1.22.1
      typescript: 4.6.4
    dev: true

  /clean-stack/2.2.0:
    resolution: {integrity: sha512-4diC9HaTE+KRAMWhDhrGOECgWZxoevMc5TlkObMqNSsVU62PYzXZ/SMTjzyGAFF1YusgxGcSWTEXBhp0CPwQ1A==}
    engines: {node: '>=6'}
    dev: true

  /cli-cursor/3.1.0:
    resolution: {integrity: sha512-I/zHAwsKf9FqGoXM4WWRACob9+SNukZTd94DWF57E4toouRulbCxcUh6RKUEOQlYTHJnzkPMySvPNaaSLNfLZw==}
    engines: {node: '>=8'}
    dependencies:
      restore-cursor: 3.1.0
    dev: true

  /cli-truncate/2.1.0:
    resolution: {integrity: sha512-n8fOixwDD6b/ObinzTrp1ZKFzbgvKZvuz/TvejnLn1aQfC6r52XEx85FmuC+3HI+JM7coBRXUvNqEU2PHVrHpg==}
    engines: {node: '>=8'}
    dependencies:
      slice-ansi: 3.0.0
      string-width: 4.2.3
    dev: true

  /cli-truncate/3.1.0:
    resolution: {integrity: sha512-wfOBkjXteqSnI59oPcJkcPl/ZmwvMMOj340qUIY1SKZCv0B9Cf4D4fAucRkIKQmsIuYK3x1rrgU7MeGRruiuiA==}
    engines: {node: ^12.20.0 || ^14.13.1 || >=16.0.0}
    dependencies:
      slice-ansi: 5.0.0
      string-width: 5.1.2
    dev: true

  /clipboard/2.0.11:
    resolution: {integrity: sha512-C+0bbOqkezLIsmWSvlsXS0Q0bmkugu7jcfMIACB+RDEntIzQIkdr148we28AfSloQLRdZlYL/QYyrq05j/3Faw==}
    dependencies:
      good-listener: 1.2.2
      select: 1.1.2
      tiny-emitter: 2.1.0
    dev: false

  /cliui/7.0.4:
    resolution: {integrity: sha512-OcRE68cOsVMXp1Yvonl/fzkQOyjLSu/8bhPDfQt0e0/Eb283TKP20Fs2MqoPsr9SwA595rRCA+QMzYc9nBP+JQ==}
    dependencies:
      string-width: 4.2.3
      strip-ansi: 6.0.1
      wrap-ansi: 7.0.0
    dev: true

  /cluster-key-slot/1.1.0:
    resolution: {integrity: sha512-2Nii8p3RwAPiFwsnZvukotvow2rIHM+yQ6ZcBXGHdniadkYGZYiGmkHJIbZPIV9nfv7m/U1IPMVVcAhoWFeklw==}
    engines: {node: '>=0.10.0'}
    dev: true

  /color-convert/1.9.3:
    resolution: {integrity: sha512-QfAUtd+vFdAtFQcC8CCyYt1fYWxSqAiK2cSD6zDB8N3cpsEBAvRxp9zOGg6G/SHHJYAT88/az/IuDGALsNVbGg==}
    dependencies:
      color-name: 1.1.3

  /color-convert/2.0.1:
    resolution: {integrity: sha512-RRECPsj7iu/xb5oKYcsFHSppFNnsj/52OVTRKb4zP5onXwVF3zVmmToNcOfGC+CRDpfK/U584fMg38ZHCaElKQ==}
    engines: {node: '>=7.0.0'}
    dependencies:
      color-name: 1.1.4
    dev: true

  /color-name/1.1.3:
    resolution: {integrity: sha512-72fSenhMw2HZMTVHeCA9KCmpEIbzWiQsjN+BHcBbS9vr1mtt+vJjPdksIBNUmKAW8TFUDPJK5SUU3QhE9NEXDw==}

  /color-name/1.1.4:
    resolution: {integrity: sha512-dOy+3AuW3a2wNbZHIuMZpTcgjGuLU/uBL/ubcZF9OXbDo8ff4O8yVp5Bf0efS8uEoYo5q4Fx7dY9OgQGXgAsQA==}

  /color-support/1.1.3:
    resolution: {integrity: sha512-qiBjkpbMLO/HL68y+lh4q0/O1MZFj2RX6X/KmMa3+gJD3z+WwI1ZzDHysvqHGS3mP6mznPckpXmw1nI9cJjyRg==}
    hasBin: true
    dev: false

  /colorette/2.0.19:
    resolution: {integrity: sha512-3tlv/dIP7FWvj3BsbHrGLJ6l/oKh1O3TcgBqMn+yyCagOxc23fyzDS6HypQbgxWbkpDnf52p1LuR4eWDQ/K9WQ==}
    dev: true

  /colors/1.2.5:
    resolution: {integrity: sha512-erNRLao/Y3Fv54qUa0LBB+//Uf3YwMUmdJinN20yMXm9zdKKqH9wt7R9IIVZ+K7ShzfpLV/Zg8+VyrBJYB4lpg==}
    engines: {node: '>=0.1.90'}
    dev: true

  /combined-stream/1.0.8:
    resolution: {integrity: sha512-FQN4MRfuJeHf7cBbBMJFXhKSDq+2kAArBlmRBvcvFE5BB1HZKXtSFASDhdlz9zOYwxh8lDdnvmMOe/+5cdoEdg==}
    engines: {node: '>= 0.8'}
    dependencies:
      delayed-stream: 1.0.0
    dev: false

  /commander/10.0.0:
    resolution: {integrity: sha512-zS5PnTI22FIRM6ylNW8G4Ap0IEOyk62fhLSD0+uHRT9McRCLGpkVNvao4bjimpK/GShynyQkFFxHhwMcETmduA==}
    engines: {node: '>=14'}
    dev: true

  /commander/2.20.3:
    resolution: {integrity: sha512-GpVkmM8vF2vQUkj2LvZmD35JxeJOLCwJ9cUkugyk2nuhbv3+mJvpLYYt+0+USMxE+oj+ey/lJEnhZw75x/OMcQ==}
    requiresBuild: true
    dev: true

  /commander/7.2.0:
    resolution: {integrity: sha512-QrWXB+ZQSVPmIWIhtEO9H+gwHaMGYiF5ChvoJ+K9ZGHG/sVsa6yiesAD1GC/x46sET00Xlwo1u49RVVVzvcSkw==}
    engines: {node: '>= 10'}
    dev: true

  /comment-parser/1.3.1:
    resolution: {integrity: sha512-B52sN2VNghyq5ofvUsqZjmk6YkihBX5vMSChmSK9v4ShjKf3Vk5Xcmgpw4o+iIgtrnM/u5FiMpz9VKb8lpBveA==}
    engines: {node: '>= 12.0.0'}
    dev: true

  /commenting/1.1.0:
    resolution: {integrity: sha512-YeNK4tavZwtH7jEgK1ZINXzLKm6DZdEMfsaaieOsCAN0S8vsY7UeuO3Q7d/M018EFgE+IeUAuBOKkFccBZsUZA==}
    dev: true

  /commondir/1.0.1:
    resolution: {integrity: sha512-W9pAhw0ja1Edb5GVdIF1mjZw/ASI0AlShXM83UUGe2DVr5TdAPEA1OA8m/g8zWp9x6On7gqufY+FatDbC3MDQg==}
    dev: true

  /compare-func/2.0.0:
    resolution: {integrity: sha512-zHig5N+tPWARooBnb0Zx1MFcdfpyJrfTJ3Y5L+IFvUm8rM74hHz66z0gw0x4tijh5CorKkKUCnW82R2vmpeCRA==}
    dependencies:
      array-ify: 1.0.0
      dot-prop: 5.3.0
    dev: true

  /compatfactory/0.0.6_typescript@4.6.4:
    resolution: {integrity: sha512-F1LpdNxgxay4UdanmeL75+guJPDg2zu8bFZDVih/kse5hA3oa+aMgvk4tLwq7AFBpy3S0ilnPdSfYsTl/L9NXA==}
    engines: {node: '>=10.0.0'}
    peerDependencies:
      typescript: '>=3.x || >= 4.x'
    dependencies:
      helpertypes: 0.0.2
      typescript: 4.6.4
    dev: true

  /concat-map/0.0.1:
    resolution: {integrity: sha512-/Srv4dswyQNBfohGpz9o6Yb3Gz3SrUDqBH5rTuhGR7ahtlbYKnVxw2bCFMRljaA7EXHaXZ8wsHdodFvbkhKmqg==}

  /connect-history-api-fallback/2.0.0:
    resolution: {integrity: sha512-U73+6lQFmfiNPrYbXqr6kZ1i1wiRqXnp2nhMsINseWXO8lDau0LGEffJ8kQi4EjLZympVgRdvqjAgiZ1tgzDDA==}
    engines: {node: '>=0.8'}
    dev: true

  /connect/3.7.0:
    resolution: {integrity: sha512-ZqRXc+tZukToSNmh5C2iWMSoV3X1YUcPbqEM4DkEG5tNQXrQUZCNVGGv3IuicnkMtPfGf3Xtp8WCXs295iQ1pQ==}
    engines: {node: '>= 0.10.0'}
    dependencies:
      debug: 2.6.9
      finalhandler: 1.1.2
      parseurl: 1.3.3
      utils-merge: 1.0.1
    transitivePeerDependencies:
      - supports-color
    dev: true

  /consola/2.15.3:
    resolution: {integrity: sha512-9vAdYbHj6x2fLKC4+oPH0kFzY/orMZyG2Aj+kNylHxKGJ/Ed4dpNyAQYwJOdqO4zdM7XpVHmyejQDcQHrnuXbw==}
    dev: true

  /console-control-strings/1.1.0:
    resolution: {integrity: sha512-ty/fTekppD2fIwRvnZAVdeOiGd1c7YXEixbgJTNzqcxJWKQnjJ/V1bNEEE6hygpM3WjwHFUVK6HTjWSzV4a8sQ==}
    dev: false

  /constantinople/4.0.1:
    resolution: {integrity: sha512-vCrqcSIq4//Gx74TXXCGnHpulY1dskqLTFGDmhrGxzeXL8lF8kvXv6mpNWlJj1uD4DW23D4ljAqbY4RRaaUZIw==}
    dependencies:
      '@babel/parser': 7.21.3
      '@babel/types': 7.21.3
    dev: true

  /content-disposition/0.5.4:
    resolution: {integrity: sha512-FveZTNuGw04cxlAiWbzi6zTAL/lhehaWbTtgluJh4/E95DqMwTmha3KZN1aAWA8cFIhHzMZUvLevkw5Rqk+tSQ==}
    engines: {node: '>= 0.6'}
    dependencies:
      safe-buffer: 5.2.1

  /content-type/1.0.4:
    resolution: {integrity: sha512-hIP3EEPs8tB9AT1L+NUqtwOAps4mk2Zob89MWXMHjHWg9milF/j4osnnQLXBCBFBk/tvIG/tUc9mOUJiPBhPXA==}
    engines: {node: '>= 0.6'}

  /conventional-changelog-angular/5.0.13:
    resolution: {integrity: sha512-i/gipMxs7s8L/QeuavPF2hLnJgH6pEZAttySB6aiQLWcX3puWDL3ACVmvBhJGxnAy52Qc15ua26BufY6KpmrVA==}
    engines: {node: '>=10'}
    dependencies:
      compare-func: 2.0.0
      q: 1.5.1
    dev: true

  /conventional-changelog-atom/2.0.8:
    resolution: {integrity: sha512-xo6v46icsFTK3bb7dY/8m2qvc8sZemRgdqLb/bjpBsH2UyOS8rKNTgcb5025Hri6IpANPApbXMg15QLb1LJpBw==}
    engines: {node: '>=10'}
    dependencies:
      q: 1.5.1
    dev: true

  /conventional-changelog-cli/2.2.2:
    resolution: {integrity: sha512-8grMV5Jo8S0kP3yoMeJxV2P5R6VJOqK72IiSV9t/4H5r/HiRqEBQ83bYGuz4Yzfdj4bjaAEhZN/FFbsFXr5bOA==}
    engines: {node: '>=10'}
    hasBin: true
    dependencies:
      add-stream: 1.0.0
      conventional-changelog: 3.1.25
      lodash: 4.17.21
      meow: 8.1.2
      tempfile: 3.0.0
    dev: true

  /conventional-changelog-codemirror/2.0.8:
    resolution: {integrity: sha512-z5DAsn3uj1Vfp7po3gpt2Boc+Bdwmw2++ZHa5Ak9k0UKsYAO5mH1UBTN0qSCuJZREIhX6WU4E1p3IW2oRCNzQw==}
    engines: {node: '>=10'}
    dependencies:
      q: 1.5.1
    dev: true

  /conventional-changelog-conventionalcommits/4.6.3:
    resolution: {integrity: sha512-LTTQV4fwOM4oLPad317V/QNQ1FY4Hju5qeBIM1uTHbrnCE+Eg4CdRZ3gO2pUeR+tzWdp80M2j3qFFEDWVqOV4g==}
    engines: {node: '>=10'}
    dependencies:
      compare-func: 2.0.0
      lodash: 4.17.21
      q: 1.5.1
    dev: true

  /conventional-changelog-core/4.2.4:
    resolution: {integrity: sha512-gDVS+zVJHE2v4SLc6B0sLsPiloR0ygU7HaDW14aNJE1v4SlqJPILPl/aJC7YdtRE4CybBf8gDwObBvKha8Xlyg==}
    engines: {node: '>=10'}
    dependencies:
      add-stream: 1.0.0
      conventional-changelog-writer: 5.0.1
      conventional-commits-parser: 3.2.4
      dateformat: 3.0.3
      get-pkg-repo: 4.2.1
      git-raw-commits: 2.0.11
      git-remote-origin-url: 2.0.0
      git-semver-tags: 4.1.1
      lodash: 4.17.21
      normalize-package-data: 3.0.3
      q: 1.5.1
      read-pkg: 3.0.0
      read-pkg-up: 3.0.0
      through2: 4.0.2
    dev: true

  /conventional-changelog-ember/2.0.9:
    resolution: {integrity: sha512-ulzIReoZEvZCBDhcNYfDIsLTHzYHc7awh+eI44ZtV5cx6LVxLlVtEmcO+2/kGIHGtw+qVabJYjdI5cJOQgXh1A==}
    engines: {node: '>=10'}
    dependencies:
      q: 1.5.1
    dev: true

  /conventional-changelog-eslint/3.0.9:
    resolution: {integrity: sha512-6NpUCMgU8qmWmyAMSZO5NrRd7rTgErjrm4VASam2u5jrZS0n38V7Y9CzTtLT2qwz5xEChDR4BduoWIr8TfwvXA==}
    engines: {node: '>=10'}
    dependencies:
      q: 1.5.1
    dev: true

  /conventional-changelog-express/2.0.6:
    resolution: {integrity: sha512-SDez2f3iVJw6V563O3pRtNwXtQaSmEfTCaTBPCqn0oG0mfkq0rX4hHBq5P7De2MncoRixrALj3u3oQsNK+Q0pQ==}
    engines: {node: '>=10'}
    dependencies:
      q: 1.5.1
    dev: true

  /conventional-changelog-jquery/3.0.11:
    resolution: {integrity: sha512-x8AWz5/Td55F7+o/9LQ6cQIPwrCjfJQ5Zmfqi8thwUEKHstEn4kTIofXub7plf1xvFA2TqhZlq7fy5OmV6BOMw==}
    engines: {node: '>=10'}
    dependencies:
      q: 1.5.1
    dev: true

  /conventional-changelog-jshint/2.0.9:
    resolution: {integrity: sha512-wMLdaIzq6TNnMHMy31hql02OEQ8nCQfExw1SE0hYL5KvU+JCTuPaDO+7JiogGT2gJAxiUGATdtYYfh+nT+6riA==}
    engines: {node: '>=10'}
    dependencies:
      compare-func: 2.0.0
      q: 1.5.1
    dev: true

  /conventional-changelog-preset-loader/2.3.4:
    resolution: {integrity: sha512-GEKRWkrSAZeTq5+YjUZOYxdHq+ci4dNwHvpaBC3+ENalzFWuCWa9EZXSuZBpkr72sMdKB+1fyDV4takK1Lf58g==}
    engines: {node: '>=10'}
    dev: true

  /conventional-changelog-writer/5.0.1:
    resolution: {integrity: sha512-5WsuKUfxW7suLblAbFnxAcrvf6r+0b7GvNaWUwUIk0bXMnENP/PEieGKVUQrjPqwPT4o3EPAASBXiY6iHooLOQ==}
    engines: {node: '>=10'}
    hasBin: true
    dependencies:
      conventional-commits-filter: 2.0.7
      dateformat: 3.0.3
      handlebars: 4.7.7
      json-stringify-safe: 5.0.1
      lodash: 4.17.21
      meow: 8.1.2
      semver: 6.3.0
      split: 1.0.1
      through2: 4.0.2
    dev: true

  /conventional-changelog/3.1.25:
    resolution: {integrity: sha512-ryhi3fd1mKf3fSjbLXOfK2D06YwKNic1nC9mWqybBHdObPd8KJ2vjaXZfYj1U23t+V8T8n0d7gwnc9XbIdFbyQ==}
    engines: {node: '>=10'}
    dependencies:
      conventional-changelog-angular: 5.0.13
      conventional-changelog-atom: 2.0.8
      conventional-changelog-codemirror: 2.0.8
      conventional-changelog-conventionalcommits: 4.6.3
      conventional-changelog-core: 4.2.4
      conventional-changelog-ember: 2.0.9
      conventional-changelog-eslint: 3.0.9
      conventional-changelog-express: 2.0.6
      conventional-changelog-jquery: 3.0.11
      conventional-changelog-jshint: 2.0.9
      conventional-changelog-preset-loader: 2.3.4
    dev: true

  /conventional-commits-filter/2.0.7:
    resolution: {integrity: sha512-ASS9SamOP4TbCClsRHxIHXRfcGCnIoQqkvAzCSbZzTFLfcTqJVugB0agRgsEELsqaeWgsXv513eS116wnlSSPA==}
    engines: {node: '>=10'}
    dependencies:
      lodash.ismatch: 4.4.0
      modify-values: 1.0.1
    dev: true

  /conventional-commits-parser/3.2.4:
    resolution: {integrity: sha512-nK7sAtfi+QXbxHCYfhpZsfRtaitZLIA6889kFIouLvz6repszQDgxBu7wf2WbU+Dco7sAnNCJYERCwt54WPC2Q==}
    engines: {node: '>=10'}
    hasBin: true
    dependencies:
      JSONStream: 1.3.5
      is-text-path: 1.0.1
      lodash: 4.17.21
      meow: 8.1.2
      split2: 3.2.2
      through2: 4.0.2
    dev: true

  /convert-source-map/1.9.0:
    resolution: {integrity: sha512-ASFBup0Mz1uyiIjANan1jzLQami9z1PoYSZCiiYW2FczPbenXc45FZdBZLzOT+r6+iciuEModtmCti+hjaAk0A==}

  /convert-source-map/2.0.0:
    resolution: {integrity: sha512-Kvp459HrV2FEJ1CAsi1Ku+MY3kasH19TFykTz2xWmMeq6bk2NU3XXvfJ+Q61m0xktWwt+1HSYf3JZsTms3aRJg==}
    dev: true

  /cookie-signature/1.0.6:
    resolution: {integrity: sha1-4wOogrNCzD7oylE6eZmXNNqzriw=}

  /cookie/0.4.2:
    resolution: {integrity: sha512-aSWTXFzaKWkvHO1Ny/s+ePFpvKsPnjc551iI41v3ny/ow6tBG5Vd+FuqGNhh1LxOmVzOlGUriIlOaokOvhaStA==}
    engines: {node: '>= 0.6'}
    dev: true

  /cookie/0.5.0:
    resolution: {integrity: sha512-YZ3GUyn/o8gfKJlnlX7g7xq4gyO6OSuhGPKaaGssGB2qgDUS0gPgtTvoyZLTt9Ab6dC4hfc9dV5arkvc/OCmrw==}
    engines: {node: '>= 0.6'}

  /copy-anything/2.0.6:
    resolution: {integrity: sha512-1j20GZTsvKNkc4BY3NpMOM8tt///wY3FpIzozTOFO2ffuZcV61nojHXVKIy3WM+7ADCy5FVhdZYHYDdgTU0yJw==}
    dependencies:
      is-what: 3.14.1
    dev: true

  /core-js-compat/3.27.2:
    resolution: {integrity: sha512-welaYuF7ZtbYKGrIy7y3eb40d37rG1FvzEOfe7hSLd2iD6duMDqUhRfSvCGyC46HhR6Y8JXXdZ2lnRUMkPBpvg==}
    dependencies:
      browserslist: 4.21.5
    dev: false

  /core-js/3.29.1:
    resolution: {integrity: sha512-+jwgnhg6cQxKYIIjGtAHq2nwUOolo9eoFZ4sHfUH09BLXBgxnH4gA0zEd+t+BO2cNB8idaBtZFcFTRjQJRJmAw==}
    requiresBuild: true
    dev: false

  /core-util-is/1.0.3:
    resolution: {integrity: sha512-ZQBvi1DcpJ4GDqanjucZ2Hj3wEO5pZDS89BWbkcrvdxksJorwUDDZamX9ldFkp9aw2lmBDLgkObEA4DWNJ9FYQ==}
    dev: true

  /cors/2.8.5:
    resolution: {integrity: sha512-KIHbLJqu73RGr/hnbrO9uBeixNGuvSQjul/jdFvS/KFSIH1hWVd1ng7zOHx+YrEfInLG7q4n6GHQ9cDtxv/P6g==}
    engines: {node: '>= 0.10'}
    dependencies:
      object-assign: 4.1.1
      vary: 1.1.2
    dev: true

  /create-require/1.1.1:
    resolution: {integrity: sha512-dcKFX3jn0MpIaXjisoRvexIJVEKzaq7z2rZKxf+MSr9TkdmHmsU4m2lcLojrj/FHl8mk5VxMmYA+ftRkP/3oKQ==}

  /cross-spawn/6.0.5:
    resolution: {integrity: sha512-eTVLrBSt7fjbDygz805pMnstIs2VTBNkRm0qxZd+M7A5XDdxVRWO5MxGBXZhjY4cqLYLdtrGqRf8mBPmzwSpWQ==}
    engines: {node: '>=4.8'}
    dependencies:
      nice-try: 1.0.5
      path-key: 2.0.1
      semver: 5.7.1
      shebang-command: 1.2.0
      which: 1.3.1
    dev: true

  /cross-spawn/7.0.3:
    resolution: {integrity: sha512-iRDPJKUPVEND7dHPO8rkbOnPpyDygcDFtWjpeWNCgy8WP2rXcxXL8TskReQl6OrB2G7+UJrags1q15Fudc7G6w==}
    engines: {node: '>= 8'}
    dependencies:
      path-key: 3.1.1
      shebang-command: 2.0.0
      which: 2.0.2
    dev: true

  /crosspath/0.0.8:
    resolution: {integrity: sha512-IKlS3MpP0fhJ50M6ltyLO7Q4NzwfhafpmolMH0EDKyyaY81HutF2mH4hLpCdm3fKZ/TSTW5qPIdTy62YnefEyQ==}
    engines: {node: '>=10.0.0'}
    dependencies:
      '@types/node': 15.14.9
    dev: true

  /css-color-names/1.0.1:
    resolution: {integrity: sha512-/loXYOch1qU1biStIFsHH8SxTmOseh1IJqFvy8IujXOm1h+QjUdDhkzOrR5HG8K8mlxREj0yfi8ewCHx0eMxzA==}
    dev: true

  /cssesc/3.0.0:
    resolution: {integrity: sha512-/Tb/JcjK111nNScGob5MNtsntNM1aCNUDipB/TkwZFhyDrrE47SOx/18wF2bbjgc3ZzCSKW1T5nt5EbFoAz/Vg==}
    engines: {node: '>=4'}
    hasBin: true

  /csstype/2.6.20:
    resolution: {integrity: sha512-/WwNkdXfckNgw6S5R125rrW8ez139lBHWouiBvX8dfMFtcn6V81REDqnH7+CRpRipfYlyU1CmOnOxrmGcFOjeA==}

  /d/1.0.1:
    resolution: {integrity: sha512-m62ShEObQ39CfralilEQRjH6oAMtNCV1xJyEx5LpRYUVN+EviphDgUc/F3hnYbADmkiNs67Y+3ylmlG7Lnu+FA==}
    dependencies:
      es5-ext: 0.10.62
      type: 1.2.0
    dev: false

  /dargs/7.0.0:
    resolution: {integrity: sha512-2iy1EkLdlBzQGvbweYRFxmFath8+K7+AKB0TlhHWkNuH+TmovaMH/Wp7V7R4u7f4SnX3OgLsU9t1NI9ioDnUpg==}
    engines: {node: '>=8'}
    dev: true

  /data-uri-to-buffer/4.0.0:
    resolution: {integrity: sha512-Vr3mLBA8qWmcuschSLAOogKgQ/Jwxulv3RNE4FXnYWRGujzrRWQI4m12fQqRkwX06C0KanhLr4hK+GydchZsaA==}
    engines: {node: '>= 12'}
    dev: true

  /dateformat/3.0.3:
    resolution: {integrity: sha512-jyCETtSl3VMZMWeRo7iY1FL19ges1t55hMo5yaam4Jrsm5EPL89UQkoQRyiI+Yf4k8r2ZpdngkV8hr1lIdjb3Q==}
    dev: true

  /debug/2.6.9:
    resolution: {integrity: sha512-bC7ElrdJaJnPbAP+1EotYvqZsb3ecl5wi6Bfi6BJTUcNowp6cvspg0jXznRTKDjm/E7AdgFBVeAPVMNcKGsHMA==}
    peerDependencies:
      supports-color: '*'
    peerDependenciesMeta:
      supports-color:
        optional: true
    dependencies:
      ms: 2.0.0

  /debug/3.2.7:
    resolution: {integrity: sha512-CFjzYYAi4ThfiQvizrFQevTTXHtnCqWfe7x1AhgEscTz6ZbLbfoLRLPugTQyBth6f8ZERVUSyWHFD/7Wu4t1XQ==}
    peerDependencies:
      supports-color: '*'
    peerDependenciesMeta:
      supports-color:
        optional: true
    dependencies:
      ms: 2.1.3
    dev: true

  /debug/4.3.4:
    resolution: {integrity: sha512-PRWFHuSU3eDtQJPvnNY7Jcket1j0t5OuOsFzPPzsekD52Zl8qUfFIPEiswXqIvHWGVHOgX+7G/vCNNhehwxfkQ==}
    engines: {node: '>=6.0'}
    peerDependencies:
      supports-color: '*'
    peerDependenciesMeta:
      supports-color:
        optional: true
    dependencies:
      ms: 2.1.2

  /decamelize-keys/1.1.0:
    resolution: {integrity: sha1-0XGoeTMlKAfrPLYdwcFEXQeN8tk=}
    engines: {node: '>=0.10.0'}
    dependencies:
      decamelize: 1.2.0
      map-obj: 1.0.1
    dev: true

  /decamelize/1.2.0:
    resolution: {integrity: sha1-9lNNFRSCabIDUue+4m9QH5oZEpA=}
    engines: {node: '>=0.10.0'}
    dev: true

  /deep-eql/4.1.3:
    resolution: {integrity: sha512-WaEtAOpRA1MQ0eohqZjpGD8zdI0Ovsm8mmFhaDN8dvDZzyoUMcYDnf5Y6iu7HTXxf8JDS23qWa4a+hKCDyOPzw==}
    engines: {node: '>=6'}
    dependencies:
      type-detect: 4.0.8
    dev: true

  /deep-is/0.1.4:
    resolution: {integrity: sha512-oIPzksmTg4/MriiaYGO+okXDT7ztn/w3Eptv/+gSIdMdKsJo0u4CfYNFJPy+4SKMuCqGw2wxnA+URMg3t8a/bQ==}
    dev: true

  /deepmerge/4.2.2:
    resolution: {integrity: sha512-FJ3UgI4gIl+PHZm53knsuSFpE+nESMr7M4v9QcgB7S63Kj/6WqMiFQJpBBYz1Pt+66bZpP3Q7Lye0Oo9MPKEdg==}
    engines: {node: '>=0.10.0'}
    dev: true

  /define-lazy-prop/2.0.0:
    resolution: {integrity: sha512-Ds09qNh8yw3khSjiJjiUInaGX9xlqZDY7JVryGxdxV7NPeuqQfplOpQ66yJFZut3jLa5zOwkXw1g9EI2uKh4Og==}
    engines: {node: '>=8'}
    dev: true

  /define-properties/1.1.4:
    resolution: {integrity: sha512-uckOqKcfaVvtBdsVkdPv3XjveQJsNQqmhXgRi8uhvWWuPYZCNlzT8qAyblUgNoXdHdjMTzAqeGjAoli8f+bzPA==}
    engines: {node: '>= 0.4'}
    dependencies:
      has-property-descriptors: 1.0.0
      object-keys: 1.1.1
    dev: true

  /defined/1.0.0:
    resolution: {integrity: sha512-Y2caI5+ZwS5c3RiNDJ6u53VhQHv+hHKwhkI1iHvceKUHw9Df6EK2zRLfjejRgMuCuxK7PfSWIMwWecceVvThjQ==}

  /defu/6.1.2:
    resolution: {integrity: sha512-+uO4+qr7msjNNWKYPHqN/3+Dx3NFkmIzayk2L1MyZQlvgZb/J1A0fo410dpKrN2SnqFjt8n4JL8fDJE0wIgjFQ==}
    dev: true

  /delayed-stream/1.0.0:
    resolution: {integrity: sha512-ZySD7Nf91aLB0RxL4KGrKHBXl7Eds1DAmEdcoVawXnLD7SDhpNgtuII2aAkg7a7QS41jxPSZ17p4VdGnMHk3MQ==}
    engines: {node: '>=0.4.0'}
    dev: false

  /delegate/3.2.0:
    resolution: {integrity: sha512-IofjkYBZaZivn0V8nnsMJGBr4jVLxHDheKSW88PyxS5QC4Vo9ZbZVvhzlSxY87fVq3STR6r+4cGepyHkcWOQSw==}
    dev: false

  /delegates/1.0.0:
    resolution: {integrity: sha512-bd2L678uiWATM6m5Z1VzNCErI3jiGzt6HGY8OVICs40JQq/HALfbyNJmp0UDakEY4pMMaN0Ly5om/B1VI/+xfQ==}
    dev: false

  /denque/1.5.1:
    resolution: {integrity: sha512-XwE+iZ4D6ZUB7mfYRMb5wByE8L74HCn30FBN7sWnXksWc1LO1bPDl67pBR9o/kC4z/xSNAwkMYcGgqDV3BE3Hw==}
    engines: {node: '>=0.10'}
    dev: true

  /depd/2.0.0:
    resolution: {integrity: sha512-g7nH6P6dyDioJogAAGprGpCtVImJhpPk/roCzdb3fIh61/s/nPsfR6onyMwkCAR/OlC3yBC0lESvUoQEAssIrw==}
    engines: {node: '>= 0.8'}

  /destroy/1.2.0:
    resolution: {integrity: sha512-2sJGJTaXIIaR1w4iJSNoN0hnMY7Gpc/n8D4qSCJw8QqFWXf7cuAgnEHxBpweaVcPevC2l3KpjYCx3NypQQgaJg==}
    engines: {node: '>= 0.8', npm: 1.2.8000 || >= 1.4.16}

  /detect-libc/2.0.1:
    resolution: {integrity: sha512-463v3ZeIrcWtdgIg6vI6XUncguvr2TnGl4SzDXinkt9mSLpBJKXT3mW6xT3VQdDN11+WVs29pgvivTc4Lp8v+w==}
    engines: {node: '>=8'}
    dev: false

  /detective/5.2.1:
    resolution: {integrity: sha512-v9XE1zRnz1wRtgurGu0Bs8uHKFSTdteYZNbIPFVhUZ39L/S79ppMpdmVOZAnoz1jfEFodc48n6MX483Xo3t1yw==}
    engines: {node: '>=0.8.0'}
    hasBin: true
    dependencies:
      acorn-node: 1.8.2
      defined: 1.0.0
      minimist: 1.2.8

  /dicer/0.3.0:
    resolution: {integrity: sha512-MdceRRWqltEG2dZqO769g27N/3PXfcKl04VhYnBlo2YhH7zPi88VebsjTKclaOyiuMaGU72hTfw3VkUitGcVCA==}
    engines: {node: '>=4.5.0'}
    dependencies:
      streamsearch: 0.1.2
    dev: true

  /didyoumean/1.2.2:
    resolution: {integrity: sha512-gxtyfqMg7GKyhQmb056K7M3xszy/myH8w+B4RT+QXBQsvAOdc3XymqDDPHx1BgPgsdAA5SIifona89YtRATDzw==}

  /diff/4.0.2:
    resolution: {integrity: sha512-58lmxKSA4BNyLz+HHMUzlOEpg09FV+ev6ZMe3vJihgdxzgcwZ8VoEEPmALCZG9LmqfVoNMMKpttIYTVG6uDY7A==}
    engines: {node: '>=0.3.1'}

  /diff/5.1.0:
    resolution: {integrity: sha512-D+mk+qE8VC/PAUrlAU34N+VfXev0ghe5ywmpqrawphmVZc1bEfn56uo9qpyGp1p4xpzOHkSW4ztBd6L7Xx4ACw==}
    engines: {node: '>=0.3.1'}
    dev: true

  /dir-glob/3.0.1:
    resolution: {integrity: sha512-WkrWp9GR4KXfKGYzOLmTuGVi1UWFfws377n9cc55/tb6DuqyF6pcQ5AbiHEshaDpY9v6oaSr2XCDidGmMwdzIA==}
    engines: {node: '>=8'}
    dependencies:
      path-type: 4.0.0
    dev: true

  /dlv/1.1.3:
    resolution: {integrity: sha512-+HlytyjlPKnIG8XuRG8WvmBP8xs8P71y+SKKS6ZXWoEgLuePxtDoUEiH7WkdePWrQ5JBpE6aoVqfZfJUQkjXwA==}

  /doctrine/2.1.0:
    resolution: {integrity: sha512-35mSku4ZXK0vfCuHEDAwt55dg2jNajHZ1odvF+8SSr82EsZY4QmXfuWso8oEd8zRhVObSN18aM0CjSdoBX7zIw==}
    engines: {node: '>=0.10.0'}
    dependencies:
      esutils: 2.0.3
    dev: true

  /doctrine/3.0.0:
    resolution: {integrity: sha512-yS+Q5i3hBf7GBkd4KG8a7eBNNWNGLTaEwwYWUijIYM7zrlYDM0BFXHjjPWlWZ1Rg7UaddZeIDmi9jF3HmqiQ2w==}
    engines: {node: '>=6.0.0'}
    dependencies:
      esutils: 2.0.3
    dev: true

  /doctypes/1.1.0:
    resolution: {integrity: sha1-6oCxBqh1OHdOijpKWv4pPeSJ4Kk=}
    dev: true

  /dot-prop/5.3.0:
    resolution: {integrity: sha512-QM8q3zDe58hqUqjraQOmzZ1LIH9SWQJTlEKCH4kJ2oQvLZk7RbQXvtDM2XEq3fwkV9CCvvH4LA0AV+ogFsBM2Q==}
    engines: {node: '>=8'}
    dependencies:
      is-obj: 2.0.0
    dev: true

  /dotenv-expand/9.0.0_dccccn23nvejzy75sgiosdt2au:
    resolution: {integrity: sha512-uW8Hrhp5ammm9x7kBLR6jDfujgaDarNA02tprvZdyrJ7MpdzD1KyrIHG4l+YoC2fJ2UcdFdNWNWIjt+sexBHJw==}
    engines: {node: '>=12'}
    dev: true
    patched: true

  /dotenv/16.0.3:
    resolution: {integrity: sha512-7GO6HghkA5fYG9TYnNxi14/7K9f5occMlp3zXAuSxn7CKCxt9xbNWG7yF8hTCSUchlfWSe3uLmlPfigevRItzQ==}
    engines: {node: '>=12'}
    dev: true

  /dotenv/8.6.0:
    resolution: {integrity: sha512-IrPdXQsk2BbzvCBGBOTmmSH5SodmqZNt4ERAZDmW4CT+tL8VtvinqywuANaFu4bOMWki16nqf0e4oC0QIaDr/g==}
    engines: {node: '>=10'}
    dev: true

  /eastasianwidth/0.2.0:
    resolution: {integrity: sha512-I88TYZWc9XiYHRQ4/3c5rjjfgkjhLyW2luGIheGERbNQ6OY7yTybanSpDXZa8y7VUP9YmDcYa+eyq4ca7iLqWA==}
    dev: true

  /ee-first/1.1.1:
    resolution: {integrity: sha1-WQxhFWsK4vTwJVcyoViyZrxWsh0=}

  /electron-to-chromium/1.4.308:
    resolution: {integrity: sha512-qyTx2aDFjEni4UnRWEME9ubd2Xc9c0zerTUl/ZinvD4QPsF0S7kJTV/Es/lPCTkNX6smyYar+z/n8Cl6pFr8yQ==}

  /emoji-regex/8.0.0:
    resolution: {integrity: sha512-MSjYzcWNOA0ewAHpz0MxpYFvwg6yjy1NG3xteoqz644VCo/RPgnr1/GGt+ic3iJTzQ8Eu3TdM14SawnVUmGE6A==}

  /emoji-regex/9.2.2:
    resolution: {integrity: sha512-L18DaJsXSUk2+42pv8mLs5jJT2hqFkFE4j21wOmgbUqsZ2hL72NsUU785g9RXgo3s0ZNgVl42TiHp3ZtOv/Vyg==}
    dev: true

  /encodeurl/1.0.2:
    resolution: {integrity: sha512-TPJXq8JqFaVYm2CWmPvnP2Iyo4ZSM7/QKcSmuMLDObfpH5fi7RUGmd/rTDf+rut/saiDiQEeVTNgAmJEdAOx0w==}
    engines: {node: '>= 0.8'}

  /entities/4.4.0:
    resolution: {integrity: sha512-oYp7156SP8LkeGD0GF85ad1X9Ai79WtRsZ2gxJqtBuzH+98YUV6jkHEKlZkMbcrjJjIVJNIDP/3WL9wQkoPbWA==}
    engines: {node: '>=0.12'}
    dev: true

  /env-paths/2.2.1:
    resolution: {integrity: sha512-+h1lkLKhZMTYjog1VEpJNG7NZJWcuc2DDk/qsqSTRRCOXiLjeQ1d1/udrUGhqMxUgAlwKNZ0cf2uqan5GLuS2A==}
    engines: {node: '>=6'}
    dev: true

  /errno/0.1.8:
    resolution: {integrity: sha512-dJ6oBr5SQ1VSd9qkk7ByRgb/1SH4JZjCHSW/mr63/QcXO9zLVxvJ6Oy13nio03rxpSnVDDjFor75SjVeZWPW/A==}
    hasBin: true
    requiresBuild: true
    dependencies:
      prr: 1.0.1
    dev: true
    optional: true

  /error-ex/1.3.2:
    resolution: {integrity: sha512-7dFHNmqeFSEt2ZBsCriorKnn3Z2pj+fd9kmI6QoWw4//DL+icEBfc0U7qJCisqrTsKTjw4fNFy2pW9OqStD84g==}
    dependencies:
      is-arrayish: 0.2.1
    dev: true

  /es-abstract/1.21.1:
    resolution: {integrity: sha512-QudMsPOz86xYz/1dG1OuGBKOELjCh99IIWHLzy5znUB6j8xG2yMA7bfTV86VSqKF+Y/H08vQPR+9jyXpuC6hfg==}
    engines: {node: '>= 0.4'}
    dependencies:
      available-typed-arrays: 1.0.5
      call-bind: 1.0.2
      es-set-tostringtag: 2.0.1
      es-to-primitive: 1.2.1
      function-bind: 1.1.1
      function.prototype.name: 1.1.5
      get-intrinsic: 1.1.3
      get-symbol-description: 1.0.0
      globalthis: 1.0.3
      gopd: 1.0.1
      has: 1.0.3
      has-property-descriptors: 1.0.0
      has-proto: 1.0.1
      has-symbols: 1.0.3
      internal-slot: 1.0.4
      is-array-buffer: 3.0.1
      is-callable: 1.2.7
      is-negative-zero: 2.0.2
      is-regex: 1.1.4
      is-shared-array-buffer: 1.0.2
      is-string: 1.0.7
      is-typed-array: 1.1.10
      is-weakref: 1.0.2
      object-inspect: 1.12.3
      object-keys: 1.1.1
      object.assign: 4.1.4
      regexp.prototype.flags: 1.4.3
      safe-regex-test: 1.0.0
      string.prototype.trimend: 1.0.6
      string.prototype.trimstart: 1.0.6
      typed-array-length: 1.0.4
      unbox-primitive: 1.0.2
      which-typed-array: 1.1.9
    dev: true

  /es-module-lexer/1.2.0:
    resolution: {integrity: sha512-2BMfqBDeVCcOlLaL1ZAfp+D868SczNpKArrTM3dhpd7dK/OVlogzY15qpUngt+LMTq5UC/csb9vVQAgupucSbA==}
    dev: true

  /es-set-tostringtag/2.0.1:
    resolution: {integrity: sha512-g3OMbtlwY3QewlqAiMLI47KywjWZoEytKr8pf6iTC8uJq5bIAH52Z9pnQ8pVL6whrCto53JZDuUIsifGeLorTg==}
    engines: {node: '>= 0.4'}
    dependencies:
      get-intrinsic: 1.1.3
      has: 1.0.3
      has-tostringtag: 1.0.0
    dev: true

  /es-shim-unscopables/1.0.0:
    resolution: {integrity: sha512-Jm6GPcCdC30eMLbZ2x8z2WuRwAws3zTBBKuusffYVUrNj/GVSUAZ+xKMaUpfNDR5IbyNA5LJbaecoUVbmUcB1w==}
    dependencies:
      has: 1.0.3
    dev: true

  /es-to-primitive/1.2.1:
    resolution: {integrity: sha512-QCOllgZJtaUo9miYBcLChTUaHNjJF3PYs1VidD7AwiEj1kYxKeQTctLAezAOH5ZKRH0g2IgPn6KwB4IT8iRpvA==}
    engines: {node: '>= 0.4'}
    dependencies:
      is-callable: 1.2.7
      is-date-object: 1.0.5
      is-symbol: 1.0.4
    dev: true

  /es5-ext/0.10.62:
    resolution: {integrity: sha512-BHLqn0klhEpnOKSrzn/Xsz2UIW8j+cGmo9JLzr8BiUapV8hPL9+FliFqjwr9ngW7jWdnxv6eO+/LqyhJVqgrjA==}
    engines: {node: '>=0.10'}
    requiresBuild: true
    dependencies:
      es6-iterator: 2.0.3
      es6-symbol: 3.1.3
      next-tick: 1.1.0
    dev: false

  /es6-iterator/2.0.3:
    resolution: {integrity: sha512-zw4SRzoUkd+cl+ZoE15A9o1oQd920Bb0iOJMQkQhl3jNc03YqVjAhG7scf9C5KWRU/R13Orf588uCC6525o02g==}
    dependencies:
      d: 1.0.1
      es5-ext: 0.10.62
      es6-symbol: 3.1.3
    dev: false

  /es6-symbol/3.1.3:
    resolution: {integrity: sha512-NJ6Yn3FuDinBaBRWl/q5X/s4koRHBrgKAu+yGI6JCBeiu3qrcbJhwT2GeR/EXVfylRk8dpQVJoLEFhK+Mu31NA==}
    dependencies:
      d: 1.0.1
      ext: 1.6.0
    dev: false

  /esbuild-android-64/0.15.18:
    resolution: {integrity: sha512-wnpt3OXRhcjfIDSZu9bnzT4/TNTDsOUvip0foZOUBG7QbSt//w3QV4FInVJxNhKc/ErhUxc5z4QjHtMi7/TbgA==}
    engines: {node: '>=12'}
    cpu: [x64]
    os: [android]
    requiresBuild: true
    dev: true
    optional: true

  /esbuild-android-arm64/0.15.18:
    resolution: {integrity: sha512-G4xu89B8FCzav9XU8EjsXacCKSG2FT7wW9J6hOc18soEHJdtWu03L3TQDGf0geNxfLTtxENKBzMSq9LlbjS8OQ==}
    engines: {node: '>=12'}
    cpu: [arm64]
    os: [android]
    requiresBuild: true
    dev: true
    optional: true

  /esbuild-darwin-64/0.15.18:
    resolution: {integrity: sha512-2WAvs95uPnVJPuYKP0Eqx+Dl/jaYseZEUUT1sjg97TJa4oBtbAKnPnl3b5M9l51/nbx7+QAEtuummJZW0sBEmg==}
    engines: {node: '>=12'}
    cpu: [x64]
    os: [darwin]
    requiresBuild: true
    dev: true
    optional: true

  /esbuild-darwin-arm64/0.15.18:
    resolution: {integrity: sha512-tKPSxcTJ5OmNb1btVikATJ8NftlyNlc8BVNtyT/UAr62JFOhwHlnoPrhYWz09akBLHI9nElFVfWSTSRsrZiDUA==}
    engines: {node: '>=12'}
    cpu: [arm64]
    os: [darwin]
    requiresBuild: true
    dev: true
    optional: true

  /esbuild-freebsd-64/0.15.18:
    resolution: {integrity: sha512-TT3uBUxkteAjR1QbsmvSsjpKjOX6UkCstr8nMr+q7zi3NuZ1oIpa8U41Y8I8dJH2fJgdC3Dj3CXO5biLQpfdZA==}
    engines: {node: '>=12'}
    cpu: [x64]
    os: [freebsd]
    requiresBuild: true
    dev: true
    optional: true

  /esbuild-freebsd-arm64/0.15.18:
    resolution: {integrity: sha512-R/oVr+X3Tkh+S0+tL41wRMbdWtpWB8hEAMsOXDumSSa6qJR89U0S/PpLXrGF7Wk/JykfpWNokERUpCeHDl47wA==}
    engines: {node: '>=12'}
    cpu: [arm64]
    os: [freebsd]
    requiresBuild: true
    dev: true
    optional: true

  /esbuild-linux-32/0.15.18:
    resolution: {integrity: sha512-lphF3HiCSYtaa9p1DtXndiQEeQDKPl9eN/XNoBf2amEghugNuqXNZA/ZovthNE2aa4EN43WroO0B85xVSjYkbg==}
    engines: {node: '>=12'}
    cpu: [ia32]
    os: [linux]
    requiresBuild: true
    dev: true
    optional: true

  /esbuild-linux-64/0.15.18:
    resolution: {integrity: sha512-hNSeP97IviD7oxLKFuii5sDPJ+QHeiFTFLoLm7NZQligur8poNOWGIgpQ7Qf8Balb69hptMZzyOBIPtY09GZYw==}
    engines: {node: '>=12'}
    cpu: [x64]
    os: [linux]
    requiresBuild: true
    dev: true
    optional: true

  /esbuild-linux-arm/0.15.18:
    resolution: {integrity: sha512-UH779gstRblS4aoS2qpMl3wjg7U0j+ygu3GjIeTonCcN79ZvpPee12Qun3vcdxX+37O5LFxz39XeW2I9bybMVA==}
    engines: {node: '>=12'}
    cpu: [arm]
    os: [linux]
    requiresBuild: true
    dev: true
    optional: true

  /esbuild-linux-arm64/0.15.18:
    resolution: {integrity: sha512-54qr8kg/6ilcxd+0V3h9rjT4qmjc0CccMVWrjOEM/pEcUzt8X62HfBSeZfT2ECpM7104mk4yfQXkosY8Quptug==}
    engines: {node: '>=12'}
    cpu: [arm64]
    os: [linux]
    requiresBuild: true
    dev: true
    optional: true

  /esbuild-linux-mips64le/0.15.18:
    resolution: {integrity: sha512-Mk6Ppwzzz3YbMl/ZZL2P0q1tnYqh/trYZ1VfNP47C31yT0K8t9s7Z077QrDA/guU60tGNp2GOwCQnp+DYv7bxQ==}
    engines: {node: '>=12'}
    cpu: [mips64el]
    os: [linux]
    requiresBuild: true
    dev: true
    optional: true

  /esbuild-linux-ppc64le/0.15.18:
    resolution: {integrity: sha512-b0XkN4pL9WUulPTa/VKHx2wLCgvIAbgwABGnKMY19WhKZPT+8BxhZdqz6EgkqCLld7X5qiCY2F/bfpUUlnFZ9w==}
    engines: {node: '>=12'}
    cpu: [ppc64]
    os: [linux]
    requiresBuild: true
    dev: true
    optional: true

  /esbuild-linux-riscv64/0.15.18:
    resolution: {integrity: sha512-ba2COaoF5wL6VLZWn04k+ACZjZ6NYniMSQStodFKH/Pu6RxzQqzsmjR1t9QC89VYJxBeyVPTaHuBMCejl3O/xg==}
    engines: {node: '>=12'}
    cpu: [riscv64]
    os: [linux]
    requiresBuild: true
    dev: true
    optional: true

  /esbuild-linux-s390x/0.15.18:
    resolution: {integrity: sha512-VbpGuXEl5FCs1wDVp93O8UIzl3ZrglgnSQ+Hu79g7hZu6te6/YHgVJxCM2SqfIila0J3k0csfnf8VD2W7u2kzQ==}
    engines: {node: '>=12'}
    cpu: [s390x]
    os: [linux]
    requiresBuild: true
    dev: true
    optional: true

  /esbuild-netbsd-64/0.15.18:
    resolution: {integrity: sha512-98ukeCdvdX7wr1vUYQzKo4kQ0N2p27H7I11maINv73fVEXt2kyh4K4m9f35U1K43Xc2QGXlzAw0K9yoU7JUjOg==}
    engines: {node: '>=12'}
    cpu: [x64]
    os: [netbsd]
    requiresBuild: true
    dev: true
    optional: true

  /esbuild-openbsd-64/0.15.18:
    resolution: {integrity: sha512-yK5NCcH31Uae076AyQAXeJzt/vxIo9+omZRKj1pauhk3ITuADzuOx5N2fdHrAKPxN+zH3w96uFKlY7yIn490xQ==}
    engines: {node: '>=12'}
    cpu: [x64]
    os: [openbsd]
    requiresBuild: true
    dev: true
    optional: true

  /esbuild-sunos-64/0.15.18:
    resolution: {integrity: sha512-On22LLFlBeLNj/YF3FT+cXcyKPEI263nflYlAhz5crxtp3yRG1Ugfr7ITyxmCmjm4vbN/dGrb/B7w7U8yJR9yw==}
    engines: {node: '>=12'}
    cpu: [x64]
    os: [sunos]
    requiresBuild: true
    dev: true
    optional: true

  /esbuild-windows-32/0.15.18:
    resolution: {integrity: sha512-o+eyLu2MjVny/nt+E0uPnBxYuJHBvho8vWsC2lV61A7wwTWC3jkN2w36jtA+yv1UgYkHRihPuQsL23hsCYGcOQ==}
    engines: {node: '>=12'}
    cpu: [ia32]
    os: [win32]
    requiresBuild: true
    dev: true
    optional: true

  /esbuild-windows-64/0.15.18:
    resolution: {integrity: sha512-qinug1iTTaIIrCorAUjR0fcBk24fjzEedFYhhispP8Oc7SFvs+XeW3YpAKiKp8dRpizl4YYAhxMjlftAMJiaUw==}
    engines: {node: '>=12'}
    cpu: [x64]
    os: [win32]
    requiresBuild: true
    dev: true
    optional: true

  /esbuild-windows-arm64/0.15.18:
    resolution: {integrity: sha512-q9bsYzegpZcLziq0zgUi5KqGVtfhjxGbnksaBFYmWLxeV/S1fK4OLdq2DFYnXcLMjlZw2L0jLsk1eGoB522WXQ==}
    engines: {node: '>=12'}
    cpu: [arm64]
    os: [win32]
    requiresBuild: true
    dev: true
    optional: true

  /esbuild/0.15.18:
    resolution: {integrity: sha512-x/R72SmW3sSFRm5zrrIjAhCeQSAWoni3CmHEqfQrZIQTM3lVCdehdwuIqaOtfC2slvpdlLa62GYoN8SxT23m6Q==}
    engines: {node: '>=12'}
    hasBin: true
    requiresBuild: true
    optionalDependencies:
      '@esbuild/android-arm': 0.15.18
      '@esbuild/linux-loong64': 0.15.18
      esbuild-android-64: 0.15.18
      esbuild-android-arm64: 0.15.18
      esbuild-darwin-64: 0.15.18
      esbuild-darwin-arm64: 0.15.18
      esbuild-freebsd-64: 0.15.18
      esbuild-freebsd-arm64: 0.15.18
      esbuild-linux-32: 0.15.18
      esbuild-linux-64: 0.15.18
      esbuild-linux-arm: 0.15.18
      esbuild-linux-arm64: 0.15.18
      esbuild-linux-mips64le: 0.15.18
      esbuild-linux-ppc64le: 0.15.18
      esbuild-linux-riscv64: 0.15.18
      esbuild-linux-s390x: 0.15.18
      esbuild-netbsd-64: 0.15.18
      esbuild-openbsd-64: 0.15.18
      esbuild-sunos-64: 0.15.18
      esbuild-windows-32: 0.15.18
      esbuild-windows-64: 0.15.18
      esbuild-windows-arm64: 0.15.18
    dev: true

  /esbuild/0.17.10:
    resolution: {integrity: sha512-n7V3v29IuZy5qgxx25TKJrEm0FHghAlS6QweUcyIgh/U0zYmQcvogWROitrTyZId1mHSkuhhuyEXtI9OXioq7A==}
    engines: {node: '>=12'}
    hasBin: true
    requiresBuild: true
    optionalDependencies:
      '@esbuild/android-arm': 0.17.10
      '@esbuild/android-arm64': 0.17.10
      '@esbuild/android-x64': 0.17.10
      '@esbuild/darwin-arm64': 0.17.10
      '@esbuild/darwin-x64': 0.17.10
      '@esbuild/freebsd-arm64': 0.17.10
      '@esbuild/freebsd-x64': 0.17.10
      '@esbuild/linux-arm': 0.17.10
      '@esbuild/linux-arm64': 0.17.10
      '@esbuild/linux-ia32': 0.17.10
      '@esbuild/linux-loong64': 0.17.10
      '@esbuild/linux-mips64el': 0.17.10
      '@esbuild/linux-ppc64': 0.17.10
      '@esbuild/linux-riscv64': 0.17.10
      '@esbuild/linux-s390x': 0.17.10
      '@esbuild/linux-x64': 0.17.10
      '@esbuild/netbsd-x64': 0.17.10
      '@esbuild/openbsd-x64': 0.17.10
      '@esbuild/sunos-x64': 0.17.10
      '@esbuild/win32-arm64': 0.17.10
      '@esbuild/win32-ia32': 0.17.10
      '@esbuild/win32-x64': 0.17.10
    dev: true

  /esbuild/0.17.5:
    resolution: {integrity: sha512-Bu6WLCc9NMsNoMJUjGl3yBzTjVLXdysMltxQWiLAypP+/vQrf+3L1Xe8fCXzxaECus2cEJ9M7pk4yKatEwQMqQ==}
    engines: {node: '>=12'}
    hasBin: true
    requiresBuild: true
    optionalDependencies:
      '@esbuild/android-arm': 0.17.5
      '@esbuild/android-arm64': 0.17.5
      '@esbuild/android-x64': 0.17.5
      '@esbuild/darwin-arm64': 0.17.5
      '@esbuild/darwin-x64': 0.17.5
      '@esbuild/freebsd-arm64': 0.17.5
      '@esbuild/freebsd-x64': 0.17.5
      '@esbuild/linux-arm': 0.17.5
      '@esbuild/linux-arm64': 0.17.5
      '@esbuild/linux-ia32': 0.17.5
      '@esbuild/linux-loong64': 0.17.5
      '@esbuild/linux-mips64el': 0.17.5
      '@esbuild/linux-ppc64': 0.17.5
      '@esbuild/linux-riscv64': 0.17.5
      '@esbuild/linux-s390x': 0.17.5
      '@esbuild/linux-x64': 0.17.5
      '@esbuild/netbsd-x64': 0.17.5
      '@esbuild/openbsd-x64': 0.17.5
      '@esbuild/sunos-x64': 0.17.5
      '@esbuild/win32-arm64': 0.17.5
      '@esbuild/win32-ia32': 0.17.5
      '@esbuild/win32-x64': 0.17.5
    dev: false

  /escalade/3.1.1:
    resolution: {integrity: sha512-k0er2gUkLf8O0zKJiAhmkTnJlTvINGv7ygDNPbeIsX/TJjGJZHuh9B2UxbsaEkmlEo9MfhrSzmhIlhRlI2GXnw==}
    engines: {node: '>=6'}

  /escape-html/1.0.3:
    resolution: {integrity: sha512-NiSupZ4OeuGwr68lGIeym/ksIZMJodUGOSCZ/FSnTxcrekbvqrgdUxlJOMpijaKZVjAJrWrGs/6Jy8OMuyj9ow==}

  /escape-string-regexp/1.0.5:
    resolution: {integrity: sha512-vbRorB5FUQWvla16U8R/qgaFIya2qGzwDrNmCZuYKrbdSUMG6I1ZCGQRefkRVhuOkIGVne7BQ35DSfo1qvJqFg==}
    engines: {node: '>=0.8.0'}

  /escape-string-regexp/4.0.0:
    resolution: {integrity: sha512-TtpcNJ3XAzx3Gq8sWRzJaVajRs0uVxA2YAkdb1jm2YkPz4G6egUFAyA3n5vtEIZefPk5Wa4UXbKuS5fKkJWdgA==}
    engines: {node: '>=10'}
    dev: true

  /eslint-define-config/1.17.0:
    resolution: {integrity: sha512-J1sweMoWsLcokaiAlfOCC4yMoHbvC/kDAxorm5TkUcD74w+kauMIyjKLM3dOadNxVKOjDiYN1Tu2x9N+4EUuuQ==}
    engines: {node: ^14.17.0 || ^16.13.0 || >=18.0.0, npm: '>=6.14.13', pnpm: '>= 7.0.0'}
    dev: true

  /eslint-import-resolver-node/0.3.7:
    resolution: {integrity: sha512-gozW2blMLJCeFpBwugLTGyvVjNoeo1knonXAcatC6bjPBZitotxdWf7Gimr25N4c0AAOo4eOUfaG82IJPDpqCA==}
    dependencies:
      debug: 3.2.7
      is-core-module: 2.11.0
      resolve: 1.22.1
    transitivePeerDependencies:
      - supports-color
    dev: true

  /eslint-module-utils/2.7.4_tf7h2azriypc3gaglz256o6pea:
    resolution: {integrity: sha512-j4GT+rqzCoRKHwURX7pddtIPGySnX9Si/cgMI5ztrcqOPtk5dDEeZ34CQVPphnqkJytlc97Vuk05Um2mJ3gEQA==}
    engines: {node: '>=4'}
    peerDependencies:
      '@typescript-eslint/parser': '*'
      eslint: '*'
      eslint-import-resolver-node: '*'
      eslint-import-resolver-typescript: '*'
      eslint-import-resolver-webpack: '*'
    peerDependenciesMeta:
      '@typescript-eslint/parser':
        optional: true
      eslint:
        optional: true
      eslint-import-resolver-node:
        optional: true
      eslint-import-resolver-typescript:
        optional: true
      eslint-import-resolver-webpack:
        optional: true
    dependencies:
<<<<<<< HEAD
      '@typescript-eslint/parser': 5.54.1_byynos7ffx3cepxtk6gvolkky4
=======
      '@typescript-eslint/parser': 5.56.0_ksm65cmkhueqbr4niscev4pjv4
>>>>>>> 276725f9
      debug: 3.2.7
      eslint: 8.36.0
      eslint-import-resolver-node: 0.3.7
    transitivePeerDependencies:
      - supports-color
    dev: true

  /eslint-plugin-es/3.0.1_eslint@8.36.0:
    resolution: {integrity: sha512-GUmAsJaN4Fc7Gbtl8uOBlayo2DqhwWvEzykMHSCZHU3XdJ+NSzzZcVhXh3VxX5icqQ+oQdIEawXX8xkR3mIFmQ==}
    engines: {node: '>=8.10.0'}
    peerDependencies:
      eslint: '>=4.19.1'
    dependencies:
      eslint: 8.36.0
      eslint-utils: 2.1.0
      regexpp: 3.2.0
    dev: true

  /eslint-plugin-import/2.27.5_cnkxirszkzb4o6ts7gbclno24e:
    resolution: {integrity: sha512-LmEt3GVofgiGuiE+ORpnvP+kAm3h6MLZJ4Q5HCyHADofsb4VzXFsRiWj3c0OFiV+3DWFh0qg3v9gcPlfc3zRow==}
    engines: {node: '>=4'}
    peerDependencies:
      '@typescript-eslint/parser': '*'
      eslint: ^2 || ^3 || ^4 || ^5 || ^6 || ^7.2.0 || ^8
    peerDependenciesMeta:
      '@typescript-eslint/parser':
        optional: true
    dependencies:
<<<<<<< HEAD
      '@typescript-eslint/parser': 5.54.1_byynos7ffx3cepxtk6gvolkky4
=======
      '@typescript-eslint/parser': 5.56.0_ksm65cmkhueqbr4niscev4pjv4
>>>>>>> 276725f9
      array-includes: 3.1.6
      array.prototype.flat: 1.3.1
      array.prototype.flatmap: 1.3.1
      debug: 3.2.7
      doctrine: 2.1.0
      eslint: 8.36.0
      eslint-import-resolver-node: 0.3.7
      eslint-module-utils: 2.7.4_tf7h2azriypc3gaglz256o6pea
      has: 1.0.3
      is-core-module: 2.11.0
      is-glob: 4.0.3
      minimatch: 3.1.2
      object.values: 1.1.6
      resolve: 1.22.1
      semver: 6.3.0
      tsconfig-paths: 3.14.1
    transitivePeerDependencies:
      - eslint-import-resolver-typescript
      - eslint-import-resolver-webpack
      - supports-color
    dev: true

  /eslint-plugin-node/11.1.0_eslint@8.36.0:
    resolution: {integrity: sha512-oUwtPJ1W0SKD0Tr+wqu92c5xuCeQqB3hSCHasn/ZgjFdA9iDGNkNf2Zi9ztY7X+hNuMib23LNGRm6+uN+KLE3g==}
    engines: {node: '>=8.10.0'}
    peerDependencies:
      eslint: '>=5.16.0'
    dependencies:
      eslint: 8.36.0
      eslint-plugin-es: 3.0.1_eslint@8.36.0
      eslint-utils: 2.1.0
      ignore: 5.2.0
      minimatch: 3.1.2
      resolve: 1.22.1
      semver: 6.3.0
    dev: true

  /eslint-plugin-regexp/1.13.0_eslint@8.36.0:
    resolution: {integrity: sha512-MAyx+n+gmkuK2kWPHoSITi+r8eEK9oCYEx4yrKwpePSzklsdEm5afDHVAjl7VEY0OZ/2iEi9jsxJwPpcgFbt+A==}
    engines: {node: ^12 || >=14}
    peerDependencies:
      eslint: '>=6.0.0'
    dependencies:
      '@eslint-community/eslint-utils': 4.3.0_eslint@8.36.0
      '@eslint-community/regexpp': 4.4.0
      comment-parser: 1.3.1
      eslint: 8.36.0
      grapheme-splitter: 1.0.4
      jsdoctypeparser: 9.0.0
      refa: 0.9.1
      regexp-ast-analysis: 0.5.1
      scslre: 0.1.6
    dev: true

  /eslint-scope/5.1.1:
    resolution: {integrity: sha512-2NxwbF/hZ0KpepYN0cNbo+FN6XoK7GaHlQhgx/hIZl6Va0bF45RQOOwhLIy8lQDbuCiadSLCBnH2CFYquit5bw==}
    engines: {node: '>=8.0.0'}
    dependencies:
      esrecurse: 4.3.0
      estraverse: 4.3.0
    dev: true

  /eslint-scope/7.1.1:
    resolution: {integrity: sha512-QKQM/UXpIiHcLqJ5AOyIW7XZmzjkzQXYE54n1++wb0u9V/abW3l9uQnxX8Z5Xd18xyKIMTUAyQ0k1e8pz6LUrw==}
    engines: {node: ^12.22.0 || ^14.17.0 || >=16.0.0}
    dependencies:
      esrecurse: 4.3.0
      estraverse: 5.3.0
    dev: true

  /eslint-utils/2.1.0:
    resolution: {integrity: sha512-w94dQYoauyvlDc43XnGB8lU3Zt713vNChgt4EWwhXAP2XkBvndfxF0AgIqKOOasjPIPzj9JqgwkwbCYD0/V3Zg==}
    engines: {node: '>=6'}
    dependencies:
      eslint-visitor-keys: 1.3.0
    dev: true

  /eslint-visitor-keys/1.3.0:
    resolution: {integrity: sha512-6J72N8UNa462wa/KFODt/PJ3IU60SDpC3QXC1Hjc1BXXpfL2C9R5+AU7jhe0F6GREqVMh4Juu+NY7xn+6dipUQ==}
    engines: {node: '>=4'}
    dev: true

  /eslint-visitor-keys/3.3.0:
    resolution: {integrity: sha512-mQ+suqKJVyeuwGYHAdjMFqjCyfl8+Ldnxuyp3ldiMBFKkvytrXUZWaiPCEav8qDHKty44bD+qV1IP4T+w+xXRA==}
    engines: {node: ^12.22.0 || ^14.17.0 || >=16.0.0}
    dev: true

  /eslint/8.36.0:
    resolution: {integrity: sha512-Y956lmS7vDqomxlaaQAHVmeb4tNMp2FWIvU/RnU5BD3IKMD/MJPr76xdyr68P8tV1iNMvN2mRK0yy3c+UjL+bw==}
    engines: {node: ^12.22.0 || ^14.17.0 || >=16.0.0}
    hasBin: true
    dependencies:
      '@eslint-community/eslint-utils': 4.3.0_eslint@8.36.0
      '@eslint-community/regexpp': 4.4.0
      '@eslint/eslintrc': 2.0.1
      '@eslint/js': 8.36.0
      '@humanwhocodes/config-array': 0.11.8
      '@humanwhocodes/module-importer': 1.0.1
      '@nodelib/fs.walk': 1.2.8
      ajv: 6.12.6
      chalk: 4.1.2
      cross-spawn: 7.0.3
      debug: 4.3.4
      doctrine: 3.0.0
      escape-string-regexp: 4.0.0
      eslint-scope: 7.1.1
      eslint-visitor-keys: 3.3.0
      espree: 9.5.0
      esquery: 1.5.0
      esutils: 2.0.3
      fast-deep-equal: 3.1.3
      file-entry-cache: 6.0.1
      find-up: 5.0.0
      glob-parent: 6.0.2
      globals: 13.19.0
      grapheme-splitter: 1.0.4
      ignore: 5.2.0
      import-fresh: 3.3.0
      imurmurhash: 0.1.4
      is-glob: 4.0.3
      is-path-inside: 3.0.3
      js-sdsl: 4.1.4
      js-yaml: 4.1.0
      json-stable-stringify-without-jsonify: 1.0.1
      levn: 0.4.1
      lodash.merge: 4.6.2
      minimatch: 3.1.2
      natural-compare: 1.4.0
      optionator: 0.9.1
      strip-ansi: 6.0.1
      strip-json-comments: 3.1.1
      text-table: 0.2.0
    transitivePeerDependencies:
      - supports-color
    dev: true

  /espree/9.5.0:
    resolution: {integrity: sha512-JPbJGhKc47++oo4JkEoTe2wjy4fmMwvFpgJT9cQzmfXKp22Dr6Hf1tdCteLz1h0P3t+mGvWZ+4Uankvh8+c6zw==}
    engines: {node: ^12.22.0 || ^14.17.0 || >=16.0.0}
    dependencies:
      acorn: 8.8.2
      acorn-jsx: 5.3.2_acorn@8.8.2
      eslint-visitor-keys: 3.3.0
    dev: true

  /esquery/1.5.0:
    resolution: {integrity: sha512-YQLXUplAwJgCydQ78IMJywZCceoqk1oH01OERdSAJc/7U2AylwjhSCLDEtqwg811idIS/9fIU5GjG73IgjKMVg==}
    engines: {node: '>=0.10'}
    dependencies:
      estraverse: 5.3.0
    dev: true

  /esrecurse/4.3.0:
    resolution: {integrity: sha512-KmfKL3b6G+RXvP8N1vr3Tq1kL/oCFgn2NYXEtqP8/L3pKapUA4G8cFVaoF3SU323CD4XypR/ffioHmkti6/Tag==}
    engines: {node: '>=4.0'}
    dependencies:
      estraverse: 5.3.0
    dev: true

  /estraverse/4.3.0:
    resolution: {integrity: sha512-39nnKffWz8xN1BU/2c79n9nB9HDzo0niYUqx6xyqUnyoAnQyyWpOTdZEeiCch8BBu515t4wp9ZmgVfVhn9EBpw==}
    engines: {node: '>=4.0'}
    dev: true

  /estraverse/5.3.0:
    resolution: {integrity: sha512-MMdARuVEQziNTeJD8DgMqmhwR11BRQ/cBP+pLtYdSTnf3MIO8fFeiINEbX36ZdNlfU/7A9f3gUw49B3oQsvwBA==}
    engines: {node: '>=4.0'}
    dev: true

  /estree-walker/2.0.2:
    resolution: {integrity: sha512-Rfkk/Mp/DL7JVje3u18FxFujQlTNR2q6QfMSMB7AvCBx91NGj/ba3kCfza0f6dVDbw7YlRf/nDrn7pQrCCyQ/w==}

  /estree-walker/3.0.3:
    resolution: {integrity: sha512-7RUKfXgSMMkzt6ZuXmqapOurLGPPfgj6l9uRZ7lRGolvk0y2yocc35LdcxKC5PQZdn2DMqioAQ2NoWcrTKmm6g==}
    dependencies:
      '@types/estree': 1.0.0
    dev: true

  /esutils/2.0.3:
    resolution: {integrity: sha512-kVscqXk4OCp68SZ0dkgEKVi6/8ij300KBWTJq32P/dYeWTSwK41WyTxalN1eRmA5Z9UU/LX9D7FWSmV9SAYx6g==}
    engines: {node: '>=0.10.0'}

  /etag/1.8.1:
    resolution: {integrity: sha512-aIL5Fx7mawVa300al2BnEE4iNvo1qETxLrPI/o05L7z6go7fCw1J6EQmbK4FmJ2AS7kgVF/KEZWufBfdClMcPg==}
    engines: {node: '>= 0.6'}

  /event-target-shim/6.0.2:
    resolution: {integrity: sha512-8q3LsZjRezbFZ2PN+uP+Q7pnHUMmAOziU2vA2OwoFaKIXxlxl38IylhSSgUorWu/rf4er67w0ikBqjBFk/pomA==}
    engines: {node: '>=10.13.0'}
    dev: true

  /eventemitter3/4.0.7:
    resolution: {integrity: sha512-8guHBZCwKnFhYdHr2ysuRWErTwhoN2X8XELRlrRwpmfeY2jjuUN4taQMsULKUVo1K4DvZl+0pgfyoysHxvmvEw==}
    dev: true

  /execa/7.1.1:
    resolution: {integrity: sha512-wH0eMf/UXckdUYnO21+HDztteVv05rq2GXksxT4fCGeHkBhw1DROXh40wcjMcRqDOWE7iPJ4n3M7e2+YFP+76Q==}
    engines: {node: ^14.18.0 || ^16.14.0 || >=18.0.0}
    dependencies:
      cross-spawn: 7.0.3
      get-stream: 6.0.1
      human-signals: 4.3.0
      is-stream: 3.0.0
      merge-stream: 2.0.0
      npm-run-path: 5.1.0
      onetime: 6.0.0
      signal-exit: 3.0.7
      strip-final-newline: 3.0.0
    dev: true

  /express/4.18.2:
    resolution: {integrity: sha512-5/PsL6iGPdfQ/lKM1UuielYgv3BUoJfz1aUwU9vHZ+J7gyvwdQXFEBIEIaxeGf0GIcreATNyBExtalisDbuMqQ==}
    engines: {node: '>= 0.10.0'}
    dependencies:
      accepts: 1.3.8
      array-flatten: 1.1.1
      body-parser: 1.20.1
      content-disposition: 0.5.4
      content-type: 1.0.4
      cookie: 0.5.0
      cookie-signature: 1.0.6
      debug: 2.6.9
      depd: 2.0.0
      encodeurl: 1.0.2
      escape-html: 1.0.3
      etag: 1.8.1
      finalhandler: 1.2.0
      fresh: 0.5.2
      http-errors: 2.0.0
      merge-descriptors: 1.0.1
      methods: 1.1.2
      on-finished: 2.4.1
      parseurl: 1.3.3
      path-to-regexp: 0.1.7
      proxy-addr: 2.0.7
      qs: 6.11.0
      range-parser: 1.2.1
      safe-buffer: 5.2.1
      send: 0.18.0
      serve-static: 1.15.0
      setprototypeof: 1.2.0
      statuses: 2.0.1
      type-is: 1.6.18
      utils-merge: 1.0.1
      vary: 1.1.2
    transitivePeerDependencies:
      - supports-color

  /ext/1.6.0:
    resolution: {integrity: sha512-sdBImtzkq2HpkdRLtlLWDa6w4DX22ijZLKx8BMPUuKe1c5lbN6xwQDQCxSfxBQnHZ13ls/FH0MQZx/q/gr6FQg==}
    dependencies:
      type: 2.6.0
    dev: false

  /fast-deep-equal/3.1.3:
    resolution: {integrity: sha512-f3qQ9oQy9j2AhBe/H9VC91wLmKBCCU/gDOnKNAYG5hswO7BLKj09Hc5HYNz9cGI++xlpDCIgDaitVs03ATR84Q==}
    dev: true

  /fast-glob/3.2.12:
    resolution: {integrity: sha512-DVj4CQIYYow0BlaelwK1pHl5n5cRSJfM60UA0zK891sVInoPri2Ekj7+e1CT3/3qxXenpI+nBBmQAcJPJgaj4w==}
    engines: {node: '>=8.6.0'}
    dependencies:
      '@nodelib/fs.stat': 2.0.5
      '@nodelib/fs.walk': 1.2.8
      glob-parent: 5.1.2
      merge2: 1.4.1
      micromatch: 4.0.5

  /fast-json-stable-stringify/2.1.0:
    resolution: {integrity: sha512-lhd/wF+Lk98HZoTCtlVraHtfh5XYijIjalXck7saUtuanSDyLMxnHhSXEDJqHxD7msR8D0uCmqlkwjCV8xvwHw==}
    dev: true

  /fast-levenshtein/2.0.6:
    resolution: {integrity: sha512-DCXu6Ifhqcks7TZKY3Hxp3y6qphY5SJZmrWMDrKcERSOXWQdMhU9Ig/PYrzyw/ul9jOIyh0N4M0tbC5hodg8dw==}
    dev: true

  /fastq/1.13.0:
    resolution: {integrity: sha512-YpkpUnK8od0o1hmeSc7UUs/eB/vIPWJYjKck2QKIzAf71Vm1AAQ3EbuZB3g2JIy+pg+ERD0vqI79KyZiB2e2Nw==}
    dependencies:
      reusify: 1.0.4

  /fetch-blob/3.1.5:
    resolution: {integrity: sha512-N64ZpKqoLejlrwkIAnb9iLSA3Vx/kjgzpcDhygcqJ2KKjky8nCgUQ+dzXtbrLaWZGZNmNfQTsiQ0weZ1svglHg==}
    engines: {node: ^12.20 || >= 14.13}
    dependencies:
      node-domexception: 1.0.0
      web-streams-polyfill: 3.2.1
    dev: true

  /file-entry-cache/6.0.1:
    resolution: {integrity: sha512-7Gps/XWymbLk2QLYK4NzpMOrYjMhdIxXuIvy2QBsLE6ljuodKvdkWs/cpyJJ3CVIVpH0Oi1Hvg1ovbMzLdFBBg==}
    engines: {node: ^10.12.0 || >=12.0.0}
    dependencies:
      flat-cache: 3.0.4
    dev: true

  /fill-range/7.0.1:
    resolution: {integrity: sha512-qOo9F+dMUmC2Lcb4BbVvnKJxTPjCm+RRpe4gDuGrzkL7mEVl/djYSu2OdQ2Pa302N4oqkSg9ir6jaLWJ2USVpQ==}
    engines: {node: '>=8'}
    dependencies:
      to-regex-range: 5.0.1

  /finalhandler/1.1.2:
    resolution: {integrity: sha512-aAWcW57uxVNrQZqFXjITpW3sIUQmHGG3qSb9mUah9MgMC4NeWhNOlNjXEYq3HjRAvL6arUviZGGJsBg6z0zsWA==}
    engines: {node: '>= 0.8'}
    dependencies:
      debug: 2.6.9
      encodeurl: 1.0.2
      escape-html: 1.0.3
      on-finished: 2.3.0
      parseurl: 1.3.3
      statuses: 1.5.0
      unpipe: 1.0.0
    transitivePeerDependencies:
      - supports-color
    dev: true

  /finalhandler/1.2.0:
    resolution: {integrity: sha512-5uXcUVftlQMFnWC9qu/svkWv3GTd2PfUhK/3PLkYNAe7FbqJMt3515HaxE6eRL74GdsriiwujiawdaB1BpEISg==}
    engines: {node: '>= 0.8'}
    dependencies:
      debug: 2.6.9
      encodeurl: 1.0.2
      escape-html: 1.0.3
      on-finished: 2.4.1
      parseurl: 1.3.3
      statuses: 2.0.1
      unpipe: 1.0.0
    transitivePeerDependencies:
      - supports-color

  /find-up/2.1.0:
    resolution: {integrity: sha512-NWzkk0jSJtTt08+FBFMvXoeZnOJD+jTtsRmBYbAIzJdX6l7dLgR7CTubCM5/eDdPUBvLCeVasP1brfVR/9/EZQ==}
    engines: {node: '>=4'}
    dependencies:
      locate-path: 2.0.0
    dev: true

  /find-up/4.1.0:
    resolution: {integrity: sha512-PpOwAdQ/YlXQ2vj8a3h8IipDuYRi3wceVQQGYWxNINccq40Anw7BlsEXCMbt1Zt+OLA6Fq9suIpIWD0OsnISlw==}
    engines: {node: '>=8'}
    dependencies:
      locate-path: 5.0.0
      path-exists: 4.0.0
    dev: true

  /find-up/5.0.0:
    resolution: {integrity: sha512-78/PXT1wlLLDgTzDs7sjq9hzz0vXD+zn+7wypEe4fXQxCmdmqfGsEPQxmiCSQI3ajFV91bVSsvNtrJRiW6nGng==}
    engines: {node: '>=10'}
    dependencies:
      locate-path: 6.0.0
      path-exists: 4.0.0
    dev: true

  /flat-cache/3.0.4:
    resolution: {integrity: sha512-dm9s5Pw7Jc0GvMYbshN6zchCA9RgQlzzEZX3vylR9IqFfS8XciblUXOKfW6SiuJ0e13eDYZoZV5wdrev7P3Nwg==}
    engines: {node: ^10.12.0 || >=12.0.0}
    dependencies:
      flatted: 3.2.5
      rimraf: 3.0.2
    dev: true

  /flatted/3.2.5:
    resolution: {integrity: sha512-WIWGi2L3DyTUvUrwRKgGi9TwxQMUEqPOPQBVi71R96jZXJdFskXEmf54BoZaS1kknGODoIGASGEzBUYdyMCBJg==}
    dev: true

  /follow-redirects/1.15.0:
    resolution: {integrity: sha512-aExlJShTV4qOUOL7yF1U5tvLCB0xQuudbf6toyYA0E/acBNw71mvjFTnLaRp50aQaYocMR0a/RMMBIHeZnGyjQ==}
    engines: {node: '>=4.0'}
    peerDependencies:
      debug: '*'
    peerDependenciesMeta:
      debug:
        optional: true
    dev: false

  /follow-redirects/1.15.0_debug@4.3.4:
    resolution: {integrity: sha512-aExlJShTV4qOUOL7yF1U5tvLCB0xQuudbf6toyYA0E/acBNw71mvjFTnLaRp50aQaYocMR0a/RMMBIHeZnGyjQ==}
    engines: {node: '>=4.0'}
    peerDependencies:
      debug: '*'
    peerDependenciesMeta:
      debug:
        optional: true
    dependencies:
      debug: 4.3.4
    dev: true

  /for-each/0.3.3:
    resolution: {integrity: sha512-jqYfLp7mo9vIyQf8ykW2v7A+2N4QjeCeI5+Dz9XraiO1ign81wjiH7Fb9vSOWvQfNtmSa4H2RoQTrrXivdUZmw==}
    dependencies:
      is-callable: 1.2.7
    dev: true

  /form-data/4.0.0:
    resolution: {integrity: sha512-ETEklSGi5t0QMZuiXoA/Q6vcnxcLQP5vdugSpuAyi6SVGi2clPPp+xgEhuMaHC+zGgn31Kd235W35f7Hykkaww==}
    engines: {node: '>= 6'}
    dependencies:
      asynckit: 0.4.0
      combined-stream: 1.0.8
      mime-types: 2.1.35
    dev: false

  /formdata-node/2.5.0:
    resolution: {integrity: sha512-JFSNLq34u2Tqc6F034x5aaK3ksIfrDBMPie8b4KYx2/pVDLxWFXDly52dsvHjZ+A0LGHTZb/w4HBZVdgN74RTw==}
    engines: {node: '>= 10.17'}
    dependencies:
      mime-types: 2.1.29
    dev: true

  /formdata-polyfill/4.0.10:
    resolution: {integrity: sha512-buewHzMvYL29jdeQTVILecSaZKnt/RJWjoZCF5OW60Z67/GmSLBkOFM7qh1PI3zFNtJbaZL5eQu1vLfazOwj4g==}
    engines: {node: '>=12.20.0'}
    dependencies:
      fetch-blob: 3.1.5
    dev: true

  /forwarded/0.2.0:
    resolution: {integrity: sha512-buRG0fpBtRHSTCOASe6hD258tEubFoRLb4ZNA6NxMVHNw2gOcwHo9wyablzMzOA5z9xA9L1KNjk/Nt6MT9aYow==}
    engines: {node: '>= 0.6'}

  /fraction.js/4.2.0:
    resolution: {integrity: sha512-MhLuK+2gUcnZe8ZHlaaINnQLl0xRIGRfcGk2yl8xoQAfHrSsL3rYu6FCmBdkdbhc9EPlwyGHewaRsvwRMJtAlA==}
    dev: false

  /fresh/0.5.2:
    resolution: {integrity: sha1-PYyt2Q2XZWn6g1qx+OSyOhBWBac=}
    engines: {node: '>= 0.6'}

  /fs-extra/11.1.1:
    resolution: {integrity: sha512-MGIE4HOvQCeUCzmlHs0vXpih4ysz4wg9qiSAu6cd42lVwPbTM1TjV7RusoyQqMmk/95gdQZX72u+YW+c3eEpFQ==}
    engines: {node: '>=14.14'}
    dependencies:
      graceful-fs: 4.2.10
      jsonfile: 6.1.0
      universalify: 2.0.0
    dev: true

  /fs-extra/7.0.1:
    resolution: {integrity: sha512-YJDaCJZEnBmcbw13fvdAM9AwNOJwOzrE4pqMqBq5nFiEqXUqHwlK4B+3pUw6JNvfSPtX05xFHtYy/1ni01eGCw==}
    engines: {node: '>=6 <7 || >=8'}
    dependencies:
      graceful-fs: 4.2.10
      jsonfile: 4.0.0
      universalify: 0.1.2
    dev: true

  /fs-minipass/2.1.0:
    resolution: {integrity: sha512-V/JgOLFCS+R6Vcq0slCuaeWEdNC3ouDlJMNIsacH2VtALiu9mV4LPrHc5cDl8k5aw6J8jwgWWpiTo5RYhmIzvg==}
    engines: {node: '>= 8'}
    dependencies:
      minipass: 3.1.6
    dev: false

  /fs.realpath/1.0.0:
    resolution: {integrity: sha512-OO0pH2lK6a0hZnAdau5ItzHPI6pUlvI7jMVnxUQRtw4owF2wk8lOSabtGDCTP4Ggrg2MbGnWO9X8K1t4+fGMDw==}

  /fsevents/2.3.2:
    resolution: {integrity: sha512-xiqMQR4xAeHTuB9uWm+fFRcIOgKBMiOBP+eXiyT7jsgVCq1bkVygt00oASowB7EdtpOHaaPgKt812P9ab+DDKA==}
    engines: {node: ^8.16.0 || ^10.6.0 || >=11.0.0}
    os: [darwin]
    requiresBuild: true
    optional: true

  /function-bind/1.1.1:
    resolution: {integrity: sha512-yIovAzMX49sF8Yl58fSCWJ5svSLuaibPxXQJFLmBObTuCr0Mf1KiPopGM9NiFjiYBCbfaa2Fh6breQ6ANVTI0A==}

  /function.prototype.name/1.1.5:
    resolution: {integrity: sha512-uN7m/BzVKQnCUF/iW8jYea67v++2u7m5UgENbHRtdDVclOUP+FMPlCNdmk0h/ysGyo2tavMJEDqJAkJdRa1vMA==}
    engines: {node: '>= 0.4'}
    dependencies:
      call-bind: 1.0.2
      define-properties: 1.1.4
      es-abstract: 1.21.1
      functions-have-names: 1.2.3
    dev: true

  /functions-have-names/1.2.3:
    resolution: {integrity: sha512-xckBUXyTIqT97tq2x2AMb+g163b5JFysYk0x4qxNFwbfQkmNZoiRHb6sPzI9/QV33WeuvVYBUIiD4NzNIyqaRQ==}
    dev: true

  /gauge/3.0.2:
    resolution: {integrity: sha512-+5J6MS/5XksCuXq++uFRsnUd7Ovu1XenbeuIuNRJxYWjgQbPuFhT14lAvsWfqfAmnwluf1OwMjz39HjfLPci0Q==}
    engines: {node: '>=10'}
    dependencies:
      aproba: 2.0.0
      color-support: 1.1.3
      console-control-strings: 1.1.0
      has-unicode: 2.0.1
      object-assign: 4.1.1
      signal-exit: 3.0.7
      string-width: 4.2.3
      strip-ansi: 6.0.1
      wide-align: 1.1.5
    dev: false

  /generic-names/4.0.0:
    resolution: {integrity: sha512-ySFolZQfw9FoDb3ed9d80Cm9f0+r7qj+HJkWjeD9RBfpxEVTlVhol+gvaQB/78WbwYfbnNh8nWHHBSlg072y6A==}
    dependencies:
      loader-utils: 3.2.0
    dev: true

  /gensync/1.0.0-beta.2:
    resolution: {integrity: sha512-3hN7NaskYvMDLQY55gnW3NQ+mesEAepTqlg+VEbj7zzqEMBVNhzcGYYeqFo/TlYz6eQiFcp1HcsCZO+nGgS8zg==}
    engines: {node: '>=6.9.0'}

  /get-caller-file/2.0.5:
    resolution: {integrity: sha512-DyFP3BM/3YHTQOCUL/w0OZHR0lpKeGrxotcHWcqNEdnltqFwXVfhEBQ94eIo34AfQpo0rGki4cyIiftY06h2Fg==}
    engines: {node: 6.* || 8.* || >= 10.*}
    dev: true

  /get-func-name/2.0.0:
    resolution: {integrity: sha512-Hm0ixYtaSZ/V7C8FJrtZIuBBI+iSgL+1Aq82zSu8VQNB4S3Gk8e7Qs3VwBDJAhmRZcFqkl3tQu36g/Foh5I5ig==}
    dev: true

  /get-intrinsic/1.1.3:
    resolution: {integrity: sha512-QJVz1Tj7MS099PevUG5jvnt9tSkXN8K14dxQlikJuPt4uD9hHAHjLyLBiLR5zELelBdD9QNRAXZzsJx0WaDL9A==}
    dependencies:
      function-bind: 1.1.1
      has: 1.0.3
      has-symbols: 1.0.3

  /get-pkg-repo/4.2.1:
    resolution: {integrity: sha512-2+QbHjFRfGB74v/pYWjd5OhU3TDIC2Gv/YKUTk/tCvAz0pkn/Mz6P3uByuBimLOcPvN2jYdScl3xGFSrx0jEcA==}
    engines: {node: '>=6.9.0'}
    hasBin: true
    dependencies:
      '@hutson/parse-repository-url': 3.0.2
      hosted-git-info: 4.1.0
      through2: 2.0.5
      yargs: 16.2.0
    dev: true

  /get-stream/6.0.1:
    resolution: {integrity: sha512-ts6Wi+2j3jQjqi70w5AlN8DFnkSwC+MqmxEzdEALB2qXZYV3X/b1CTfgPLGJNMeAWxdPfU8FO1ms3NUfaHCPYg==}
    engines: {node: '>=10'}
    dev: true

  /get-symbol-description/1.0.0:
    resolution: {integrity: sha512-2EmdH1YvIQiZpltCNgkuiUnyukzxM/R6NDJX31Ke3BG1Nq5b0S2PhX59UKi9vZpPDQVdqn+1IcaAwnzTT5vCjw==}
    engines: {node: '>= 0.4'}
    dependencies:
      call-bind: 1.0.2
      get-intrinsic: 1.1.3
    dev: true

  /get-them-args/1.3.2:
    resolution: {integrity: sha512-LRn8Jlk+DwZE4GTlDbT3Hikd1wSHgLMme/+7ddlqKd7ldwR6LjJgTVWzBnR01wnYGe4KgrXjg287RaI22UHmAw==}
    dev: true

  /get-tsconfig/4.4.0:
    resolution: {integrity: sha512-0Gdjo/9+FzsYhXCEFueo2aY1z1tpXrxWZzP7k8ul9qt1U5o8rYJwTJYmaeHdrVosYIVYkOy2iwCJ9FdpocJhPQ==}
    dev: true

  /git-raw-commits/2.0.11:
    resolution: {integrity: sha512-VnctFhw+xfj8Va1xtfEqCUD2XDrbAPSJx+hSrE5K7fGdjZruW7XV+QOrN7LF/RJyvspRiD2I0asWsxFp0ya26A==}
    engines: {node: '>=10'}
    hasBin: true
    dependencies:
      dargs: 7.0.0
      lodash: 4.17.21
      meow: 8.1.2
      split2: 3.2.2
      through2: 4.0.2
    dev: true

  /git-remote-origin-url/2.0.0:
    resolution: {integrity: sha1-UoJlna4hBxRaERJhEq0yFuxfpl8=}
    engines: {node: '>=4'}
    dependencies:
      gitconfiglocal: 1.0.0
      pify: 2.3.0
    dev: true

  /git-semver-tags/4.1.1:
    resolution: {integrity: sha512-OWyMt5zBe7xFs8vglMmhM9lRQzCWL3WjHtxNNfJTMngGym7pC1kh8sP6jevfydJ6LP3ZvGxfb6ABYgPUM0mtsA==}
    engines: {node: '>=10'}
    hasBin: true
    dependencies:
      meow: 8.1.2
      semver: 6.3.0
    dev: true

  /gitconfiglocal/1.0.0:
    resolution: {integrity: sha1-QdBF84UaXqiPA/JMocYXgRRGS5s=}
    dependencies:
      ini: 1.3.8
    dev: true

  /glob-parent/5.1.2:
    resolution: {integrity: sha512-AOIgSQCepiJYwP3ARnGx+5VnTu2HBYdzbGP45eLw1vr3zB3vZLeyed1sC9hnbcOc9/SrMyM5RPQrkGz4aS9Zow==}
    engines: {node: '>= 6'}
    dependencies:
      is-glob: 4.0.3

  /glob-parent/6.0.2:
    resolution: {integrity: sha512-XxwI8EOhVQgWp6iDL+3b0r86f4d6AX6zSU55HfB4ydCEuXLXc5FcYeOu+nnGftS4TEju/11rt4KJPTMgbfmv4A==}
    engines: {node: '>=10.13.0'}
    dependencies:
      is-glob: 4.0.3

  /glob/7.2.0:
    resolution: {integrity: sha512-lmLf6gtyrPq8tTjSmrO94wBeQbFR3HbLHbuyD69wuyQkImp2hWqMGB47OX65FBkPffO641IP9jWa1z4ivqG26Q==}
    dependencies:
      fs.realpath: 1.0.0
      inflight: 1.0.6
      inherits: 2.0.4
      minimatch: 3.1.2
      once: 1.4.0
      path-is-absolute: 1.0.1

  /glob/8.0.3:
    resolution: {integrity: sha512-ull455NHSHI/Y1FqGaaYFaLGkNMMJbavMrEGFXG/PGrg6y7sutWHUHrz6gy6WEBH6akM1M414dWKCNs+IhKdiQ==}
    engines: {node: '>=12'}
    dependencies:
      fs.realpath: 1.0.0
      inflight: 1.0.6
      inherits: 2.0.4
      minimatch: 5.1.0
      once: 1.4.0
    dev: true

  /glob/9.3.1:
    resolution: {integrity: sha512-qERvJb7IGsnkx6YYmaaGvDpf77c951hICMdWaFXyH3PlVob8sbPJJyJX0kWkiCWyXUzoy9UOTNjGg0RbD8bYIw==}
    engines: {node: '>=16 || 14 >=14.17'}
    dependencies:
      fs.realpath: 1.0.0
      minimatch: 7.4.2
      minipass: 4.2.5
      path-scurry: 1.6.1
    dev: true

  /globals/11.12.0:
    resolution: {integrity: sha512-WOBp/EEGUiIsJSp7wcv/y6MO+lV9UoncWqxuFfm8eBwzWNgyfBd6Gz+IeKQ9jCmyhoH99g15M3T+QaVHFjizVA==}
    engines: {node: '>=4'}

  /globals/13.19.0:
    resolution: {integrity: sha512-dkQ957uSRWHw7CFXLUtUHQI3g3aWApYhfNR2O6jn/907riyTYKVBmxYVROkBcY614FSSeSJh7Xm7SrUWCxvJMQ==}
    engines: {node: '>=8'}
    dependencies:
      type-fest: 0.20.2
    dev: true

  /globalthis/1.0.3:
    resolution: {integrity: sha512-sFdI5LyBiNTHjRd7cGPWapiHWMOXKyuBNX/cWJ3NfzrZQVa8GI/8cofCl74AOVqq9W5kNmguTIzJ/1s2gyI9wA==}
    engines: {node: '>= 0.4'}
    dependencies:
      define-properties: 1.1.4
    dev: true

  /globby/11.1.0:
    resolution: {integrity: sha512-jhIXaOzy1sb8IyocaruWSn1TjmnBVs8Ayhcy83rmxNJ8q2uWKCAj3CnJY+KpGSXCueAPc0i05kVvVKtP1t9S3g==}
    engines: {node: '>=10'}
    dependencies:
      array-union: 2.1.0
      dir-glob: 3.0.1
      fast-glob: 3.2.12
      ignore: 5.2.0
      merge2: 1.4.1
      slash: 3.0.0
    dev: true

  /globby/13.1.3:
    resolution: {integrity: sha512-8krCNHXvlCgHDpegPzleMq07yMYTO2sXKASmZmquEYWEmCx6J5UTRbp5RwMJkTJGtcQ44YpiUYUiN0b9mzy8Bw==}
    engines: {node: ^12.20.0 || ^14.13.1 || >=16.0.0}
    dependencies:
      dir-glob: 3.0.1
      fast-glob: 3.2.12
      ignore: 5.2.0
      merge2: 1.4.1
      slash: 4.0.0
    dev: true

  /good-listener/1.2.2:
    resolution: {integrity: sha1-1TswzfkxPf+33JoNR3CWqm0UXFA=}
    dependencies:
      delegate: 3.2.0
    dev: false

  /gopd/1.0.1:
    resolution: {integrity: sha512-d65bNlIadxvpb/A2abVdlqKqV563juRnZ1Wtk6s1sIR8uNsXR70xqIzVqxVf1eTqDunwT2MkczEeaezCKTZhwA==}
    dependencies:
      get-intrinsic: 1.1.3
    dev: true

  /graceful-fs/4.2.10:
    resolution: {integrity: sha512-9ByhssR2fPVsNZj478qUUbKfmL0+t5BDVyjShtyZZLiK7ZDAArFFfopyOTj0M05wE2tJPisA4iTnnXl2YoPvOA==}
    dev: true

  /grapheme-splitter/1.0.4:
    resolution: {integrity: sha512-bzh50DW9kTPM00T8y4o8vQg89Di9oLJVLW/KaOGIXJWP/iqCN6WKYkbNOF04vFLJhwcpYUh9ydh/+5vpOqV4YQ==}
    dev: true

  /handlebars/4.7.7:
    resolution: {integrity: sha512-aAcXm5OAfE/8IXkcZvCepKU3VzW1/39Fb5ZuqMtgI/hT8X2YgoMvBY5dLhq/cpOvw7Lk1nK/UF71aLG/ZnVYRA==}
    engines: {node: '>=0.4.7'}
    hasBin: true
    dependencies:
      minimist: 1.2.8
      neo-async: 2.6.2
      source-map: 0.6.1
      wordwrap: 1.0.0
    optionalDependencies:
      uglify-js: 3.17.4
    dev: true

  /hard-rejection/2.1.0:
    resolution: {integrity: sha512-VIZB+ibDhx7ObhAe7OVtoEbuP4h/MuOTHJ+J8h/eBXotJYl0fBgR72xDFCKgIh22OJZIOVNxBMWuhAr10r8HdA==}
    engines: {node: '>=6'}
    dev: true

  /has-bigints/1.0.2:
    resolution: {integrity: sha512-tSvCKtBr9lkF0Ex0aQiP9N+OpV4zi2r/Nee5VkRDbaqv35RLYMzbwQfFSZZH0kR+Rd6302UJZ2p/bJCEoR3VoQ==}
    dev: true

  /has-flag/3.0.0:
    resolution: {integrity: sha512-sKJf1+ceQBr4SMkvQnBDNDtf4TXpVhVGateu0t918bl30FnbE2m4vNLX+VWe/dpjlb+HugGYzW7uQXH98HPEYw==}
    engines: {node: '>=4'}

  /has-flag/4.0.0:
    resolution: {integrity: sha512-EykJT/Q1KjTWctppgIAgfSO0tKVuZUjhgMr17kqTumMl6Afv3EISleU7qZUzoXDFTAHTDC4NOoG/ZxU3EvlMPQ==}
    engines: {node: '>=8'}
    dev: true

  /has-property-descriptors/1.0.0:
    resolution: {integrity: sha512-62DVLZGoiEBDHQyqG4w9xCuZ7eJEwNmJRWw2VY84Oedb7WFcA27fiEVe8oUQx9hAUJ4ekurquucTGwsyO1XGdQ==}
    dependencies:
      get-intrinsic: 1.1.3
    dev: true

  /has-proto/1.0.1:
    resolution: {integrity: sha512-7qE+iP+O+bgF9clE5+UoBFzE65mlBiVj3tKCrlNQ0Ogwm0BjpT/gK4SlLYDMybDh5I3TCTKnPPa0oMG7JDYrhg==}
    engines: {node: '>= 0.4'}
    dev: true

  /has-symbols/1.0.3:
    resolution: {integrity: sha512-l3LCuF6MgDNwTDKkdYGEihYjt5pRPbEg46rtlmnSPlUbgmB8LOIrKJbYYFBSbnPaJexMKtiPO8hmeRjRz2Td+A==}
    engines: {node: '>= 0.4'}

  /has-tostringtag/1.0.0:
    resolution: {integrity: sha512-kFjcSNhnlGV1kyoGk7OXKSawH5JOb/LzUc5w9B02hOTO0dfFRjbHQKvg1d6cf3HbeUmtU9VbbV3qzZ2Teh97WQ==}
    engines: {node: '>= 0.4'}
    dependencies:
      has-symbols: 1.0.3
    dev: true

  /has-unicode/2.0.1:
    resolution: {integrity: sha512-8Rf9Y83NBReMnx0gFzA8JImQACstCYWUplepDa9xprwwtmgEZUF0h/i5xSA625zB/I37EtrswSST6OXxwaaIJQ==}
    dev: false

  /has/1.0.3:
    resolution: {integrity: sha512-f2dvO0VU6Oej7RkWJGrehjbzMAjFp5/VKPp5tTpWIV4JHHZK1/BxbFRtf/siA2SWTe09caDmVtYYzWEIbBS4zw==}
    engines: {node: '>= 0.4.0'}
    dependencies:
      function-bind: 1.1.1

  /helpertypes/0.0.2:
    resolution: {integrity: sha512-PKVtWnJ+dcvPeUJRiqtbraN/Hr2rNEnS14T/IxDBb0KgHkAL5w4YwVxMEPowA9vyoMP0DrwO0TxJ+KH3UF/6YA==}
    engines: {node: '>=10.0.0'}
    dev: true

  /hookable/5.4.2:
    resolution: {integrity: sha512-6rOvaUiNKy9lET1X0ECnyZ5O5kSV0PJbtA5yZUgdEF7fGJEVwSLSislltyt7nFwVVALYHQJtfGeAR2Y0A0uJkg==}
    dev: true

  /hosted-git-info/2.8.9:
    resolution: {integrity: sha512-mxIDAb9Lsm6DoOJ7xH+5+X4y1LU/4Hi50L9C5sIswK3JzULS4bwk1FvjdBgvYR4bzT4tuUQiC15FE2f5HbLvYw==}
    dev: true

  /hosted-git-info/4.1.0:
    resolution: {integrity: sha512-kyCuEOWjJqZuDbRHzL8V93NzQhwIB71oFWSyzVo+KPZI+pnQPPxucdkrOZvkLRnrf5URsQM+IJ09Dw29cRALIA==}
    engines: {node: '>=10'}
    dependencies:
      lru-cache: 6.0.0
    dev: true

  /html-rewriter-wasm/0.3.2:
    resolution: {integrity: sha512-b+pOh+bs00uRVNIZoTgGBREjUKN47pchTNwkxKuP4ecQTFcOA6KJIW+jjvjjXrkSRURZsideLxFKqX7hnxdegQ==}
    dev: true

  /http-cache-semantics/4.1.0:
    resolution: {integrity: sha512-carPklcUh7ROWRK7Cv27RPtdhYhUsela/ue5/jKzjegVvXDqM2ILE9Q2BGn9JZJh1g87cp56su/FgQSzcWS8cQ==}
    dev: true

  /http-errors/2.0.0:
    resolution: {integrity: sha512-FtwrG/euBzaEjYeRqOgly7G0qviiXoJWnvEH2Z1plBdXgbyjv34pHTSb9zoeHMyDy33+DWy5Wt9Wo+TURtOYSQ==}
    engines: {node: '>= 0.8'}
    dependencies:
      depd: 2.0.0
      inherits: 2.0.4
      setprototypeof: 1.2.0
      statuses: 2.0.1
      toidentifier: 1.0.1

  /http-proxy/1.18.1_debug@4.3.4:
    resolution: {integrity: sha512-7mz/721AbnJwIVbnaSv1Cz3Am0ZLT/UBwkC92VlxhXv/k/BBQfM2fXElQNC27BVGr0uwUpplYPQM9LnaBMR5NQ==}
    engines: {node: '>=8.0.0'}
    dependencies:
      eventemitter3: 4.0.7
      follow-redirects: 1.15.0_debug@4.3.4
      requires-port: 1.0.0
    transitivePeerDependencies:
      - debug
    dev: true

  /https-proxy-agent/5.0.1:
    resolution: {integrity: sha512-dFcAjpTQFgoLMzC2VwU+C/CbS7uRL0lWmxDITmqm7C+7F0Odmj6s9l6alZc6AELXhrnggM2CeWSXHGOdX2YtwA==}
    engines: {node: '>= 6'}
    dependencies:
      agent-base: 6.0.2
      debug: 4.3.4
    transitivePeerDependencies:
      - supports-color
    dev: false

  /human-signals/4.3.0:
    resolution: {integrity: sha512-zyzVyMjpGBX2+6cDVZeFPCdtOtdsxOeseRhB9tkQ6xXmGUNrcnBzdEKPy3VPNYz+4gy1oukVOXcrJCunSyc6QQ==}
    engines: {node: '>=14.18.0'}
    dev: true

  /iconv-lite/0.4.24:
    resolution: {integrity: sha512-v3MXnZAcvnywkTUEZomIActle7RXXeedOR31wwl7VlyoXO4Qi9arvSenNQWne1TcRwhCL1HwLI21bEqdpj8/rA==}
    engines: {node: '>=0.10.0'}
    dependencies:
      safer-buffer: 2.1.2

  /iconv-lite/0.6.3:
    resolution: {integrity: sha512-4fCk79wshMdzMp2rH06qWrJE4iolqLhCUH+OiuIgU++RB0+94NlDL81atO7GX55uUKueo0txHNtvEyI6D7WdMw==}
    engines: {node: '>=0.10.0'}
    dependencies:
      safer-buffer: 2.1.2
    dev: true
    optional: true

  /icss-utils/5.1.0_postcss@8.4.21:
    resolution: {integrity: sha512-soFhflCVWLfRNOPU3iv5Z9VUdT44xFRbzjLsEzSr5AQmgqPMTHdU3PMT1Cf1ssx8fLNJDA1juftYl+PUcv3MqA==}
    engines: {node: ^10 || ^12 || >= 14}
    peerDependencies:
      postcss: ^8.1.0
    dependencies:
      postcss: 8.4.21
    dev: true

  /ignore/5.2.0:
    resolution: {integrity: sha512-CmxgYGiEPCLhfLnpPp1MoRmifwEIOgjcHXxOBjv7mY96c+eWScsOP9c112ZyLdWHi0FxHjI+4uVhKYp/gcdRmQ==}
    engines: {node: '>= 4'}
    dev: true

  /image-size/0.5.5:
    resolution: {integrity: sha512-6TDAlDPZxUFCv+fuOkIoXT/V/f3Qbq8e37p+YOiYrUv3v9cc3/6x78VdfPgFVaB9dZYeLUfKgHRebpkm/oP2VQ==}
    engines: {node: '>=0.10.0'}
    hasBin: true
    requiresBuild: true
    dev: true
    optional: true

  /immutable/4.0.0:
    resolution: {integrity: sha512-zIE9hX70qew5qTUjSS7wi1iwj/l7+m54KWU247nhM3v806UdGj1yDndXj+IOYxxtW9zyLI+xqFNZjTuDaLUqFw==}
    dev: true

  /import-fresh/3.3.0:
    resolution: {integrity: sha512-veYYhQa+D1QBKznvhUHxb8faxlrwUnxseDAbAp457E0wLNio2bOSKnjYDhMj+YiAq61xrMGhQk9iXVk5FzgQMw==}
    engines: {node: '>=6'}
    dependencies:
      parent-module: 1.0.1
      resolve-from: 4.0.0
    dev: true

  /import-lazy/4.0.0:
    resolution: {integrity: sha512-rKtvo6a868b5Hu3heneU+L4yEQ4jYKLtjpnPeUdK7h0yzXGmyBTypknlkCvHFBqfX9YlorEiMM6Dnq/5atfHkw==}
    engines: {node: '>=8'}
    dev: true

  /imurmurhash/0.1.4:
    resolution: {integrity: sha512-JmXMZ6wuvDmLiHEml9ykzqO6lwFbof0GG4IkcGaENdCRDDmMVnny7s5HsIgHCbaq0w2MyPhDqkhTUgS2LU2PHA==}
    engines: {node: '>=0.8.19'}
    dev: true

  /indent-string/4.0.0:
    resolution: {integrity: sha512-EdDDZu4A2OyIK7Lr/2zG+w5jmbuk1DVBnEwREQvBzspBJkCEbRa8GxU1lghYcaGJCnRWibjDXlq779X1/y5xwg==}
    engines: {node: '>=8'}
    dev: true

  /inflight/1.0.6:
    resolution: {integrity: sha512-k92I/b08q4wvFscXCLvqfsHCrjrF7yiXsQuIVvVE7N82W3+aqpzuUdBbfhWcy/FZR3/4IgflMgKLOsvPDrGCJA==}
    dependencies:
      once: 1.4.0
      wrappy: 1.0.2

  /inherits/2.0.4:
    resolution: {integrity: sha512-k/vGaX4/Yla3WzyMCvTQOXYeIHvqOKtnqBduzTHpzpQZzAskKMhZ2K+EnBiSM9zGSoIFeMpXKxa4dYeZIQqewQ==}

  /ini/1.3.8:
    resolution: {integrity: sha512-JV/yugV2uzW5iMRSiZAyDtQd+nxtUnjeLt0acNdw98kKLrvuRVyB80tsREOE7yvGVgalhZ6RNXCmEHkUKBKxew==}
    dev: true

  /internal-slot/1.0.4:
    resolution: {integrity: sha512-tA8URYccNzMo94s5MQZgH8NB/XTa6HsOo0MLfXTKKEnHVVdegzaQoFZ7Jp44bdvLvY2waT5dc+j5ICEswhi7UQ==}
    engines: {node: '>= 0.4'}
    dependencies:
      get-intrinsic: 1.1.3
      has: 1.0.3
      side-channel: 1.0.4
    dev: true

  /ioredis/4.28.5:
    resolution: {integrity: sha512-3GYo0GJtLqgNXj4YhrisLaNNvWSNwSS2wS4OELGfGxH8I69+XfNdnmV1AyN+ZqMh0i7eX+SWjrwFKDBDgfBC1A==}
    engines: {node: '>=6'}
    dependencies:
      cluster-key-slot: 1.1.0
      debug: 4.3.4
      denque: 1.5.1
      lodash.defaults: 4.2.0
      lodash.flatten: 4.4.0
      lodash.isarguments: 3.1.0
      p-map: 2.1.0
      redis-commands: 1.7.0
      redis-errors: 1.2.0
      redis-parser: 3.0.0
      standard-as-callback: 2.1.0
    transitivePeerDependencies:
      - supports-color
    dev: true

  /ipaddr.js/1.9.1:
    resolution: {integrity: sha512-0KI/607xoxSToH7GjN1FfSbLoU0+btTicjsQSWQlh/hZykN8KpmMf7uYwPW3R+akZ6R/w18ZlXSHBYXiYUPO3g==}
    engines: {node: '>= 0.10'}

  /is-array-buffer/3.0.1:
    resolution: {integrity: sha512-ASfLknmY8Xa2XtB4wmbz13Wu202baeA18cJBCeCy0wXUHZF0IPyVEXqKEcd+t2fNSLLL1vC6k7lxZEojNbISXQ==}
    dependencies:
      call-bind: 1.0.2
      get-intrinsic: 1.1.3
      is-typed-array: 1.1.10
    dev: true

  /is-arrayish/0.2.1:
    resolution: {integrity: sha512-zz06S8t0ozoDXMG+ube26zeCTNXcKIPJZJi8hBrF4idCLms4CG9QtK7qBl1boi5ODzFpjswb5JPmHCbMpjaYzg==}
    dev: true

  /is-bigint/1.0.4:
    resolution: {integrity: sha512-zB9CruMamjym81i2JZ3UMn54PKGsQzsJeo6xvN3HJJ4CAsQNB6iRutp2To77OfCNuoxspsIhzaPoO1zyCEhFOg==}
    dependencies:
      has-bigints: 1.0.2
    dev: true

  /is-binary-path/2.1.0:
    resolution: {integrity: sha512-ZMERYes6pDydyuGidse7OsHxtbI7WVeUEozgR/g7rd0xUimYNlvZRE/K2MgZTjWy725IfelLeVcEM97mmtRGXw==}
    engines: {node: '>=8'}
    dependencies:
      binary-extensions: 2.2.0

  /is-boolean-object/1.1.2:
    resolution: {integrity: sha512-gDYaKHJmnj4aWxyj6YHyXVpdQawtVLHU5cb+eztPGczf6cjuTdwve5ZIEfgXqH4e57An1D1AKf8CZ3kYrQRqYA==}
    engines: {node: '>= 0.4'}
    dependencies:
      call-bind: 1.0.2
      has-tostringtag: 1.0.0
    dev: true

  /is-builtin-module/3.2.0:
    resolution: {integrity: sha512-phDA4oSGt7vl1n5tJvTWooWWAsXLY+2xCnxNqvKhGEzujg+A43wPlPOyDg3C8XQHN+6k/JTQWJ/j0dQh/qr+Hw==}
    engines: {node: '>=6'}
    dependencies:
      builtin-modules: 3.3.0
    dev: true

  /is-callable/1.2.7:
    resolution: {integrity: sha512-1BC0BVFhS/p0qtw6enp8e+8OD0UrK0oFLztSjNzhcKA3WDuJxxAPXzPuPtKkjEY9UUoEWlX/8fgKeu2S8i9JTA==}
    engines: {node: '>= 0.4'}
    dev: true

  /is-core-module/2.11.0:
    resolution: {integrity: sha512-RRjxlvLDkD1YJwDbroBHMb+cukurkDWNyHx7D3oNB5x9rb5ogcksMC5wHCadcXoo67gVr/+3GFySh3134zi6rw==}
    dependencies:
      has: 1.0.3
    dev: true

  /is-core-module/2.9.0:
    resolution: {integrity: sha512-+5FPy5PnwmO3lvfMb0AsoPaBG+5KHUI0wYFXOtYPnVVVspTFUuMZNfNaNVRt3FZadstu2c8x23vykRW/NBoU6A==}
    dependencies:
      has: 1.0.3

  /is-date-object/1.0.5:
    resolution: {integrity: sha512-9YQaSxsAiSwcvS33MBk3wTCVnWK+HhF8VZR2jRxehM16QcVOdHqPn4VPHmRK4lSr38n9JriurInLcP90xsYNfQ==}
    engines: {node: '>= 0.4'}
    dependencies:
      has-tostringtag: 1.0.0
    dev: true

  /is-docker/2.2.1:
    resolution: {integrity: sha512-F+i2BKsFrH66iaUFc0woD8sLy8getkwTwtOBjvs56Cx4CgJDeKQeqfz8wAYiSb8JOprWhHH5p77PbmYCvvUuXQ==}
    engines: {node: '>=8'}
    hasBin: true
    dev: true

  /is-expression/4.0.0:
    resolution: {integrity: sha512-zMIXX63sxzG3XrkHkrAPvm/OVZVSCPNkwMHU8oTX7/U3AL78I0QXCEICXUM13BIa8TYGZ68PiTKfQz3yaTNr4A==}
    dependencies:
      acorn: 7.4.1
      object-assign: 4.1.1
    dev: true

  /is-extglob/2.1.1:
    resolution: {integrity: sha512-SbKbANkN603Vi4jEZv49LeVJMn4yGwsbzZworEoyEiutsN3nJYdbO36zfhGJ6QEDpOZIFkDtnq5JRxmvl3jsoQ==}
    engines: {node: '>=0.10.0'}

  /is-fullwidth-code-point/3.0.0:
    resolution: {integrity: sha512-zymm5+u+sCsSWyD9qNaejV3DFvhCKclKdizYaJUuHA83RLjb7nSuGnddCHGv0hk+KY7BMAlsWeK4Ueg6EV6XQg==}
    engines: {node: '>=8'}

  /is-fullwidth-code-point/4.0.0:
    resolution: {integrity: sha512-O4L094N2/dZ7xqVdrXhh9r1KODPJpFms8B5sGdJLPy664AgvXsreZUyCQQNItZRDlYug4xStLjNp/sz3HvBowQ==}
    engines: {node: '>=12'}
    dev: true

  /is-glob/4.0.3:
    resolution: {integrity: sha512-xelSayHH36ZgE7ZWhli7pW34hNbNl8Ojv5KVmkJD4hBdD3th8Tfk9vYasLM+mXWOZhFkgZfxhLSnrwRr4elSSg==}
    engines: {node: '>=0.10.0'}
    dependencies:
      is-extglob: 2.1.1

  /is-module/1.0.0:
    resolution: {integrity: sha512-51ypPSPCoTEIN9dy5Oy+h4pShgJmPCygKfyRCISBI+JoWT/2oJvK8QPxmwv7b/p239jXrm9M1mlQbyKJ5A152g==}
    dev: true

  /is-negative-zero/2.0.2:
    resolution: {integrity: sha512-dqJvarLawXsFbNDeJW7zAz8ItJ9cd28YufuuFzh0G8pNHjJMnY08Dv7sYX2uF5UpQOwieAeOExEYAWWfu7ZZUA==}
    engines: {node: '>= 0.4'}
    dev: true

  /is-number-object/1.0.7:
    resolution: {integrity: sha512-k1U0IRzLMo7ZlYIfzRu23Oh6MiIFasgpb9X76eqfFZAqwH44UI4KTBvBYIZ1dSL9ZzChTB9ShHfLkR4pdW5krQ==}
    engines: {node: '>= 0.4'}
    dependencies:
      has-tostringtag: 1.0.0
    dev: true

  /is-number/7.0.0:
    resolution: {integrity: sha512-41Cifkg6e8TylSpdtTpeLVMqvSBEVzTttHvERD741+pnZ8ANv0004MRL43QKPDlK9cGvNp6NZWZUBlbGXYxxng==}
    engines: {node: '>=0.12.0'}

  /is-obj/2.0.0:
    resolution: {integrity: sha512-drqDG3cbczxxEJRoOXcOjtdp1J/lyp1mNn0xaznRs8+muBhgQcrnbspox5X5fOw0HnMnbfDzvnEMEtqDEJEo8w==}
    engines: {node: '>=8'}
    dev: true

  /is-path-inside/3.0.3:
    resolution: {integrity: sha512-Fd4gABb+ycGAmKou8eMftCupSir5lRxqf4aD/vd0cD2qc4HL07OjCeuHMr8Ro4CoMaeCKDB0/ECBOVWjTwUvPQ==}
    engines: {node: '>=8'}
    dev: true

  /is-plain-obj/1.1.0:
    resolution: {integrity: sha1-caUMhCnfync8kqOQpKA7OfzVHT4=}
    engines: {node: '>=0.10.0'}
    dev: true

  /is-promise/2.2.2:
    resolution: {integrity: sha512-+lP4/6lKUBfQjZ2pdxThZvLUAafmZb8OAxFb8XXtiQmS35INgr85hdOGoEs124ez1FCnZJt6jau/T+alh58QFQ==}
    dev: true

  /is-reference/1.2.1:
    resolution: {integrity: sha512-U82MsXXiFIrjCK4otLT+o2NA2Cd2g5MLoOVXUZjIOhLurrRxpEXzI8O0KZHr3IjLvlAH1kTPYSuqer5T9ZVBKQ==}
    dependencies:
      '@types/estree': 1.0.0
    dev: true

  /is-reference/3.0.0:
    resolution: {integrity: sha512-Eo1W3wUoHWoCoVM4GVl/a+K0IgiqE5aIo4kJABFyMum1ZORlPkC+UC357sSQUL5w5QCE5kCC9upl75b7+7CY/Q==}
    dependencies:
      '@types/estree': 1.0.0
    dev: true

  /is-regex/1.1.4:
    resolution: {integrity: sha512-kvRdxDsxZjhzUX07ZnLydzS1TU/TJlTUHHY4YLL87e37oUA49DfkLqgy+VjFocowy29cKvcSiu+kIv728jTTVg==}
    engines: {node: '>= 0.4'}
    dependencies:
      call-bind: 1.0.2
      has-tostringtag: 1.0.0
    dev: true

  /is-shared-array-buffer/1.0.2:
    resolution: {integrity: sha512-sqN2UDu1/0y6uvXyStCOzyhAjCSlHceFoMKJW8W9EU9cvic/QdsZ0kEU93HEy3IUEFZIiH/3w+AH/UQbPHNdhA==}
    dependencies:
      call-bind: 1.0.2
    dev: true

  /is-stream/3.0.0:
    resolution: {integrity: sha512-LnQR4bZ9IADDRSkvpqMGvt/tEJWclzklNgSw48V5EAaAeDd6qGvN8ei6k5p0tvxSR171VmGyHuTiAOfxAbr8kA==}
    engines: {node: ^12.20.0 || ^14.13.1 || >=16.0.0}
    dev: true

  /is-string/1.0.7:
    resolution: {integrity: sha512-tE2UXzivje6ofPW7l23cjDOMa09gb7xlAqG6jG5ej6uPV32TlWP3NKPigtaGeHNu9fohccRYvIiZMfOOnOYUtg==}
    engines: {node: '>= 0.4'}
    dependencies:
      has-tostringtag: 1.0.0
    dev: true

  /is-symbol/1.0.4:
    resolution: {integrity: sha512-C/CPBqKWnvdcxqIARxyOh4v1UUEOCHpgDa0WYgpKDFMszcrPcffg5uhwSgPCLD2WWxmq6isisz87tzT01tuGhg==}
    engines: {node: '>= 0.4'}
    dependencies:
      has-symbols: 1.0.3
    dev: true

  /is-text-path/1.0.1:
    resolution: {integrity: sha1-Thqg+1G/vLPpJogAE5cgLBd1tm4=}
    engines: {node: '>=0.10.0'}
    dependencies:
      text-extensions: 1.9.0
    dev: true

  /is-typed-array/1.1.10:
    resolution: {integrity: sha512-PJqgEHiWZvMpaFZ3uTc8kHPM4+4ADTlDniuQL7cU/UDA0Ql7F70yGfHph3cLNe+c9toaigv+DFzTJKhc2CtO6A==}
    engines: {node: '>= 0.4'}
    dependencies:
      available-typed-arrays: 1.0.5
      call-bind: 1.0.2
      for-each: 0.3.3
      gopd: 1.0.1
      has-tostringtag: 1.0.0
    dev: true

  /is-weakref/1.0.2:
    resolution: {integrity: sha512-qctsuLZmIQ0+vSSMfoVvyFe2+GSEvnmZ2ezTup1SBse9+twCCeial6EEi3Nc2KFcf6+qz2FBPnjXsk8xhKSaPQ==}
    dependencies:
      call-bind: 1.0.2
    dev: true

  /is-what/3.14.1:
    resolution: {integrity: sha512-sNxgpk9793nzSs7bA6JQJGeIuRBQhAaNGG77kzYQgMkrID+lS6SlK07K5LaptscDlSaIgH+GPFzf+d75FVxozA==}
    dev: true

  /is-wsl/2.2.0:
    resolution: {integrity: sha512-fKzAra0rGJUUBwGBgNkHZuToZcn+TtXHpeCgmkMJMMYx1sQDYaCSyjJBSCa2nH1DGm7s3n1oBnohoVTBaN7Lww==}
    engines: {node: '>=8'}
    dependencies:
      is-docker: 2.2.1
    dev: true

  /isarray/1.0.0:
    resolution: {integrity: sha1-u5NdSFgsuhaMBoNJV6VKPgcSTxE=}
    dev: true

  /isexe/2.0.0:
    resolution: {integrity: sha512-RHxMLp9lnKHGHRng9QFhRCMbYAcVpn69smSGcq3f36xjgVVWThj4qqLbTLlq7Ssj8B+fIQ1EuCEGI2lKsyQeIw==}
    dev: true

  /jiti/1.17.1:
    resolution: {integrity: sha512-NZIITw8uZQFuzQimqjUxIrIcEdxYDFIe/0xYfIlVXTkiBjjyBEvgasj5bb0/cHtPRD/NziPbT312sFrkI5ALpw==}
    hasBin: true
    dev: true

  /jju/1.4.0:
    resolution: {integrity: sha512-8wb9Yw966OSxApiCt0K3yNJL8pnNeIv+OEq2YMidz4FKP6nonSRoOXc80iXY4JaN2FC11B9qsNmDsm+ZOfMROA==}
    dev: true

  /js-sdsl/4.1.4:
    resolution: {integrity: sha512-Y2/yD55y5jteOAmY50JbUZYwk3CP3wnLPEZnlR1w9oKhITrBEtAxwuWKebFf8hMrPMgbYwFoWK/lH2sBkErELw==}
    dev: true

  /js-stringify/1.0.2:
    resolution: {integrity: sha1-Fzb939lyTyijaCrcYjCufk6Weds=}
    dev: true

  /js-tokens/4.0.0:
    resolution: {integrity: sha512-RdJUflcE3cUzKiMqQgsCu06FPu9UdIJO0beYbPhHN4k6apgJtifcoCtT9bcxOpYBtpD2kCM6Sbzg4CausW/PKQ==}

  /js-yaml/4.1.0:
    resolution: {integrity: sha512-wpxZs9NoxZaJESJGIZTyDEaYpl0FKSA+FB9aJiyemKhMwkxQg63h4T1KJgUGHpTqPDNRcmmYLugrRjJlBtWvRA==}
    hasBin: true
    dependencies:
      argparse: 2.0.1
    dev: true

  /jsdoctypeparser/9.0.0:
    resolution: {integrity: sha512-jrTA2jJIL6/DAEILBEh2/w9QxCuwmvNXIry39Ay/HVfhE3o2yVV0U44blYkqdHA/OKloJEqvJy0xU+GSdE2SIw==}
    engines: {node: '>=10'}
    hasBin: true
    dev: true

  /jsesc/0.5.0:
    resolution: {integrity: sha512-uZz5UnB7u4T9LvwmFqXii7pZSouaRPorGs5who1Ip7VO0wxanFvBL7GkM6dTHlgX+jhBApRetaWpnDabOeTcnA==}
    hasBin: true
    dev: false

  /jsesc/2.5.2:
    resolution: {integrity: sha512-OYu7XEzjkCQ3C5Ps3QIZsQfNpqoJyZZA99wd9aWd05NCtC5pWOkShK2mkL6HXQR6/Cy2lbNdPlZBpuQHXE63gA==}
    engines: {node: '>=4'}
    hasBin: true

  /json-parse-better-errors/1.0.2:
    resolution: {integrity: sha512-mrqyZKfX5EhL7hvqcV6WG1yYjnjeuYDzDhhcAAUrq8Po85NBQBJP+ZDUT75qZQ98IkUoBqdkExkukOU7Ts2wrw==}
    dev: true

  /json-parse-even-better-errors/2.3.1:
    resolution: {integrity: sha512-xyFwyhro/JEof6Ghe2iz2NcXoj2sloNsWr/XsERDK/oiPCfaNhl5ONfp+jQdAZRQQ0IJWNzH9zIZF7li91kh2w==}
    dev: true

  /json-schema-traverse/0.4.1:
    resolution: {integrity: sha512-xbbCH5dCYU5T8LcEhhuh7HJ88HXuW3qsI3Y0zOZFKfZEHcpWiHU/Jxzk629Brsab/mMiHQti9wMP+845RPe3Vg==}
    dev: true

  /json-stable-stringify-without-jsonify/1.0.1:
    resolution: {integrity: sha512-Bdboy+l7tA3OGW6FjyFHWkP5LuByj1Tk33Ljyq0axyzdk9//JSi2u3fP1QSmd1KNwq6VOKYGlAu87CisVir6Pw==}
    dev: true

  /json-stable-stringify/1.0.2:
    resolution: {integrity: sha512-eunSSaEnxV12z+Z73y/j5N37/In40GK4GmsSy+tEHJMxknvqnA7/djeYtAgW0GsWHUfg+847WJjKaEylk2y09g==}
    dependencies:
      jsonify: 0.0.1
    dev: true

  /json-stringify-safe/5.0.1:
    resolution: {integrity: sha1-Epai1Y/UXxmg9s4B1lcB4sc1tus=}
    dev: true

  /json5/1.0.1:
    resolution: {integrity: sha512-aKS4WQjPenRxiQsC93MNfjx+nbF4PAdYzmd/1JIj8HYzqfbu86beTuNgXDzPknWk0n0uARlyewZo4s++ES36Ow==}
    hasBin: true
    dependencies:
      minimist: 1.2.8
    dev: true

  /json5/2.2.3:
    resolution: {integrity: sha512-XmOWe7eyHYH14cLdVPoyg+GOH3rYX++KpzrylJwSW98t3Nk+U8XOl8FWKOgwtzdb8lXGf6zYwDUzeHMWfxasyg==}
    engines: {node: '>=6'}
    hasBin: true

  /jsonc-parser/3.2.0:
    resolution: {integrity: sha512-gfFQZrcTc8CnKXp6Y4/CBT3fTc0OVuDofpre4aEeEpSBPV5X5v4+Vmx+8snU7RLPrNHPKSgLxGo9YuQzz20o+w==}
    dev: true

  /jsonfile/4.0.0:
    resolution: {integrity: sha512-m6F1R3z8jjlf2imQHS2Qez5sjKWQzbuuhuJ/FKYFRZvPE3PuHcSMVZzfsLhGVOkfd20obL5SWEBew5ShlquNxg==}
    optionalDependencies:
      graceful-fs: 4.2.10
    dev: true

  /jsonfile/6.1.0:
    resolution: {integrity: sha512-5dgndWOriYSm5cnYaJNhalLNDKOqFwyDB/rr1E9ZsGciGvKPs8R2xYGCacuf3z6K1YKDz182fd+fY3cn3pMqXQ==}
    dependencies:
      universalify: 2.0.0
    optionalDependencies:
      graceful-fs: 4.2.10
    dev: true

  /jsonify/0.0.1:
    resolution: {integrity: sha512-2/Ki0GcmuqSrgFyelQq9M05y7PS0mEwuIzrf3f1fPqkVDVRvZrPZtVSMHxdgo8Aq0sxAOb/cr2aqqA3LeWHVPg==}
    dev: true

  /jsonparse/1.3.1:
    resolution: {integrity: sha1-P02uSpH6wxX3EGL4UhzCOfE2YoA=}
    engines: {'0': node >= 0.2.0}
    dev: true

  /jstransformer/1.0.0:
    resolution: {integrity: sha1-7Yvwkh4vPx7U1cGkT2hwntJHIsM=}
    dependencies:
      is-promise: 2.2.2
      promise: 7.3.1
    dev: true

  /kill-port/1.6.1:
    resolution: {integrity: sha512-un0Y55cOM7JKGaLnGja28T38tDDop0AQ8N0KlAdyh+B1nmMoX8AnNmqPNZbS3mUMgiST51DCVqmbFT1gNJpVNw==}
    hasBin: true
    dependencies:
      get-them-args: 1.3.2
      shell-exec: 1.0.2
    dev: true

  /kind-of/6.0.3:
    resolution: {integrity: sha512-dcS1ul+9tmeD95T+x28/ehLgd9mENa3LsvDTtzm3vyBEO7RPptvAD+t44WVXaUjTBRcrpFeFlC8WCruUR456hw==}
    engines: {node: '>=0.10.0'}
    dev: true

  /kleur/3.0.3:
    resolution: {integrity: sha512-eTIzlVOSUR+JxdDFepEYcBMtZ9Qqdef+rnzWdRZuMbOywu5tO2w2N7rqjoANZ5k9vywhL6Br1VRjUIgTQx4E8w==}
    engines: {node: '>=6'}
    dev: true

  /kleur/4.1.4:
    resolution: {integrity: sha512-8QADVssbrFjivHWQU7KkMgptGTl6WAcSdlbBPY4uNF+mWr6DGcKrvY2w4FQJoXch7+fKMjj0dRrL75vk3k23OA==}
    engines: {node: '>=6'}
    dev: true

  /kolorist/1.7.0:
    resolution: {integrity: sha512-ymToLHqL02udwVdbkowNpzjFd6UzozMtshPQKVi5k1EjKRqKqBrOnE9QbLEb0/pV76SAiIT13hdL8R6suc+f3g==}
    dev: true

  /launch-editor-middleware/2.6.0:
    resolution: {integrity: sha512-K2yxgljj5TdCeRN1lBtO3/J26+AIDDDw+04y6VAiZbWcTdBwsYN6RrZBnW5DN/QiSIdKNjKdATLUUluWWFYTIA==}
    dependencies:
      launch-editor: 2.6.0
    dev: true

  /launch-editor/2.6.0:
    resolution: {integrity: sha512-JpDCcQnyAAzZZaZ7vEiSqL690w7dAEyLao+KC96zBplnYbJS7TYNjvM3M7y3dGz+v7aIsJk3hllWuc0kWAjyRQ==}
    dependencies:
      picocolors: 1.0.0
      shell-quote: 1.7.3
    dev: true

  /less/4.1.3:
    resolution: {integrity: sha512-w16Xk/Ta9Hhyei0Gpz9m7VS8F28nieJaL/VyShID7cYvP6IL5oHeL6p4TXSDJqZE/lNv0oJ2pGVjJsRkfwm5FA==}
    engines: {node: '>=6'}
    hasBin: true
    dependencies:
      copy-anything: 2.0.6
      parse-node-version: 1.0.1
      tslib: 2.5.0
    optionalDependencies:
      errno: 0.1.8
      graceful-fs: 4.2.10
      image-size: 0.5.5
      make-dir: 2.1.0
      mime: 1.6.0
      needle: 3.2.0
      source-map: 0.6.1
    transitivePeerDependencies:
      - supports-color
    dev: true

  /levn/0.4.1:
    resolution: {integrity: sha512-+bT2uH4E5LGE7h/n3evcS/sQlJXCpIp6ym8OWJ5eV6+67Dsql/LaaT7qJBAt2rzfoa/5QBGBhxDix1dMt2kQKQ==}
    engines: {node: '>= 0.8.0'}
    dependencies:
      prelude-ls: 1.2.1
      type-check: 0.4.0
    dev: true

  /lilconfig/2.0.5:
    resolution: {integrity: sha512-xaYmXZtTHPAw5m+xLN8ab9C+3a8YmV3asNSPOATITbtwrfbwaLJj8h66H1WMIpALCkqsIzK3h7oQ+PdX+LQ9Eg==}
    engines: {node: '>=10'}
    dev: true

  /lilconfig/2.0.6:
    resolution: {integrity: sha512-9JROoBW7pobfsx+Sq2JsASvCo6Pfo6WWoUW79HuB1BCoBXD4PLWJPqDF6fNj67pqBYTbAHkE57M1kS/+L1neOg==}
    engines: {node: '>=10'}

  /lilconfig/2.1.0:
    resolution: {integrity: sha512-utWOt/GHzuUxnLKxB6dk81RoOeoNeHgbrXiuGk4yyF5qlRz+iIVWu56E2fqGHFrXz0QNUhLB/8nKqvRH66JKGQ==}
    engines: {node: '>=10'}

  /lines-and-columns/1.2.4:
    resolution: {integrity: sha512-7ylylesZQ/PV29jhEDl3Ufjo6ZX7gCqJr5F7PKrqc93v7fzSymt1BpwEU8nAUXs8qzzvqhbjhK5QZg6Mt/HkBg==}
    dev: true

  /lint-staged/13.2.0:
    resolution: {integrity: sha512-GbyK5iWinax5Dfw5obm2g2ccUiZXNGtAS4mCbJ0Lv4rq6iEtfBSjOYdcbOtAIFtM114t0vdpViDDetjVTSd8Vw==}
    engines: {node: ^14.13.1 || >=16.0.0}
    hasBin: true
    dependencies:
      chalk: 5.2.0
      cli-truncate: 3.1.0
      commander: 10.0.0
      debug: 4.3.4
      execa: 7.1.1
      lilconfig: 2.1.0
      listr2: 5.0.8
      micromatch: 4.0.5
      normalize-path: 3.0.0
      object-inspect: 1.12.3
      pidtree: 0.6.0
      string-argv: 0.3.1
      yaml: 2.2.1
    transitivePeerDependencies:
      - enquirer
      - supports-color
    dev: true

  /listr2/5.0.8:
    resolution: {integrity: sha512-mC73LitKHj9w6v30nLNGPetZIlfpUniNSsxxrbaPcWOjDb92SHPzJPi/t+v1YC/lxKz/AJ9egOjww0qUuFxBpA==}
    engines: {node: ^14.13.1 || >=16.0.0}
    peerDependencies:
      enquirer: '>= 2.3.0 < 3'
    peerDependenciesMeta:
      enquirer:
        optional: true
    dependencies:
      cli-truncate: 2.1.0
      colorette: 2.0.19
      log-update: 4.0.0
      p-map: 4.0.0
      rfdc: 1.3.0
      rxjs: 7.8.0
      through: 2.3.8
      wrap-ansi: 7.0.0
    dev: true

  /load-json-file/4.0.0:
    resolution: {integrity: sha1-L19Fq5HjMhYjT9U62rZo607AmTs=}
    engines: {node: '>=4'}
    dependencies:
      graceful-fs: 4.2.10
      parse-json: 4.0.0
      pify: 3.0.0
      strip-bom: 3.0.0
    dev: true

  /loader-utils/3.2.0:
    resolution: {integrity: sha512-HVl9ZqccQihZ7JM85dco1MvO9G+ONvxoGa9rkhzFsneGLKSUg1gJf9bWzhRhcvm2qChhWpebQhP44qxjKIUCaQ==}
    engines: {node: '>= 12.13.0'}
    dev: true

  /local-pkg/0.4.2:
    resolution: {integrity: sha512-mlERgSPrbxU3BP4qBqAvvwlgW4MTg78iwJdGGnv7kibKjWcJksrG3t6LB5lXI93wXRDvG4NpUgJFmTG4T6rdrg==}
    engines: {node: '>=14'}
    dev: true

  /locate-path/2.0.0:
    resolution: {integrity: sha512-NCI2kiDkyR7VeEKm27Kda/iQHyKJe1Bu0FlTbYp3CqJu+9IFe9bLyAjMxf5ZDDbEg+iMPzB5zYyUTSm8wVTKmA==}
    engines: {node: '>=4'}
    dependencies:
      p-locate: 2.0.0
      path-exists: 3.0.0
    dev: true

  /locate-path/5.0.0:
    resolution: {integrity: sha512-t7hw9pI+WvuwNJXwk5zVHpyhIqzg2qTlklJOf0mVxGSbe3Fp2VieZcduNYjaLDoy6p9uGpQEGWG87WpMKlNq8g==}
    engines: {node: '>=8'}
    dependencies:
      p-locate: 4.1.0
    dev: true

  /locate-path/6.0.0:
    resolution: {integrity: sha512-iPZK6eYjbxRu3uB4/WZ3EsEIMJFMqAoopl3R+zuq0UjcAm/MO6KCweDgPfP3elTztoKP3KtnVHxTn2NHBSDVUw==}
    engines: {node: '>=10'}
    dependencies:
      p-locate: 5.0.0
    dev: true

  /lodash-es/4.17.21:
    resolution: {integrity: sha512-mKnC+QJ9pWVzv+C4/U3rRsHapFfHvQFoFB92e52xeyGMcX6/OlIl78je1u8vePzYZSkkogMPJ2yjxxsb89cxyw==}
    dev: false

  /lodash.camelcase/4.3.0:
    resolution: {integrity: sha512-TwuEnCnxbc3rAvhf/LbG7tJUDzhqXyFnv3dtzLOPgCG/hODL7WFnsbwktkD7yUV0RrreP/l1PALq/YSg6VvjlA==}
    dev: true

  /lodash.clonedeep/4.5.0:
    resolution: {integrity: sha512-H5ZhCF25riFd9uB5UCkVKo61m3S/xZk1x4wA6yp/L3RFP6Z/eHH1ymQcGLo7J3GMPfm0V/7m1tryHuGVxpqEBQ==}
    dev: false

  /lodash.debounce/4.0.8:
    resolution: {integrity: sha512-FT1yDzDYEoYWhnSGnpE/4Kj1fLZkDFyqRb7fNt6FdYOSxlUWAtp42Eh6Wb0rGIv/m9Bgo7x4GhQbm5Ys4SG5ow==}
    dev: false

  /lodash.defaults/4.2.0:
    resolution: {integrity: sha1-0JF4cW/+pN3p5ft7N/bwgCJ0WAw=}
    dev: true

  /lodash.flatten/4.4.0:
    resolution: {integrity: sha1-8xwiIlqWMtK7+OSt2+8kCqdlph8=}
    dev: true

  /lodash.get/4.4.2:
    resolution: {integrity: sha512-z+Uw/vLuy6gQe8cfaFWD7p0wVv8fJl3mbzXh33RS+0oW2wvUqiRXiQ69gLWSLpgB5/6sU+r6BlQR0MBILadqTQ==}
    dev: true

  /lodash.isarguments/3.1.0:
    resolution: {integrity: sha1-L1c9hcaiQon/AGY7SRwdM4/zRYo=}
    dev: true

  /lodash.isequal/4.5.0:
    resolution: {integrity: sha512-pDo3lu8Jhfjqls6GkMgpahsF9kCyayhgykjyLMNFTKWrpVdAQtYyB4muAMWozBB4ig/dtWAmsMxLEI8wuz+DYQ==}
    dev: true

  /lodash.ismatch/4.4.0:
    resolution: {integrity: sha1-dWy1FQyjum8RCFp4hJZF8Yj4Xzc=}
    dev: true

  /lodash.merge/4.6.2:
    resolution: {integrity: sha512-0KpjqXRVvrYyCsX1swR/XTK0va6VQkQM6MNo7PqW77ByjAhoARA8EfrP1N4+KlKj8YS0ZUCtRT/YUuhyYDujIQ==}
    dev: true

  /lodash/4.17.21:
    resolution: {integrity: sha512-v2kDEe57lecTulaDIuNTPy3Ry4gLGJ6Z1O3vE1krgXZNrsQ+LFTGHVxVjcXPs17LhbZVGedAJv8XZ1tvj5FvSg==}

  /log-update/4.0.0:
    resolution: {integrity: sha512-9fkkDevMefjg0mmzWFBW8YkFP91OrizzkW3diF7CpG+S2EYdy4+TVfGwz1zeF8x7hCx1ovSPTOE9Ngib74qqUg==}
    engines: {node: '>=10'}
    dependencies:
      ansi-escapes: 4.3.2
      cli-cursor: 3.1.0
      slice-ansi: 4.0.0
      wrap-ansi: 6.2.0
    dev: true

  /loose-envify/1.4.0:
    resolution: {integrity: sha512-lyuxPGr/Wfhrlem2CL/UcnUc1zcqKAImBDzukY7Y5F/yQiNdko6+fRLevlw1HgMySw7f611UIY408EtxRSoK3Q==}
    hasBin: true
    dependencies:
      js-tokens: 4.0.0
    dev: false

  /loupe/2.3.6:
    resolution: {integrity: sha512-RaPMZKiMy8/JruncMU5Bt6na1eftNoo++R4Y+N2FrxkDVTrGvcyzFTsaGif4QTeKESheMGegbhw6iUAq+5A8zA==}
    dependencies:
      get-func-name: 2.0.0
    dev: true

  /lru-cache/5.1.1:
    resolution: {integrity: sha512-KpNARQA3Iwv+jTA0utUVVbrh+Jlrr1Fv0e56GGzAFOXN7dk/FviaDW8LHmK52DlcH4WP2n6gI8vN1aesBFgo9w==}
    dependencies:
      yallist: 3.1.1

  /lru-cache/6.0.0:
    resolution: {integrity: sha512-Jo6dJ04CmSjuznwJSS3pUeWmd/H0ffTlkXXgwZi+eq1UCmqQwCh+eLsYOYCwY991i2Fah4h1BEMCx4qThGbsiA==}
    engines: {node: '>=10'}
    dependencies:
      yallist: 4.0.0

  /lru-cache/7.18.3:
    resolution: {integrity: sha512-jumlc0BIUrS3qJGgIkWZsyfAM7NCWiBcCDhnd+3NNM5KbBmLTgHVfWBcg6W+rLUsIpzpERPsvwUP7CckAQSOoA==}
    engines: {node: '>=12'}
    dev: true

  /magic-string/0.25.9:
    resolution: {integrity: sha512-RmF0AsMzgt25qzqqLc1+MbHmhdx0ojF2Fvs4XnOqz2ZOBXzzkEwc/dJQZCYHAn7v1jbVOjAZfK8msRn4BxO4VQ==}
    dependencies:
      sourcemap-codec: 1.4.8

  /magic-string/0.26.7:
    resolution: {integrity: sha512-hX9XH3ziStPoPhJxLq1syWuZMxbDvGNbVchfrdCtanC7D13888bMFow61x8axrx+GfHLtVeAx2kxL7tTGRl+Ow==}
    engines: {node: '>=12'}
    dependencies:
      sourcemap-codec: 1.4.8
    dev: true

  /magic-string/0.27.0:
    resolution: {integrity: sha512-8UnnX2PeRAPZuN12svgR9j7M1uWMovg/CEnIwIG0LFkXSJJe4PdfUGiTGl8V9bsBHFUtfVINcSyYxd7q+kx9fA==}
    engines: {node: '>=12'}
    dependencies:
      '@jridgewell/sourcemap-codec': 1.4.14
    dev: true

  /magic-string/0.29.0:
    resolution: {integrity: sha512-WcfidHrDjMY+eLjlU+8OvwREqHwpgCeKVBUpQ3OhYYuvfaYCUgcbuBzappNzZvg/v8onU3oQj+BYpkOJe9Iw4Q==}
    engines: {node: '>=12'}
    dependencies:
      '@jridgewell/sourcemap-codec': 1.4.14
    dev: true

  /magic-string/0.30.0:
    resolution: {integrity: sha512-LA+31JYDJLs82r2ScLrlz1GjSgu66ZV518eyWT+S8VhyQn/JL0u9MeBOvQMGYiPk1DBiSN9DDMOcXvigJZaViQ==}
    engines: {node: '>=12'}
    dependencies:
      '@jridgewell/sourcemap-codec': 1.4.14

  /make-dir/2.1.0:
    resolution: {integrity: sha512-LS9X+dc8KLxXCb8dni79fLIIUA5VyZoyjSMCwTluaXA0o27cCK0bhXkpgw+sTXVpPy/lSO57ilRixqk0vDmtRA==}
    engines: {node: '>=6'}
    requiresBuild: true
    dependencies:
      pify: 4.0.1
      semver: 5.7.1
    dev: true
    optional: true

  /make-dir/3.1.0:
    resolution: {integrity: sha512-g3FeP20LNwhALb/6Cz6Dd4F2ngze0jz7tbzrD2wAV+o9FeNHe4rL+yK2md0J/fiSf1sa1ADhXqi5+oVwOM/eGw==}
    engines: {node: '>=8'}
    dependencies:
      semver: 6.3.0
    dev: false

  /make-error/1.3.6:
    resolution: {integrity: sha512-s8UhlNe7vPKomQhC1qFelMokr/Sc3AgNbso3n74mVPA5LTZwkB9NlXf4XPamLxJE8h0gh73rM94xvwRT2CVInw==}

  /map-obj/1.0.1:
    resolution: {integrity: sha1-2TPOuSBdgr3PSIb2dCvcK03qFG0=}
    engines: {node: '>=0.10.0'}
    dev: true

  /map-obj/4.3.0:
    resolution: {integrity: sha512-hdN1wVrZbb29eBGiGjJbeP8JbKjq1urkHJ/LIP/NY48MZ1QVXUsQBV1G1zvYFHn1XE06cwjBsOI2K3Ulnj1YXQ==}
    engines: {node: '>=8'}
    dev: true

  /media-typer/0.3.0:
    resolution: {integrity: sha1-hxDXrwqmJvj/+hzgAWhUUmMlV0g=}
    engines: {node: '>= 0.6'}

  /memorystream/0.3.1:
    resolution: {integrity: sha1-htcJCzDORV1j+64S3aUaR93K+bI=}
    engines: {node: '>= 0.10.0'}
    dev: true

  /meow/8.1.2:
    resolution: {integrity: sha512-r85E3NdZ+mpYk1C6RjPFEMSE+s1iZMuHtsHAqY0DT3jZczl0diWUZ8g6oU7h0M9cD2EL+PzaYghhCLzR0ZNn5Q==}
    engines: {node: '>=10'}
    dependencies:
      '@types/minimist': 1.2.2
      camelcase-keys: 6.2.2
      decamelize-keys: 1.1.0
      hard-rejection: 2.1.0
      minimist-options: 4.1.0
      normalize-package-data: 3.0.3
      read-pkg-up: 7.0.1
      redent: 3.0.0
      trim-newlines: 3.0.1
      type-fest: 0.18.1
      yargs-parser: 20.2.9
    dev: true

  /merge-descriptors/1.0.1:
    resolution: {integrity: sha1-sAqqVW3YtEVoFQ7J0blT8/kMu2E=}

  /merge-stream/2.0.0:
    resolution: {integrity: sha512-abv/qOcuPfk3URPfDzmZU1LKmuw8kT+0nIHvKrKgFrwifol/doWcdA4ZqsWQ8ENrFKkd67Mfpo/LovbIUsbt3w==}
    dev: true

  /merge2/1.4.1:
    resolution: {integrity: sha512-8q7VEgMJW4J8tcfVPy8g09NcQwZdbwFEqhe/WZkoIzjn/3TGDwtOCYtXGxA3O8tPzpczCCDgv+P2P5y00ZJOOg==}
    engines: {node: '>= 8'}

  /methods/1.1.2:
    resolution: {integrity: sha512-iclAHeNqNm68zFtnZ0e+1L2yUIdvzNoauKU4WBA3VvH/vPFieF7qfRlwUZU+DA9P9bPXIS90ulxoUoCH23sV2w==}
    engines: {node: '>= 0.6'}

  /micromatch/4.0.5:
    resolution: {integrity: sha512-DMy+ERcEW2q8Z2Po+WNXuw3c5YaUSFjAO5GsJqfEl7UjvtIuFKO6ZrKvcItdy98dwFI2N1tg3zNIdKaQT+aNdA==}
    engines: {node: '>=8.6'}
    dependencies:
      braces: 3.0.2
      picomatch: 2.3.1

  /mime-db/1.46.0:
    resolution: {integrity: sha512-svXaP8UQRZ5K7or+ZmfNhg2xX3yKDMUzqadsSqi4NCH/KomcH75MAMYAGVlvXn4+b/xOPhS3I2uHKRUzvjY7BQ==}
    engines: {node: '>= 0.6'}
    dev: true

  /mime-db/1.52.0:
    resolution: {integrity: sha512-sPU4uV7dYlvtWJxwwxHD0PuihVNiE7TyAbQ5SWxDCB9mUYvOgroQOwYQQOKPJ8CIbE+1ETVlOoK1UC2nU3gYvg==}
    engines: {node: '>= 0.6'}

  /mime-types/2.1.29:
    resolution: {integrity: sha512-Y/jMt/S5sR9OaqteJtslsFZKWOIIqMACsJSiHghlCAyhf7jfVYjKBmLiX8OgpWeW+fjJ2b+Az69aPFPkUOY6xQ==}
    engines: {node: '>= 0.6'}
    dependencies:
      mime-db: 1.46.0
    dev: true

  /mime-types/2.1.35:
    resolution: {integrity: sha512-ZDY+bPm5zTTF+YpCrAU9nK0UgICYPT0QtT1NZWFv4s++TNkcgVaT0g6+4R2uI4MjQjzysHB1zxuWL50hzaeXiw==}
    engines: {node: '>= 0.6'}
    dependencies:
      mime-db: 1.52.0

  /mime/1.6.0:
    resolution: {integrity: sha512-x0Vn8spI+wuJ1O6S7gnbaQg8Pxh4NNHb7KSINmEWKiPE4RKOplvijn+NkmYmmRgP68mc70j2EbeTFRsrswaQeg==}
    engines: {node: '>=4'}
    hasBin: true

  /mimic-fn/2.1.0:
    resolution: {integrity: sha512-OqbOk5oEQeAZ8WXWydlu9HJjz9WVdEIvamMCcXmuqUYjTknH/sqsWvhQ3vgwKFRR1HpjvNBKQ37nbJgYzGqGcg==}
    engines: {node: '>=6'}
    dev: true

  /mimic-fn/4.0.0:
    resolution: {integrity: sha512-vqiC06CuhBTUdZH+RYl8sFrL096vA45Ok5ISO6sE/Mr1jRbGH4Csnhi8f3wKVl7x8mO4Au7Ir9D3Oyv1VYMFJw==}
    engines: {node: '>=12'}
    dev: true

  /min-indent/1.0.1:
    resolution: {integrity: sha512-I9jwMn07Sy/IwOj3zVkVik2JTvgpaykDZEigL6Rx6N9LbMywwUSMtxET+7lVoDLLd3O3IXwJwvuuns8UB/HeAg==}
    engines: {node: '>=4'}
    dev: true

  /miniflare/1.4.1:
    resolution: {integrity: sha512-hJkMbTEM+sSiAo2yuPOucrdFYINLU7vvl9uVkRzAQ/h0CjmkYOCoyBn4jYzWtDZeQ0XrkyS6PGUCO277B5TsXA==}
    engines: {node: '>=10.12.0'}
    hasBin: true
    dependencies:
      '@iarna/toml': 2.2.5
      '@mrbbot/node-fetch': 4.6.0
      '@peculiar/webcrypto': 1.3.3
      chokidar: 3.5.3_dzxbf3kgof5pdmbsyih2x43sq4
      cjstoesm: 1.1.4_typescript@4.6.4
      dotenv: 8.6.0
      env-paths: 2.2.1
      event-target-shim: 6.0.2
      formdata-node: 2.5.0
      html-rewriter-wasm: 0.3.2
      http-cache-semantics: 4.1.0
      ioredis: 4.28.5
      kleur: 4.1.4
      node-cron: 2.0.3
      picomatch: 2.3.1
      sanitize-filename: 1.6.3
      selfsigned: 1.10.14
      semiver: 1.1.0
      source-map-support: 0.5.21
      tslib: 2.5.0
      typescript: 4.6.4
      typeson: 6.1.0
      typeson-registry: 1.0.0-alpha.39
      web-streams-polyfill: 3.2.1
      ws: 7.5.7
      yargs: 16.2.0
      youch: 2.2.2
    transitivePeerDependencies:
      - bufferutil
      - supports-color
      - utf-8-validate
    dev: true

  /minimatch/3.1.2:
    resolution: {integrity: sha512-J7p63hRiAjw1NDEww1W7i37+ByIrOWO5XQQAzZ3VOcL0PNybwpfmV/N05zFAzwQ9USyEcX6t3UO+K5aqBQOIHw==}
    dependencies:
      brace-expansion: 1.1.11

  /minimatch/5.1.0:
    resolution: {integrity: sha512-9TPBGGak4nHfGZsPBohm9AWg6NoT7QTCehS3BIJABslyZbzxfV78QM2Y6+i741OPZIafFAaiiEMh5OyIrJPgtg==}
    engines: {node: '>=10'}
    dependencies:
      brace-expansion: 2.0.1
    dev: true

  /minimatch/7.4.2:
    resolution: {integrity: sha512-xy4q7wou3vUoC9k1xGTXc+awNdGaGVHtFUaey8tiX4H1QRc04DZ/rmDFwNm2EBsuYEhAZ6SgMmYf3InGY6OauA==}
    engines: {node: '>=10'}
    dependencies:
      brace-expansion: 2.0.1
    dev: true

  /minimist-options/4.1.0:
    resolution: {integrity: sha512-Q4r8ghd80yhO/0j1O3B2BjweX3fiHg9cdOwjJd2J76Q135c+NDxGCqdYKQ1SKBuFfgWbAUzBfvYjPUEeNgqN1A==}
    engines: {node: '>= 6'}
    dependencies:
      arrify: 1.0.1
      is-plain-obj: 1.1.0
      kind-of: 6.0.3
    dev: true

  /minimist/1.2.8:
    resolution: {integrity: sha512-2yyAR8qBkN3YuheJanUpWC5U3bb5osDywNB8RzDVlDwDHbocAJveqqj1u8+SVD7jkWT4yvsHCpWqqWqAxb0zCA==}

  /minipass/3.1.6:
    resolution: {integrity: sha512-rty5kpw9/z8SX9dmxblFA6edItUmwJgMeYDZRrwlIVN27i8gysGbznJwUggw2V/FVqFSDdWy040ZPS811DYAqQ==}
    engines: {node: '>=8'}
    dependencies:
      yallist: 4.0.0
    dev: false

  /minipass/4.2.5:
    resolution: {integrity: sha512-+yQl7SX3bIT83Lhb4BVorMAHVuqsskxRdlmO9kTpyukp8vsm2Sn/fUOV9xlnG8/a5JsypJzap21lz/y3FBMJ8Q==}
    engines: {node: '>=8'}
    dev: true

  /minizlib/2.1.2:
    resolution: {integrity: sha512-bAxsR8BVfj60DWXHE3u30oHzfl4G7khkSuPW+qvpd7jFRHm7dLxOjUk1EHACJ/hxLY8phGJ0YhYHZo7jil7Qdg==}
    engines: {node: '>= 8'}
    dependencies:
      minipass: 3.1.6
      yallist: 4.0.0
    dev: false

  /mkdirp/1.0.4:
    resolution: {integrity: sha512-vVqVZQyf3WLx2Shd0qJ9xuvqgAyKPLAiqITEtqW0oIUjzo3PePDd6fW9iFz30ef7Ysp/oiWqbhszeGWW2T6Gzw==}
    engines: {node: '>=10'}
    hasBin: true

  /mkdist/1.1.1_typescript@4.9.5:
    resolution: {integrity: sha512-9cEzCsBD0qpybR/lJMB0vRIDZiHP7hJHTN2mQtFU2qt0vr7lFnghxersOJbKLshaDsl4GlnY2OBzmRRUTfuaDg==}
    hasBin: true
    peerDependencies:
      sass: ^1.58.0
      typescript: '>=4.9.5'
    peerDependenciesMeta:
      sass:
        optional: true
      typescript:
        optional: true
    dependencies:
      defu: 6.1.2
      esbuild: 0.17.10
      fs-extra: 11.1.1
      globby: 13.1.3
      jiti: 1.17.1
      mri: 1.2.0
      pathe: 1.1.0
      typescript: 4.9.5
    dev: true

  /mlly/1.2.0:
    resolution: {integrity: sha512-+c7A3CV0KGdKcylsI6khWyts/CYrGTrRVo4R/I7u/cUsy0Conxa6LUhiEzVKIw14lc2L5aiO4+SeVe4TeGRKww==}
    dependencies:
      acorn: 8.8.2
      pathe: 1.1.0
      pkg-types: 1.0.2
      ufo: 1.1.1
    dev: true

  /modify-values/1.0.1:
    resolution: {integrity: sha512-xV2bxeN6F7oYjZWTe/YPAy6MN2M+sL4u/Rlm2AHCIVGfo2p1yGmBHQ6vHehl4bRTZBdHu3TSkWdYgkwpYzAGSw==}
    engines: {node: '>=0.10.0'}
    dev: true

  /moment/2.29.3:
    resolution: {integrity: sha512-c6YRvhEo//6T2Jz/vVtYzqBzwvPT95JBQ+smCytzf7c50oMZRsR/a4w88aD34I+/QVSfnoAnSBFPJHItlOMJVw==}
    dev: true

  /mri/1.2.0:
    resolution: {integrity: sha512-tzzskb3bG8LvYGFF/mDTpq3jpI6Q9wc3LEmBaghu+DdCssd1FakN7Bc0hVNmEyGq1bq3RgfkCb3cmQLpNPOroA==}
    engines: {node: '>=4'}
    dev: true

  /mrmime/1.0.1:
    resolution: {integrity: sha512-hzzEagAgDyoU1Q6yg5uI+AorQgdvMCur3FcKf7NhMKWsaYg+RnbTyHRa/9IlLF9rf455MOCtcqqrQQ83pPP7Uw==}
    engines: {node: '>=10'}
    dev: true

  /ms/2.0.0:
    resolution: {integrity: sha512-Tpp60P6IUJDTuOq/5Z8cdskzJujfwqfOTkrwIwj7IRISpnkJnT6SyJ4PCPnGMoFjC9ddhal5KVIYtAt97ix05A==}

  /ms/2.1.2:
    resolution: {integrity: sha512-sGkPx+VjMtmA6MX27oA4FBFELFCZZ4S4XqeGOXCv68tT+jb3vk/RyaKWP0PTKyWtmLSM0b+adUTEvbs1PEaH2w==}

  /ms/2.1.3:
    resolution: {integrity: sha512-6FlzubTLZG3J2a/NVCAleEhjzq5oxgHyaCU9yYXvcLsvoVaHJq/s5xXI6/XXP6tz7R9xAOtHnSO/tXtF3WRTlA==}

  /mustache/4.2.0:
    resolution: {integrity: sha512-71ippSywq5Yb7/tVYyGbkBggbU8H3u5Rz56fH60jGFgr8uHwxs+aSKeqmluIVzM0m0kB7xQjKS6qPfd0b2ZoqQ==}
    hasBin: true
    dev: true

  /nanoid/3.3.4:
    resolution: {integrity: sha512-MqBkQh/OHTS2egovRtLk45wEyNXwF+cokD+1YPf9u5VfJiRdAiRwB2froX5Co9Rh20xs4siNPm8naNotSD6RBw==}
    engines: {node: ^10 || ^12 || ^13.7 || ^14 || >=15.0.1}
    hasBin: true

  /natural-compare-lite/1.4.0:
    resolution: {integrity: sha512-Tj+HTDSJJKaZnfiuw+iaF9skdPpTo2GtEly5JHnWV/hfv2Qj/9RKsGISQtLh2ox3l5EAGw487hnBee0sIJ6v2g==}
    dev: true

  /natural-compare/1.4.0:
    resolution: {integrity: sha512-OWND8ei3VtNC9h7V60qff3SVobHr996CTwgxubgyQYEpg290h9J0buyECNNJexkFm5sOajh5G116RYA1c8ZMSw==}
    dev: true

  /needle/3.2.0:
    resolution: {integrity: sha512-oUvzXnyLiVyVGoianLijF9O/RecZUf7TkBfimjGrLM4eQhXyeJwM6GeAWccwfQ9aa4gMCZKqhAOuLaMIcQxajQ==}
    engines: {node: '>= 4.4.x'}
    hasBin: true
    requiresBuild: true
    dependencies:
      debug: 3.2.7
      iconv-lite: 0.6.3
      sax: 1.2.4
    transitivePeerDependencies:
      - supports-color
    dev: true
    optional: true

  /negotiator/0.6.3:
    resolution: {integrity: sha512-+EUsqGPLsM+j/zdChZjsnX51g4XrHFOIXwfnCVPGlQk/k5giakcKsuxCObBRu6DSm9opw/O6slWbJdghQM4bBg==}
    engines: {node: '>= 0.6'}

  /neo-async/2.6.2:
    resolution: {integrity: sha512-Yd3UES5mWCSqR+qNT93S3UoYUkqAZ9lLg8a7g9rimsWmYGK8cVToA4/sF3RrshdyV3sAGMXVUmpMYOw+dLpOuw==}
    dev: true

  /next-tick/1.1.0:
    resolution: {integrity: sha512-CXdUiJembsNjuToQvxayPZF9Vqht7hewsvy2sOWafLvi2awflj9mOC6bHIg50orX8IJvWKY9wYQ/zB2kogPslQ==}
    dev: false

  /nice-try/1.0.5:
    resolution: {integrity: sha512-1nh45deeb5olNY7eX82BkPO7SSxR5SSYJiPTrTdFUVYwAl8CKMA5N9PjTYkHiRjisVcxcQ1HXdLhx2qxxJzLNQ==}
    dev: true

  /node-addon-api/5.0.0:
    resolution: {integrity: sha512-CvkDw2OEnme7ybCykJpVcKH+uAOLV2qLqiyla128dN9TkEWfrYmxG6C2boDe5KcNQqZF3orkqzGgOMvZ/JNekA==}
    dev: false

  /node-cron/2.0.3:
    resolution: {integrity: sha512-eJI+QitXlwcgiZwNNSRbqsjeZMp5shyajMR81RZCqeW0ZDEj4zU9tpd4nTh/1JsBiKbF8d08FCewiipDmVIYjg==}
    engines: {node: '>=6.0.0'}
    requiresBuild: true
    dependencies:
      opencollective-postinstall: 2.0.3
      tz-offset: 0.0.1
    dev: true

  /node-domexception/1.0.0:
    resolution: {integrity: sha512-/jKZoMpw0F8GRwl4/eLROPA3cfcXtLApP0QzLmUT/HuPCZWyB7IY9ZrMeKw2O/nFIqPQB3PVM9aYm0F312AXDQ==}
    engines: {node: '>=10.5.0'}
    dev: true

  /node-fetch/2.6.7:
    resolution: {integrity: sha512-ZjMPFEfVx5j+y2yF35Kzx5sF7kDzxuDj6ziH4FFbOp87zKDZNx8yExJIb05OGF4Nlt9IHFIMBkRl41VdvcNdbQ==}
    engines: {node: 4.x || >=6.0.0}
    peerDependencies:
      encoding: ^0.1.0
    peerDependenciesMeta:
      encoding:
        optional: true
    dependencies:
      whatwg-url: 5.0.0
    dev: false

  /node-fetch/3.3.1:
    resolution: {integrity: sha512-cRVc/kyto/7E5shrWca1Wsea4y6tL9iYJE5FBCius3JQfb/4P4I295PfhgbJQBLTx6lATE4z+wK0rPM4VS2uow==}
    engines: {node: ^12.20.0 || ^14.13.1 || >=16.0.0}
    dependencies:
      data-uri-to-buffer: 4.0.0
      fetch-blob: 3.1.5
      formdata-polyfill: 4.0.10
    dev: true

  /node-forge/0.10.0:
    resolution: {integrity: sha512-PPmu8eEeG9saEUvI97fm4OYxXVB6bFvyNTyiUOBichBpFG8A1Ljw3bY62+5oOjDEMHRnd0Y7HQ+x7uzxOzC6JA==}
    engines: {node: '>= 6.0.0'}
    dev: true

  /node-releases/2.0.10:
    resolution: {integrity: sha512-5GFldHPXVG/YZmFzJvKK2zDSzPKhEp0+ZR5SVaoSag9fsL5YgHbUHDfnG5494ISANDcK4KwPXAx2xqVEydmd7w==}

  /nopt/5.0.0:
    resolution: {integrity: sha512-Tbj67rffqceeLpcRXrT7vKAN8CwfPeIBgM7E6iBkmKLV7bEMwpGgYLGv0jACUsECaa/vuxP0IjEont6umdMgtQ==}
    engines: {node: '>=6'}
    hasBin: true
    dependencies:
      abbrev: 1.1.1
    dev: false

  /normalize-package-data/2.5.0:
    resolution: {integrity: sha512-/5CMN3T0R4XTj4DcGaexo+roZSdSFW/0AOOTROrjxzCG1wrWXEsGbRKevjlIL+ZDE4sZlJr5ED4YW0yqmkK+eA==}
    dependencies:
      hosted-git-info: 2.8.9
      resolve: 1.22.1
      semver: 5.7.1
      validate-npm-package-license: 3.0.4
    dev: true

  /normalize-package-data/3.0.3:
    resolution: {integrity: sha512-p2W1sgqij3zMMyRC067Dg16bfzVH+w7hyegmpIvZ4JNjqtGOVAIvLmjBx3yP7YTe9vKJgkoNOPjwQGogDoMXFA==}
    engines: {node: '>=10'}
    dependencies:
      hosted-git-info: 4.1.0
      is-core-module: 2.11.0
      semver: 7.3.8
      validate-npm-package-license: 3.0.4
    dev: true

  /normalize-path/3.0.0:
    resolution: {integrity: sha512-6eZs5Ls3WtCisHWp9S2GUy8dqkpGi4BVSz3GaqiE6ezub0512ESztXUwUB6C6IKbQkY2Pnb/mD4WYojCRwcwLA==}
    engines: {node: '>=0.10.0'}

  /normalize-range/0.1.2:
    resolution: {integrity: sha512-bdok/XvKII3nUpklnV6P2hxtMNrCboOjAcyBuQnWEhO665FwrSNRxU+AqpsyvO6LgGYPspN+lu5CLtw4jPRKNA==}
    engines: {node: '>=0.10.0'}
    dev: false

  /normalize.css/8.0.1:
    resolution: {integrity: sha512-qizSNPO93t1YUuUhP22btGOo3chcvDFqFaj2TRybP0DMxkHOCTYwp3n34fel4a31ORXy4m1Xq0Gyqpb5m33qIg==}
    dev: false

  /npm-run-all/4.1.5:
    resolution: {integrity: sha512-Oo82gJDAVcaMdi3nuoKFavkIHBRVqQ1qvMb+9LHk/cF4P6B2m8aP04hGf7oL6wZ9BuGwX1onlLhpuoofSyoQDQ==}
    engines: {node: '>= 4'}
    hasBin: true
    dependencies:
      ansi-styles: 3.2.1
      chalk: 2.4.2
      cross-spawn: 6.0.5
      memorystream: 0.3.1
      minimatch: 3.1.2
      pidtree: 0.3.1
      read-pkg: 3.0.0
      shell-quote: 1.7.3
      string.prototype.padend: 3.1.3
    dev: true

  /npm-run-path/5.1.0:
    resolution: {integrity: sha512-sJOdmRGrY2sjNTRMbSvluQqg+8X7ZK61yvzBEIDhz4f8z1TZFYABsqjjCBd/0PUNE9M6QDgHJXQkGUEm7Q+l9Q==}
    engines: {node: ^12.20.0 || ^14.13.1 || >=16.0.0}
    dependencies:
      path-key: 4.0.0
    dev: true

  /npmlog/5.0.1:
    resolution: {integrity: sha512-AqZtDUWOMKs1G/8lwylVjrdYgqA4d9nu8hc+0gzRxlDb1I10+FHBGMXs6aiQHFdCUUlqH99MUMuLfzWDNDtfxw==}
    dependencies:
      are-we-there-yet: 2.0.0
      console-control-strings: 1.1.0
      gauge: 3.0.2
      set-blocking: 2.0.0
    dev: false

  /object-assign/4.1.1:
    resolution: {integrity: sha512-rJgTQnkUnH1sFw8yT6VSU3zD3sWmu6sZhIseY8VX+GRu3P6F7Fu+JNDoXfklElbLJSnc3FUQHVe4cU5hj+BcUg==}
    engines: {node: '>=0.10.0'}

  /object-hash/3.0.0:
    resolution: {integrity: sha512-RSn9F68PjH9HqtltsSnqYC1XXoWe9Bju5+213R98cNGttag9q9yAOTzdbsqvIa7aNm5WffBZFpWYr2aWrklWAw==}
    engines: {node: '>= 6'}

  /object-inspect/1.12.3:
    resolution: {integrity: sha512-geUvdk7c+eizMNUDkRpW1wJwgfOiOeHbxBR/hLXK1aT6zmVSO0jsQcs7fj6MGw89jC/cjGfLcNOrtMYtGqm81g==}

  /object-keys/1.1.1:
    resolution: {integrity: sha512-NuAESUOUMrlIXOfHKzD6bpPu3tYt3xvjNdRIQ+FeT0lNb4K8WR70CaDxhuNguS2XG+GjkyMwOzsN5ZktImfhLA==}
    engines: {node: '>= 0.4'}
    dev: true

  /object.assign/4.1.4:
    resolution: {integrity: sha512-1mxKf0e58bvyjSCtKYY4sRe9itRk3PJpquJOjeIkz885CczcI4IvJJDLPS72oowuSh+pBxUFROpX+TU++hxhZQ==}
    engines: {node: '>= 0.4'}
    dependencies:
      call-bind: 1.0.2
      define-properties: 1.1.4
      has-symbols: 1.0.3
      object-keys: 1.1.1
    dev: true

  /object.values/1.1.6:
    resolution: {integrity: sha512-FVVTkD1vENCsAcwNs9k6jea2uHC/X0+JcjG8YA60FN5CMaJmG95wT9jek/xX9nornqGRrBkKtzuAu2wuHpKqvw==}
    engines: {node: '>= 0.4'}
    dependencies:
      call-bind: 1.0.2
      define-properties: 1.1.4
      es-abstract: 1.21.1
    dev: true

  /okie/1.0.1:
    resolution: {integrity: sha512-JQh5TdSYhzXSuKN3zzX8Rw9Q/Tec1fm0jwP/k9+cBDk6tyLjlARVu936MLY//2NZp76UGHH+5gXPzRejU1bTjQ==}
    engines: {node: '>=12.0.0'}
    dev: true

  /on-finished/2.3.0:
    resolution: {integrity: sha512-ikqdkGAAyf/X/gPhXGvfgAytDZtDbr+bkNUJ0N9h5MI/dmdgCs3l6hoHrcUv41sRKew3jIwrp4qQDXiK99Utww==}
    engines: {node: '>= 0.8'}
    dependencies:
      ee-first: 1.1.1
    dev: true

  /on-finished/2.4.1:
    resolution: {integrity: sha512-oVlzkg3ENAhCk2zdv7IJwd/QUD4z2RxRwpkcGY8psCVcCYZNq4wYnVWALHM+brtuJjePWiYF/ClmuDr8Ch5+kg==}
    engines: {node: '>= 0.8'}
    dependencies:
      ee-first: 1.1.1

  /once/1.4.0:
    resolution: {integrity: sha512-lNaJgI+2Q5URQBkccEKHTQOPaXdUxnZZElQTZY0MFUAuaEqe1E+Nyvgdz/aIyNi6Z9MzO5dv1H8n58/GELp3+w==}
    dependencies:
      wrappy: 1.0.2

  /onetime/5.1.2:
    resolution: {integrity: sha512-kbpaSSGJTWdAY5KPVeMOKXSrPtr8C8C7wodJbcsd51jRnmD+GZu8Y0VoU6Dm5Z4vWr0Ig/1NKuWRKf7j5aaYSg==}
    engines: {node: '>=6'}
    dependencies:
      mimic-fn: 2.1.0
    dev: true

  /onetime/6.0.0:
    resolution: {integrity: sha512-1FlR+gjXK7X+AsAHso35MnyN5KqGwJRi/31ft6x0M194ht7S+rWAvd7PHss9xSKMzE0asv1pyIHaJYq+BbacAQ==}
    engines: {node: '>=12'}
    dependencies:
      mimic-fn: 4.0.0
    dev: true

  /open/8.4.2:
    resolution: {integrity: sha512-7x81NCL719oNbsq/3mh+hVrAWmFuEYUqrq/Iw3kUzH8ReypT9QQ0BLoJS7/G9k6N81XjW4qHWtjWwe/9eLy1EQ==}
    engines: {node: '>=12'}
    dependencies:
      define-lazy-prop: 2.0.0
      is-docker: 2.2.1
      is-wsl: 2.2.0
    dev: true

  /opencollective-postinstall/2.0.3:
    resolution: {integrity: sha512-8AV/sCtuzUeTo8gQK5qDZzARrulB3egtLzFgteqB2tcT4Mw7B8Kt7JcDHmltjz6FOAHsvTevk70gZEbhM4ZS9Q==}
    hasBin: true
    dev: true

  /optionator/0.9.1:
    resolution: {integrity: sha512-74RlY5FCnhq4jRxVUPKDaRwrVNXMqsGsiW6AJw4XK8hmtm10wC0ypZBLw5IIp85NZMr91+qd1RvvENwg7jjRFw==}
    engines: {node: '>= 0.8.0'}
    dependencies:
      deep-is: 0.1.4
      fast-levenshtein: 2.0.6
      levn: 0.4.1
      prelude-ls: 1.2.1
      type-check: 0.4.0
      word-wrap: 1.2.3
    dev: true

  /p-limit/1.3.0:
    resolution: {integrity: sha512-vvcXsLAJ9Dr5rQOPk7toZQZJApBl2K4J6dANSsEuh6QI41JYcsS/qhTGa9ErIUUgK3WNQoJYvylxvjqmiqEA9Q==}
    engines: {node: '>=4'}
    dependencies:
      p-try: 1.0.0
    dev: true

  /p-limit/2.3.0:
    resolution: {integrity: sha512-//88mFWSJx8lxCzwdAABTJL2MyWB12+eIY7MDL2SqLmAkeKU9qxRvWuSyTjm3FUmpBEMuFfckAIqEaVGUDxb6w==}
    engines: {node: '>=6'}
    dependencies:
      p-try: 2.2.0
    dev: true

  /p-limit/3.1.0:
    resolution: {integrity: sha512-TYOanM3wGwNGsZN2cVTYPArw454xnXj5qmWF1bEoAc4+cU/ol7GVh7odevjp1FNHduHc3KZMcFduxU5Xc6uJRQ==}
    engines: {node: '>=10'}
    dependencies:
      yocto-queue: 0.1.0
    dev: true

  /p-limit/4.0.0:
    resolution: {integrity: sha512-5b0R4txpzjPWVw/cXXUResoD4hb6U/x9BH08L7nw+GN1sezDzPdxeRvpc9c433fZhBan/wusjbCsqwqm4EIBIQ==}
    engines: {node: ^12.20.0 || ^14.13.1 || >=16.0.0}
    dependencies:
      yocto-queue: 1.0.0
    dev: true

  /p-locate/2.0.0:
    resolution: {integrity: sha512-nQja7m7gSKuewoVRen45CtVfODR3crN3goVQ0DDZ9N3yHxgpkuBhZqsaiotSQRrADUrne346peY7kT3TSACykg==}
    engines: {node: '>=4'}
    dependencies:
      p-limit: 1.3.0
    dev: true

  /p-locate/4.1.0:
    resolution: {integrity: sha512-R79ZZ/0wAxKGu3oYMlz8jy/kbhsNrS7SKZ7PxEHBgJ5+F2mtFW2fK2cOtBh1cHYkQsbzFV7I+EoRKe6Yt0oK7A==}
    engines: {node: '>=8'}
    dependencies:
      p-limit: 2.3.0
    dev: true

  /p-locate/5.0.0:
    resolution: {integrity: sha512-LaNjtRWUBY++zB5nE/NwcaoMylSPk+S+ZHNB1TzdbMJMny6dynpAGt7X/tl/QYq3TIeE6nxHppbo2LGymrG5Pw==}
    engines: {node: '>=10'}
    dependencies:
      p-limit: 3.1.0
    dev: true

  /p-map/2.1.0:
    resolution: {integrity: sha512-y3b8Kpd8OAN444hxfBbFfj1FY/RjtTd8tzYwhUqNYXx0fXx2iX4maP4Qr6qhIKbQXI02wTLAda4fYUbDagTUFw==}
    engines: {node: '>=6'}
    dev: true

  /p-map/4.0.0:
    resolution: {integrity: sha512-/bjOqmgETBYB5BoEeGVea8dmvHb2m9GLy1E9W43yeyfP6QQCZGFNa+XRceJEuDB6zqr+gKpIAmlLebMpykw/MQ==}
    engines: {node: '>=10'}
    dependencies:
      aggregate-error: 3.1.0
    dev: true

  /p-try/1.0.0:
    resolution: {integrity: sha1-y8ec26+P1CKOE/Yh8rGiN8GyB7M=}
    engines: {node: '>=4'}
    dev: true

  /p-try/2.2.0:
    resolution: {integrity: sha512-R4nPAVTAU0B9D35/Gk3uJf/7XYbQcyohSKdvAxIRSNghFl4e71hVoGnBNQz9cWaXxO2I10KTC+3jMdvvoKw6dQ==}
    engines: {node: '>=6'}
    dev: true

  /package-name-regex/2.0.6:
    resolution: {integrity: sha512-gFL35q7kbE/zBaPA3UKhp2vSzcPYx2ecbYuwv1ucE9Il6IIgBDweBlH8D68UFGZic2MkllKa2KHCfC1IQBQUYA==}
    engines: {node: '>=12'}
    dev: true

  /parent-module/1.0.1:
    resolution: {integrity: sha512-GQ2EWRpQV8/o+Aw8YqtfZZPfNRWZYkbidE9k5rpl/hC3vtHHBfGm2Ifi6qWV+coDGkrUKZAxE3Lot5kcsRlh+g==}
    engines: {node: '>=6'}
    dependencies:
      callsites: 3.1.0
    dev: true

  /parse-json/4.0.0:
    resolution: {integrity: sha512-aOIos8bujGN93/8Ox/jPLh7RwVnPEysynVFE+fQZyg6jKELEHwzgKdLRFHUgXJL6kylijVSBC4BvN9OmsB48Rw==}
    engines: {node: '>=4'}
    dependencies:
      error-ex: 1.3.2
      json-parse-better-errors: 1.0.2
    dev: true

  /parse-json/5.2.0:
    resolution: {integrity: sha512-ayCKvm/phCGxOkYRSCM82iDwct8/EonSEgCSxWxD7ve6jHggsFl4fZVQBPRNgQoKiuV/odhFrGzQXZwbifC8Rg==}
    engines: {node: '>=8'}
    dependencies:
      '@babel/code-frame': 7.18.6
      error-ex: 1.3.2
      json-parse-even-better-errors: 2.3.1
      lines-and-columns: 1.2.4
    dev: true

  /parse-node-version/1.0.1:
    resolution: {integrity: sha512-3YHlOa/JgH6Mnpr05jP9eDG254US9ek25LyIxZlDItp2iJtwyaXQb57lBYLdT3MowkUFYEV2XXNAYIPlESvJlA==}
    engines: {node: '>= 0.10'}
    dev: true

  /parse5/7.1.2:
    resolution: {integrity: sha512-Czj1WaSVpaoj0wbhMzLmWD69anp2WH7FXMB9n1Sy8/ZFF9jolSQVMu1Ij5WIyGmcBmhk7EOndpO4mIpihVqAXw==}
    dependencies:
      entities: 4.4.0
    dev: true

  /parseurl/1.3.3:
    resolution: {integrity: sha512-CiyeOxFT/JZyN5m0z9PfXw4SCBJ6Sygz1Dpl0wqjlhDEGGBP1GnsUVEL0p63hoG1fcj3fHynXi9NYO4nWOL+qQ==}
    engines: {node: '>= 0.8'}

  /path-exists/3.0.0:
    resolution: {integrity: sha512-bpC7GYwiDYQ4wYLe+FA8lhRjhQCMcQGuSgGGqDkg/QerRWw9CmGRT0iSOVRSZJ29NMLZgIzqaljJ63oaL4NIJQ==}
    engines: {node: '>=4'}
    dev: true

  /path-exists/4.0.0:
    resolution: {integrity: sha512-ak9Qy5Q7jYb2Wwcey5Fpvg2KoAc/ZIhLSLOSBmRmygPsGwkVVt0fZa0qrtMz+m6tJTAHfZQ8FnmB4MG4LWy7/w==}
    engines: {node: '>=8'}
    dev: true

  /path-is-absolute/1.0.1:
    resolution: {integrity: sha512-AVbw3UJ2e9bq64vSaS9Am0fje1Pa8pbGqTTsmXfaIiMpnr5DlDhfJOuLj9Sf95ZPVDAUerDfEk88MPmPe7UCQg==}
    engines: {node: '>=0.10.0'}

  /path-key/2.0.1:
    resolution: {integrity: sha512-fEHGKCSmUSDPv4uoj8AlD+joPlq3peND+HRYyxFz4KPw4z926S/b8rIuFs2FYJg3BwsxJf6A9/3eIdLaYC+9Dw==}
    engines: {node: '>=4'}
    dev: true

  /path-key/3.1.1:
    resolution: {integrity: sha512-ojmeN0qd+y0jszEtoY48r0Peq5dwMEkIlCOu6Q5f41lfkswXuKtYrhgoTpLnyIcHm24Uhqx+5Tqm2InSwLhE6Q==}
    engines: {node: '>=8'}
    dev: true

  /path-key/4.0.0:
    resolution: {integrity: sha512-haREypq7xkM7ErfgIyA0z+Bj4AGKlMSdlQE2jvJo6huWD1EdkKYV+G/T4nq0YEF2vgTT8kqMFKo1uHn950r4SQ==}
    engines: {node: '>=12'}
    dev: true

  /path-parse/1.0.7:
    resolution: {integrity: sha512-LDJzPVEEEPR+y48z93A0Ed0yXb8pAByGWo/k5YYdYgpY2/2EsOsksJrq7lOHxryrVOn1ejG6oAp8ahvOIQD8sw==}

  /path-scurry/1.6.1:
    resolution: {integrity: sha512-OW+5s+7cw6253Q4E+8qQ/u1fVvcJQCJo/VFD8pje+dbJCF1n5ZRMV2AEHbGp+5Q7jxQIYJxkHopnj6nzdGeZLA==}
    engines: {node: '>=14'}
    dependencies:
      lru-cache: 7.18.3
      minipass: 4.2.5
    dev: true

  /path-to-regexp/0.1.7:
    resolution: {integrity: sha1-32BBeABfUi8V60SQ5yR6G/qmf4w=}

  /path-type/3.0.0:
    resolution: {integrity: sha512-T2ZUsdZFHgA3u4e5PfPbjd7HDDpxPnQb5jN0SrDsjNSuVXHJqtwTnWqG0B1jZrgmJ/7lj1EmVIByWt1gxGkWvg==}
    engines: {node: '>=4'}
    dependencies:
      pify: 3.0.0
    dev: true

  /path-type/4.0.0:
    resolution: {integrity: sha512-gDKb8aZMDeD/tZWs9P6+q0J9Mwkdl6xMV8TjnGP3qJVJ06bdMgkbBlLU8IdfOsIsFz2BW1rNVT3XuNEl8zPAvw==}
    engines: {node: '>=8'}
    dev: true

  /pathe/1.1.0:
    resolution: {integrity: sha512-ODbEPR0KKHqECXW1GoxdDb+AZvULmXjVPy4rt+pGo2+TnjJTIPJQSVS6N63n8T2Ip+syHhbn52OewKicV0373w==}
    dev: true

  /pathval/1.1.1:
    resolution: {integrity: sha512-Dp6zGqpTdETdR63lehJYPeIOqpiNBNtc7BpWSLrOje7UaIsE5aY92r/AunQA7rsXvet3lrJ3JnZX29UPTKXyKQ==}
    dev: true

  /periscopic/3.1.0:
    resolution: {integrity: sha512-vKiQ8RRtkl9P+r/+oefh25C3fhybptkHKCZSPlcXiJux2tJF55GnEj3BVn4A5gKfq9NWWXXrxkHBwVPUfH0opw==}
    dependencies:
      '@types/estree': 1.0.0
      estree-walker: 3.0.3
      is-reference: 3.0.0
    dev: true

  /phoenix/1.7.2:
    resolution: {integrity: sha512-jwWDOsUNEQZkLNSwzfLJ6AMFUkyZ+ILU+NkBBtoAK020QPpV/dYEQHGMQoFScj89MFjJlLdkE1W97i8S+4FdGg==}
    dev: false

  /picocolors/1.0.0:
    resolution: {integrity: sha512-1fygroTLlHu66zi26VoTDv8yRgm0Fccecssto+MhsZ0D/DGW2sm8E8AjW7NU5VVTRt5GxbeZ5qBuJr+HyLYkjQ==}

  /picomatch/2.3.1:
    resolution: {integrity: sha512-JU3teHTNjmE2VCGFzuY8EXzCDVwEqB2a8fsIvwaStHhAWJEeVd1o1QD80CU6+ZdEXXSLbSsuLwJjkCBWqRQUVA==}
    engines: {node: '>=8.6'}

  /pidtree/0.3.1:
    resolution: {integrity: sha512-qQbW94hLHEqCg7nhby4yRC7G2+jYHY4Rguc2bjw7Uug4GIJuu1tvf2uHaZv5Q8zdt+WKJ6qK1FOI6amaWUo5FA==}
    engines: {node: '>=0.10'}
    hasBin: true
    dev: true

  /pidtree/0.6.0:
    resolution: {integrity: sha512-eG2dWTVw5bzqGRztnHExczNxt5VGsE6OwTeCG3fdUf9KBsZzO3R5OIIIzWR+iZA0NtZ+RDVdaoE2dK1cn6jH4g==}
    engines: {node: '>=0.10'}
    hasBin: true
    dev: true

  /pify/2.3.0:
    resolution: {integrity: sha512-udgsAY+fTnvv7kI7aaxbqwWNb0AHiB0qBO89PZKPkoTmGOgdbrHDKD+0B2X4uTfJ/FT1R09r9gTsjUjNJotuog==}
    engines: {node: '>=0.10.0'}

  /pify/3.0.0:
    resolution: {integrity: sha512-C3FsVNH1udSEX48gGX1xfvwTWfsYWj5U+8/uK15BGzIGrKoUpghX8hWZwa/OFnakBiiVNmBvemTJR5mcy7iPcg==}
    engines: {node: '>=4'}
    dev: true

  /pify/4.0.1:
    resolution: {integrity: sha512-uB80kBFb/tfd68bVleG9T5GGsGPjJrLAUpR5PZIrhBnIaRTQRjqdJSsIKkOP6OAIFbj7GOrcudc5pNjZ+geV2g==}
    engines: {node: '>=6'}
    dev: true
    optional: true

  /pkg-types/1.0.2:
    resolution: {integrity: sha512-hM58GKXOcj8WTqUXnsQyJYXdeAPbythQgEF3nTcEo+nkD49chjQ9IKm/QJy9xf6JakXptz86h7ecP2024rrLaQ==}
    dependencies:
      jsonc-parser: 3.2.0
      mlly: 1.2.0
      pathe: 1.1.0
    dev: true

  /playwright-chromium/1.31.2:
    resolution: {integrity: sha512-De3FSR5C5PUpyv6d7eZbOPGbG4opgjgLGKaNOyR/QN8gfiVQxZpudP1hJp0S/zPnP5W6qirohgqsjLFYLPVJlw==}
    engines: {node: '>=14'}
    hasBin: true
    requiresBuild: true
    dependencies:
      playwright-core: 1.31.2
    dev: true

  /playwright-core/1.31.2:
    resolution: {integrity: sha512-a1dFgCNQw4vCsG7bnojZjDnPewZcw7tZUNFN0ZkcLYKj+mPmXvg4MpaaKZ5SgqPsOmqIf2YsVRkgqiRDxD+fDQ==}
    engines: {node: '>=14'}
    hasBin: true
    dev: true

  /postcss-import/14.1.0_postcss@8.4.21:
    resolution: {integrity: sha512-flwI+Vgm4SElObFVPpTIT7SU7R3qk2L7PyduMcokiaVKuWv9d/U+Gm/QAd8NDLuykTWTkcrjOeD2Pp1rMeBTGw==}
    engines: {node: '>=10.0.0'}
    peerDependencies:
      postcss: ^8.0.0
    dependencies:
      postcss: 8.4.21
      postcss-value-parser: 4.2.0
      read-cache: 1.0.0
      resolve: 1.22.1

  /postcss-import/15.1.0_postcss@8.4.21:
    resolution: {integrity: sha512-hpr+J05B2FVYUAXHeK1YyI267J/dDDhMU6B6civm8hSY1jYJnBXxzKDKDswzJmtLHryrjhnDjqqp/49t8FALew==}
    engines: {node: '>=14.0.0'}
    peerDependencies:
      postcss: ^8.0.0
    dependencies:
      postcss: 8.4.21
      postcss-value-parser: 4.2.0
      read-cache: 1.0.0
      resolve: 1.22.1
    dev: true

  /postcss-js/4.0.0_postcss@8.4.21:
    resolution: {integrity: sha512-77QESFBwgX4irogGVPgQ5s07vLvFqWr228qZY+w6lW599cRlK/HmnlivnnVUxkjHnCu4J16PDMHcH+e+2HbvTQ==}
    engines: {node: ^12 || ^14 || >= 16}
    peerDependencies:
      postcss: ^8.3.3
    dependencies:
      camelcase-css: 2.0.1
      postcss: 8.4.21

  /postcss-load-config/3.1.4_aesdjsunmf4wiehhujt67my7tu:
    resolution: {integrity: sha512-6DiM4E7v4coTE4uzA8U//WhtPwyhiim3eyjEMFCnUpzbrkK9wJHgKDT2mR+HbtSrd/NubVaYTOpSpjUl8NQeRg==}
    engines: {node: '>= 10'}
    peerDependencies:
      postcss: '>=8.0.9'
      ts-node: '>=9.0.0'
    peerDependenciesMeta:
      postcss:
        optional: true
      ts-node:
        optional: true
    dependencies:
      lilconfig: 2.1.0
      postcss: 8.4.21
      ts-node: 10.9.1
      yaml: 1.10.2
    dev: false

  /postcss-load-config/3.1.4_postcss@8.4.21:
    resolution: {integrity: sha512-6DiM4E7v4coTE4uzA8U//WhtPwyhiim3eyjEMFCnUpzbrkK9wJHgKDT2mR+HbtSrd/NubVaYTOpSpjUl8NQeRg==}
    engines: {node: '>= 10'}
    peerDependencies:
      postcss: '>=8.0.9'
      ts-node: '>=9.0.0'
    peerDependenciesMeta:
      postcss:
        optional: true
      ts-node:
        optional: true
    dependencies:
      lilconfig: 2.1.0
      postcss: 8.4.21
      yaml: 1.10.2

  /postcss-load-config/4.0.1_postcss@8.4.21:
    resolution: {integrity: sha512-vEJIc8RdiBRu3oRAI0ymerOn+7rPuMvRXslTvZUKZonDHFIczxztIyJ1urxM1x9JXEikvpWWTUUqal5j/8QgvA==}
    engines: {node: '>= 14'}
    peerDependencies:
      postcss: '>=8.0.9'
      ts-node: '>=9.0.0'
    peerDependenciesMeta:
      postcss:
        optional: true
      ts-node:
        optional: true
    dependencies:
      lilconfig: 2.0.5
      postcss: 8.4.21
      yaml: 2.1.1
    dev: true

  /postcss-modules-extract-imports/3.0.0_postcss@8.4.21:
    resolution: {integrity: sha512-bdHleFnP3kZ4NYDhuGlVK+CMrQ/pqUm8bx/oGL93K6gVwiclvX5x0n76fYMKuIGKzlABOy13zsvqjb0f92TEXw==}
    engines: {node: ^10 || ^12 || >= 14}
    peerDependencies:
      postcss: ^8.1.0
    dependencies:
      postcss: 8.4.21
    dev: true

  /postcss-modules-local-by-default/4.0.0_postcss@8.4.21:
    resolution: {integrity: sha512-sT7ihtmGSF9yhm6ggikHdV0hlziDTX7oFoXtuVWeDd3hHObNkcHRo9V3yg7vCAY7cONyxJC/XXCmmiHHcvX7bQ==}
    engines: {node: ^10 || ^12 || >= 14}
    peerDependencies:
      postcss: ^8.1.0
    dependencies:
      icss-utils: 5.1.0_postcss@8.4.21
      postcss: 8.4.21
      postcss-selector-parser: 6.0.10
      postcss-value-parser: 4.2.0
    dev: true

  /postcss-modules-scope/3.0.0_postcss@8.4.21:
    resolution: {integrity: sha512-hncihwFA2yPath8oZ15PZqvWGkWf+XUfQgUGamS4LqoP1anQLOsOJw0vr7J7IwLpoY9fatA2qiGUGmuZL0Iqlg==}
    engines: {node: ^10 || ^12 || >= 14}
    peerDependencies:
      postcss: ^8.1.0
    dependencies:
      postcss: 8.4.21
      postcss-selector-parser: 6.0.10
    dev: true

  /postcss-modules-values/4.0.0_postcss@8.4.21:
    resolution: {integrity: sha512-RDxHkAiEGI78gS2ofyvCsu7iycRv7oqw5xMWn9iMoR0N/7mf9D50ecQqUo5BZ9Zh2vH4bCUR/ktCqbB9m8vJjQ==}
    engines: {node: ^10 || ^12 || >= 14}
    peerDependencies:
      postcss: ^8.1.0
    dependencies:
      icss-utils: 5.1.0_postcss@8.4.21
      postcss: 8.4.21
    dev: true

  /postcss-modules/6.0.0_postcss@8.4.21:
    resolution: {integrity: sha512-7DGfnlyi/ju82BRzTIjWS5C4Tafmzl3R79YP/PASiocj+aa6yYphHhhKUOEoXQToId5rgyFgJ88+ccOUydjBXQ==}
    peerDependencies:
      postcss: ^8.0.0
    dependencies:
      generic-names: 4.0.0
      icss-utils: 5.1.0_postcss@8.4.21
      lodash.camelcase: 4.3.0
      postcss: 8.4.21
      postcss-modules-extract-imports: 3.0.0_postcss@8.4.21
      postcss-modules-local-by-default: 4.0.0_postcss@8.4.21
      postcss-modules-scope: 3.0.0_postcss@8.4.21
      postcss-modules-values: 4.0.0_postcss@8.4.21
      string-hash: 1.1.3
    dev: true

  /postcss-nested/6.0.0_postcss@8.4.21:
    resolution: {integrity: sha512-0DkamqrPcmkBDsLn+vQDIrtkSbNkv5AD/M322ySo9kqFkCIYklym2xEmWkwo+Y3/qZo34tzEPNUw4y7yMCdv5w==}
    engines: {node: '>=12.0'}
    peerDependencies:
      postcss: ^8.2.14
    dependencies:
      postcss: 8.4.21
      postcss-selector-parser: 6.0.11

  /postcss-nested/6.0.1:
    resolution: {integrity: sha512-mEp4xPMi5bSWiMbsgoPfcP74lsWLHkQbZc3sY+jWYd65CUwXrUaTp0fmNpa01ZcETKlIgUdFN/MpS2xZtqL9dQ==}
    engines: {node: '>=12.0'}
    peerDependencies:
      postcss: ^8.2.14
    dependencies:
      postcss-selector-parser: 6.0.11
    dev: true

  /postcss-selector-parser/6.0.10:
    resolution: {integrity: sha512-IQ7TZdoaqbT+LCpShg46jnZVlhWD2w6iQYAcYXfHARZ7X1t/UGhhceQDs5X0cGqKvYlHNOuv7Oa1xmb0oQuA3w==}
    engines: {node: '>=4'}
    dependencies:
      cssesc: 3.0.0
      util-deprecate: 1.0.2
    dev: true

  /postcss-selector-parser/6.0.11:
    resolution: {integrity: sha512-zbARubNdogI9j7WY4nQJBiNqQf3sLS3wCP4WfOidu+p28LofJqDH1tcXypGrcmMHhDk2t9wGhCsYe/+szLTy1g==}
    engines: {node: '>=4'}
    dependencies:
      cssesc: 3.0.0
      util-deprecate: 1.0.2

  /postcss-value-parser/4.2.0:
    resolution: {integrity: sha512-1NNCs6uurfkVbeXG4S8JFT9t19m45ICnif8zWLd5oPSZ50QnwMfK+H3jv408d4jw/7Bttv5axS5IiHoLaVNHeQ==}

  /postcss/8.4.21:
    resolution: {integrity: sha512-tP7u/Sn/dVxK2NnruI4H9BG+x+Wxz6oeZ1cJ8P6G/PZY0IKk4k/63TDsQf2kQq3+qoJeLm2kIBUNlZe3zgb4Zg==}
    engines: {node: ^10 || ^12 || >=14}
    dependencies:
      nanoid: 3.3.4
      picocolors: 1.0.0
      source-map-js: 1.0.2

  /preact/10.7.3:
    resolution: {integrity: sha512-giqJXP8VbtA1tyGa3f1n9wiN7PrHtONrDyE3T+ifjr/tTkg+2N4d/6sjC9WyJKv8wM7rOYDveqy5ZoFmYlwo4w==}
    dev: true

  /prelude-ls/1.2.1:
    resolution: {integrity: sha512-vkcDPrRZo1QZLbn5RLGPpg/WmIQ65qoWWhcGKf/b5eplkkarX0m9z8ppCat4mlOqUsWpyNuYgO3VRyrYHSzX5g==}
    engines: {node: '>= 0.8.0'}
    dev: true

  /prettier/2.8.5:
    resolution: {integrity: sha512-3gzuxrHbKUePRBB4ZeU08VNkUcqEHaUaouNt0m7LGP4Hti/NuB07C7PPTM/LkWqXoJYJn2McEo5+kxPNrtQkLQ==}
    engines: {node: '>=10.13.0'}
    hasBin: true
    dev: true

  /pretty-bytes/6.1.0:
    resolution: {integrity: sha512-Rk753HI8f4uivXi4ZCIYdhmG1V+WKzvRMg/X+M42a6t7D07RcmopXJMDNk6N++7Bl75URRGsb40ruvg7Hcp2wQ==}
    engines: {node: ^14.13.1 || >=16.0.0}
    dev: true

  /pretty-format/27.5.1:
    resolution: {integrity: sha512-Qb1gy5OrP5+zDf2Bvnzdl3jsTf1qXVMazbvCoKhtKqVs4/YK4ozX4gKQJJVyNe+cajNPn0KoC0MC3FUmaHWEmQ==}
    engines: {node: ^10.13.0 || ^12.13.0 || ^14.15.0 || >=15.0.0}
    dependencies:
      ansi-regex: 5.0.1
      ansi-styles: 5.2.0
      react-is: 17.0.2
    dev: true

  /process-nextick-args/2.0.1:
    resolution: {integrity: sha512-3ouUOpQhtgrbOa17J7+uxOTpITYWaGP7/AhoR3+A+/1e9skrzelGi/dXzEYyvbxubEF6Wn2ypscTKiKJFFn1ag==}
    dev: true

  /promise/7.3.1:
    resolution: {integrity: sha512-nolQXZ/4L+bP/UGlkfaIujX9BKxGwmQ9OT4mOt5yvy8iK1h3wqTEJCijzGANTCCl9nWjY41juyAn2K3Q1hLLTg==}
    dependencies:
      asap: 2.0.6
    dev: true

  /prompts/2.4.2:
    resolution: {integrity: sha512-NxNv/kLguCA7p3jE8oL2aEBsrJWgAakBpgmgK6lpPWV+WuOmY6r2/zbAVnP+T8bQlA0nzHXSJSJW0Hq7ylaD2Q==}
    engines: {node: '>= 6'}
    dependencies:
      kleur: 3.0.3
      sisteransi: 1.0.5
    dev: true

  /proxy-addr/2.0.7:
    resolution: {integrity: sha512-llQsMLSUDUPT44jdrU/O37qlnifitDP+ZwrmmZcoSKyLKvtZxpyV0n2/bD/N4tBAAZ/gJEdZU7KMraoK1+XYAg==}
    engines: {node: '>= 0.10'}
    dependencies:
      forwarded: 0.2.0
      ipaddr.js: 1.9.1

  /proxy-from-env/1.1.0:
    resolution: {integrity: sha512-D+zkORCbA9f1tdWRK0RaCR3GPv50cMxcrz4X8k5LTSUD1Dkw47mKJEZQNunItRTkWwgtaUSo1RVFRIG9ZXiFYg==}
    dev: false

  /prr/1.0.1:
    resolution: {integrity: sha512-yPw4Sng1gWghHQWj0B3ZggWUm4qVbPwPFcRG8KyxiU7J2OHFSoEHKS+EZ3fv5l1t9CyCiop6l/ZYeWbrgoQejw==}
    dev: true
    optional: true

  /pug-attrs/3.0.0:
    resolution: {integrity: sha512-azINV9dUtzPMFQktvTXciNAfAuVh/L/JCl0vtPCwvOA21uZrC08K/UnmrL+SXGEVc1FwzjW62+xw5S/uaLj6cA==}
    dependencies:
      constantinople: 4.0.1
      js-stringify: 1.0.2
      pug-runtime: 3.0.1
    dev: true

  /pug-code-gen/3.0.2:
    resolution: {integrity: sha512-nJMhW16MbiGRiyR4miDTQMRWDgKplnHyeLvioEJYbk1RsPI3FuA3saEP8uwnTb2nTJEKBU90NFVWJBk4OU5qyg==}
    dependencies:
      constantinople: 4.0.1
      doctypes: 1.1.0
      js-stringify: 1.0.2
      pug-attrs: 3.0.0
      pug-error: 2.0.0
      pug-runtime: 3.0.1
      void-elements: 3.1.0
      with: 7.0.2
    dev: true

  /pug-error/2.0.0:
    resolution: {integrity: sha512-sjiUsi9M4RAGHktC1drQfCr5C5eriu24Lfbt4s+7SykztEOwVZtbFk1RRq0tzLxcMxMYTBR+zMQaG07J/btayQ==}
    dev: true

  /pug-filters/4.0.0:
    resolution: {integrity: sha512-yeNFtq5Yxmfz0f9z2rMXGw/8/4i1cCFecw/Q7+D0V2DdtII5UvqE12VaZ2AY7ri6o5RNXiweGH79OCq+2RQU4A==}
    dependencies:
      constantinople: 4.0.1
      jstransformer: 1.0.0
      pug-error: 2.0.0
      pug-walk: 2.0.0
      resolve: 1.22.1
    dev: true

  /pug-lexer/5.0.1:
    resolution: {integrity: sha512-0I6C62+keXlZPZkOJeVam9aBLVP2EnbeDw3An+k0/QlqdwH6rv8284nko14Na7c0TtqtogfWXcRoFE4O4Ff20w==}
    dependencies:
      character-parser: 2.2.0
      is-expression: 4.0.0
      pug-error: 2.0.0
    dev: true

  /pug-linker/4.0.0:
    resolution: {integrity: sha512-gjD1yzp0yxbQqnzBAdlhbgoJL5qIFJw78juN1NpTLt/mfPJ5VgC4BvkoD3G23qKzJtIIXBbcCt6FioLSFLOHdw==}
    dependencies:
      pug-error: 2.0.0
      pug-walk: 2.0.0
    dev: true

  /pug-load/3.0.0:
    resolution: {integrity: sha512-OCjTEnhLWZBvS4zni/WUMjH2YSUosnsmjGBB1An7CsKQarYSWQ0GCVyd4eQPMFJqZ8w9xgs01QdiZXKVjk92EQ==}
    dependencies:
      object-assign: 4.1.1
      pug-walk: 2.0.0
    dev: true

  /pug-parser/6.0.0:
    resolution: {integrity: sha512-ukiYM/9cH6Cml+AOl5kETtM9NR3WulyVP2y4HOU45DyMim1IeP/OOiyEWRr6qk5I5klpsBnbuHpwKmTx6WURnw==}
    dependencies:
      pug-error: 2.0.0
      token-stream: 1.0.0
    dev: true

  /pug-runtime/3.0.1:
    resolution: {integrity: sha512-L50zbvrQ35TkpHwv0G6aLSuueDRwc/97XdY8kL3tOT0FmhgG7UypU3VztfV/LATAvmUfYi4wNxSajhSAeNN+Kg==}
    dev: true

  /pug-strip-comments/2.0.0:
    resolution: {integrity: sha512-zo8DsDpH7eTkPHCXFeAk1xZXJbyoTfdPlNR0bK7rpOMuhBYb0f5qUVCO1xlsitYd3w5FQTK7zpNVKb3rZoUrrQ==}
    dependencies:
      pug-error: 2.0.0
    dev: true

  /pug-walk/2.0.0:
    resolution: {integrity: sha512-yYELe9Q5q9IQhuvqsZNwA5hfPkMJ8u92bQLIMcsMxf/VADjNtEYptU+inlufAFYcWdHlwNfZOEnOOQrZrcyJCQ==}
    dev: true

  /pug/3.0.2:
    resolution: {integrity: sha512-bp0I/hiK1D1vChHh6EfDxtndHji55XP/ZJKwsRqrz6lRia6ZC2OZbdAymlxdVFwd1L70ebrVJw4/eZ79skrIaw==}
    dependencies:
      pug-code-gen: 3.0.2
      pug-filters: 4.0.0
      pug-lexer: 5.0.1
      pug-linker: 4.0.0
      pug-load: 3.0.0
      pug-parser: 6.0.0
      pug-runtime: 3.0.1
      pug-strip-comments: 2.0.0
    dev: true

  /punycode/1.3.2:
    resolution: {integrity: sha512-RofWgt/7fL5wP1Y7fxE7/EmTLzQVnB0ycyibJ0OOHIlJqTNzglYFxVwETOcIoJqJmpDXJ9xImDv+Fq34F/d4Dw==}

  /punycode/2.1.1:
    resolution: {integrity: sha512-XRsRjdf+j5ml+y/6GKHPZbrF/8p2Yga0JPtdqTIY2Xe5ohJPD9saDJJLPvp9+NSBprVvevdXZybnj2cv8OEd0A==}
    engines: {node: '>=6'}
    dev: true

  /pvtsutils/1.3.2:
    resolution: {integrity: sha512-+Ipe2iNUyrZz+8K/2IOo+kKikdtfhRKzNpQbruF2URmqPtoqAs8g3xS7TJvFF2GcPXjh7DkqMnpVveRFq4PgEQ==}
    dependencies:
      tslib: 2.5.0
    dev: true

  /pvutils/1.1.3:
    resolution: {integrity: sha512-pMpnA0qRdFp32b1sJl1wOJNxZLQ2cbQx+k6tjNtZ8CpvVhNqEPRgivZ2WOUev2YMajecdH7ctUPDvEe87nariQ==}
    engines: {node: '>=6.0.0'}
    dev: true

  /q/1.5.1:
    resolution: {integrity: sha1-fjL3W0E4EpHQRhHxvxQQmsAGUdc=}
    engines: {node: '>=0.6.0', teleport: '>=0.2.0'}
    dev: true

  /qs/6.11.0:
    resolution: {integrity: sha512-MvjoMCJwEarSbUYk5O+nmoSzSutSsTwF85zcHPQ9OrlFoZOYIjaqBAJIqIXjptyD5vThxGq52Xu/MaJzRkIk4Q==}
    engines: {node: '>=0.6'}
    dependencies:
      side-channel: 1.0.4

  /querystring/0.2.0:
    resolution: {integrity: sha1-sgmEkgO7Jd+CDadW50cAWHhSFiA=}
    engines: {node: '>=0.4.x'}
    deprecated: The querystring API is considered Legacy. new code should use the URLSearchParams API instead.

  /queue-microtask/1.2.3:
    resolution: {integrity: sha512-NuaNSa6flKT5JaSYQzJok04JzTL1CA6aGhv5rfLW3PgqA+M2ChpZQnAC8h8i4ZFkBS8X5RqkDBHA7r4hej3K9A==}

  /quick-lru/4.0.1:
    resolution: {integrity: sha512-ARhCpm70fzdcvNQfPoy49IaanKkTlRWF2JMzqhcJbhSFRZv7nPTvZJdcY7301IPmvW+/p0RgIWnQDLJxifsQ7g==}
    engines: {node: '>=8'}
    dev: true

  /quick-lru/5.1.1:
    resolution: {integrity: sha512-WuyALRjWPDGtt/wzJiadO5AXY+8hZ80hVpe6MyivgraREW751X3SbhRvG3eLKOYN+8VEvqLcf3wdnt44Z4S4SA==}
    engines: {node: '>=10'}

  /range-parser/1.2.1:
    resolution: {integrity: sha512-Hrgsx+orqoygnmhFbKaHE6c296J+HTAQXoxEF6gNupROmmGJRoyzfG3ccAveqCBrwr/2yxQ5BVd/GTl5agOwSg==}
    engines: {node: '>= 0.6'}

  /raw-body/2.5.1:
    resolution: {integrity: sha512-qqJBtEyVgS0ZmPGdCFPWJ3FreoqvG4MVQln/kCgF7Olq95IbOp0/BWyMwbdtn4VTvkM8Y7khCQ2Xgk/tcrCXig==}
    engines: {node: '>= 0.8'}
    dependencies:
      bytes: 3.1.2
      http-errors: 2.0.0
      iconv-lite: 0.4.24
      unpipe: 1.0.0

  /react-dom/18.2.0_react@18.2.0:
    resolution: {integrity: sha512-6IMTriUmvsjHUjNtEDudZfuDQUoWXVxKHhlEGSk81n4YFS+r/Kl99wXiwlVXtPBtJenozv2P+hxDsw9eA7Xo6g==}
    peerDependencies:
      react: ^18.2.0
    dependencies:
      loose-envify: 1.4.0
      react: 18.2.0
      scheduler: 0.23.0
    dev: false

  /react-is/17.0.2:
    resolution: {integrity: sha512-w2GsyukL62IJnlaff/nRegPQR94C/XXamvMWmSHRJ4y7Ts/4ocGRmTHvOs8PSE6pB3dWOrD/nueuU5sduBsQ4w==}
    dev: true

  /react/18.2.0:
    resolution: {integrity: sha512-/3IjMdb2L9QbBdWiW5e3P2/npwMBaU9mHCSCUzNln0ZCYbcfTsGbTJrU/kGemdH2IWmB2ioZ+zkxtmq6g09fGQ==}
    engines: {node: '>=0.10.0'}
    dependencies:
      loose-envify: 1.4.0
    dev: false

  /read-cache/1.0.0:
    resolution: {integrity: sha512-Owdv/Ft7IjOgm/i0xvNDZ1LrRANRfew4b2prF3OWMQLxLfu3bS8FVhCsrSCMK4lR56Y9ya+AThoTpDCTxCmpRA==}
    dependencies:
      pify: 2.3.0

  /read-pkg-up/3.0.0:
    resolution: {integrity: sha1-PtSWaF26D4/hGNBpHcUfSh/5bwc=}
    engines: {node: '>=4'}
    dependencies:
      find-up: 2.1.0
      read-pkg: 3.0.0
    dev: true

  /read-pkg-up/7.0.1:
    resolution: {integrity: sha512-zK0TB7Xd6JpCLmlLmufqykGE+/TlOePD6qKClNW7hHDKFh/J7/7gCWGR7joEQEW1bKq3a3yUZSObOoWLFQ4ohg==}
    engines: {node: '>=8'}
    dependencies:
      find-up: 4.1.0
      read-pkg: 5.2.0
      type-fest: 0.8.1
    dev: true

  /read-pkg/3.0.0:
    resolution: {integrity: sha1-nLxoaXj+5l0WwA4rGcI3/Pbjg4k=}
    engines: {node: '>=4'}
    dependencies:
      load-json-file: 4.0.0
      normalize-package-data: 2.5.0
      path-type: 3.0.0
    dev: true

  /read-pkg/5.2.0:
    resolution: {integrity: sha512-Ug69mNOpfvKDAc2Q8DRpMjjzdtrnv9HcSMX+4VsZxD1aZ6ZzrIE7rlzXBtWTyhULSMKg076AW6WR5iZpD0JiOg==}
    engines: {node: '>=8'}
    dependencies:
      '@types/normalize-package-data': 2.4.1
      normalize-package-data: 2.5.0
      parse-json: 5.2.0
      type-fest: 0.6.0
    dev: true

  /readable-stream/2.3.7:
    resolution: {integrity: sha512-Ebho8K4jIbHAxnuxi7o42OrZgF/ZTNcsZj6nRKyUmkhLFq8CHItp/fy6hQZuZmP/n3yZ9VBUbp4zz/mX8hmYPw==}
    dependencies:
      core-util-is: 1.0.3
      inherits: 2.0.4
      isarray: 1.0.0
      process-nextick-args: 2.0.1
      safe-buffer: 5.1.2
      string_decoder: 1.1.1
      util-deprecate: 1.0.2
    dev: true

  /readable-stream/3.6.0:
    resolution: {integrity: sha512-BViHy7LKeTz4oNnkcLJ+lVSL6vpiFeX6/d3oSH8zCW7UxP2onchk+vTGB143xuFjHS3deTgkKoXXymXqymiIdA==}
    engines: {node: '>= 6'}
    dependencies:
      inherits: 2.0.4
      string_decoder: 1.3.0
      util-deprecate: 1.0.2

  /readdirp/3.6.0:
    resolution: {integrity: sha512-hOS089on8RduqdbhvQ5Z37A0ESjsqz6qnRcffsMU3495FuTdqSm+7bhJ29JvIOsBDEEnan5DPu9t3To9VRlMzA==}
    engines: {node: '>=8.10.0'}
    dependencies:
      picomatch: 2.3.1

  /redent/3.0.0:
    resolution: {integrity: sha512-6tDA8g98We0zd0GvVeMT9arEOnTw9qM03L9cJXaCjrip1OO764RDBLBfrB4cwzNGDj5OA5ioymC9GkizgWJDUg==}
    engines: {node: '>=8'}
    dependencies:
      indent-string: 4.0.0
      strip-indent: 3.0.0
    dev: true

  /redis-commands/1.7.0:
    resolution: {integrity: sha512-nJWqw3bTFy21hX/CPKHth6sfhZbdiHP6bTawSgQBlKOVRG7EZkfHbbHwQJnrE4vsQf0CMNE+3gJ4Fmm16vdVlQ==}
    dev: true

  /redis-errors/1.2.0:
    resolution: {integrity: sha1-62LSrbFeTq9GEMBK/hUpOEJQq60=}
    engines: {node: '>=4'}
    dev: true

  /redis-parser/3.0.0:
    resolution: {integrity: sha1-tm2CjNyv5rS4pCin3vTGvKwxyLQ=}
    engines: {node: '>=4'}
    dependencies:
      redis-errors: 1.2.0
    dev: true

  /refa/0.9.1:
    resolution: {integrity: sha512-egU8LgFq2VXlAfUi8Jcbr5X38wEOadMFf8tCbshgcpVCYlE7k84pJOSlnvXF+muDB4igkdVMq7Z/kiNPqDT9TA==}
    dependencies:
      regexpp: 3.2.0
    dev: true

  /regenerate-unicode-properties/10.1.0:
    resolution: {integrity: sha512-d1VudCLoIGitcU/hEg2QqvyGZQmdC0Lf8BqdOMXGFSvJP4bNV1+XqbPQeHHLD51Jh4QJJ225dlIFvY4Ly6MXmQ==}
    engines: {node: '>=4'}
    dependencies:
      regenerate: 1.4.2
    dev: false

  /regenerate/1.4.2:
    resolution: {integrity: sha512-zrceR/XhGYU/d/opr2EKO7aRHUeiBI8qjtfHqADTwZd6Szfy16la6kqD0MIUs5z5hx6AaKa+PixpPrR289+I0A==}
    dev: false

  /regenerator-runtime/0.13.11:
    resolution: {integrity: sha512-kY1AZVr2Ra+t+piVaJ4gxaFaReZVH40AKNo7UCX6W+dEwBo/2oZJzqfuN1qLq1oL45o56cPaTXELwrTh8Fpggg==}
    dev: false

  /regenerator-transform/0.15.1:
    resolution: {integrity: sha512-knzmNAcuyxV+gQCufkYcvOqX/qIIfHLv0u5x79kRxuGojfYVky1f15TzZEu2Avte8QGepvUNTnLskf8E6X6Vyg==}
    dependencies:
      '@babel/runtime': 7.21.0
    dev: false

  /regexp-ast-analysis/0.2.4:
    resolution: {integrity: sha512-8L7kOZQaKPxKKAwGuUZxTQtlO3WZ+tiXy4s6G6PKL6trbOXcZoumwC3AOHHFtI/xoSbNxt7jgLvCnP1UADLWqg==}
    dependencies:
      refa: 0.9.1
      regexpp: 3.2.0
    dev: true

  /regexp-ast-analysis/0.5.1:
    resolution: {integrity: sha512-Ca/g9gaTNuMewLuu+mBIq4vCrGRSO8AE9bP32NMQjJ/wBTdWq0g96qLkBb0NbGwEbp7S/q+NQF3o7veeuRfg0g==}
    dependencies:
      refa: 0.9.1
      regexpp: 3.2.0
    dev: true

  /regexp.prototype.flags/1.4.3:
    resolution: {integrity: sha512-fjggEOO3slI6Wvgjwflkc4NFRCTZAu5CnNfBd5qOMYhWdn67nJBBu34/TkD++eeFmd8C9r9jfXJ27+nSiRkSUA==}
    engines: {node: '>= 0.4'}
    dependencies:
      call-bind: 1.0.2
      define-properties: 1.1.4
      functions-have-names: 1.2.3
    dev: true

  /regexpp/3.2.0:
    resolution: {integrity: sha512-pq2bWo9mVD43nbts2wGv17XLiNLya+GklZ8kaDLV2Z08gDCsGpnKn9BFMepvWuHCbyVvY7J5o5+BVvoQbmlJLg==}
    engines: {node: '>=8'}
    dev: true

  /regexpu-core/5.2.2:
    resolution: {integrity: sha512-T0+1Zp2wjF/juXMrMxHxidqGYn8U4R+zleSJhX9tQ1PUsS8a9UtYfbsF9LdiVgNX3kiX8RNaKM42nfSgvFJjmw==}
    engines: {node: '>=4'}
    dependencies:
      regenerate: 1.4.2
      regenerate-unicode-properties: 10.1.0
      regjsgen: 0.7.1
      regjsparser: 0.9.1
      unicode-match-property-ecmascript: 2.0.0
      unicode-match-property-value-ecmascript: 2.1.0
    dev: false

  /regjsgen/0.7.1:
    resolution: {integrity: sha512-RAt+8H2ZEzHeYWxZ3H2z6tF18zyyOnlcdaafLrm21Bguj7uZy6ULibiAFdXEtKQY4Sy7wDTwDiOazasMLc4KPA==}
    dev: false

  /regjsparser/0.9.1:
    resolution: {integrity: sha512-dQUtn90WanSNl+7mQKcXAgZxvUe7Z0SqXlgzv0za4LwiUhyzBC58yQO3liFoUgu8GiJVInAhJjkj1N0EtQ5nkQ==}
    hasBin: true
    dependencies:
      jsesc: 0.5.0
    dev: false

  /require-directory/2.1.1:
    resolution: {integrity: sha512-fGxEI7+wsG9xrvdjsrlmL22OMTTiHRwAMroiEeMgq8gzoLC/PQr7RsRDSTLUg/bZAZtF+TVIkHc6/4RIKrui+Q==}
    engines: {node: '>=0.10.0'}
    dev: true

  /requires-port/1.0.0:
    resolution: {integrity: sha1-kl0mAdOaxIXgkc8NpcbmlNw9yv8=}
    dev: true

  /reserved-words/0.1.2:
    resolution: {integrity: sha1-AKCUD5jNUBrqqsMWQR2a3FKzGrE=}
    dev: true

  /resolve-from/4.0.0:
    resolution: {integrity: sha512-pb/MYmXstAkysRFx8piNI1tGFNQIFA3vkE3Gq4EuA1dF6gHp/+vgZqsCGJapvy8N3Q+4o7FwvquPJcnZ7RYy4g==}
    engines: {node: '>=4'}
    dev: true

  /resolve.exports/2.0.1:
    resolution: {integrity: sha512-OEJWVeimw8mgQuj3HfkNl4KqRevH7lzeQNaWRPfx0PPse7Jk6ozcsG4FKVgtzDsC1KUF+YlTHh17NcgHOPykLw==}
    engines: {node: '>=10'}
    dev: true

  /resolve/1.19.0:
    resolution: {integrity: sha512-rArEXAgsBG4UgRGcynxWIWKFvh/XZCcS8UJdHhwy91zwAvCZIbcs+vAbflgBnNjYMs/i/i+/Ux6IZhML1yPvxg==}
    dependencies:
      is-core-module: 2.11.0
      path-parse: 1.0.7
    dev: true

  /resolve/1.22.1:
    resolution: {integrity: sha512-nBpuuYuY5jFsli/JIs1oldw6fOQCBioohqWZg/2hiaOybXOft4lonv85uDOKXdf8rhyK159cxU5cDcK/NKk8zw==}
    hasBin: true
    dependencies:
      is-core-module: 2.9.0
      path-parse: 1.0.7
      supports-preserve-symlinks-flag: 1.0.0

  /restore-cursor/3.1.0:
    resolution: {integrity: sha512-l+sSefzHpj5qimhFSE5a8nufZYAM3sBSVMAPtYkmC+4EH2anSGaEMXSD0izRQbu9nfyQ9y5JrVmp7E8oZrUjvA==}
    engines: {node: '>=8'}
    dependencies:
      onetime: 5.1.2
      signal-exit: 3.0.7
    dev: true

  /reusify/1.0.4:
    resolution: {integrity: sha512-U9nH88a3fc/ekCF1l0/UP1IosiuIjyTh7hBvXVMHYgVcfGvt897Xguj2UOLDeI5BG2m7/uwyaLVT6fbtCwTyzw==}
    engines: {iojs: '>=1.0.0', node: '>=0.10.0'}

  /rfdc/1.3.0:
    resolution: {integrity: sha512-V2hovdzFbOi77/WajaSMXk2OLm+xNIeQdMMuB7icj7bk6zi2F8GGAxigcnDFpJHbNyNcgyJDiP+8nOrY5cZGrA==}
    dev: true

  /rimraf/3.0.2:
    resolution: {integrity: sha512-JZkJMZkAGFFPP2YqXZXPbMlMBgsxzE8ILs4lMIX/2o0L9UBw9O/Y3o6wFw/i9YLapcUJWwqbi3kdxIPdC62TIA==}
    hasBin: true
    dependencies:
      glob: 7.2.0

  /rimraf/4.4.0:
    resolution: {integrity: sha512-X36S+qpCUR0HjXlkDe4NAOhS//aHH0Z+h8Ckf2auGJk3PTnx5rLmrHkwNdbVQuCSUhOyFrlRvFEllZOYE+yZGQ==}
    engines: {node: '>=14'}
    hasBin: true
    dependencies:
      glob: 9.3.1
    dev: true

<<<<<<< HEAD
  /rollup-plugin-dts/5.3.0_fn2onl6nbsljlgjr3jlzr6w7we:
    resolution: {integrity: sha512-8FXp0ZkyZj1iU5klkIJYLjIq/YZSwBoERu33QBDxm/1yw5UU4txrEtcmMkrq+ZiKu3Q4qvPCNqc3ovX6rjqzbQ==}
=======
  /rollup-plugin-dts/5.2.0_pn5zetjg24cqcolt42iry5qj6a:
    resolution: {integrity: sha512-B68T/haEu2MKcz4kNUhXB8/h5sq4gpplHAJIYNHbh8cp4ZkvzDvNca/11KQdFrB9ZeKucegQIotzo5T0JUtM8w==}
>>>>>>> 276725f9
    engines: {node: '>=v14'}
    peerDependencies:
      rollup: ^3.0.0
      typescript: ^4.1 || ^5.0
    dependencies:
<<<<<<< HEAD
      magic-string: 0.30.0
      rollup: 3.18.0
=======
      magic-string: 0.29.0
      rollup: 3.20.0
>>>>>>> 276725f9
      typescript: 4.9.5
    optionalDependencies:
      '@babel/code-frame': 7.18.6
    dev: true

  /rollup-plugin-license/3.0.1_rollup@3.20.0:
    resolution: {integrity: sha512-/lec6Y94Y3wMfTDeYTO/jSXII0GQ/XkDZCiqkMKxyU5D5nGPaxr/2JNYvAgYsoCYuOLGOanKDPjCCQiTT96p7A==}
    engines: {node: '>=14.0.0'}
    peerDependencies:
      rollup: ^1.0.0 || ^2.0.0 || ^3.0.0
    dependencies:
      commenting: 1.1.0
      glob: 7.2.0
      lodash: 4.17.21
      magic-string: 0.26.7
      mkdirp: 1.0.4
      moment: 2.29.3
      package-name-regex: 2.0.6
      rollup: 3.20.0
      spdx-expression-validate: 2.0.0
      spdx-satisfies: 5.0.1
    dev: true

  /rollup/3.20.0:
    resolution: {integrity: sha512-YsIfrk80NqUDrxrjWPXUa7PWvAfegZEXHuPsEZg58fGCdjL1I9C1i/NaG+L+27kxxwkrG/QEDEQc8s/ynXWWGQ==}
    engines: {node: '>=14.18.0', npm: '>=8.0.0'}
    hasBin: true
    optionalDependencies:
      fsevents: 2.3.2

  /run-parallel/1.2.0:
    resolution: {integrity: sha512-5l4VyZR86LZ/lDxZTR6jqL8AFE2S0IFLMP26AbjsLVADxHdhB/c0GUsH+y39UfCi3dzz8OlQuPmnaJOMoDHQBA==}
    dependencies:
      queue-microtask: 1.2.3

  /rxjs/7.8.0:
    resolution: {integrity: sha512-F2+gxDshqmIub1KdvZkaEfGDwLNpPvk9Fs6LD/MyQxNgMds/WH9OdDDXOmxUZpME+iSK3rQCctkL0DYyytUqMg==}
    dependencies:
      tslib: 2.5.0
    dev: true

  /safe-buffer/5.1.2:
    resolution: {integrity: sha512-Gd2UZBJDkXlY7GbJxfsE8/nvKkUEU1G38c1siN6QP6a9PT9MmHB8GnpscSmMJSoF8LOIrt8ud/wPtojys4G6+g==}
    dev: true

  /safe-buffer/5.2.1:
    resolution: {integrity: sha512-rp3So07KcdmmKbGvgaNxQSJr7bGVSVk5S9Eq1F+ppbRo70+YeaDxkw5Dd8NPN+GD6bjnYm2VuPuCXmpuYvmCXQ==}

  /safe-regex-test/1.0.0:
    resolution: {integrity: sha512-JBUUzyOgEwXQY1NuPtvcj/qcBDbDmEvWufhlnXZIm75DEHp+afM1r1ujJpJsV/gSM4t59tpDyPi1sd6ZaPFfsA==}
    dependencies:
      call-bind: 1.0.2
      get-intrinsic: 1.1.3
      is-regex: 1.1.4
    dev: true

  /safer-buffer/2.1.2:
    resolution: {integrity: sha512-YZo3K82SD7Riyi0E1EQPojLz7kpepnSQI9IyPbHHg1XXXevb5dJI7tpyN2ADxGcQbHG7vcyRHk0cbwqcQriUtg==}

  /sanitize-filename/1.6.3:
    resolution: {integrity: sha512-y/52Mcy7aw3gRm7IrcGDFx/bCk4AhRh2eI9luHOQM86nZsqwiRkkq2GekHXBBD+SmPidc8i2PqtYZl+pWJ8Oeg==}
    dependencies:
      truncate-utf8-bytes: 1.0.2
    dev: true

  /sass/1.59.3:
    resolution: {integrity: sha512-QCq98N3hX1jfTCoUAsF3eyGuXLsY7BCnCEg9qAact94Yc21npG2/mVOqoDvE0fCbWDqiM4WlcJQla0gWG2YlxQ==}
    engines: {node: '>=12.0.0'}
    hasBin: true
    dependencies:
      chokidar: 3.5.3_dzxbf3kgof5pdmbsyih2x43sq4
      immutable: 4.0.0
      source-map-js: 1.0.2
    dev: true

  /sax/1.2.4:
    resolution: {integrity: sha512-NqVDv9TpANUjFm0N8uM5GxL36UgKi9/atZw+x7YFnQ8ckwFGKrl4xX4yWtrey3UJm5nP1kUbnYgLopqWNSRhWw==}
    dev: true

  /scheduler/0.23.0:
    resolution: {integrity: sha512-CtuThmgHNg7zIZWAXi3AsyIzA3n4xx7aNyjwC2VJldO2LMVDhFK+63xGqq6CsJH4rTAt6/M+N4GhZiDYPx9eUw==}
    dependencies:
      loose-envify: 1.4.0
    dev: false

  /scslre/0.1.6:
    resolution: {integrity: sha512-JORxVRlQTfjvlOAaiQKebgFElyAm5/W8b50lgaZ0OkEnKnagJW2ufDh3xRfU75UD9z3FGIu1gL1IyR3Poa6Qmw==}
    dependencies:
      refa: 0.9.1
      regexp-ast-analysis: 0.2.4
      regexpp: 3.2.0
    dev: true

  /scule/1.0.0:
    resolution: {integrity: sha512-4AsO/FrViE/iDNEPaAQlb77tf0csuq27EsVpy6ett584EcRTp6pTDLoGWVxCD77y5iU5FauOvhsI4o1APwPoSQ==}
    dev: true

  /select/1.1.2:
    resolution: {integrity: sha1-DnNQrN7ICxEIUoeG7B1EGNEbOW0=}
    dev: false

  /selfsigned/1.10.14:
    resolution: {integrity: sha512-lkjaiAye+wBZDCBsu5BGi0XiLRxeUlsGod5ZP924CRSEoGuZAw/f7y9RKu28rwTfiHVhdavhB0qH0INV6P1lEA==}
    dependencies:
      node-forge: 0.10.0
    dev: true

  /semiver/1.1.0:
    resolution: {integrity: sha512-QNI2ChmuioGC1/xjyYwyZYADILWyW6AmS1UH6gDj/SFUUUS4MBAWs/7mxnkRPc/F4iHezDP+O8t0dO8WHiEOdg==}
    engines: {node: '>=6'}
    dev: true

  /semver/5.7.1:
    resolution: {integrity: sha512-sauaDf/PZdVgrLTNYHRtpXa1iRiKcaebiKQ1BJdpQlWH2lCvexQdX55snPFyK7QzpudqbCI0qXFfOasHdyNDGQ==}
    hasBin: true
    dev: true

  /semver/6.3.0:
    resolution: {integrity: sha512-b39TBaTSfV6yBrapU89p5fKekE2m/NwnDocOVruQFS1/veMgdzuPcnOM34M6CwxW8jH/lxEa5rBoDeUwu5HHTw==}
    hasBin: true

  /semver/7.3.8:
    resolution: {integrity: sha512-NB1ctGL5rlHrPJtFDVIVzTyQylMLu9N9VICA6HSFJo8MCGVTMW6gfpicwKmmK/dAjTOrqu5l63JJOpDSrAis3A==}
    engines: {node: '>=10'}
    hasBin: true
    dependencies:
      lru-cache: 6.0.0

  /send/0.18.0:
    resolution: {integrity: sha512-qqWzuOjSFOuqPjFe4NOsMLafToQQwBSOEpS+FwEt3A2V3vKubTquT3vmLTQpFgMXp8AlFWFuP1qKaJZOtPpVXg==}
    engines: {node: '>= 0.8.0'}
    dependencies:
      debug: 2.6.9
      depd: 2.0.0
      destroy: 1.2.0
      encodeurl: 1.0.2
      escape-html: 1.0.3
      etag: 1.8.1
      fresh: 0.5.2
      http-errors: 2.0.0
      mime: 1.6.0
      ms: 2.1.3
      on-finished: 2.4.1
      range-parser: 1.2.1
      statuses: 2.0.1
    transitivePeerDependencies:
      - supports-color

  /serve-static/1.15.0:
    resolution: {integrity: sha512-XGuRDNjXUijsUL0vl6nSD7cwURuzEgglbOaFuZM9g3kwDXOWVTck0jLzjPzGD+TazWbboZYu52/9/XPdUgne9g==}
    engines: {node: '>= 0.8.0'}
    dependencies:
      encodeurl: 1.0.2
      escape-html: 1.0.3
      parseurl: 1.3.3
      send: 0.18.0
    transitivePeerDependencies:
      - supports-color

  /set-blocking/2.0.0:
    resolution: {integrity: sha512-KiKBS8AnWGEyLzofFfmvKwpdPzqiy16LvQfK3yv/fVH7Bj13/wl3JSR1J+rfgRE9q7xUJK4qvgS8raSOeLUehw==}
    dev: false

  /setprototypeof/1.2.0:
    resolution: {integrity: sha512-E5LDX7Wrp85Kil5bhZv46j8jOeboKq5JMmYM3gVGdGH8xFpPWXUMsNrlODCrkoxMEeNi/XZIwuRvY4XNwYMJpw==}

  /shebang-command/1.2.0:
    resolution: {integrity: sha1-RKrGW2lbAzmJaMOfNj/uXer98eo=}
    engines: {node: '>=0.10.0'}
    dependencies:
      shebang-regex: 1.0.0
    dev: true

  /shebang-command/2.0.0:
    resolution: {integrity: sha512-kHxr2zZpYtdmrN1qDjrrX/Z1rR1kG8Dx+gkpK1G4eXmvXswmcE1hTWBWYUzlraYw1/yZp6YuDY77YtvbN0dmDA==}
    engines: {node: '>=8'}
    dependencies:
      shebang-regex: 3.0.0
    dev: true

  /shebang-regex/1.0.0:
    resolution: {integrity: sha1-2kL0l0DAtC2yypcoVxyxkMmO/qM=}
    engines: {node: '>=0.10.0'}
    dev: true

  /shebang-regex/3.0.0:
    resolution: {integrity: sha512-7++dFhtcx3353uBaq8DDR4NuxBetBzC7ZQOhmTQInHEd6bSrXdiEyzCvG07Z44UYdLShWUyXt5M/yhz8ekcb1A==}
    engines: {node: '>=8'}
    dev: true

  /shell-exec/1.0.2:
    resolution: {integrity: sha512-jyVd+kU2X+mWKMmGhx4fpWbPsjvD53k9ivqetutVW/BQ+WIZoDoP4d8vUMGezV6saZsiNoW2f9GIhg9Dondohg==}
    dev: true

  /shell-quote/1.7.3:
    resolution: {integrity: sha512-Vpfqwm4EnqGdlsBFNmHhxhElJYrdfcxPThu+ryKS5J8L/fhAwLazFZtq+S+TWZ9ANj2piSQLGj6NQg+lKPmxrw==}
    dev: true

  /shiki/0.14.1:
    resolution: {integrity: sha512-+Jz4nBkCBe0mEDqo1eKRcCdjRtrCjozmcbTUjbPTX7OOJfEbTZzlUWlZtGe3Gb5oV1/jnojhG//YZc3rs9zSEw==}
    dependencies:
      ansi-sequence-parser: 1.1.0
      jsonc-parser: 3.2.0
      vscode-oniguruma: 1.7.0
      vscode-textmate: 8.0.0
    dev: true

  /side-channel/1.0.4:
    resolution: {integrity: sha512-q5XPytqFEIKHkGdiMIrY10mvLRvnQh42/+GoBlFW3b2LXLE2xxJpZFdm94we0BaoV3RwJyGqg5wS7epxTv0Zvw==}
    dependencies:
      call-bind: 1.0.2
      get-intrinsic: 1.1.3
      object-inspect: 1.12.3

  /siginfo/2.0.0:
    resolution: {integrity: sha512-ybx0WO1/8bSBLEWXZvEd7gMW3Sn3JFlW3TvX1nREbDLRNQNaeNN8WK0meBwPdAaOI7TtRRRJn/Es1zhrrCHu7g==}
    dev: true

  /signal-exit/3.0.7:
    resolution: {integrity: sha512-wnD2ZE+l+SPC/uoS0vXeE9L1+0wuaMqKlfz9AMUo38JsyLSBWSFcHR1Rri62LZc12vLr1gb3jl7iwQhgwpAbGQ==}

  /simple-git-hooks/2.8.1:
    resolution: {integrity: sha512-DYpcVR1AGtSfFUNzlBdHrQGPsOhuuEJ/FkmPOOlFysP60AHd3nsEpkGq/QEOdtUyT1Qhk7w9oLmFoMG+75BDog==}
    hasBin: true
    requiresBuild: true
    dev: true

  /sirv/2.0.2_hmoqtj4vy3i7wnpchga2a2mu3y:
    resolution: {integrity: sha512-4Qog6aE29nIjAOKe/wowFTxOdmbEZKb+3tsLljaBRzJwtqto0BChD2zzH0LhgCSXiI+V7X+Y45v14wBZQ1TK3w==}
    engines: {node: '>= 10'}
    dependencies:
      '@polka/url': 1.0.0-next.21
      mrmime: 1.0.1
      totalist: 3.0.0
    dev: true
    patched: true

  /sisteransi/1.0.5:
    resolution: {integrity: sha512-bLGGlR1QxBcynn2d5YmDX4MGjlZvy2MRBDRNHLJ8VI6l6+9FUiyTFNJ0IveOSP0bcXgVDPRcfGqA0pjaqUpfVg==}
    dev: true

  /slash/3.0.0:
    resolution: {integrity: sha512-g9Q1haeby36OSStwb4ntCGGGaKsaVSjQ68fBxoQcutl5fS1vuY18H3wSt3jFyFtrkx+Kz0V1G85A4MyAdDMi2Q==}
    engines: {node: '>=8'}

  /slash/4.0.0:
    resolution: {integrity: sha512-3dOsAHXXUkQTpOYcoAxLIorMTp4gIQr5IW3iVb7A7lFIp0VHhnynm9izx6TssdrIcVIESAlVjtnO2K8bg+Coew==}
    engines: {node: '>=12'}
    dev: true

  /slash/5.0.0:
    resolution: {integrity: sha512-n6KkmvKS0623igEVj3FF0OZs1gYYJ0o0Hj939yc1fyxl2xt+xYpLnzJB6xBSqOfV9ZFLEWodBBN/heZJahuIJQ==}
    engines: {node: '>=14.16'}

  /slice-ansi/3.0.0:
    resolution: {integrity: sha512-pSyv7bSTC7ig9Dcgbw9AuRNUb5k5V6oDudjZoMBSr13qpLBG7tB+zgCkARjq7xIUgdz5P1Qe8u+rSGdouOOIyQ==}
    engines: {node: '>=8'}
    dependencies:
      ansi-styles: 4.3.0
      astral-regex: 2.0.0
      is-fullwidth-code-point: 3.0.0
    dev: true

  /slice-ansi/4.0.0:
    resolution: {integrity: sha512-qMCMfhY040cVHT43K9BFygqYbUPFZKHOg7K73mtTWJRb8pyP3fzf4Ixd5SzdEJQ6MRUg/WBnOLxghZtKKurENQ==}
    engines: {node: '>=10'}
    dependencies:
      ansi-styles: 4.3.0
      astral-regex: 2.0.0
      is-fullwidth-code-point: 3.0.0
    dev: true

  /slice-ansi/5.0.0:
    resolution: {integrity: sha512-FC+lgizVPfie0kkhqUScwRu1O/lF6NOgJmlCgK+/LYxDCTk8sGelYaHDhFcDN+Sn3Cv+3VSa4Byeo+IMCzpMgQ==}
    engines: {node: '>=12'}
    dependencies:
      ansi-styles: 6.1.0
      is-fullwidth-code-point: 4.0.0
    dev: true

  /source-map-js/1.0.2:
    resolution: {integrity: sha512-R0XvVJ9WusLiqTCEiGCmICCMplcCkIwwR11mOSD9CR5u+IXYdiseeEuXCVAjS54zqwkLcPNnmU4OeJ6tUrWhDw==}
    engines: {node: '>=0.10.0'}

  /source-map-support/0.5.21:
    resolution: {integrity: sha512-uBHU3L3czsIyYXKX88fdrGovxdSCoTGDRZ6SYXtSRxLZUzHg5P/66Ht6uoUlHu9EZod+inXhKo3qQgwXUT/y1w==}
    dependencies:
      buffer-from: 1.1.2
      source-map: 0.6.1
    dev: true

  /source-map/0.6.1:
    resolution: {integrity: sha512-UjgapumWlbMhkBgzT7Ykc5YXUT46F0iKu8SGXq0bcwP5dz/h0Plj6enJqjz1Zbq2l5WaqYnrVbwWOWMyF3F47g==}
    engines: {node: '>=0.10.0'}

  /source-map/0.7.3:
    resolution: {integrity: sha512-CkCj6giN3S+n9qrYiBTX5gystlENnRW5jZeNLHpe6aue+SrHcG5VYwujhW9s4dY31mEGsxBDrHR6oI69fTXsaQ==}
    engines: {node: '>= 8'}
    dev: true

  /sourcemap-codec/1.4.8:
    resolution: {integrity: sha512-9NykojV5Uih4lgo5So5dtw+f0JgJX30KCNI8gwhz2J9A15wD0Ml6tjHKwf6fTSa6fAdVBdZeNOs9eJ71qCk8vA==}
    deprecated: Please use @jridgewell/sourcemap-codec instead

  /spdx-compare/1.0.0:
    resolution: {integrity: sha512-C1mDZOX0hnu0ep9dfmuoi03+eOdDoz2yvK79RxbcrVEG1NO1Ph35yW102DHWKN4pk80nwCgeMmSY5L25VE4D9A==}
    dependencies:
      array-find-index: 1.0.2
      spdx-expression-parse: 3.0.1
      spdx-ranges: 2.1.1
    dev: true

  /spdx-correct/3.1.1:
    resolution: {integrity: sha512-cOYcUWwhCuHCXi49RhFRCyJEK3iPj1Ziz9DpViV3tbZOwXD49QzIN3MpOLJNxh2qwq2lJJZaKMVw9qNi4jTC0w==}
    dependencies:
      spdx-expression-parse: 3.0.1
      spdx-license-ids: 3.0.11
    dev: true

  /spdx-exceptions/2.3.0:
    resolution: {integrity: sha512-/tTrYOC7PPI1nUAgx34hUpqXuyJG+DTHJTnIULG4rDygi4xu/tfgmq1e1cIRwRzwZgo4NLySi+ricLkZkw4i5A==}
    dev: true

  /spdx-expression-parse/3.0.1:
    resolution: {integrity: sha512-cbqHunsQWnJNE6KhVSMsMeH5H/L9EpymbzqTQ3uLwNCLZ1Q481oWaofqH7nO6V07xlXwY6PhQdQ2IedWx/ZK4Q==}
    dependencies:
      spdx-exceptions: 2.3.0
      spdx-license-ids: 3.0.11
    dev: true

  /spdx-expression-validate/2.0.0:
    resolution: {integrity: sha512-b3wydZLM+Tc6CFvaRDBOF9d76oGIHNCLYFeHbftFXUWjnfZWganmDmvtM5sm1cRwJc/VDBMLyGGrsLFd1vOxbg==}
    dependencies:
      spdx-expression-parse: 3.0.1
    dev: true

  /spdx-license-ids/3.0.11:
    resolution: {integrity: sha512-Ctl2BrFiM0X3MANYgj3CkygxhRmr9mi6xhejbdO960nF6EDJApTYpn0BQnDKlnNBULKiCN1n3w9EBkHK8ZWg+g==}
    dev: true

  /spdx-ranges/2.1.1:
    resolution: {integrity: sha512-mcdpQFV7UDAgLpXEE/jOMqvK4LBoO0uTQg0uvXUewmEFhpiZx5yJSZITHB8w1ZahKdhfZqP5GPEOKLyEq5p8XA==}
    dev: true

  /spdx-satisfies/5.0.1:
    resolution: {integrity: sha512-Nwor6W6gzFp8XX4neaKQ7ChV4wmpSh2sSDemMFSzHxpTw460jxFYeOn+jq4ybnSSw/5sc3pjka9MQPouksQNpw==}
    dependencies:
      spdx-compare: 1.0.0
      spdx-expression-parse: 3.0.1
      spdx-ranges: 2.1.1
    dev: true

  /split/1.0.1:
    resolution: {integrity: sha512-mTyOoPbrivtXnwnIxZRFYRrPNtEFKlpB2fvjSnCQUiAA6qAZzqwna5envK4uk6OIeP17CsdF3rSBGYVBsU0Tkg==}
    dependencies:
      through: 2.3.8
    dev: true

  /split2/3.2.2:
    resolution: {integrity: sha512-9NThjpgZnifTkJpzTZ7Eue85S49QwpNhZTq6GRJwObb6jnLFNGB7Qm73V5HewTROPyxD0C29xqmaI68bQtV+hg==}
    dependencies:
      readable-stream: 3.6.0
    dev: true

  /sprintf-js/1.0.3:
    resolution: {integrity: sha512-D9cPgkvLlV3t3IzL0D0YLvGA9Ahk4PcvVwUbN0dSGr1aP0Nrt4AEnTUbuGvquEC0mA64Gqt1fzirlRs5ibXx8g==}
    dev: true

  /stack-trace/0.0.10:
    resolution: {integrity: sha1-VHxws0fo0ytOEI6hoqFZ5f3eGcA=}
    dev: true

  /stackback/0.0.2:
    resolution: {integrity: sha512-1XMJE5fQo1jGH6Y/7ebnwPOBEkIEnT4QF32d5R1+VXdXveM0IBMJt8zfaxX1P3QhVwrYe+576+jkANtSS2mBbw==}
    dev: true

  /standard-as-callback/2.1.0:
    resolution: {integrity: sha512-qoRRSyROncaz1z0mvYqIE4lCd9p2R90i6GxW3uZv5ucSu8tU7B5HXUP1gG8pVZsYNVaXjk8ClXHPttLyxAL48A==}
    dev: true

  /statuses/1.5.0:
    resolution: {integrity: sha512-OpZ3zP+jT1PI7I8nemJX4AKmAX070ZkYPVWV/AaKTJl+tXCTGyVdC1a4SL8RUQYEwk/f34ZX8UTykN68FwrqAA==}
    engines: {node: '>= 0.6'}
    dev: true

  /statuses/2.0.1:
    resolution: {integrity: sha512-RwNA9Z/7PrK06rYLIzFMlaF+l73iwpzsqRIFgbMLbTcLD6cOao82TaWefPXQvB2fOC4AjuYSEndS7N/mTCbkdQ==}
    engines: {node: '>= 0.8'}

  /std-env/3.3.1:
    resolution: {integrity: sha512-3H20QlwQsSm2OvAxWIYhs+j01MzzqwMwGiiO1NQaJYZgJZFPuAbf95/DiKRBSTYIJ2FeGUc+B/6mPGcWP9dO3Q==}
    dev: true

  /streamsearch/0.1.2:
    resolution: {integrity: sha1-gIudDlb8Jz2Am6VzOOkpkZoanxo=}
    engines: {node: '>=0.8.0'}
    dev: true

  /string-argv/0.3.1:
    resolution: {integrity: sha512-a1uQGz7IyVy9YwhqjZIZu1c8JO8dNIe20xBmSS6qu9kv++k3JGzCVmprbNN5Kn+BgzD5E7YYwg1CcjuJMRNsvg==}
    engines: {node: '>=0.6.19'}
    dev: true

  /string-hash/1.1.3:
    resolution: {integrity: sha512-kJUvRUFK49aub+a7T1nNE66EJbZBMnBgoC1UbCZ5n6bsZKBRga4KgBRTMn/pFkeCZSYtNeSyMxPDM0AXWELk2A==}
    dev: true

  /string-width/4.2.3:
    resolution: {integrity: sha512-wKyQRQpjJ0sIp62ErSZdGsjMJWsap5oRNihHhu6G7JVO/9jIB6UyevL+tXuOqrng8j/cxKTWyWUwvSTriiZz/g==}
    engines: {node: '>=8'}
    dependencies:
      emoji-regex: 8.0.0
      is-fullwidth-code-point: 3.0.0
      strip-ansi: 6.0.1

  /string-width/5.1.2:
    resolution: {integrity: sha512-HnLOCR3vjcY8beoNLtcjZ5/nxn2afmME6lhrDrebokqMap+XbeW8n9TXpPDOqdGK5qcI3oT0GKTW6wC7EMiVqA==}
    engines: {node: '>=12'}
    dependencies:
      eastasianwidth: 0.2.0
      emoji-regex: 9.2.2
      strip-ansi: 7.0.1
    dev: true

  /string.prototype.padend/3.1.3:
    resolution: {integrity: sha512-jNIIeokznm8SD/TZISQsZKYu7RJyheFNt84DUPrh482GC8RVp2MKqm2O5oBRdGxbDQoXrhhWtPIWQOiy20svUg==}
    engines: {node: '>= 0.4'}
    dependencies:
      call-bind: 1.0.2
      define-properties: 1.1.4
      es-abstract: 1.21.1
    dev: true

  /string.prototype.trimend/1.0.6:
    resolution: {integrity: sha512-JySq+4mrPf9EsDBEDYMOb/lM7XQLulwg5R/m1r0PXEFqrV0qHvl58sdTilSXtKOflCsK2E8jxf+GKC0T07RWwQ==}
    dependencies:
      call-bind: 1.0.2
      define-properties: 1.1.4
      es-abstract: 1.21.1
    dev: true

  /string.prototype.trimstart/1.0.6:
    resolution: {integrity: sha512-omqjMDaY92pbn5HOX7f9IccLA+U1tA9GvtU4JrodiXFfYB7jPzzHpRzpglLAjtUV6bB557zwClJezTqnAiYnQA==}
    dependencies:
      call-bind: 1.0.2
      define-properties: 1.1.4
      es-abstract: 1.21.1
    dev: true

  /string_decoder/1.1.1:
    resolution: {integrity: sha512-n/ShnvDi6FHbbVfviro+WojiFzv+s8MPMHBczVePfUpDJLwoLT0ht1l4YwBCbi8pJAveEEdnkHyPyTP/mzRfwg==}
    dependencies:
      safe-buffer: 5.1.2
    dev: true

  /string_decoder/1.3.0:
    resolution: {integrity: sha512-hkRX8U1WjJFd8LsDJ2yQ/wWWxaopEsABU1XfkM8A+j0+85JAGppt16cr1Whg6KIbb4okU6Mql6BOj+uup/wKeA==}
    dependencies:
      safe-buffer: 5.2.1

  /strip-ansi/6.0.1:
    resolution: {integrity: sha512-Y38VPSHcqkFrCpFnQ9vuSXmquuv5oXOKpGeT6aGrr3o3Gc9AlVa6JBfUSOCnbxGGZF+/0ooI7KrPuUSztUdU5A==}
    engines: {node: '>=8'}
    dependencies:
      ansi-regex: 5.0.1

  /strip-ansi/7.0.1:
    resolution: {integrity: sha512-cXNxvT8dFNRVfhVME3JAe98mkXDYN2O1l7jmcwMnOslDeESg1rF/OZMtK0nRAhiari1unG5cD4jG3rapUAkLbw==}
    engines: {node: '>=12'}
    dependencies:
      ansi-regex: 6.0.1
    dev: true

  /strip-bom/3.0.0:
    resolution: {integrity: sha512-vavAMRXOgBVNF6nyEEmL3DBK19iRpDcoIwW+swQ+CbGiu7lju6t+JklA1MHweoWtadgt4ISVUsXLyDq34ddcwA==}
    engines: {node: '>=4'}
    dev: true

  /strip-final-newline/3.0.0:
    resolution: {integrity: sha512-dOESqjYr96iWYylGObzd39EuNTa5VJxyvVAEm5Jnh7KGo75V43Hk1odPQkNDyXNmUR6k+gEiDVXnjB8HJ3crXw==}
    engines: {node: '>=12'}
    dev: true

  /strip-indent/3.0.0:
    resolution: {integrity: sha512-laJTa3Jb+VQpaC6DseHhF7dXVqHTfJPCRDaEbid/drOhgitgYku/letMUqOXFoWV0zIIUbjpdH2t+tYj4bQMRQ==}
    engines: {node: '>=8'}
    dependencies:
      min-indent: 1.0.1
    dev: true

  /strip-json-comments/3.1.1:
    resolution: {integrity: sha512-6fPc+R4ihwqP6N/aIv2f1gMH8lOVtWQHoqC4yK6oSDVVocumAsfCqjkXnqiYMhmMwS/mEHLp7Vehlt3ql6lEig==}
    engines: {node: '>=8'}
    dev: true

  /strip-literal/1.0.1:
    resolution: {integrity: sha512-QZTsipNpa2Ppr6v1AmJHESqJ3Uz247MUS0OjrnnZjFAvEoWqxuyFuXn2xLgMtRnijJShAa1HL0gtJyUs7u7n3Q==}
    dependencies:
      acorn: 8.8.2
    dev: true

  /stylus/0.59.0:
    resolution: {integrity: sha512-lQ9w/XIOH5ZHVNuNbWW8D822r+/wBSO/d6XvtyHLF7LW4KaCIDeVbvn5DF8fGCJAUCwVhVi/h6J0NUcnylUEjg==}
    hasBin: true
    dependencies:
      '@adobe/css-tools': 4.0.1
      debug: 4.3.4
      glob: 7.2.0
      sax: 1.2.4
      source-map: 0.7.3
    transitivePeerDependencies:
      - supports-color
    dev: true

  /sugarss/4.0.1:
    resolution: {integrity: sha512-WCjS5NfuVJjkQzK10s8WOBY+hhDxxNt/N6ZaGwxFZ+wN3/lKKFSaaKUNecULcTTvE4urLcKaZFQD8vO0mOZujw==}
    engines: {node: '>=12.0'}
    peerDependencies:
      postcss: ^8.3.3
    dev: true

  /supports-color/5.5.0:
    resolution: {integrity: sha512-QjVjwdXIt408MIiAqCX4oUKsgU2EqAGzs2Ppkm4aQYbjm+ZEWEcW4SfFNTr4uMNZma0ey4f5lgLrkB0aX0QMow==}
    engines: {node: '>=4'}
    dependencies:
      has-flag: 3.0.0

  /supports-color/7.2.0:
    resolution: {integrity: sha512-qpCAvRl9stuOHveKsn7HncJRvv501qIacKzQlO/+Lwxc9+0q2wLyv4Dfvt80/DPn2pqOBsJdDiogXGR9+OvwRw==}
    engines: {node: '>=8'}
    dependencies:
      has-flag: 4.0.0
    dev: true

  /supports-preserve-symlinks-flag/1.0.0:
    resolution: {integrity: sha512-ot0WnXS9fgdkgIcePe6RHNk1WA8+muPa6cSjeR3V8K27q9BB1rTE3R1p7Hv0z1ZyAc8s6Vvv8DIyWf681MAt0w==}
    engines: {node: '>= 0.4'}

  /systemjs/6.14.0:
    resolution: {integrity: sha512-OMf+kFCYG9fLQerUyw/QVIPfZ+lo579R+usrDzSrZAkvMl6B0tHtc4rUP7DFaPCr7Sy6p5DYD4V9OCF1Sp6+vA==}
    dev: false

  /tailwindcss/3.2.7:
    resolution: {integrity: sha512-B6DLqJzc21x7wntlH/GsZwEXTBttVSl1FtCzC8WP4oBc/NKef7kaax5jeihkkCEWc831/5NDJ9gRNDK6NEioQQ==}
    engines: {node: '>=12.13.0'}
    hasBin: true
    dependencies:
      arg: 5.0.2
      chokidar: 3.5.3_dzxbf3kgof5pdmbsyih2x43sq4
      color-name: 1.1.4
      detective: 5.2.1
      didyoumean: 1.2.2
      dlv: 1.1.3
      fast-glob: 3.2.12
      glob-parent: 6.0.2
      is-glob: 4.0.3
      lilconfig: 2.0.6
      micromatch: 4.0.5
      normalize-path: 3.0.0
      object-hash: 3.0.0
      picocolors: 1.0.0
      postcss: 8.4.21
      postcss-import: 14.1.0_postcss@8.4.21
      postcss-js: 4.0.0_postcss@8.4.21
      postcss-load-config: 3.1.4_postcss@8.4.21
      postcss-nested: 6.0.0_postcss@8.4.21
      postcss-selector-parser: 6.0.11
      postcss-value-parser: 4.2.0
      quick-lru: 5.1.1
      resolve: 1.22.1
    transitivePeerDependencies:
      - ts-node

  /tailwindcss/3.2.7_ts-node@10.9.1:
    resolution: {integrity: sha512-B6DLqJzc21x7wntlH/GsZwEXTBttVSl1FtCzC8WP4oBc/NKef7kaax5jeihkkCEWc831/5NDJ9gRNDK6NEioQQ==}
    engines: {node: '>=12.13.0'}
    hasBin: true
    dependencies:
      arg: 5.0.2
      chokidar: 3.5.3_dzxbf3kgof5pdmbsyih2x43sq4
      color-name: 1.1.4
      detective: 5.2.1
      didyoumean: 1.2.2
      dlv: 1.1.3
      fast-glob: 3.2.12
      glob-parent: 6.0.2
      is-glob: 4.0.3
      lilconfig: 2.0.6
      micromatch: 4.0.5
      normalize-path: 3.0.0
      object-hash: 3.0.0
      picocolors: 1.0.0
      postcss: 8.4.21
      postcss-import: 14.1.0_postcss@8.4.21
      postcss-js: 4.0.0_postcss@8.4.21
      postcss-load-config: 3.1.4_aesdjsunmf4wiehhujt67my7tu
      postcss-nested: 6.0.0_postcss@8.4.21
      postcss-selector-parser: 6.0.11
      postcss-value-parser: 4.2.0
      quick-lru: 5.1.1
      resolve: 1.22.1
    transitivePeerDependencies:
      - ts-node
    dev: false

  /tar/6.1.11:
    resolution: {integrity: sha512-an/KZQzQUkZCkuoAA64hM92X0Urb6VpRhAFllDzz44U2mcD5scmT3zBc4VgVpkugF580+DQn8eAFSyoQt0tznA==}
    engines: {node: '>= 10'}
    dependencies:
      chownr: 2.0.0
      fs-minipass: 2.1.0
      minipass: 3.1.6
      minizlib: 2.1.2
      mkdirp: 1.0.4
      yallist: 4.0.0
    dev: false

  /temp-dir/2.0.0:
    resolution: {integrity: sha512-aoBAniQmmwtcKp/7BzsH8Cxzv8OL736p7v1ihGb5e9DJ9kTwGWHrQrVB5+lfVDzfGrdRzXch+ig7LHaY1JTOrg==}
    engines: {node: '>=8'}
    dev: true

  /tempfile/3.0.0:
    resolution: {integrity: sha512-uNFCg478XovRi85iD42egu+eSFUmmka750Jy7L5tfHI5hQKKtbPnxaSaXAbBqCDYrw3wx4tXjKwci4/QmsZJxw==}
    engines: {node: '>=8'}
    dependencies:
      temp-dir: 2.0.0
      uuid: 3.4.0
    dev: true

  /terser/5.16.6:
    resolution: {integrity: sha512-IBZ+ZQIA9sMaXmRZCUMDjNH0D5AQQfdn4WUjHL0+1lF4TP1IHRJbrhb6fNaXWikrYQTSkb7SLxkeXAiy1p7mbg==}
    engines: {node: '>=10'}
    hasBin: true
    dependencies:
      '@jridgewell/source-map': 0.3.2
      acorn: 8.8.2
      commander: 2.20.3
      source-map-support: 0.5.21
    dev: true

  /text-extensions/1.9.0:
    resolution: {integrity: sha512-wiBrwC1EhBelW12Zy26JeOUkQ5mRu+5o8rpsJk5+2t+Y5vE7e842qtZDQ2g1NpX/29HdyFeJ4nSIhI47ENSxlQ==}
    engines: {node: '>=0.10'}
    dev: true

  /text-table/0.2.0:
    resolution: {integrity: sha512-N+8UisAXDGk8PFXP4HAzVR9nbfmVJ3zYLAWiTIoqC5v5isinhr+r5uaO8+7r3BMfuNIufIsA7RdpVgacC2cSpw==}
    dev: true

  /through/2.3.8:
    resolution: {integrity: sha512-w89qg7PI8wAdvX60bMDP+bFoD5Dvhm9oLheFp5O4a2QF0cSBGsBX4qZmadPMvVqlLJBBci+WqGGOAPvcDeNSVg==}
    dev: true

  /through2/2.0.5:
    resolution: {integrity: sha512-/mrRod8xqpA+IHSLyGCQ2s8SPHiCDEeQJSep1jqLYeEUClOFG2Qsh+4FU6G9VeqpZnGW/Su8LQGc4YKni5rYSQ==}
    dependencies:
      readable-stream: 2.3.7
      xtend: 4.0.2
    dev: true

  /through2/4.0.2:
    resolution: {integrity: sha512-iOqSav00cVxEEICeD7TjLB1sueEL+81Wpzp2bY17uZjZN0pWZPuo4suZ/61VujxmqSGFfgOcNuTZ85QJwNZQpw==}
    dependencies:
      readable-stream: 3.6.0
    dev: true

  /tiny-emitter/2.1.0:
    resolution: {integrity: sha512-NB6Dk1A9xgQPMoGqC5CVXn123gWyte215ONT5Pp5a0yt4nlEoO1ZWeCwpncaekPHXO60i47ihFnZPiRPjRMq4Q==}
    dev: false

  /tinybench/2.3.1:
    resolution: {integrity: sha512-hGYWYBMPr7p4g5IarQE7XhlyWveh1EKhy4wUBS1LrHXCKYgvz+4/jCqgmJqZxxldesn05vccrtME2RLLZNW7iA==}
    dev: true

  /tinypool/0.4.0:
    resolution: {integrity: sha512-2ksntHOKf893wSAH4z/+JbPpi92esw8Gn9N2deXX+B0EO92hexAVI9GIZZPx7P5aYo5KULfeOSt3kMOmSOy6uA==}
    engines: {node: '>=14.0.0'}
    dev: true

  /tinyspy/1.0.2:
    resolution: {integrity: sha512-bSGlgwLBYf7PnUsQ6WOc6SJ3pGOcd+d8AA6EUnLDDM0kWEstC1JIlSZA3UNliDXhd9ABoS7hiRBDCu+XP/sf1Q==}
    engines: {node: '>=14.0.0'}
    dev: true

  /to-fast-properties/2.0.0:
    resolution: {integrity: sha512-/OaKK0xYrs3DmxRYqL/yDc+FxFUVYhDlXMhRmv3z915w2HF1tnN1omB354j8VUGO/hbRzyD6Y3sA7v7GS/ceog==}
    engines: {node: '>=4'}

  /to-regex-range/5.0.1:
    resolution: {integrity: sha512-65P7iz6X5yEr1cwcgvQxbbIw7Uk3gOy5dIdtZ4rDveLqhrdJP+Li/Hx6tyK0NEb+2GCyneCMJiGqrADCSNk8sQ==}
    engines: {node: '>=8.0'}
    dependencies:
      is-number: 7.0.0

  /toidentifier/1.0.1:
    resolution: {integrity: sha512-o5sSPKEkg/DIQNmH43V0/uerLrpzVedkUh8tGNvaeXpfpuwjKenlSox/2O/BTlZUtEe+JG7s5YhEz608PlAHRA==}
    engines: {node: '>=0.6'}

  /token-stream/1.0.0:
    resolution: {integrity: sha1-zCAOqyYT9BZtJ/+a/HylbUnfbrQ=}
    dev: true

  /totalist/3.0.0:
    resolution: {integrity: sha512-eM+pCBxXO/njtF7vdFsHuqb+ElbxqtI4r5EAvk6grfAFyJ6IvWlSkfZ5T9ozC6xWw3Fj1fGoSmrl0gUs46JVIw==}
    engines: {node: '>=6'}
    dev: true

  /tr46/0.0.3:
    resolution: {integrity: sha512-N3WMsuqV66lT30CrXNbEjx4GEwlow3v6rr4mCcv6prnfwhS01rkgyFdjPNBYd9br7LpXV1+Emh01fHnq2Gdgrw==}
    dev: false

  /tr46/2.1.0:
    resolution: {integrity: sha512-15Ih7phfcdP5YxqiB+iDtLoaTz4Nd35+IiAv0kQ5FNKHzXgdWqPoTIqEDDJmXceQt4JZk6lVPT8lnDlPpGDppw==}
    engines: {node: '>=8'}
    dependencies:
      punycode: 2.1.1
    dev: true

  /trim-newlines/3.0.1:
    resolution: {integrity: sha512-c1PTsA3tYrIsLGkJkzHF+w9F2EyxfXGo4UyJc4pFL++FMjnq0HJS69T3M7d//gKrFKwy429bouPescbjecU+Zw==}
    engines: {node: '>=8'}
    dev: true

  /truncate-utf8-bytes/1.0.2:
    resolution: {integrity: sha512-95Pu1QXQvruGEhv62XCMO3Mm90GscOCClvrIUwCM0PYOXK3kaF3l3sIHxx71ThJfcbM2O5Au6SO3AWCSEfW4mQ==}
    dependencies:
      utf8-byte-length: 1.0.4
    dev: true

  /ts-node/10.9.1:
    resolution: {integrity: sha512-NtVysVPkxxrwFGUUxGYhfux8k78pQB3JqYBXlLRZgdGUqTO5wU/UyHop5p70iEbGhB7q5KmiZiU0Y3KlJrScEw==}
    hasBin: true
    peerDependencies:
      '@swc/core': '>=1.2.50'
      '@swc/wasm': '>=1.2.50'
      '@types/node': '*'
      typescript: '>=2.7'
    peerDependenciesMeta:
      '@swc/core':
        optional: true
      '@swc/wasm':
        optional: true
    dependencies:
      '@cspotcode/source-map-support': 0.8.1
      '@tsconfig/node10': 1.0.8
      '@tsconfig/node12': 1.0.9
      '@tsconfig/node14': 1.0.1
      '@tsconfig/node16': 1.0.2
      acorn: 8.8.2
      acorn-walk: 8.2.0_acorn@8.8.2
      arg: 4.1.3
      create-require: 1.1.1
      diff: 4.0.2
      make-error: 1.3.6
      v8-compile-cache-lib: 3.0.1
      yn: 3.1.1

  /tsconfck/2.1.1:
    resolution: {integrity: sha512-ZPCkJBKASZBmBUNqGHmRhdhM8pJYDdOXp4nRgj/O0JwUwsMq50lCDRQP/M5GBNAA0elPrq4gAeu4dkaVCuKWww==}
    engines: {node: ^14.13.1 || ^16 || >=18}
    hasBin: true
    peerDependencies:
      typescript: ^4.3.5 || ^5.0.0
    peerDependenciesMeta:
      typescript:
        optional: true
    dev: true

  /tsconfig-paths/3.14.1:
    resolution: {integrity: sha512-fxDhWnFSLt3VuTwtvJt5fpwxBHg5AdKWMsgcPOOIilyjymcYVZoCQF8fvFRezCNfblEXmi+PcM1eYHeOAgXCOQ==}
    dependencies:
      '@types/json5': 0.0.29
      json5: 1.0.1
      minimist: 1.2.8
      strip-bom: 3.0.0
    dev: true

  /tslib/1.14.1:
    resolution: {integrity: sha512-Xni35NKzjgMrwevysHTCArtLDpPvye8zV/0E4EyYn43P7/7qvQwPh9BGkHewbMulVntbigmcT7rdX3BNo9wRJg==}
    dev: true

  /tslib/2.5.0:
    resolution: {integrity: sha512-336iVw3rtn2BUK7ORdIAHTyxHGRIHVReokCR3XjbckJMK7ms8FysBfhLR8IXnAgy7T0PTPNBWKiH514FOW/WSg==}
    dev: true

  /tsutils/3.21.0_typescript@5.0.2:
    resolution: {integrity: sha512-mHKK3iUXL+3UF6xL5k0PEhKRUBKPBCv/+RkEOpjRWxxx27KKRBmmA60A9pgOUvMi8GKhRMPEmjBRPzs2W7O1OA==}
    engines: {node: '>= 6'}
    peerDependencies:
      typescript: '>=2.8.0 || >= 3.2.0-dev || >= 3.3.0-dev || >= 3.4.0-dev || >= 3.5.0-dev || >= 3.6.0-dev || >= 3.6.0-beta || >= 3.7.0-dev || >= 3.7.0-beta'
    dependencies:
      tslib: 1.14.1
      typescript: 5.0.2
    dev: true

  /tsx/3.12.6:
    resolution: {integrity: sha512-q93WgS3lBdHlPgS0h1i+87Pt6n9K/qULIMNYZo07nSeu2z5QE2CellcAZfofVXBo2tQg9av2ZcRMQ2S2i5oadQ==}
    hasBin: true
    dependencies:
      '@esbuild-kit/cjs-loader': 2.4.2
      '@esbuild-kit/core-utils': 3.0.0
      '@esbuild-kit/esm-loader': 2.5.5
    optionalDependencies:
      fsevents: 2.3.2
    dev: true

  /type-check/0.4.0:
    resolution: {integrity: sha512-XleUoc9uwGXqjWwXaUTZAmzMcFZ5858QA2vvx1Ur5xIcixXIP+8LnFDgRplU30us6teqdlskFfu+ae4K79Ooew==}
    engines: {node: '>= 0.8.0'}
    dependencies:
      prelude-ls: 1.2.1
    dev: true

  /type-detect/4.0.8:
    resolution: {integrity: sha512-0fr/mIH1dlO+x7TlcMy+bIDqKPsw/70tVyeHW787goQjhmqaZe10uwLujubK9q9Lg6Fiho1KUKDYz0Z7k7g5/g==}
    engines: {node: '>=4'}
    dev: true

  /type-fest/0.18.1:
    resolution: {integrity: sha512-OIAYXk8+ISY+qTOwkHtKqzAuxchoMiD9Udx+FSGQDuiRR+PJKJHc2NJAXlbhkGwTt/4/nKZxELY1w3ReWOL8mw==}
    engines: {node: '>=10'}
    dev: true

  /type-fest/0.20.2:
    resolution: {integrity: sha512-Ne+eE4r0/iWnpAxD852z3A+N0Bt5RN//NjJwRd2VFHEmrywxf5vsZlh4R6lixl6B+wz/8d+maTSAkN1FIkI3LQ==}
    engines: {node: '>=10'}
    dev: true

  /type-fest/0.21.3:
    resolution: {integrity: sha512-t0rzBq87m3fVcduHDUFhKmyyX+9eo6WQjZvf51Ea/M0Q7+T374Jp1aUiyUl0GKxp8M/OETVHSDvmkyPgvX+X2w==}
    engines: {node: '>=10'}
    dev: true

  /type-fest/0.6.0:
    resolution: {integrity: sha512-q+MB8nYR1KDLrgr4G5yemftpMC7/QLqVndBmEEdqzmNj5dcFOO4Oo8qlwZE3ULT3+Zim1F8Kq4cBnikNhlCMlg==}
    engines: {node: '>=8'}
    dev: true

  /type-fest/0.8.1:
    resolution: {integrity: sha512-4dbzIzqvjtgiM5rw1k5rEHtBANKmdudhGyBEajN01fEyhaAIhsoKNy6y7+IN93IfpFtwY9iqi7kD+xwKhQsNJA==}
    engines: {node: '>=8'}
    dev: true

  /type-is/1.6.18:
    resolution: {integrity: sha512-TkRKr9sUTxEH8MdfuCSP7VizJyzRNMjj2J2do2Jr3Kym598JVdEksuzPQCnlFPW4ky9Q+iA+ma9BGm06XQBy8g==}
    engines: {node: '>= 0.6'}
    dependencies:
      media-typer: 0.3.0
      mime-types: 2.1.35

  /type/1.2.0:
    resolution: {integrity: sha512-+5nt5AAniqsCnu2cEQQdpzCAh33kVx8n0VoFidKpB1dVVLAN/F+bgVOqOJqOnEnrhp222clB5p3vUlD+1QAnfg==}
    dev: false

  /type/2.6.0:
    resolution: {integrity: sha512-eiDBDOmkih5pMbo9OqsqPRGMljLodLcwd5XD5JbtNB0o89xZAwynY9EdCDsJU7LtcVCClu9DvM7/0Ep1hYX3EQ==}
    dev: false

  /typed-array-length/1.0.4:
    resolution: {integrity: sha512-KjZypGq+I/H7HI5HlOoGHkWUUGq+Q0TPhQurLbyrVrvnKTBgzLhIJ7j6J/XTQOi0d1RjyZ0wdas8bKs2p0x3Ng==}
    dependencies:
      call-bind: 1.0.2
      for-each: 0.3.3
      is-typed-array: 1.1.10
    dev: true

  /typescript/4.6.4:
    resolution: {integrity: sha512-9ia/jWHIEbo49HfjrLGfKbZSuWo9iTMwXO+Ca3pRsSpbsMbc7/IU8NKdCZVRRBafVPGnoJeFL76ZOAA84I9fEg==}
    engines: {node: '>=4.2.0'}
    hasBin: true
    dev: true

  /typescript/4.8.4:
    resolution: {integrity: sha512-QCh+85mCy+h0IGff8r5XWzOVSbBO+KfeYrMQh7NJ58QujwcE22u+NUSmUxqF+un70P9GXKxa2HCNiTTMJknyjQ==}
    engines: {node: '>=4.2.0'}
    hasBin: true
    dev: true

  /typescript/4.9.5:
    resolution: {integrity: sha512-1FXk9E2Hm+QzZQ7z+McJiHL4NW1F2EzMu9Nq9i3zAaGqibafqYwCVU6WyWAuyQRRzOlxou8xZSyXLEN8oKj24g==}
    engines: {node: '>=4.2.0'}
    hasBin: true
    dev: true

  /typescript/5.0.2:
    resolution: {integrity: sha512-wVORMBGO/FAs/++blGNeAVdbNKtIh1rbBL2EyQ1+J9lClJ93KiiKe8PmFIVdXhHcyv44SL9oglmfeSsndo0jRw==}
    engines: {node: '>=12.20'}
    hasBin: true
    dev: true

  /typeson-registry/1.0.0-alpha.39:
    resolution: {integrity: sha512-NeGDEquhw+yfwNhguLPcZ9Oj0fzbADiX4R0WxvoY8nGhy98IbzQy1sezjoEFWOywOboj/DWehI+/aUlRVrJnnw==}
    engines: {node: '>=10.0.0'}
    dependencies:
      base64-arraybuffer-es6: 0.7.0
      typeson: 6.1.0
      whatwg-url: 8.7.0
    dev: true

  /typeson/6.1.0:
    resolution: {integrity: sha512-6FTtyGr8ldU0pfbvW/eOZrEtEkczHRUtduBnA90Jh9kMPCiFNnXIon3vF41N0S4tV1HHQt4Hk1j4srpESziCaA==}
    engines: {node: '>=0.1.14'}
    dev: true

  /tz-offset/0.0.1:
    resolution: {integrity: sha512-kMBmblijHJXyOpKzgDhKx9INYU4u4E1RPMB0HqmKSgWG8vEcf3exEfLh4FFfzd3xdQOw9EuIy/cP0akY6rHopQ==}
    dev: true

  /ufo/1.1.1:
    resolution: {integrity: sha512-MvlCc4GHrmZdAllBc0iUDowff36Q9Ndw/UzqmEKyrfSzokTd9ZCy1i+IIk5hrYKkjoYVQyNbrw7/F8XJ2rEwTg==}
    dev: true

  /uglify-js/3.17.4:
    resolution: {integrity: sha512-T9q82TJI9e/C1TAxYvfb16xO120tMVFZrGA3f9/P4424DNu6ypK103y0GPFVa17yotwSyZW5iYXgjYHkGrJW/g==}
    engines: {node: '>=0.8.0'}
    hasBin: true
    requiresBuild: true
    dev: true
    optional: true

  /unbox-primitive/1.0.2:
    resolution: {integrity: sha512-61pPlCD9h51VoreyJ0BReideM3MDKMKnh6+V9L08331ipq6Q8OFXZYiqP6n/tbHx4s5I9uRhcye6BrbkizkBDw==}
    dependencies:
      call-bind: 1.0.2
      has-bigints: 1.0.2
      has-symbols: 1.0.3
      which-boxed-primitive: 1.0.2
    dev: true

  /unbuild/1.1.2:
    resolution: {integrity: sha512-EK5LeABThyn5KbX0eo5c7xKRQhnHVxKN8/e5Y+YQEf4ZobJB6OZ766756wbVqzIY/G/MvAfLbc6EwFPdSNnlpA==}
    hasBin: true
    dependencies:
      '@rollup/plugin-alias': 4.0.3_rollup@3.20.0
      '@rollup/plugin-commonjs': 24.0.1_rollup@3.20.0
      '@rollup/plugin-json': 6.0.0_rollup@3.20.0
      '@rollup/plugin-node-resolve': 15.0.1_rollup@3.20.0
      '@rollup/plugin-replace': 5.0.2_rollup@3.20.0
      '@rollup/pluginutils': 5.0.2_rollup@3.20.0
      chalk: 5.2.0
      consola: 2.15.3
      defu: 6.1.2
      esbuild: 0.17.10
      globby: 13.1.3
      hookable: 5.4.2
      jiti: 1.17.1
      magic-string: 0.29.0
      mkdist: 1.1.1_typescript@4.9.5
      mlly: 1.2.0
      mri: 1.2.0
      pathe: 1.1.0
      pkg-types: 1.0.2
      pretty-bytes: 6.1.0
<<<<<<< HEAD
      rollup: 3.18.0
      rollup-plugin-dts: 5.3.0_fn2onl6nbsljlgjr3jlzr6w7we
=======
      rollup: 3.20.0
      rollup-plugin-dts: 5.2.0_pn5zetjg24cqcolt42iry5qj6a
>>>>>>> 276725f9
      scule: 1.0.0
      typescript: 4.9.5
      untyped: 1.2.2
    transitivePeerDependencies:
      - sass
      - supports-color
    dev: true

  /unicode-canonical-property-names-ecmascript/2.0.0:
    resolution: {integrity: sha512-yY5PpDlfVIU5+y/BSCxAJRBIS1Zc2dDG3Ujq+sR0U+JjUevW2JhocOF+soROYDSaAezOzOKuyyixhD6mBknSmQ==}
    engines: {node: '>=4'}
    dev: false

  /unicode-match-property-ecmascript/2.0.0:
    resolution: {integrity: sha512-5kaZCrbp5mmbz5ulBkDkbY0SsPOjKqVS35VpL9ulMPfSl0J0Xsm+9Evphv9CoIZFwre7aJoa94AY6seMKGVN5Q==}
    engines: {node: '>=4'}
    dependencies:
      unicode-canonical-property-names-ecmascript: 2.0.0
      unicode-property-aliases-ecmascript: 2.1.0
    dev: false

  /unicode-match-property-value-ecmascript/2.1.0:
    resolution: {integrity: sha512-qxkjQt6qjg/mYscYMC0XKRn3Rh0wFPlfxB0xkt9CfyTvpX1Ra0+rAmdX2QyAobptSEvuy4RtpPRui6XkV+8wjA==}
    engines: {node: '>=4'}
    dev: false

  /unicode-property-aliases-ecmascript/2.1.0:
    resolution: {integrity: sha512-6t3foTQI9qne+OZoVQB/8x8rk2k1eVy1gRXhV3oFQ5T6R1dqQ1xtin3XqSlx3+ATBkliTaR/hHyJBm+LVPNM8w==}
    engines: {node: '>=4'}
    dev: false

  /universalify/0.1.2:
    resolution: {integrity: sha512-rBJeI5CXAlmy1pV+617WB9J63U6XcazHHF2f2dbJix4XzpUF0RS3Zbj0FGIOCAva5P/d/GBOYaACQ1w+0azUkg==}
    engines: {node: '>= 4.0.0'}
    dev: true

  /universalify/2.0.0:
    resolution: {integrity: sha512-hAZsKq7Yy11Zu1DE0OzWjw7nnLZmJZYTDZZyEFHZdUhV8FkH5MCfoU1XMaxXovpyW5nq5scPqq0ZDP9Zyl04oQ==}
    engines: {node: '>= 10.0.0'}
    dev: true

  /unpipe/1.0.0:
    resolution: {integrity: sha512-pjy2bYhSsufwWlKwPc+l3cN7+wuJlK6uz0YdJEOlQDbl6jo/YlPi4mb8agUkVC8BF7V8NuzeyPNqRksA3hztKQ==}
    engines: {node: '>= 0.8'}

  /untyped/1.2.2:
    resolution: {integrity: sha512-EANYd5L6AdpgfldlgMcmvOOnj092nWhy0ybhc7uhEH12ipytDYz89EOegBQKj8qWL3u1wgYnmFjADhsuCJs5Aw==}
    dependencies:
      '@babel/core': 7.21.3
      '@babel/standalone': 7.20.14
      '@babel/types': 7.21.3
      scule: 1.0.0
    transitivePeerDependencies:
      - supports-color
    dev: true

  /update-browserslist-db/1.0.10_browserslist@4.21.5:
    resolution: {integrity: sha512-OztqDenkfFkbSG+tRxBeAnCVPckDBcvibKd35yDONx6OU8N7sqgwc7rCbkJ/WcYtVRZ4ba68d6byhC21GFh7sQ==}
    hasBin: true
    peerDependencies:
      browserslist: '>= 4.21.0'
    dependencies:
      browserslist: 4.21.5
      escalade: 3.1.1
      picocolors: 1.0.0

  /uri-js/4.4.1:
    resolution: {integrity: sha512-7rKUyy33Q1yc98pQ1DAmLtwX109F7TIfWlW1Ydo8Wl1ii1SeHieeh0HHfPeL2fMXK6z0s8ecKs9frCuLJvndBg==}
    dependencies:
      punycode: 2.1.1
    dev: true

  /url/0.11.0:
    resolution: {integrity: sha512-kbailJa29QrtXnxgq+DdCEGlbTeYM2eJUxsz6vjZavrCYPMIFHMKQmSKYAIuUK2i7hgPm28a8piX5NTUtM/LKQ==}
    dependencies:
      punycode: 1.3.2
      querystring: 0.2.0

  /utf8-byte-length/1.0.4:
    resolution: {integrity: sha512-4+wkEYLBbWxqTahEsWrhxepcoVOJ+1z5PGIjPZxRkytcdSUaNjIjBM7Xn8E+pdSuV7SzvWovBFA54FO0JSoqhA==}
    dev: true

  /util-deprecate/1.0.2:
    resolution: {integrity: sha512-EPD5q1uXyFxJpCrLnCc1nHnq3gOa6DZBocAIiI2TaSCA7VCJ1UJDMagCzIkXNsUYfD1daK//LTEQ8xiIbrHtcw==}

  /utils-merge/1.0.1:
    resolution: {integrity: sha1-n5VxD1CiZ5R7LMwSR0HBAoQn5xM=}
    engines: {node: '>= 0.4.0'}

  /uuid/3.4.0:
    resolution: {integrity: sha512-HjSDRw6gZE5JMggctHBcjVak08+KEVhSIiDzFnT9S9aegmp85S/bReBVTb4QTFaRNptJ9kuYaNhnbNEOkbKb/A==}
    deprecated: Please upgrade  to version 7 or higher.  Older versions may use Math.random() in certain circumstances, which is known to be problematic.  See https://v8.dev/blog/math-random for details.
    hasBin: true
    dev: true

  /v8-compile-cache-lib/3.0.1:
    resolution: {integrity: sha512-wa7YjyUGfNZngI/vtK0UHAN+lgDCxBPCylVXGp0zu59Fz5aiGtNXaq3DhIov063MorB+VfufLh3JlF2KdTK3xg==}

  /validate-npm-package-license/3.0.4:
    resolution: {integrity: sha512-DpKm2Ui/xN7/HQKCtpZxoRWBhZ9Z0kqtygG8XCgNQ8ZlDnxuQmWhj566j8fN4Cu3/JmbhsDo7fcAJq4s9h27Ew==}
    dependencies:
      spdx-correct: 3.1.1
      spdx-expression-parse: 3.0.1
    dev: true

  /validator/13.7.0:
    resolution: {integrity: sha512-nYXQLCBkpJ8X6ltALua9dRrZDHVYxjJ1wgskNt1lH9fzGjs3tgojGSCBjmEPwkWS1y29+DrizMTW19Pr9uB2nw==}
    engines: {node: '>= 0.10'}
    dev: true

  /vary/1.1.2:
    resolution: {integrity: sha512-BNGbWLfd0eUPabhkXUVm0j8uuvREyTh5ovRa/dyow/BqAbZJyC+5fU+IzQOzmAKzYqYRAISoRhdQr3eIZ/PXqg==}
    engines: {node: '>= 0.8'}

  /vite-node/0.29.7:
    resolution: {integrity: sha512-PakCZLvz37yFfUPWBnLa1OYHPCGm5v4pmRrTcFN4V/N/T3I6tyP3z07S//9w+DdeL7vVd0VSeyMZuAh+449ZWw==}
    engines: {node: '>=v14.16.0'}
    hasBin: true
    dependencies:
      cac: 6.7.14
      debug: 4.3.4
      mlly: 1.2.0
      pathe: 1.1.0
      picocolors: 1.0.0
      vite: link:packages/vite
    transitivePeerDependencies:
      - supports-color
    dev: true

  /vitepress/1.0.0-alpha.61:
    resolution: {integrity: sha512-NvzERVS3/TU9YkYcaiK7yNSe0zY9UcSV58tx3mxbvVLCuwRykzO4OWbl6vQT6Ut6YGuZU1y3Z5WcSS+fHfaxJA==}
    hasBin: true
    dependencies:
      '@docsearch/css': 3.3.3
      '@docsearch/js': 3.3.3
      '@vitejs/plugin-vue': 4.1.0_5qyuox3n3rizckhh25uzvv7zgq
      '@vue/devtools-api': 6.5.0
      '@vueuse/core': 9.13.0_vue@3.2.47
      body-scroll-lock: 4.0.0-beta.0
      shiki: 0.14.1
      vite: link:packages/vite
      vue: 3.2.47
    transitivePeerDependencies:
      - '@algolia/client-search'
      - '@types/react'
      - '@vue/composition-api'
      - react
      - react-dom
    dev: true

  /vitest/0.29.7:
    resolution: {integrity: sha512-aWinOSOu4jwTuZHkb+cCyrqQ116Q9TXaJrNKTHudKBknIpR0VplzeaOUuDF9jeZcrbtQKZQt6yrtd+eakbaxHg==}
    engines: {node: '>=v14.16.0'}
    hasBin: true
    peerDependencies:
      '@edge-runtime/vm': '*'
      '@vitest/browser': '*'
      '@vitest/ui': '*'
      happy-dom: '*'
      jsdom: '*'
      safaridriver: '*'
      webdriverio: '*'
    peerDependenciesMeta:
      '@edge-runtime/vm':
        optional: true
      '@vitest/browser':
        optional: true
      '@vitest/ui':
        optional: true
      happy-dom:
        optional: true
      jsdom:
        optional: true
      safaridriver:
        optional: true
      webdriverio:
        optional: true
    dependencies:
      '@types/chai': 4.3.4
      '@types/chai-subset': 1.3.3
      '@types/node': 18.15.5
      '@vitest/expect': 0.29.7
      '@vitest/runner': 0.29.7
      '@vitest/spy': 0.29.7
      '@vitest/utils': 0.29.7
      acorn: 8.8.2
      acorn-walk: 8.2.0_acorn@8.8.2
      cac: 6.7.14
      chai: 4.3.7
      debug: 4.3.4
      local-pkg: 0.4.2
      pathe: 1.1.0
      picocolors: 1.0.0
      source-map: 0.6.1
      std-env: 3.3.1
      strip-literal: 1.0.1
      tinybench: 2.3.1
      tinypool: 0.4.0
      tinyspy: 1.0.2
      vite: link:packages/vite
      vite-node: 0.29.7
      why-is-node-running: 2.2.2
    transitivePeerDependencies:
      - supports-color
    dev: true

  /void-elements/3.1.0:
    resolution: {integrity: sha1-YU9/v42AHwu18GYfWy9XhXUOTwk=}
    engines: {node: '>=0.10.0'}
    dev: true

  /vscode-oniguruma/1.7.0:
    resolution: {integrity: sha512-L9WMGRfrjOhgHSdOYgCt/yRMsXzLDJSL7BPrOZt73gU0iWO4mpqzqQzOz5srxqTvMBaR0XZTSrVWo4j55Rc6cA==}
    dev: true

  /vscode-textmate/8.0.0:
    resolution: {integrity: sha512-AFbieoL7a5LMqcnOF04ji+rpXadgOXnZsxQr//r83kLPr7biP7am3g9zbaZIaBGwBRWeSvoMD4mgPdX3e4NWBg==}
    dev: true

  /vue-demi/0.13.1_vue@3.2.47:
    resolution: {integrity: sha512-xmkJ56koG3ptpLnpgmIzk9/4nFf4CqduSJbUM0OdPoU87NwRuZ6x49OLhjSa/fC15fV+5CbEnrxU4oyE022svg==}
    engines: {node: '>=12'}
    hasBin: true
    requiresBuild: true
    peerDependencies:
      '@vue/composition-api': ^1.0.0-rc.1
      vue: ^3.0.0-0 || ^2.6.0
    peerDependenciesMeta:
      '@vue/composition-api':
        optional: true
    dependencies:
      vue: 3.2.47
    dev: true

  /vue-router/4.1.6_vue@3.2.47:
    resolution: {integrity: sha512-DYWYwsG6xNPmLq/FmZn8Ip+qrhFEzA14EI12MsMgVxvHFDYvlr4NXpVF5hrRH1wVcDP8fGi5F4rxuJSl8/r+EQ==}
    peerDependencies:
      vue: ^3.2.0
    dependencies:
      '@vue/devtools-api': 6.4.5
      vue: 3.2.47
    dev: false

  /vue/3.2.47:
    resolution: {integrity: sha512-60188y/9Dc9WVrAZeUVSDxRQOZ+z+y5nO2ts9jWXSTkMvayiWxCWOWtBQoYjLeccfXkiiPZWAHcV+WTPhkqJHQ==}
    dependencies:
      '@vue/compiler-dom': 3.2.47
      '@vue/compiler-sfc': 3.2.47
      '@vue/runtime-dom': 3.2.47
      '@vue/server-renderer': 3.2.47_vue@3.2.47
      '@vue/shared': 3.2.47

  /vuex/4.1.0_vue@3.2.47:
    resolution: {integrity: sha512-hmV6UerDrPcgbSy9ORAtNXDr9M4wlNP4pEFKye4ujJF8oqgFFuxDCdOLS3eNoRTtq5O3hoBDh9Doj1bQMYHRbQ==}
    peerDependencies:
      vue: ^3.2.0
    dependencies:
      '@vue/devtools-api': 6.4.4
      vue: 3.2.47
    dev: false

  /web-streams-polyfill/3.2.1:
    resolution: {integrity: sha512-e0MO3wdXWKrLbL0DgGnUV7WHVuw9OUvL4hjgnPkIeEvESk74gAITi5G606JtZPp39cd8HA9VQzCIvA49LpPN5Q==}
    engines: {node: '>= 8'}
    dev: true

  /webcrypto-core/1.7.3:
    resolution: {integrity: sha512-8TnMtwwC/hQOyvElAOJ26lJKGgcErUG02KnKS1+QhjV4mDvQetVWU1EUEeLF8ICOrdc42+GypocyBJKRqo2kQg==}
    dependencies:
      '@peculiar/asn1-schema': 2.1.0
      '@peculiar/json-schema': 1.1.12
      asn1js: 2.4.0
      pvtsutils: 1.3.2
      tslib: 2.5.0
    dev: true

  /webidl-conversions/3.0.1:
    resolution: {integrity: sha512-2JAn3z8AR6rjK8Sm8orRC0h/bcl/DqL7tRPdGZ4I1CjdF+EaMLmYxBHyXuKL849eucPFhvBoxMsflfOb8kxaeQ==}
    dev: false

  /webidl-conversions/6.1.0:
    resolution: {integrity: sha512-qBIvFLGiBpLjfwmYAaHPXsn+ho5xZnGvyGvsarywGNc8VyQJUMHJ8OBKGGrPER0okBeMDaan4mNBlgBROxuI8w==}
    engines: {node: '>=10.4'}
    dev: true

  /whatwg-url/5.0.0:
    resolution: {integrity: sha512-saE57nupxk6v3HY35+jzBwYa0rKSy0XR8JSxZPwgLr7ys0IBzhGviA1/TUGJLmSVqs8pb9AnvICXEuOHLprYTw==}
    dependencies:
      tr46: 0.0.3
      webidl-conversions: 3.0.1
    dev: false

  /whatwg-url/8.7.0:
    resolution: {integrity: sha512-gAojqb/m9Q8a5IV96E3fHJM70AzCkgt4uXYX2O7EmuyOnLrViCQlsEBmF9UQIu3/aeAIp2U17rtbpZWNntQqdg==}
    engines: {node: '>=10'}
    dependencies:
      lodash: 4.17.21
      tr46: 2.1.0
      webidl-conversions: 6.1.0
    dev: true

  /which-boxed-primitive/1.0.2:
    resolution: {integrity: sha512-bwZdv0AKLpplFY2KZRX6TvyuN7ojjr7lwkg6ml0roIy9YeuSr7JS372qlNW18UQYzgYK9ziGcerWqZOmEn9VNg==}
    dependencies:
      is-bigint: 1.0.4
      is-boolean-object: 1.1.2
      is-number-object: 1.0.7
      is-string: 1.0.7
      is-symbol: 1.0.4
    dev: true

  /which-typed-array/1.1.9:
    resolution: {integrity: sha512-w9c4xkx6mPidwp7180ckYWfMmvxpjlZuIudNtDf4N/tTAUB8VJbX25qZoAsrtGuYNnGw3pa0AXgbGKRB8/EceA==}
    engines: {node: '>= 0.4'}
    dependencies:
      available-typed-arrays: 1.0.5
      call-bind: 1.0.2
      for-each: 0.3.3
      gopd: 1.0.1
      has-tostringtag: 1.0.0
      is-typed-array: 1.1.10
    dev: true

  /which/1.3.1:
    resolution: {integrity: sha512-HxJdYWq1MTIQbJ3nw0cqssHoTNU267KlrDuGZ1WYlxDStUtKUhOaJmh112/TZmHxxUfuJqPXSOm7tDyas0OSIQ==}
    hasBin: true
    dependencies:
      isexe: 2.0.0
    dev: true

  /which/2.0.2:
    resolution: {integrity: sha512-BLI3Tl1TW3Pvl70l3yq3Y64i+awpwXqsGBYWkkqMtnbXgrMD+yj7rhW0kuEDxzJaYXGjEW5ogapKNMEKNMjibA==}
    engines: {node: '>= 8'}
    hasBin: true
    dependencies:
      isexe: 2.0.0
    dev: true

  /why-is-node-running/2.2.2:
    resolution: {integrity: sha512-6tSwToZxTOcotxHeA+qGCq1mVzKR3CwcJGmVcY+QE8SHy6TnpFnh8PAvPNHYr7EcuVeG0QSMxtYCuO1ta/G/oA==}
    engines: {node: '>=8'}
    hasBin: true
    dependencies:
      siginfo: 2.0.0
      stackback: 0.0.2
    dev: true

  /wide-align/1.1.5:
    resolution: {integrity: sha512-eDMORYaPNZ4sQIuuYPDHdQvf4gyCF9rEEV/yPxGfwPkRodwEgiMUUXTx/dex+Me0wxx53S+NgUHaP7y3MGlDmg==}
    dependencies:
      string-width: 4.2.3
    dev: false

  /with/7.0.2:
    resolution: {integrity: sha512-RNGKj82nUPg3g5ygxkQl0R937xLyho1J24ItRCBTr/m1YnZkzJy1hUiHUJrc/VlsDQzsCnInEGSg3bci0Lmd4w==}
    engines: {node: '>= 10.0.0'}
    dependencies:
      '@babel/parser': 7.21.3
      '@babel/types': 7.21.3
      assert-never: 1.2.1
      babel-walk: 3.0.0-canary-5
    dev: true

  /word-wrap/1.2.3:
    resolution: {integrity: sha512-Hz/mrNwitNRh/HUAtM/VT/5VH+ygD6DV7mYKZAtHOrbs8U7lvPS6xf7EJKMF0uW1KJCl0H701g3ZGus+muE5vQ==}
    engines: {node: '>=0.10.0'}
    dev: true

  /wordwrap/1.0.0:
    resolution: {integrity: sha1-J1hIEIkUVqQXHI0CJkQa3pDLyus=}
    dev: true

  /wrap-ansi/6.2.0:
    resolution: {integrity: sha512-r6lPcBGxZXlIcymEu7InxDMhdW0KDxpLgoFLcguasxCaJ/SOIZwINatK9KY/tf+ZrlywOKU0UDj3ATXUBfxJXA==}
    engines: {node: '>=8'}
    dependencies:
      ansi-styles: 4.3.0
      string-width: 4.2.3
      strip-ansi: 6.0.1
    dev: true

  /wrap-ansi/7.0.0:
    resolution: {integrity: sha512-YVGIj2kamLSTxw6NsZjoBxfSwsn0ycdesmc4p+Q21c5zPuZ1pl+NfxVdxPtdHvmNVOQ6XSYG4AUtyt/Fi7D16Q==}
    engines: {node: '>=10'}
    dependencies:
      ansi-styles: 4.3.0
      string-width: 4.2.3
      strip-ansi: 6.0.1
    dev: true

  /wrappy/1.0.2:
    resolution: {integrity: sha512-l4Sp/DRseor9wL6EvV2+TuQn63dMkPjZ/sp9XkghTEbV9KlPS1xUsZ3u7/IQO4wxtcFB4bgpQPRcR3QCvezPcQ==}

  /ws/7.5.7:
    resolution: {integrity: sha512-KMvVuFzpKBuiIXW3E4u3mySRO2/mCHSyZDJQM5NQ9Q9KHWHWh0NHgfbRMLLrceUK5qAL4ytALJbpRMjixFZh8A==}
    engines: {node: '>=8.3.0'}
    peerDependencies:
      bufferutil: ^4.0.1
      utf-8-validate: ^5.0.2
    peerDependenciesMeta:
      bufferutil:
        optional: true
      utf-8-validate:
        optional: true
    dev: true

  /ws/8.13.0:
    resolution: {integrity: sha512-x9vcZYTrFPC7aSIbj7sRCYo7L/Xb8Iy+pW0ng0wt2vCJv7M9HOMy0UoN3rr+IFC7hb7vXoqS+P9ktyLLLhO+LA==}
    engines: {node: '>=10.0.0'}
    peerDependencies:
      bufferutil: ^4.0.1
      utf-8-validate: '>=5.0.2'
    peerDependenciesMeta:
      bufferutil:
        optional: true
      utf-8-validate:
        optional: true
    dev: true

  /xtend/4.0.2:
    resolution: {integrity: sha512-LKYU1iAXJXUgAXn9URjiu+MWhyUXHsvfp7mcuYm9dSUKK0/CjtrUwFAxD82/mCWbtLsGjFIad0wIsod4zrTAEQ==}
    engines: {node: '>=0.4'}

  /y18n/5.0.8:
    resolution: {integrity: sha512-0pfFzegeDWJHJIAmTLRP2DwHjdF5s7jo9tuztdQxAhINCdvS+3nGINqPd00AphqJR/0LhANUS6/+7SCb98YOfA==}
    engines: {node: '>=10'}
    dev: true

  /yallist/3.1.1:
    resolution: {integrity: sha512-a4UGQaWPH59mOXUYnAG2ewncQS4i4F43Tv3JoAM+s2VDAmS9NsK8GpDMLrCHPksFT7h3K6TOoUNn2pb7RoXx4g==}

  /yallist/4.0.0:
    resolution: {integrity: sha512-3wdGidZyq5PB084XLES5TpOSRA3wjXAlIWMhum2kRcv/41Sn2emQ0dycQW4uZXLejwKvg6EsvbdlVL+FYEct7A==}

  /yaml/1.10.2:
    resolution: {integrity: sha512-r3vXyErRCYJ7wg28yvBY5VSoAF8ZvlcW9/BwUzEtUsjvX/DKs24dIkuwjtuprwJJHsbyUbLApepYTR1BN4uHrg==}
    engines: {node: '>= 6'}

  /yaml/2.1.1:
    resolution: {integrity: sha512-o96x3OPo8GjWeSLF+wOAbrPfhFOGY0W00GNaxCDv+9hkcDJEnev1yh8S7pgHF0ik6zc8sQLuL8hjHjJULZp8bw==}
    engines: {node: '>= 14'}
    dev: true

  /yaml/2.2.1:
    resolution: {integrity: sha512-e0WHiYql7+9wr4cWMx3TVQrNwejKaEe7/rHNmQmqRjazfOP5W8PB6Jpebb5o6fIapbz9o9+2ipcaTM2ZwDI6lw==}
    engines: {node: '>= 14'}
    dev: true

  /yargs-parser/20.2.9:
    resolution: {integrity: sha512-y11nGElTIV+CT3Zv9t7VKl+Q3hTQoT9a1Qzezhhl6Rp21gJ/IVTW7Z3y9EWXhuUBC2Shnf+DX0antecpAwSP8w==}
    engines: {node: '>=10'}
    dev: true

  /yargs/16.2.0:
    resolution: {integrity: sha512-D1mvvtDG0L5ft/jGWkLpG1+m0eQxOfaBvTNELraWj22wSVUMWxZUvYgJYcKh6jGGIkJFhH4IZPQhR4TKpc8mBw==}
    engines: {node: '>=10'}
    dependencies:
      cliui: 7.0.4
      escalade: 3.1.1
      get-caller-file: 2.0.5
      require-directory: 2.1.1
      string-width: 4.2.3
      y18n: 5.0.8
      yargs-parser: 20.2.9
    dev: true

  /yn/3.1.1:
    resolution: {integrity: sha512-Ux4ygGWsu2c7isFWe8Yu1YluJmqVhxqK2cLXNQA5AcC3QfbGNpM7fu0Y8b/z16pXLnFxZYvWhd3fhBY9DLmC6Q==}
    engines: {node: '>=6'}

  /yocto-queue/0.1.0:
    resolution: {integrity: sha512-rVksvsnNCdJ/ohGc6xgPwyN8eheCxsiLM8mxuE/t/mOVqJewPuO1miLpTHQiRgTKCLexL4MeAFVagts7HmNZ2Q==}
    engines: {node: '>=10'}
    dev: true

  /yocto-queue/1.0.0:
    resolution: {integrity: sha512-9bnSc/HEW2uRy67wc+T8UwauLuPJVn28jb+GtJY16iiKWyvmYJRXVT4UamsAEGQfPohgr2q4Tq0sQbQlxTfi1g==}
    engines: {node: '>=12.20'}
    dev: true

  /youch/2.2.2:
    resolution: {integrity: sha512-/FaCeG3GkuJwaMR34GHVg0l8jCbafZLHiFowSjqLlqhC6OMyf2tPJBu8UirF7/NI9X/R5ai4QfEKUCOxMAGxZQ==}
    dependencies:
      '@types/stack-trace': 0.0.29
      cookie: 0.4.2
      mustache: 4.2.0
      stack-trace: 0.0.10
    dev: true

  /z-schema/5.0.3:
    resolution: {integrity: sha512-sGvEcBOTNum68x9jCpCVGPFJ6mWnkD0YxOcddDlJHRx3tKdB2q8pCHExMVZo/AV/6geuVJXG7hljDaWG8+5GDw==}
    engines: {node: '>=8.0.0'}
    hasBin: true
    dependencies:
      lodash.get: 4.4.2
      lodash.isequal: 4.5.0
      validator: 13.7.0
    optionalDependencies:
      commander: 2.20.3
    dev: true

  file:playground/alias/dir/module:
    resolution: {directory: playground/alias/dir/module, type: directory}
    name: '@vitejs/test-aliased-module'
    version: 0.0.0
    dev: false

  file:playground/css/css-js-dep:
    resolution: {directory: playground/css/css-js-dep, type: directory}
    name: '@vitejs/test-css-js-dep'
    version: 1.0.0
    dev: true

  file:playground/define/commonjs-dep:
    resolution: {directory: playground/define/commonjs-dep, type: directory}
    name: '@vitejs/test-commonjs-dep'
    version: 1.0.0
    dev: false

  file:playground/dynamic-import/pkg:
    resolution: {directory: playground/dynamic-import/pkg, type: directory}
    name: '@vitejs/test-pkg'
    version: 1.0.0
    dev: false

  file:playground/external/dep-that-imports:
    resolution: {directory: playground/external/dep-that-imports, type: directory}
    name: '@vitejs/test-dep-that-imports'
    version: 0.0.0
    dependencies:
      slash3: /slash/3.0.0
      slash5: /slash/5.0.0
      vue: 3.2.47
    dev: false

  file:playground/external/dep-that-requires:
    resolution: {directory: playground/external/dep-that-requires, type: directory}
    name: '@vitejs/test-dep-that-requires'
    version: 0.0.0
    dependencies:
      slash3: /slash/3.0.0
      slash5: /slash/5.0.0
      vue: 3.2.47
    dev: false

  file:playground/import-assertion/import-assertion-dep:
    resolution: {directory: playground/import-assertion/import-assertion-dep, type: directory}
    name: '@vitejs/test-import-assertion-dep'
    version: 0.0.0
    dev: false

  file:playground/json/json-module:
    resolution: {directory: playground/json/json-module, type: directory}
    name: '@vitejs/test-json-module'
    version: 0.0.0
    dev: true

  file:playground/optimize-deps/added-in-entries:
    resolution: {directory: playground/optimize-deps/added-in-entries, type: directory}
    name: '@vitejs/test-added-in-entries'
    version: 1.0.0
    dev: false

  file:playground/optimize-deps/dep-alias-using-absolute-path:
    resolution: {directory: playground/optimize-deps/dep-alias-using-absolute-path, type: directory}
    name: '@vitejs/test-dep-alias-using-absolute-path'
    version: 1.0.0
    dependencies:
      lodash: 4.17.21
    dev: false

  file:playground/optimize-deps/dep-cjs-browser-field-bare:
    resolution: {directory: playground/optimize-deps/dep-cjs-browser-field-bare, type: directory}
    name: '@vitejs/test-dep-cjs-browser-field-bare'
    version: 0.0.0
    dev: false

  file:playground/optimize-deps/dep-cjs-compiled-from-cjs:
    resolution: {directory: playground/optimize-deps/dep-cjs-compiled-from-cjs, type: directory}
    name: '@vitejs/test-dep-cjs-compiled-from-cjs'
    version: 0.0.0
    dev: false

  file:playground/optimize-deps/dep-cjs-compiled-from-esm:
    resolution: {directory: playground/optimize-deps/dep-cjs-compiled-from-esm, type: directory}
    name: '@vitejs/test-dep-cjs-compiled-from-esm'
    version: 0.0.0
    dev: false

  file:playground/optimize-deps/dep-cjs-with-assets:
    resolution: {directory: playground/optimize-deps/dep-cjs-with-assets, type: directory}
    name: '@vitejs/test-dep-cjs-with-assets'
    version: 0.0.0
    dev: false

  file:playground/optimize-deps/dep-css-require:
    resolution: {directory: playground/optimize-deps/dep-css-require, type: directory}
    name: '@vitejs/test-dep-css-require'
    version: 0.0.0
    dev: false

  file:playground/optimize-deps/dep-esbuild-plugin-transform:
    resolution: {directory: playground/optimize-deps/dep-esbuild-plugin-transform, type: directory}
    name: '@vitejs/test-dep-esbuild-plugin-transform'
    version: 0.0.0
    dev: false

  file:playground/optimize-deps/dep-node-env:
    resolution: {directory: playground/optimize-deps/dep-node-env, type: directory}
    name: '@vitejs/test-dep-node-env'
    version: 1.0.0
    dev: false

  file:playground/optimize-deps/dep-non-optimized:
    resolution: {directory: playground/optimize-deps/dep-non-optimized, type: directory}
    name: '@vitejs/test-dep-non-optimized'
    version: 1.0.0
    dev: false

  file:playground/optimize-deps/dep-not-js:
    resolution: {directory: playground/optimize-deps/dep-not-js, type: directory}
    name: '@vitejs/test-dep-not-js'
    version: 1.0.0
    dev: false

  file:playground/optimize-deps/dep-relative-to-main:
    resolution: {directory: playground/optimize-deps/dep-relative-to-main, type: directory}
    name: '@vitejs/test-dep-relative-to-main'
    version: 1.0.0
    dev: false

  file:playground/optimize-deps/dep-with-builtin-module-cjs:
    resolution: {directory: playground/optimize-deps/dep-with-builtin-module-cjs, type: directory}
    name: '@vitejs/test-dep-with-builtin-module-cjs'
    version: 0.0.0
    dev: false

  file:playground/optimize-deps/dep-with-builtin-module-esm:
    resolution: {directory: playground/optimize-deps/dep-with-builtin-module-esm, type: directory}
    name: '@vitejs/test-dep-with-builtin-module-esm'
    version: 0.0.0
    dev: false

  file:playground/optimize-deps/dep-with-dynamic-import:
    resolution: {directory: playground/optimize-deps/dep-with-dynamic-import, type: directory}
    name: '@vitejs/test-dep-with-dynamic-import'
    version: 0.0.0
    dev: false

  file:playground/optimize-deps/dep-with-optional-peer-dep:
    resolution: {directory: playground/optimize-deps/dep-with-optional-peer-dep, type: directory}
    name: '@vitejs/test-dep-with-optional-peer-dep'
    version: 0.0.0
    peerDependencies:
      foobar: 0.0.0
    peerDependenciesMeta:
      foobar:
        optional: true
    dev: false

  file:playground/optimize-deps/nested-exclude:
    resolution: {directory: playground/optimize-deps/nested-exclude, type: directory}
    name: '@vitejs/test-nested-exclude'
    version: 1.0.0
    dependencies:
      '@vitejs/test-nested-include': file:playground/optimize-deps/nested-include
      nested-include: file:playground/optimize-deps/nested-include
    dev: false

  file:playground/optimize-deps/nested-include:
    resolution: {directory: playground/optimize-deps/nested-include, type: directory}
    name: '@vitejs/test-nested-include'
    version: 1.0.0
    dev: false

  file:playground/optimize-missing-deps/missing-dep:
    resolution: {directory: playground/optimize-missing-deps/missing-dep, type: directory}
    name: '@vitejs/test-missing-dep'
    version: 0.0.0
    dependencies:
      '@vitejs/test-multi-entry-dep': file:playground/optimize-missing-deps/multi-entry-dep
      multi-entry-dep: file:playground/optimize-missing-deps/multi-entry-dep
    dev: false

  file:playground/optimize-missing-deps/multi-entry-dep:
    resolution: {directory: playground/optimize-missing-deps/multi-entry-dep, type: directory}
    name: '@vitejs/test-multi-entry-dep'
    version: 0.0.0
    dev: false

  file:playground/preload/dep-a:
    resolution: {directory: playground/preload/dep-a, type: directory}
    name: '@vitejs/test-dep-a'
    version: 0.0.0

  file:playground/preload/dep-including-a:
    resolution: {directory: playground/preload/dep-including-a, type: directory}
    name: '@vitejs/test-dep-including-a'
    version: 0.0.0
    dependencies:
      '@vitejs/test-dep-a': file:playground/preload/dep-a
      dep-a: file:playground/preload/dep-a
    dev: true

  file:playground/ssr-deps/css-lib:
    resolution: {directory: playground/ssr-deps/css-lib, type: directory}
    name: '@vitejs/test-css-lib'
    version: 0.0.0
    dev: false

  file:playground/ssr-deps/define-properties-exports:
    resolution: {directory: playground/ssr-deps/define-properties-exports, type: directory}
    name: '@vitejs/test-define-properties-exports'
    version: 0.0.0
    dev: false

  file:playground/ssr-deps/define-property-exports:
    resolution: {directory: playground/ssr-deps/define-property-exports, type: directory}
    name: '@vitejs/test-define-property-exports'
    version: 0.0.0
    dev: false

  file:playground/ssr-deps/external-entry:
    resolution: {directory: playground/ssr-deps/external-entry, type: directory}
    name: '@vitejs/test-external-entry'
    version: 0.0.0
    dev: false

  file:playground/ssr-deps/external-using-external-entry:
    resolution: {directory: playground/ssr-deps/external-using-external-entry, type: directory}
    name: '@vitejs/test-external-using-external-entry'
    version: 0.0.0
    dependencies:
      external-entry: file:playground/ssr-deps/external-entry
    dev: false

  file:playground/ssr-deps/forwarded-export:
    resolution: {directory: playground/ssr-deps/forwarded-export, type: directory}
    name: '@vitejs/test-forwarded-export'
    version: 0.0.0
    dependencies:
      object-assigned-exports: file:playground/ssr-deps/object-assigned-exports
    dev: false

  file:playground/ssr-deps/import-builtin-cjs:
    resolution: {directory: playground/ssr-deps/import-builtin-cjs, type: directory}
    name: '@vitejs/test-import-builtin'
    version: 0.0.0
    dev: false

  file:playground/ssr-deps/module-condition:
    resolution: {directory: playground/ssr-deps/module-condition, type: directory}
    name: '@vitejs/test-module-condition'
    version: 0.0.0
    dev: false

  file:playground/ssr-deps/nested-external:
    resolution: {directory: playground/ssr-deps/nested-external, type: directory}
    name: '@vitejs/test-nested-external'
    version: 0.0.0
    dev: false

  file:playground/ssr-deps/no-external-cjs:
    resolution: {directory: playground/ssr-deps/no-external-cjs, type: directory}
    name: '@vitejs/test-no-external-cjs'
    version: 0.0.0
    dev: false

  file:playground/ssr-deps/no-external-css:
    resolution: {directory: playground/ssr-deps/no-external-css, type: directory}
    name: '@vitejs/test-no-external-css'
    version: 0.0.0
    dev: false

  file:playground/ssr-deps/non-optimized-with-nested-external:
    resolution: {directory: playground/ssr-deps/non-optimized-with-nested-external, type: directory}
    name: '@vitejs/test-non-optimized-with-nested-external'
    version: 0.0.0
    dependencies:
      nested-external: file:playground/ssr-deps/nested-external
    dev: false

  file:playground/ssr-deps/object-assigned-exports:
    resolution: {directory: playground/ssr-deps/object-assigned-exports, type: directory}
    name: '@vitejs/test-object-assigned-exports'
    version: 0.0.0
    dev: false

  file:playground/ssr-deps/only-object-assigned-exports:
    resolution: {directory: playground/ssr-deps/only-object-assigned-exports, type: directory}
    name: '@vitejs/test-only-object-assigned-exports'
    version: 0.0.0
    dev: false

  file:playground/ssr-deps/optimized-with-nested-external:
    resolution: {directory: playground/ssr-deps/optimized-with-nested-external, type: directory}
    name: '@vitejs/test-optimized-with-nested-external'
    version: 0.0.0
    dependencies:
      nested-external: file:playground/ssr-deps/nested-external
    dev: false

  file:playground/ssr-deps/pkg-exports:
    resolution: {directory: playground/ssr-deps/pkg-exports, type: directory}
    name: '@vitejs/test-pkg-exports'
    version: 0.0.0
    dev: false

  file:playground/ssr-deps/primitive-export:
    resolution: {directory: playground/ssr-deps/primitive-export, type: directory}
    name: '@vitejs/test-primitive-export'
    version: 0.0.0
    dev: false

  file:playground/ssr-deps/read-file-content:
    resolution: {directory: playground/ssr-deps/read-file-content, type: directory}
    name: '@vitejs/test-read-file-content'
    version: 0.0.0
    dev: false

  file:playground/ssr-deps/require-absolute:
    resolution: {directory: playground/ssr-deps/require-absolute, type: directory}
    name: '@vitejs/test-require-absolute'
    version: 0.0.0
    dev: false

  file:playground/ssr-deps/ts-transpiled-exports:
    resolution: {directory: playground/ssr-deps/ts-transpiled-exports, type: directory}
    name: '@vitejs/test-ts-transpiled-exports'
    version: 0.0.0
    dev: false

  file:playground/ssr-noexternal/external-cjs:
    resolution: {directory: playground/ssr-noexternal/external-cjs, type: directory}
    name: '@vitejs/test-external-cjs'
    version: 0.0.0
    dev: false

  file:playground/ssr-noexternal/require-external-cjs:
    resolution: {directory: playground/ssr-noexternal/require-external-cjs, type: directory}
    name: '@vitejs/test-require-external-cjs'
    version: 0.0.0
    dependencies:
      '@vitejs/external-cjs': file:playground/ssr-noexternal/external-cjs
      '@vitejs/test-external-cjs': file:playground/ssr-noexternal/external-cjs
    dev: false

  file:playground/ssr-resolve/entries:
    resolution: {directory: playground/ssr-resolve/entries, type: directory}
    name: '@vitejs/test-entries'
    version: 0.0.0
    dev: false

  file:playground/ssr-resolve/pkg-exports:
    resolution: {directory: playground/ssr-resolve/pkg-exports, type: directory}
    name: '@vitejs/test-resolve-pkg-exports'
    version: 0.0.0
    dev: false

  file:playground/worker/dep-to-optimize:
    resolution: {directory: playground/worker/dep-to-optimize, type: directory}
    name: '@vitejs/test-dep-to-optimize'
    version: 1.0.0
    dev: false<|MERGE_RESOLUTION|>--- conflicted
+++ resolved
@@ -6,15 +6,15 @@
 packageExtensionsChecksum: 2a87e01b470616d3b7def19cc0830231
 
 patchedDependencies:
+  chokidar@3.5.3:
+    hash: dzxbf3kgof5pdmbsyih2x43sq4
+    path: patches/chokidar@3.5.3.patch
+  sirv@2.0.2:
+    hash: hmoqtj4vy3i7wnpchga2a2mu3y
+    path: patches/sirv@2.0.2.patch
   dotenv-expand@9.0.0:
     hash: dccccn23nvejzy75sgiosdt2au
     path: patches/dotenv-expand@9.0.0.patch
-  sirv@2.0.2:
-    hash: hmoqtj4vy3i7wnpchga2a2mu3y
-    path: patches/sirv@2.0.2.patch
-  chokidar@3.5.3:
-    hash: dzxbf3kgof5pdmbsyih2x43sq4
-    path: patches/chokidar@3.5.3.patch
 
 importers:
 
@@ -67,28 +67,17 @@
       semver: ^7.3.8
       simple-git-hooks: ^2.8.1
       tslib: ^2.5.0
-<<<<<<< HEAD
-      tsx: ^3.12.3
+      tsx: ^3.12.6
       typescript: ^5.0.2
-=======
-      tsx: ^3.12.6
-      typescript: ^4.9.3
->>>>>>> 276725f9
       unbuild: ^1.1.2
       vite: workspace:*
       vitepress: ^1.0.0-alpha.61
       vitest: ^0.29.7
       vue: ^3.2.47
     devDependencies:
-<<<<<<< HEAD
-      '@babel/types': 7.21.2
-      '@microsoft/api-extractor': 7.34.4_@types+node@18.14.6
-      '@rollup/plugin-typescript': 11.0.0_taeyxmvmc26umlo2so2an3i7iy
-=======
       '@babel/types': 7.21.3
       '@microsoft/api-extractor': 7.34.4_@types+node@18.15.5
-      '@rollup/plugin-typescript': 11.0.0_ic46el5hfgdxjspsfr4ii6ggfa
->>>>>>> 276725f9
+      '@rollup/plugin-typescript': 11.0.0_7sniqkrn5rmxrmax2dmiqcv3qu
       '@types/babel__core': 7.20.0
       '@types/babel__standalone': 7.1.4
       '@types/convert-source-map': 2.0.0
@@ -109,13 +98,8 @@
       '@types/semver': 7.3.13
       '@types/stylus': 0.48.38
       '@types/ws': 8.5.4
-<<<<<<< HEAD
-      '@typescript-eslint/eslint-plugin': 5.54.1_ptmzjahj2lzv7vrsfzwjsq4mpu
-      '@typescript-eslint/parser': 5.54.1_byynos7ffx3cepxtk6gvolkky4
-=======
-      '@typescript-eslint/eslint-plugin': 5.56.0_pbataycnet35tfed7svlsez4fi
-      '@typescript-eslint/parser': 5.56.0_ksm65cmkhueqbr4niscev4pjv4
->>>>>>> 276725f9
+      '@typescript-eslint/eslint-plugin': 5.56.0_2hcjazgfnbtq42tcc73br2vup4
+      '@typescript-eslint/parser': 5.56.0_j4766f7ecgqbon3u7zlxn5zszu
       conventional-changelog-cli: 2.2.2
       eslint: 8.36.0
       eslint-define-config: 1.17.0
@@ -138,13 +122,8 @@
       semver: 7.3.8
       simple-git-hooks: 2.8.1
       tslib: 2.5.0
-<<<<<<< HEAD
-      tsx: 3.12.3
+      tsx: 3.12.6
       typescript: 5.0.2
-=======
-      tsx: 3.12.6
-      typescript: 4.9.3
->>>>>>> 276725f9
       unbuild: 1.1.2
       vite: link:packages/vite
       vitepress: 1.0.0-alpha.61
@@ -3290,11 +3269,7 @@
       rollup: 3.20.0
     dev: true
 
-<<<<<<< HEAD
-  /@rollup/plugin-typescript/11.0.0_rollup@3.18.0+tslib@2.5.0:
-=======
-  /@rollup/plugin-typescript/11.0.0_ic46el5hfgdxjspsfr4ii6ggfa:
->>>>>>> 276725f9
+  /@rollup/plugin-typescript/11.0.0_7sniqkrn5rmxrmax2dmiqcv3qu:
     resolution: {integrity: sha512-goPyCWBiimk1iJgSTgsehFD5OOFHiAknrRJjqFCudcW8JtWiBlK284Xnn4flqMqg6YAjVG/EE+3aVzrL5qNSzQ==}
     engines: {node: '>=14.0.0'}
     peerDependencies:
@@ -3311,13 +3286,10 @@
       resolve: 1.22.1
       rollup: 3.20.0
       tslib: 2.5.0
-    dev: true
-
-<<<<<<< HEAD
-  /@rollup/plugin-typescript/11.0.0_taeyxmvmc26umlo2so2an3i7iy:
-=======
+      typescript: 5.0.2
+    dev: true
+
   /@rollup/plugin-typescript/11.0.0_rollup@3.20.0+tslib@2.5.0:
->>>>>>> 276725f9
     resolution: {integrity: sha512-goPyCWBiimk1iJgSTgsehFD5OOFHiAknrRJjqFCudcW8JtWiBlK284Xnn4flqMqg6YAjVG/EE+3aVzrL5qNSzQ==}
     engines: {node: '>=14.0.0'}
     peerDependencies:
@@ -3334,7 +3306,6 @@
       resolve: 1.22.1
       rollup: 3.20.0
       tslib: 2.5.0
-      typescript: 5.0.2
     dev: true
 
   /@rollup/pluginutils/5.0.2_rollup@3.20.0:
@@ -3591,13 +3562,8 @@
       '@types/node': 18.15.5
     dev: true
 
-<<<<<<< HEAD
-  /@typescript-eslint/eslint-plugin/5.54.1_ptmzjahj2lzv7vrsfzwjsq4mpu:
-    resolution: {integrity: sha512-a2RQAkosH3d3ZIV08s3DcL/mcGc2M/UC528VkPULFxR9VnVPT8pBu0IyBAJJmVsCmhVfwQX1v6q+QGnmSe1bew==}
-=======
-  /@typescript-eslint/eslint-plugin/5.56.0_pbataycnet35tfed7svlsez4fi:
+  /@typescript-eslint/eslint-plugin/5.56.0_2hcjazgfnbtq42tcc73br2vup4:
     resolution: {integrity: sha512-ZNW37Ccl3oMZkzxrYDUX4o7cnuPgU+YrcaYXzsRtLB16I1FR5SHMqga3zGsaSliZADCWo2v8qHWqAYIj8nWCCg==}
->>>>>>> 276725f9
     engines: {node: ^12.22.0 || ^14.17.0 || >=16.0.0}
     peerDependencies:
       '@typescript-eslint/parser': ^5.0.0
@@ -3607,18 +3573,11 @@
       typescript:
         optional: true
     dependencies:
-<<<<<<< HEAD
-      '@typescript-eslint/parser': 5.54.1_byynos7ffx3cepxtk6gvolkky4
-      '@typescript-eslint/scope-manager': 5.54.1
-      '@typescript-eslint/type-utils': 5.54.1_byynos7ffx3cepxtk6gvolkky4
-      '@typescript-eslint/utils': 5.54.1_byynos7ffx3cepxtk6gvolkky4
-=======
       '@eslint-community/regexpp': 4.4.0
-      '@typescript-eslint/parser': 5.56.0_ksm65cmkhueqbr4niscev4pjv4
+      '@typescript-eslint/parser': 5.56.0_j4766f7ecgqbon3u7zlxn5zszu
       '@typescript-eslint/scope-manager': 5.56.0
-      '@typescript-eslint/type-utils': 5.56.0_ksm65cmkhueqbr4niscev4pjv4
-      '@typescript-eslint/utils': 5.56.0_ksm65cmkhueqbr4niscev4pjv4
->>>>>>> 276725f9
+      '@typescript-eslint/type-utils': 5.56.0_j4766f7ecgqbon3u7zlxn5zszu
+      '@typescript-eslint/utils': 5.56.0_j4766f7ecgqbon3u7zlxn5zszu
       debug: 4.3.4
       eslint: 8.36.0
       grapheme-splitter: 1.0.4
@@ -3631,13 +3590,8 @@
       - supports-color
     dev: true
 
-<<<<<<< HEAD
-  /@typescript-eslint/parser/5.54.1_byynos7ffx3cepxtk6gvolkky4:
-    resolution: {integrity: sha512-8zaIXJp/nG9Ff9vQNh7TI+C3nA6q6iIsGJ4B4L6MhZ7mHnTMR4YP5vp2xydmFXIy8rpyIVbNAG44871LMt6ujg==}
-=======
-  /@typescript-eslint/parser/5.56.0_ksm65cmkhueqbr4niscev4pjv4:
+  /@typescript-eslint/parser/5.56.0_j4766f7ecgqbon3u7zlxn5zszu:
     resolution: {integrity: sha512-sn1OZmBxUsgxMmR8a8U5QM/Wl+tyqlH//jTqCg8daTAmhAk26L2PFhcqPLlYBhYUJMZJK276qLXlHN3a83o2cg==}
->>>>>>> 276725f9
     engines: {node: ^12.22.0 || ^14.17.0 || >=16.0.0}
     peerDependencies:
       eslint: ^6.0.0 || ^7.0.0 || ^8.0.0
@@ -3646,21 +3600,12 @@
       typescript:
         optional: true
     dependencies:
-<<<<<<< HEAD
-      '@typescript-eslint/scope-manager': 5.54.1
-      '@typescript-eslint/types': 5.54.1
-      '@typescript-eslint/typescript-estree': 5.54.1_typescript@5.0.2
-      debug: 4.3.4
-      eslint: 8.35.0
-      typescript: 5.0.2
-=======
       '@typescript-eslint/scope-manager': 5.56.0
       '@typescript-eslint/types': 5.56.0
-      '@typescript-eslint/typescript-estree': 5.56.0_typescript@4.9.3
+      '@typescript-eslint/typescript-estree': 5.56.0_typescript@5.0.2
       debug: 4.3.4
       eslint: 8.36.0
-      typescript: 4.9.3
->>>>>>> 276725f9
+      typescript: 5.0.2
     transitivePeerDependencies:
       - supports-color
     dev: true
@@ -3673,13 +3618,8 @@
       '@typescript-eslint/visitor-keys': 5.56.0
     dev: true
 
-<<<<<<< HEAD
-  /@typescript-eslint/type-utils/5.54.1_byynos7ffx3cepxtk6gvolkky4:
-    resolution: {integrity: sha512-WREHsTz0GqVYLIbzIZYbmUUr95DKEKIXZNH57W3s+4bVnuF1TKe2jH8ZNH8rO1CeMY3U4j4UQeqPNkHMiGem3g==}
-=======
-  /@typescript-eslint/type-utils/5.56.0_ksm65cmkhueqbr4niscev4pjv4:
+  /@typescript-eslint/type-utils/5.56.0_j4766f7ecgqbon3u7zlxn5zszu:
     resolution: {integrity: sha512-8WxgOgJjWRy6m4xg9KoSHPzBNZeQbGlQOH7l2QEhQID/+YseaFxg5J/DLwWSsi9Axj4e/cCiKx7PVzOq38tY4A==}
->>>>>>> 276725f9
     engines: {node: ^12.22.0 || ^14.17.0 || >=16.0.0}
     peerDependencies:
       eslint: '*'
@@ -3688,21 +3628,12 @@
       typescript:
         optional: true
     dependencies:
-<<<<<<< HEAD
-      '@typescript-eslint/typescript-estree': 5.54.1_typescript@5.0.2
-      '@typescript-eslint/utils': 5.54.1_byynos7ffx3cepxtk6gvolkky4
+      '@typescript-eslint/typescript-estree': 5.56.0_typescript@5.0.2
+      '@typescript-eslint/utils': 5.56.0_j4766f7ecgqbon3u7zlxn5zszu
       debug: 4.3.4
-      eslint: 8.35.0
+      eslint: 8.36.0
       tsutils: 3.21.0_typescript@5.0.2
       typescript: 5.0.2
-=======
-      '@typescript-eslint/typescript-estree': 5.56.0_typescript@4.9.3
-      '@typescript-eslint/utils': 5.56.0_ksm65cmkhueqbr4niscev4pjv4
-      debug: 4.3.4
-      eslint: 8.36.0
-      tsutils: 3.21.0_typescript@4.9.3
-      typescript: 4.9.3
->>>>>>> 276725f9
     transitivePeerDependencies:
       - supports-color
     dev: true
@@ -3712,13 +3643,8 @@
     engines: {node: ^12.22.0 || ^14.17.0 || >=16.0.0}
     dev: true
 
-<<<<<<< HEAD
-  /@typescript-eslint/typescript-estree/5.54.1_typescript@5.0.2:
-    resolution: {integrity: sha512-bjK5t+S6ffHnVwA0qRPTZrxKSaFYocwFIkZx5k7pvWfsB1I57pO/0M0Skatzzw1sCkjJ83AfGTL0oFIFiDX3bg==}
-=======
-  /@typescript-eslint/typescript-estree/5.56.0_typescript@4.9.3:
+  /@typescript-eslint/typescript-estree/5.56.0_typescript@5.0.2:
     resolution: {integrity: sha512-41CH/GncsLXOJi0jb74SnC7jVPWeVJ0pxQj8bOjH1h2O26jXN3YHKDT1ejkVz5YeTEQPeLCCRY0U2r68tfNOcg==}
->>>>>>> 276725f9
     engines: {node: ^12.22.0 || ^14.17.0 || >=16.0.0}
     peerDependencies:
       typescript: '*'
@@ -3738,13 +3664,8 @@
       - supports-color
     dev: true
 
-<<<<<<< HEAD
-  /@typescript-eslint/utils/5.54.1_byynos7ffx3cepxtk6gvolkky4:
-    resolution: {integrity: sha512-IY5dyQM8XD1zfDe5X8jegX6r2EVU5o/WJnLu/znLPWCBF7KNGC+adacXnt5jEYS9JixDcoccI6CvE4RCjHMzCQ==}
-=======
-  /@typescript-eslint/utils/5.56.0_ksm65cmkhueqbr4niscev4pjv4:
+  /@typescript-eslint/utils/5.56.0_j4766f7ecgqbon3u7zlxn5zszu:
     resolution: {integrity: sha512-XhZDVdLnUJNtbzaJeDSCIYaM+Tgr59gZGbFuELgF7m0IY03PlciidS7UQNKLE0+WpUTn1GlycEr6Ivb/afjbhA==}
->>>>>>> 276725f9
     engines: {node: ^12.22.0 || ^14.17.0 || >=16.0.0}
     peerDependencies:
       eslint: ^6.0.0 || ^7.0.0 || ^8.0.0
@@ -3752,17 +3673,10 @@
       '@eslint-community/eslint-utils': 4.3.0_eslint@8.36.0
       '@types/json-schema': 7.0.11
       '@types/semver': 7.3.13
-<<<<<<< HEAD
-      '@typescript-eslint/scope-manager': 5.54.1
-      '@typescript-eslint/types': 5.54.1
-      '@typescript-eslint/typescript-estree': 5.54.1_typescript@5.0.2
-      eslint: 8.35.0
-=======
       '@typescript-eslint/scope-manager': 5.56.0
       '@typescript-eslint/types': 5.56.0
-      '@typescript-eslint/typescript-estree': 5.56.0_typescript@4.9.3
+      '@typescript-eslint/typescript-estree': 5.56.0_typescript@5.0.2
       eslint: 8.36.0
->>>>>>> 276725f9
       eslint-scope: 5.1.1
       semver: 7.3.8
     transitivePeerDependencies:
@@ -4483,6 +4397,7 @@
       readdirp: 3.6.0
     optionalDependencies:
       fsevents: 2.3.2
+    patched: true
 
   /chownr/2.0.0:
     resolution: {integrity: sha512-bIomtDF5KGpdogkLd9VspvFzk9KfpyyGlS8YFVZl7TGPBHL5snIOnxeshwVgPteQ9b4Eydl+pVbIyE1DcvCWgQ==}
@@ -5606,11 +5521,7 @@
       eslint-import-resolver-webpack:
         optional: true
     dependencies:
-<<<<<<< HEAD
-      '@typescript-eslint/parser': 5.54.1_byynos7ffx3cepxtk6gvolkky4
-=======
-      '@typescript-eslint/parser': 5.56.0_ksm65cmkhueqbr4niscev4pjv4
->>>>>>> 276725f9
+      '@typescript-eslint/parser': 5.56.0_j4766f7ecgqbon3u7zlxn5zszu
       debug: 3.2.7
       eslint: 8.36.0
       eslint-import-resolver-node: 0.3.7
@@ -5639,11 +5550,7 @@
       '@typescript-eslint/parser':
         optional: true
     dependencies:
-<<<<<<< HEAD
-      '@typescript-eslint/parser': 5.54.1_byynos7ffx3cepxtk6gvolkky4
-=======
-      '@typescript-eslint/parser': 5.56.0_ksm65cmkhueqbr4niscev4pjv4
->>>>>>> 276725f9
+      '@typescript-eslint/parser': 5.56.0_j4766f7ecgqbon3u7zlxn5zszu
       array-includes: 3.1.6
       array.prototype.flat: 1.3.1
       array.prototype.flatmap: 1.3.1
@@ -8637,25 +8544,15 @@
       glob: 9.3.1
     dev: true
 
-<<<<<<< HEAD
-  /rollup-plugin-dts/5.3.0_fn2onl6nbsljlgjr3jlzr6w7we:
+  /rollup-plugin-dts/5.3.0_pn5zetjg24cqcolt42iry5qj6a:
     resolution: {integrity: sha512-8FXp0ZkyZj1iU5klkIJYLjIq/YZSwBoERu33QBDxm/1yw5UU4txrEtcmMkrq+ZiKu3Q4qvPCNqc3ovX6rjqzbQ==}
-=======
-  /rollup-plugin-dts/5.2.0_pn5zetjg24cqcolt42iry5qj6a:
-    resolution: {integrity: sha512-B68T/haEu2MKcz4kNUhXB8/h5sq4gpplHAJIYNHbh8cp4ZkvzDvNca/11KQdFrB9ZeKucegQIotzo5T0JUtM8w==}
->>>>>>> 276725f9
     engines: {node: '>=v14'}
     peerDependencies:
       rollup: ^3.0.0
       typescript: ^4.1 || ^5.0
     dependencies:
-<<<<<<< HEAD
       magic-string: 0.30.0
-      rollup: 3.18.0
-=======
-      magic-string: 0.29.0
       rollup: 3.20.0
->>>>>>> 276725f9
       typescript: 4.9.5
     optionalDependencies:
       '@babel/code-frame': 7.18.6
@@ -9610,13 +9507,8 @@
       pathe: 1.1.0
       pkg-types: 1.0.2
       pretty-bytes: 6.1.0
-<<<<<<< HEAD
-      rollup: 3.18.0
-      rollup-plugin-dts: 5.3.0_fn2onl6nbsljlgjr3jlzr6w7we
-=======
       rollup: 3.20.0
-      rollup-plugin-dts: 5.2.0_pn5zetjg24cqcolt42iry5qj6a
->>>>>>> 276725f9
+      rollup-plugin-dts: 5.3.0_pn5zetjg24cqcolt42iry5qj6a
       scule: 1.0.0
       typescript: 4.9.5
       untyped: 1.2.2
