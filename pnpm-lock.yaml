--- conflicted
+++ resolved
@@ -379,14 +379,7 @@
         version: 1.0.0-beta.8-commit.360c072(@oxc-project/runtime@0.70.0)
       rollup-plugin-dts:
         specifier: ^6.2.1
-<<<<<<< HEAD
-        version: 6.2.1(rollup@4.34.9)(typescript@5.7.3)
-=======
         version: 6.2.1(rollup@4.40.1)(typescript@5.7.3)
-      rollup-plugin-esbuild:
-        specifier: ^6.2.1
-        version: 6.2.1(esbuild@0.25.0)(rollup@4.40.1)
->>>>>>> 0d18fc1d
       rollup-plugin-license:
         specifier: ^3.6.0
         version: 3.6.0(picomatch@4.0.2)(rollup@4.40.1)
@@ -9066,7 +9059,6 @@
 
   '@publint/pack@0.1.1': {}
 
-<<<<<<< HEAD
   '@rolldown/binding-darwin-arm64@1.0.0-beta.8-commit.360c072':
     optional: true
 
@@ -9107,10 +9099,7 @@
 
   '@rolldown/pluginutils@1.0.0-beta.8-commit.360c072': {}
 
-  '@rollup/plugin-alias@5.1.1(rollup@4.34.9)':
-=======
   '@rollup/plugin-alias@5.1.1(rollup@4.40.1)':
->>>>>>> 0d18fc1d
     optionalDependencies:
       rollup: 4.40.1
 
@@ -12935,7 +12924,6 @@
 
   rfdc@1.4.1: {}
 
-<<<<<<< HEAD
   rolldown@1.0.0-beta.8-commit.360c072(@oxc-project/runtime@0.70.0):
     dependencies:
       '@oxc-project/types': 0.70.0
@@ -12956,10 +12944,7 @@
       '@rolldown/binding-win32-ia32-msvc': 1.0.0-beta.8-commit.360c072
       '@rolldown/binding-win32-x64-msvc': 1.0.0-beta.8-commit.360c072
 
-  rollup-plugin-dts@6.2.1(rollup@4.34.9)(typescript@5.7.3):
-=======
   rollup-plugin-dts@6.2.1(rollup@4.40.1)(typescript@5.7.3):
->>>>>>> 0d18fc1d
     dependencies:
       magic-string: 0.30.17
       rollup: 4.40.1
