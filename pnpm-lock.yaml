--- conflicted
+++ resolved
@@ -4639,19 +4639,11 @@
       is-shared-array-buffer: 1.0.2
     dev: true
 
-<<<<<<< HEAD
-  /arrify@1.0.1:
-    resolution: {integrity: sha512-3CYzex9M9FGQjCGMGyi6/31c8GJbgb0qGyrx5HWxPd0aCwh4cB2YjMb2Xf9UuoogrMrlO9cTqnB5rI5GHZTcUA==}
-    engines: {node: '>=0.10.0'}
-    dev: true
-
   /artichokie@0.1.0:
     resolution: {integrity: sha512-a1aMGGXwENT6PKlAcMGuc18mGIf+BoZ5zecvuJxVga6UTjiiMq8LSaT9FIni06YmBLIhP4l1u9jES4uZ97WE9w==}
     engines: {node: ^18.0.0 || >=20.0.0}
     dev: true
 
-=======
->>>>>>> 9279c73c
   /as-table@1.0.55:
     resolution: {integrity: sha512-xvsWESUJn0JN421Xb9MQw6AsMHRCUknCe0Wjlxvjud80mU4E6hQf1A6NzQKcYNmYw62MfzEtXc+badstZP3JpQ==}
     dependencies:
