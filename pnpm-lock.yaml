lockfileVersion: 5.4

overrides:
  vite: workspace:*

packageExtensionsChecksum: 2a87e01b470616d3b7def19cc0830231

patchedDependencies:
  dotenv-expand@9.0.0:
    hash: dccccn23nvejzy75sgiosdt2au
    path: patches/dotenv-expand@9.0.0.patch
  sirv@2.0.2:
    hash: hmoqtj4vy3i7wnpchga2a2mu3y
    path: patches/sirv@2.0.2.patch

importers:

  .:
    specifiers:
      '@babel/types': ^7.21.2
      '@microsoft/api-extractor': ^7.34.4
      '@rollup/plugin-typescript': ^11.0.0
      '@types/babel__core': ^7.20.0
      '@types/babel__standalone': ^7.1.4
      '@types/convert-source-map': ^2.0.0
      '@types/cross-spawn': ^6.0.2
      '@types/debug': ^4.1.7
      '@types/estree': ^1.0.0
      '@types/etag': ^1.8.1
      '@types/fs-extra': ^11.0.1
      '@types/json-stable-stringify': ^1.0.34
      '@types/less': ^3.0.3
      '@types/micromatch': ^4.0.2
      '@types/minimist': ^1.2.2
      '@types/node': ^18.14.6
      '@types/picomatch': ^2.3.0
      '@types/prompts': ^2.4.2
      '@types/resolve': ^1.20.2
      '@types/sass': ~1.43.1
      '@types/semver': ^7.3.13
      '@types/stylus': ^0.48.38
      '@types/ws': ^8.5.4
      '@typescript-eslint/eslint-plugin': ^5.54.1
      '@typescript-eslint/parser': ^5.54.1
      conventional-changelog-cli: ^2.2.2
      eslint: ^8.35.0
      eslint-define-config: ^1.15.0
      eslint-plugin-import: ^2.27.5
      eslint-plugin-node: ^11.1.0
      eslint-plugin-regexp: ^1.12.0
      execa: ^7.0.0
      fast-glob: ^3.2.12
      fs-extra: ^11.1.0
      lint-staged: ^13.1.2
      minimist: ^1.2.8
      npm-run-all: ^4.1.5
      picocolors: ^1.0.0
      playwright-chromium: ^1.31.2
      prettier: 2.8.4
      prompts: ^2.4.2
      resolve: ^1.22.1
      rimraf: ^4.1.2
      rollup: ^3.20.0
      semver: ^7.3.8
      simple-git-hooks: ^2.8.1
      tslib: ^2.5.0
      tsx: ^3.12.3
      typescript: ^4.9.3
      unbuild: ^1.1.2
      vite: workspace:*
      vitepress: ^1.0.0-alpha.49
      vitest: ^0.29.2
      vue: ^3.2.47
    devDependencies:
      '@babel/types': 7.21.2
      '@microsoft/api-extractor': 7.34.4_@types+node@18.14.6
      '@rollup/plugin-typescript': 11.0.0_ic46el5hfgdxjspsfr4ii6ggfa
      '@types/babel__core': 7.20.0
      '@types/babel__standalone': 7.1.4
      '@types/convert-source-map': 2.0.0
      '@types/cross-spawn': 6.0.2
      '@types/debug': 4.1.7
      '@types/estree': 1.0.0
      '@types/etag': 1.8.1
      '@types/fs-extra': 11.0.1
      '@types/json-stable-stringify': 1.0.34
      '@types/less': 3.0.3
      '@types/micromatch': 4.0.2
      '@types/minimist': 1.2.2
      '@types/node': 18.14.6
      '@types/picomatch': 2.3.0
      '@types/prompts': 2.4.2
      '@types/resolve': 1.20.2
      '@types/sass': 1.43.1
      '@types/semver': 7.3.13
      '@types/stylus': 0.48.38
      '@types/ws': 8.5.4
      '@typescript-eslint/eslint-plugin': 5.54.1_wksqd6slyeef3jhfios3wgdgjy
      '@typescript-eslint/parser': 5.54.1_xuldgrnu4vn5qn4xqhn42sfwvy
      conventional-changelog-cli: 2.2.2
      eslint: 8.35.0
      eslint-define-config: 1.15.0
      eslint-plugin-import: 2.27.5_uyiasnnzcqrxqkfvjklwnmwcha
      eslint-plugin-node: 11.1.0_eslint@8.35.0
      eslint-plugin-regexp: 1.12.0_eslint@8.35.0
      execa: 7.0.0
      fast-glob: 3.2.12
      fs-extra: 11.1.0
      lint-staged: 13.1.2
      minimist: 1.2.8
      npm-run-all: 4.1.5
      picocolors: 1.0.0
      playwright-chromium: 1.31.2
      prettier: 2.8.4
      prompts: 2.4.2
      resolve: 1.22.1
      rimraf: 4.1.2
      rollup: 3.20.0
      semver: 7.3.8
      simple-git-hooks: 2.8.1
      tslib: 2.5.0
      tsx: 3.12.3
      typescript: 4.9.3
      unbuild: 1.1.2
      vite: link:packages/vite
      vitepress: 1.0.0-alpha.49
      vitest: 0.29.2
      vue: 3.2.47

  packages/create-vite:
    specifiers:
      cross-spawn: ^7.0.3
      kolorist: ^1.7.0
      minimist: ^1.2.8
      prompts: ^2.4.2
    devDependencies:
      cross-spawn: 7.0.3
      kolorist: 1.7.0
      minimist: 1.2.8
      prompts: 2.4.2

  packages/plugin-legacy:
    specifiers:
      '@babel/core': ^7.21.0
      '@babel/preset-env': ^7.20.2
      acorn: ^8.8.2
      browserslist: ^4.21.5
      core-js: ^3.29.0
      magic-string: ^0.30.0
      picocolors: ^1.0.0
      regenerator-runtime: ^0.13.11
      systemjs: ^6.14.0
      vite: workspace:*
    dependencies:
      '@babel/core': 7.21.0
      '@babel/preset-env': 7.20.2_@babel+core@7.21.0
      browserslist: 4.21.5
      core-js: 3.29.0
      magic-string: 0.30.0
      regenerator-runtime: 0.13.11
      systemjs: 6.14.0
    devDependencies:
      acorn: 8.8.2
      picocolors: 1.0.0
      vite: link:../vite

  packages/vite:
    specifiers:
      '@ampproject/remapping': ^2.2.0
      '@babel/parser': ^7.21.2
      '@babel/types': ^7.21.2
      '@jridgewell/trace-mapping': ^0.3.17
      '@rollup/plugin-alias': ^4.0.3
      '@rollup/plugin-commonjs': ^24.0.1
      '@rollup/plugin-dynamic-import-vars': ^2.0.3
      '@rollup/plugin-json': ^6.0.0
      '@rollup/plugin-node-resolve': 15.0.1
      '@rollup/plugin-typescript': ^11.0.0
      '@rollup/pluginutils': ^5.0.2
      '@types/pnpapi': ^0.0.2
      acorn: ^8.8.2
      acorn-walk: ^8.2.0
      cac: ^6.7.14
      chokidar: ^3.5.3
      connect: ^3.7.0
      connect-history-api-fallback: ^2.0.0
      convert-source-map: ^2.0.0
      cors: ^2.8.5
      cross-spawn: ^7.0.3
      debug: ^4.3.4
      dep-types: link:./src/types
      dotenv: ^16.0.3
      dotenv-expand: ^9.0.0
      es-module-lexer: ^1.2.0
      esbuild: ^0.17.5
      estree-walker: ^3.0.3
      etag: ^1.8.1
      fast-glob: ^3.2.12
      fsevents: ~2.3.2
      http-proxy: ^1.18.1
      json-stable-stringify: ^1.0.2
      launch-editor-middleware: ^2.6.0
      magic-string: ^0.30.0
      micromatch: ^4.0.5
      mlly: ^1.1.1
      mrmime: ^1.0.1
      okie: ^1.0.1
      open: ^8.4.2
      parse5: ^7.1.2
      periscopic: ^3.1.0
      picocolors: ^1.0.0
      picomatch: ^2.3.1
      postcss: ^8.4.21
      postcss-import: ^15.1.0
      postcss-load-config: ^4.0.1
      postcss-modules: ^6.0.0
      resolve: ^1.22.1
      resolve.exports: ^2.0.1
      rollup: ^3.20.0
      rollup-plugin-license: ^3.0.1
      sirv: ^2.0.2
      source-map-js: ^1.0.2
      source-map-support: ^0.5.21
      strip-ansi: ^7.0.1
      strip-literal: ^1.0.1
      tsconfck: ^2.1.0
      tslib: ^2.5.0
      types: link:./types
      ufo: ^1.1.1
      ws: ^8.12.1
    dependencies:
      esbuild: 0.17.5
      postcss: 8.4.21
      resolve: 1.22.1
      rollup: 3.20.0
    optionalDependencies:
      fsevents: 2.3.2
    devDependencies:
      '@ampproject/remapping': 2.2.0
      '@babel/parser': 7.21.2
      '@babel/types': 7.21.2
      '@jridgewell/trace-mapping': 0.3.17
<<<<<<< HEAD
      '@rollup/plugin-alias': 4.0.3_rollup@3.18.0
      '@rollup/plugin-commonjs': 24.0.1_rollup@3.18.0
      '@rollup/plugin-dynamic-import-vars': 2.0.3_rollup@3.18.0
      '@rollup/plugin-json': 6.0.0_rollup@3.18.0
      '@rollup/plugin-node-resolve': 15.0.1_rollup@3.18.0
      '@rollup/plugin-typescript': 11.0.0_rollup@3.18.0+tslib@2.5.0
      '@rollup/pluginutils': 5.0.2_rollup@3.18.0
      '@types/pnpapi': 0.0.2
=======
      '@rollup/plugin-alias': 4.0.3_rollup@3.20.0
      '@rollup/plugin-commonjs': 24.0.1_rollup@3.20.0
      '@rollup/plugin-dynamic-import-vars': 2.0.3_rollup@3.20.0
      '@rollup/plugin-json': 6.0.0_rollup@3.20.0
      '@rollup/plugin-node-resolve': 15.0.1_rollup@3.20.0
      '@rollup/plugin-typescript': 11.0.0_rollup@3.20.0+tslib@2.5.0
      '@rollup/pluginutils': 5.0.2_rollup@3.20.0
>>>>>>> 8d2931ba
      acorn: 8.8.2
      acorn-walk: 8.2.0_acorn@8.8.2
      cac: 6.7.14
      chokidar: 3.5.3
      connect: 3.7.0
      connect-history-api-fallback: 2.0.0
      convert-source-map: 2.0.0
      cors: 2.8.5
      cross-spawn: 7.0.3
      debug: 4.3.4
      dep-types: link:src/types
      dotenv: 16.0.3
      dotenv-expand: 9.0.0_dccccn23nvejzy75sgiosdt2au
      es-module-lexer: 1.2.0
      estree-walker: 3.0.3
      etag: 1.8.1
      fast-glob: 3.2.12
      http-proxy: 1.18.1_debug@4.3.4
      json-stable-stringify: 1.0.2
      launch-editor-middleware: 2.6.0
      magic-string: 0.30.0
      micromatch: 4.0.5
      mlly: 1.1.1
      mrmime: 1.0.1
      okie: 1.0.1
      open: 8.4.2
      parse5: 7.1.2
      periscopic: 3.1.0
      picocolors: 1.0.0
      picomatch: 2.3.1
      postcss-import: 15.1.0_postcss@8.4.21
      postcss-load-config: 4.0.1_postcss@8.4.21
      postcss-modules: 6.0.0_postcss@8.4.21
      resolve.exports: 2.0.1
      rollup-plugin-license: 3.0.1_rollup@3.20.0
      sirv: 2.0.2_hmoqtj4vy3i7wnpchga2a2mu3y
      source-map-js: 1.0.2
      source-map-support: 0.5.21
      strip-ansi: 7.0.1
      strip-literal: 1.0.1
      tsconfck: 2.1.0
      tslib: 2.5.0
      types: link:types
      ufo: 1.1.1
      ws: 8.12.1

  playground:
    specifiers:
      convert-source-map: ^2.0.0
      css-color-names: ^1.0.1
      kill-port: ^1.6.1
      node-fetch: ^3.3.0
      sirv: ^2.0.2
    devDependencies:
      convert-source-map: 2.0.0
      css-color-names: 1.0.1
      kill-port: 1.6.1
      node-fetch: 3.3.0
      sirv: 2.0.2_hmoqtj4vy3i7wnpchga2a2mu3y

  playground/alias:
    specifiers:
      '@vitejs/test-resolve-linked': workspace:*
      '@vue/shared': ^3.2.47
      aliased-module: file:./dir/module
      vue: ^3.2.47
    dependencies:
      '@vue/shared': 3.2.47
      aliased-module: file:playground/alias/dir/module
      vue: 3.2.47
    devDependencies:
      '@vitejs/test-resolve-linked': link:../resolve-linked

  playground/alias/dir/module:
    specifiers: {}

  playground/assets:
    specifiers: {}

  playground/assets-sanitize:
    specifiers: {}

  playground/backend-integration:
    specifiers:
      fast-glob: ^3.2.12
      sass: ^1.58.3
      tailwindcss: ^3.2.7
    devDependencies:
      fast-glob: 3.2.12
      sass: 1.58.3
      tailwindcss: 3.2.7

  playground/build-old:
    specifiers: {}

  playground/cli:
    specifiers: {}

  playground/cli-module:
    specifiers:
      url: ^0.11.0
    devDependencies:
      url: 0.11.0

  playground/config/packages/entry:
    specifiers:
      '@vite/test-config-plugin-module-condition': link:../plugin-module-condition
    dependencies:
      '@vite/test-config-plugin-module-condition': link:../plugin-module-condition

  playground/config/packages/plugin-module-condition:
    specifiers: {}

  playground/config/packages/siblings:
    specifiers:
      '@types/lodash': ^4.14.191
      lodash: ^4.17.21
    devDependencies:
      '@types/lodash': 4.14.191
      lodash: 4.17.21

  playground/css:
    specifiers:
      '@vitejs/test-css-dep': link:./css-dep
      '@vitejs/test-css-dep-exports': link:./css-dep-exports
      '@vitejs/test-css-js-dep': file:./css-js-dep
      fast-glob: ^3.2.12
      less: ^4.1.3
      postcss-nested: ^6.0.1
      sass: ^1.58.3
      stylus: ^0.59.0
      sugarss: ^4.0.1
    devDependencies:
      '@vitejs/test-css-dep': link:css-dep
      '@vitejs/test-css-dep-exports': link:css-dep-exports
      '@vitejs/test-css-js-dep': file:playground/css/css-js-dep
      fast-glob: 3.2.12
      less: 4.1.3
      postcss-nested: 6.0.1
      sass: 1.58.3
      stylus: 0.59.0
      sugarss: 4.0.1

  playground/css-codesplit:
    specifiers: {}

  playground/css-codesplit-cjs:
    specifiers: {}

  playground/css-dynamic-import:
    specifiers: {}

  playground/css-sourcemap:
    specifiers:
      less: ^4.1.3
      magic-string: ^0.30.0
      sass: ^1.58.3
      stylus: ^0.59.0
      sugarss: ^4.0.1
    devDependencies:
      less: 4.1.3
      magic-string: 0.30.0
      sass: 1.58.3
      stylus: 0.59.0
      sugarss: 4.0.1

  playground/css/css-dep:
    specifiers: {}

  playground/css/css-dep-exports:
    specifiers: {}

  playground/css/css-js-dep:
    specifiers: {}

  playground/css/pkg-dep:
    specifiers: {}

  playground/css/postcss-caching/blue-app:
    specifiers: {}

  playground/css/postcss-caching/green-app:
    specifiers: {}

  playground/data-uri:
    specifiers: {}

  playground/define:
    specifiers:
      '@vitejs/test-commonjs-dep': file:./commonjs-dep
    dependencies:
      '@vitejs/test-commonjs-dep': file:playground/define/commonjs-dep

  playground/define/commonjs-dep:
    specifiers: {}

  playground/dynamic-import:
    specifiers:
      '@vitejs/test-pkg': file:./pkg
    dependencies:
      '@vitejs/test-pkg': file:playground/dynamic-import/pkg

  playground/dynamic-import/pkg:
    specifiers: {}

  playground/env:
    specifiers: {}

  playground/env-nested:
    specifiers: {}

  playground/extensions:
    specifiers:
      vue: ^3.2.47
    dependencies:
      vue: 3.2.47

  playground/external:
    specifiers:
      '@vitejs/test-dep-that-imports': file:./dep-that-imports
      '@vitejs/test-dep-that-requires': file:./dep-that-requires
      slash3: npm:slash@^3.0.0
      slash5: npm:slash@^5.0.0
      vite: workspace:*
      vue: ^3.2.47
    dependencies:
      '@vitejs/test-dep-that-imports': file:playground/external/dep-that-imports
      '@vitejs/test-dep-that-requires': file:playground/external/dep-that-requires
    devDependencies:
      slash3: /slash/3.0.0
      slash5: /slash/5.0.0
      vite: link:../../packages/vite
      vue: 3.2.47

  playground/external/dep-that-imports:
    specifiers:
      slash3: npm:slash@^3.0.0
      slash5: npm:slash@^5.0.0
      vue: ^3.2.47
    dependencies:
      slash3: /slash/3.0.0
      slash5: /slash/5.0.0
      vue: 3.2.47

  playground/external/dep-that-requires:
    specifiers:
      slash3: npm:slash@^3.0.0
      slash5: npm:slash@^5.0.0
      vue: ^3.2.47
    dependencies:
      slash3: /slash/3.0.0
      slash5: /slash/5.0.0
      vue: 3.2.47

  playground/fs-serve:
    specifiers: {}

  playground/glob-import:
    specifiers: {}

  playground/hmr:
    specifiers: {}

  playground/html:
    specifiers: {}

  playground/import-assertion:
    specifiers:
      '@vitejs/test-import-assertion-dep': file:./import-assertion-dep
    dependencies:
      '@vitejs/test-import-assertion-dep': file:playground/import-assertion/import-assertion-dep

  playground/import-assertion/import-assertion-dep:
    specifiers: {}

  playground/js-sourcemap:
    specifiers: {}

  playground/json:
    specifiers:
      '@vitejs/test-json-module': file:./json-module
      express: ^4.18.2
      vue: ^3.2.47
    devDependencies:
      '@vitejs/test-json-module': file:playground/json/json-module
      express: 4.18.2
      vue: 3.2.47

  playground/json/json-module:
    specifiers: {}

  playground/legacy:
    specifiers:
      '@vitejs/plugin-legacy': workspace:*
      express: ^4.18.2
      terser: ^5.16.5
    devDependencies:
      '@vitejs/plugin-legacy': link:../../packages/plugin-legacy
      express: 4.18.2
      terser: 5.16.5

  playground/lib:
    specifiers: {}

  playground/minify:
    specifiers: {}

  playground/multiple-entrypoints:
    specifiers:
      fast-glob: ^3.2.12
      sass: ^1.58.3
    devDependencies:
      fast-glob: 3.2.12
      sass: 1.58.3

  playground/nested-deps:
    specifiers:
      '@vitejs/test-package-a': link:./test-package-a
      '@vitejs/test-package-b': link:./test-package-b
      '@vitejs/test-package-c': link:./test-package-c
      '@vitejs/test-package-d': link:./test-package-d
      '@vitejs/test-package-e': link:./test-package-e
    dependencies:
      '@vitejs/test-package-a': link:test-package-a
      '@vitejs/test-package-b': link:test-package-b
      '@vitejs/test-package-c': link:test-package-c
      '@vitejs/test-package-d': link:test-package-d
      '@vitejs/test-package-e': link:test-package-e

  playground/nested-deps/test-package-a:
    specifiers: {}

  playground/nested-deps/test-package-b:
    specifiers: {}

  playground/nested-deps/test-package-c:
    specifiers: {}

  playground/nested-deps/test-package-d:
    specifiers:
      '@vitejs/test-package-d-nested': link:./test-package-d-nested
    dependencies:
      '@vitejs/test-package-d-nested': link:test-package-d-nested

  playground/nested-deps/test-package-d/test-package-d-nested:
    specifiers: {}

  playground/nested-deps/test-package-e:
    specifiers:
      '@vitejs/test-package-e-excluded': link:./test-package-e-excluded
      '@vitejs/test-package-e-included': link:./test-package-e-included
    dependencies:
      '@vitejs/test-package-e-excluded': link:test-package-e-excluded
      '@vitejs/test-package-e-included': link:test-package-e-included

  playground/nested-deps/test-package-e/test-package-e-excluded:
    specifiers: {}

  playground/nested-deps/test-package-e/test-package-e-included:
    specifiers:
      test-package-e-excluded: link:../test-package-e-excluded
    dependencies:
      test-package-e-excluded: link:../test-package-e-excluded

  playground/object-hooks:
    specifiers:
      vue: ^3.2.47
    dependencies:
      vue: 3.2.47

  playground/optimize-deps:
    specifiers:
      '@vitejs/test-added-in-entries': file:./added-in-entries
      '@vitejs/test-dep-alias-using-absolute-path': file:./dep-alias-using-absolute-path
      '@vitejs/test-dep-cjs-browser-field-bare': file:./dep-cjs-browser-field-bare
      '@vitejs/test-dep-cjs-compiled-from-cjs': file:./dep-cjs-compiled-from-cjs
      '@vitejs/test-dep-cjs-compiled-from-esm': file:./dep-cjs-compiled-from-esm
      '@vitejs/test-dep-cjs-with-assets': file:./dep-cjs-with-assets
      '@vitejs/test-dep-css-require': file:./dep-css-require
      '@vitejs/test-dep-esbuild-plugin-transform': file:./dep-esbuild-plugin-transform
      '@vitejs/test-dep-linked': link:./dep-linked
      '@vitejs/test-dep-linked-include': link:./dep-linked-include
      '@vitejs/test-dep-node-env': file:./dep-node-env
      '@vitejs/test-dep-non-optimized': file:./dep-non-optimized
      '@vitejs/test-dep-not-js': file:./dep-not-js
      '@vitejs/test-dep-relative-to-main': file:./dep-relative-to-main
      '@vitejs/test-dep-with-builtin-module-cjs': file:./dep-with-builtin-module-cjs
      '@vitejs/test-dep-with-builtin-module-esm': file:./dep-with-builtin-module-esm
      '@vitejs/test-dep-with-dynamic-import': file:./dep-with-dynamic-import
      '@vitejs/test-dep-with-optional-peer-dep': file:./dep-with-optional-peer-dep
      '@vitejs/test-nested-exclude': file:./nested-exclude
      '@vitejs/test-resolve-linked': workspace:0.0.0
      axios: ^1.3.4
      clipboard: ^2.0.11
      lodash: ^4.17.21
      lodash-es: ^4.17.21
      lodash.clonedeep: ^4.5.0
      phoenix: ^1.7.1
      react: ^18.2.0
      react-dom: ^18.2.0
      url: ^0.11.0
      vue: ^3.2.47
      vuex: ^4.1.0
    dependencies:
      '@vitejs/test-added-in-entries': file:playground/optimize-deps/added-in-entries
      '@vitejs/test-dep-alias-using-absolute-path': file:playground/optimize-deps/dep-alias-using-absolute-path
      '@vitejs/test-dep-cjs-browser-field-bare': file:playground/optimize-deps/dep-cjs-browser-field-bare
      '@vitejs/test-dep-cjs-compiled-from-cjs': file:playground/optimize-deps/dep-cjs-compiled-from-cjs
      '@vitejs/test-dep-cjs-compiled-from-esm': file:playground/optimize-deps/dep-cjs-compiled-from-esm
      '@vitejs/test-dep-cjs-with-assets': file:playground/optimize-deps/dep-cjs-with-assets
      '@vitejs/test-dep-css-require': file:playground/optimize-deps/dep-css-require
      '@vitejs/test-dep-esbuild-plugin-transform': file:playground/optimize-deps/dep-esbuild-plugin-transform
      '@vitejs/test-dep-linked': link:dep-linked
      '@vitejs/test-dep-linked-include': link:dep-linked-include
      '@vitejs/test-dep-node-env': file:playground/optimize-deps/dep-node-env
      '@vitejs/test-dep-non-optimized': file:playground/optimize-deps/dep-non-optimized
      '@vitejs/test-dep-not-js': file:playground/optimize-deps/dep-not-js
      '@vitejs/test-dep-relative-to-main': file:playground/optimize-deps/dep-relative-to-main
      '@vitejs/test-dep-with-builtin-module-cjs': file:playground/optimize-deps/dep-with-builtin-module-cjs
      '@vitejs/test-dep-with-builtin-module-esm': file:playground/optimize-deps/dep-with-builtin-module-esm
      '@vitejs/test-dep-with-dynamic-import': file:playground/optimize-deps/dep-with-dynamic-import
      '@vitejs/test-dep-with-optional-peer-dep': file:playground/optimize-deps/dep-with-optional-peer-dep
      '@vitejs/test-nested-exclude': file:playground/optimize-deps/nested-exclude
      '@vitejs/test-resolve-linked': link:../resolve-linked
      axios: 1.3.4
      clipboard: 2.0.11
      lodash: 4.17.21
      lodash-es: 4.17.21
      lodash.clonedeep: 4.5.0
      phoenix: 1.7.1
      react: 18.2.0
      react-dom: 18.2.0_react@18.2.0
      url: 0.11.0
      vue: 3.2.47
      vuex: 4.1.0_vue@3.2.47

  playground/optimize-deps/added-in-entries:
    specifiers: {}

  playground/optimize-deps/dep-alias-using-absolute-path:
    specifiers:
      lodash: ^4.17.21
    dependencies:
      lodash: 4.17.21

  playground/optimize-deps/dep-cjs-browser-field-bare:
    specifiers: {}

  playground/optimize-deps/dep-cjs-compiled-from-cjs:
    specifiers: {}

  playground/optimize-deps/dep-cjs-compiled-from-esm:
    specifiers: {}

  playground/optimize-deps/dep-cjs-with-assets:
    specifiers: {}

  playground/optimize-deps/dep-css-require:
    specifiers: {}

  playground/optimize-deps/dep-esbuild-plugin-transform:
    specifiers: {}

  playground/optimize-deps/dep-linked:
    specifiers:
      lodash-es: ^4.17.21
    dependencies:
      lodash-es: 4.17.21

  playground/optimize-deps/dep-linked-include:
    specifiers:
      react: 18.2.0
    dependencies:
      react: 18.2.0

  playground/optimize-deps/dep-node-env:
    specifiers: {}

  playground/optimize-deps/dep-non-optimized:
    specifiers: {}

  playground/optimize-deps/dep-not-js:
    specifiers: {}

  playground/optimize-deps/dep-relative-to-main:
    specifiers: {}

  playground/optimize-deps/dep-with-builtin-module-cjs:
    specifiers: {}

  playground/optimize-deps/dep-with-builtin-module-esm:
    specifiers: {}

  playground/optimize-deps/dep-with-dynamic-import:
    specifiers: {}

  playground/optimize-deps/dep-with-optional-peer-dep:
    specifiers: {}

  playground/optimize-deps/nested-exclude:
    specifiers:
      '@vitejs/test-nested-include': file:../nested-include
    dependencies:
      '@vitejs/test-nested-include': file:playground/optimize-deps/nested-include

  playground/optimize-deps/nested-include:
    specifiers: {}

  playground/optimize-deps/non-optimizable-include:
    specifiers: {}

  playground/optimize-missing-deps:
    specifiers:
      '@vitejs/test-missing-dep': file:./missing-dep
      express: ^4.18.2
    dependencies:
      '@vitejs/test-missing-dep': file:playground/optimize-missing-deps/missing-dep
    devDependencies:
      express: 4.18.2

  playground/optimize-missing-deps/missing-dep:
    specifiers:
      '@vitejs/test-multi-entry-dep': file:../multi-entry-dep
    dependencies:
      '@vitejs/test-multi-entry-dep': file:playground/optimize-missing-deps/multi-entry-dep

  playground/optimize-missing-deps/multi-entry-dep:
    specifiers: {}

  playground/preload:
    specifiers:
      '@vitejs/test-dep-a': file:./dep-a
      '@vitejs/test-dep-including-a': file:./dep-including-a
      terser: ^5.16.5
    devDependencies:
      '@vitejs/test-dep-a': file:playground/preload/dep-a
      '@vitejs/test-dep-including-a': file:playground/preload/dep-including-a
      terser: 5.16.5

  playground/preload/dep-a:
    specifiers: {}

  playground/preload/dep-including-a:
    specifiers:
      '@vitejs/test-dep-a': file:../dep-a
    dependencies:
      '@vitejs/test-dep-a': file:playground/preload/dep-a

  playground/preserve-symlinks:
    specifiers:
      '@vitejs/test-module-a': link:./module-a
    dependencies:
      '@vitejs/test-module-a': link:module-a

  playground/preserve-symlinks/module-a:
    specifiers: {}

  playground/resolve:
    specifiers:
      '@babel/runtime': ^7.21.0
      '@vitejs/test-require-pkg-with-module-field': link:./require-pkg-with-module-field
      '@vitejs/test-resolve-browser-field': link:./browser-field
      '@vitejs/test-resolve-browser-module-field1': link:./browser-module-field1
      '@vitejs/test-resolve-browser-module-field2': link:./browser-module-field2
      '@vitejs/test-resolve-browser-module-field3': link:./browser-module-field3
      '@vitejs/test-resolve-custom-condition': link:./custom-condition
      '@vitejs/test-resolve-custom-main-field': link:./custom-main-field
      '@vitejs/test-resolve-exports-and-nested-scope': link:./exports-and-nested-scope
      '@vitejs/test-resolve-exports-env': link:./exports-env
      '@vitejs/test-resolve-exports-from-root': link:./exports-from-root
      '@vitejs/test-resolve-exports-legacy-fallback': link:./exports-legacy-fallback
      '@vitejs/test-resolve-exports-path': link:./exports-path
      '@vitejs/test-resolve-exports-with-module': link:./exports-with-module
      '@vitejs/test-resolve-imports-pkg': link:./imports-path/other-pkg
      '@vitejs/test-resolve-linked': workspace:*
      '@vitejs/test-resolve-sharp-dir': link:./sharp-dir
      es5-ext: 0.10.62
      normalize.css: ^8.0.1
    dependencies:
      '@babel/runtime': 7.21.0
      '@vitejs/test-require-pkg-with-module-field': link:require-pkg-with-module-field
      '@vitejs/test-resolve-browser-field': link:browser-field
      '@vitejs/test-resolve-browser-module-field1': link:browser-module-field1
      '@vitejs/test-resolve-browser-module-field2': link:browser-module-field2
      '@vitejs/test-resolve-browser-module-field3': link:browser-module-field3
      '@vitejs/test-resolve-custom-condition': link:custom-condition
      '@vitejs/test-resolve-custom-main-field': link:custom-main-field
      '@vitejs/test-resolve-exports-and-nested-scope': link:exports-and-nested-scope
      '@vitejs/test-resolve-exports-env': link:exports-env
      '@vitejs/test-resolve-exports-from-root': link:exports-from-root
      '@vitejs/test-resolve-exports-legacy-fallback': link:exports-legacy-fallback
      '@vitejs/test-resolve-exports-path': link:exports-path
      '@vitejs/test-resolve-exports-with-module': link:exports-with-module
      '@vitejs/test-resolve-imports-pkg': link:imports-path/other-pkg
      '@vitejs/test-resolve-linked': link:../resolve-linked
      '@vitejs/test-resolve-sharp-dir': link:sharp-dir
      es5-ext: 0.10.62
      normalize.css: 8.0.1

  playground/resolve-config:
    specifiers: {}

  playground/resolve-linked:
    specifiers: {}

  playground/resolve/browser-field:
    specifiers:
      '@vitejs/test-resolve-browser-field-bare-import-fail': link:../browser-field-bare-import-fail
      '@vitejs/test-resolve-browser-field-bare-import-success': link:../browser-field-bare-import-success
    dependencies:
      '@vitejs/test-resolve-browser-field-bare-import-fail': link:../browser-field-bare-import-fail
      '@vitejs/test-resolve-browser-field-bare-import-success': link:../browser-field-bare-import-success

  playground/resolve/browser-field-bare-import-fail:
    specifiers: {}

  playground/resolve/browser-field-bare-import-success:
    specifiers: {}

  playground/resolve/browser-module-field1:
    specifiers: {}

  playground/resolve/browser-module-field2:
    specifiers: {}

  playground/resolve/browser-module-field3:
    specifiers: {}

  playground/resolve/custom-condition:
    specifiers: {}

  playground/resolve/custom-main-field:
    specifiers: {}

  playground/resolve/exports-and-nested-scope:
    specifiers: {}

  playground/resolve/exports-and-nested-scope/nested-scope:
    specifiers: {}

  playground/resolve/exports-env:
    specifiers: {}

  playground/resolve/exports-from-root:
    specifiers: {}

  playground/resolve/exports-from-root/nested:
    specifiers: {}

  playground/resolve/exports-legacy-fallback:
    specifiers: {}

  playground/resolve/exports-legacy-fallback/dir:
    specifiers: {}

  playground/resolve/exports-path:
    specifiers: {}

  playground/resolve/exports-with-module:
    specifiers: {}

  playground/resolve/imports-path/other-pkg:
    specifiers: {}

  playground/resolve/inline-package:
    specifiers: {}

  playground/resolve/require-pkg-with-module-field:
    specifiers:
      bignumber.js: 9.1.1
    dependencies:
      bignumber.js: 9.1.1

  playground/resolve/sharp-dir:
    specifiers:
      es5-ext: 0.10.62
    dependencies:
      es5-ext: 0.10.62

  playground/ssr-deps:
    specifiers:
      '@vitejs/test-css-lib': file:./css-lib
      '@vitejs/test-define-properties-exports': file:./define-properties-exports
      '@vitejs/test-define-property-exports': file:./define-property-exports
      '@vitejs/test-external-entry': file:./external-entry
      '@vitejs/test-external-using-external-entry': file:./external-using-external-entry
      '@vitejs/test-forwarded-export': file:./forwarded-export
      '@vitejs/test-import-builtin-cjs': file:./import-builtin-cjs
      '@vitejs/test-linked-no-external': link:./linked-no-external
      '@vitejs/test-module-condition': file:./module-condition
      '@vitejs/test-no-external-cjs': file:./no-external-cjs
      '@vitejs/test-no-external-css': file:./no-external-css
      '@vitejs/test-non-optimized-with-nested-external': file:./non-optimized-with-nested-external
      '@vitejs/test-object-assigned-exports': file:./object-assigned-exports
      '@vitejs/test-only-object-assigned-exports': file:./only-object-assigned-exports
      '@vitejs/test-optimized-cjs-with-nested-external': file:./optimized-with-nested-external
      '@vitejs/test-optimized-with-nested-external': file:./optimized-with-nested-external
      '@vitejs/test-pkg-exports': file:./pkg-exports
      '@vitejs/test-primitive-export': file:./primitive-export
      '@vitejs/test-read-file-content': file:./read-file-content
      '@vitejs/test-require-absolute': file:./require-absolute
      '@vitejs/test-ts-transpiled-exports': file:./ts-transpiled-exports
      bcrypt: ^5.1.0
      express: ^4.18.2
    dependencies:
      '@vitejs/test-css-lib': file:playground/ssr-deps/css-lib
      '@vitejs/test-define-properties-exports': file:playground/ssr-deps/define-properties-exports
      '@vitejs/test-define-property-exports': file:playground/ssr-deps/define-property-exports
      '@vitejs/test-external-entry': file:playground/ssr-deps/external-entry
      '@vitejs/test-external-using-external-entry': file:playground/ssr-deps/external-using-external-entry
      '@vitejs/test-forwarded-export': file:playground/ssr-deps/forwarded-export
      '@vitejs/test-import-builtin-cjs': file:playground/ssr-deps/import-builtin-cjs
      '@vitejs/test-linked-no-external': link:linked-no-external
      '@vitejs/test-module-condition': file:playground/ssr-deps/module-condition
      '@vitejs/test-no-external-cjs': file:playground/ssr-deps/no-external-cjs
      '@vitejs/test-no-external-css': file:playground/ssr-deps/no-external-css
      '@vitejs/test-non-optimized-with-nested-external': file:playground/ssr-deps/non-optimized-with-nested-external
      '@vitejs/test-object-assigned-exports': file:playground/ssr-deps/object-assigned-exports
      '@vitejs/test-only-object-assigned-exports': file:playground/ssr-deps/only-object-assigned-exports
      '@vitejs/test-optimized-cjs-with-nested-external': file:playground/ssr-deps/optimized-with-nested-external
      '@vitejs/test-optimized-with-nested-external': file:playground/ssr-deps/optimized-with-nested-external
      '@vitejs/test-pkg-exports': file:playground/ssr-deps/pkg-exports
      '@vitejs/test-primitive-export': file:playground/ssr-deps/primitive-export
      '@vitejs/test-read-file-content': file:playground/ssr-deps/read-file-content
      '@vitejs/test-require-absolute': file:playground/ssr-deps/require-absolute
      '@vitejs/test-ts-transpiled-exports': file:playground/ssr-deps/ts-transpiled-exports
      bcrypt: 5.1.0
    devDependencies:
      express: 4.18.2

  playground/ssr-deps/css-lib:
    specifiers: {}

  playground/ssr-deps/define-properties-exports:
    specifiers: {}

  playground/ssr-deps/define-property-exports:
    specifiers: {}

  playground/ssr-deps/external-entry:
    specifiers: {}

  playground/ssr-deps/external-using-external-entry:
    specifiers:
      external-entry: file:../external-entry
    dependencies:
      external-entry: file:playground/ssr-deps/external-entry

  playground/ssr-deps/forwarded-export:
    specifiers:
      object-assigned-exports: file:../object-assigned-exports
    dependencies:
      object-assigned-exports: file:playground/ssr-deps/object-assigned-exports

  playground/ssr-deps/import-builtin-cjs:
    specifiers: {}

  playground/ssr-deps/linked-no-external:
    specifiers: {}

  playground/ssr-deps/module-condition:
    specifiers: {}

  playground/ssr-deps/nested-external:
    specifiers: {}

  playground/ssr-deps/no-external-cjs:
    specifiers: {}

  playground/ssr-deps/no-external-css:
    specifiers: {}

  playground/ssr-deps/non-optimized-with-nested-external:
    specifiers:
      nested-external: file:../nested-external
    dependencies:
      nested-external: file:playground/ssr-deps/nested-external

  playground/ssr-deps/object-assigned-exports:
    specifiers: {}

  playground/ssr-deps/only-object-assigned-exports:
    specifiers: {}

  playground/ssr-deps/optimized-cjs-with-nested-external:
    specifiers:
      nested-external: file:../nested-external
    dependencies:
      nested-external: file:playground/ssr-deps/nested-external

  playground/ssr-deps/optimized-with-nested-external:
    specifiers:
      nested-external: file:../nested-external
    dependencies:
      nested-external: file:playground/ssr-deps/nested-external

  playground/ssr-deps/pkg-exports:
    specifiers: {}

  playground/ssr-deps/primitive-export:
    specifiers: {}

  playground/ssr-deps/read-file-content:
    specifiers: {}

  playground/ssr-deps/require-absolute:
    specifiers: {}

  playground/ssr-deps/ts-transpiled-exports:
    specifiers: {}

  playground/ssr-html:
    specifiers:
      express: ^4.18.2
    devDependencies:
      express: 4.18.2

  playground/ssr-noexternal:
    specifiers:
      '@vitejs/test-external-cjs': file:./external-cjs
      '@vitejs/test-require-external-cjs': file:./require-external-cjs
      express: ^4.18.2
    dependencies:
      '@vitejs/test-external-cjs': file:playground/ssr-noexternal/external-cjs
      '@vitejs/test-require-external-cjs': file:playground/ssr-noexternal/require-external-cjs
      express: 4.18.2

  playground/ssr-noexternal/external-cjs:
    specifiers: {}

  playground/ssr-noexternal/require-external-cjs:
    specifiers:
      '@vitejs/test-external-cjs': file:../external-cjs
    dependencies:
      '@vitejs/test-external-cjs': file:playground/ssr-noexternal/external-cjs

  playground/ssr-pug:
    specifiers:
      express: ^4.18.2
      pug: ^3.0.2
    devDependencies:
      express: 4.18.2
      pug: 3.0.2

  playground/ssr-resolve:
    specifiers:
      '@vitejs/test-entries': file:./entries
      '@vitejs/test-resolve-pkg-exports': file:./pkg-exports
    dependencies:
      '@vitejs/test-entries': file:playground/ssr-resolve/entries
      '@vitejs/test-resolve-pkg-exports': file:playground/ssr-resolve/pkg-exports

  playground/ssr-resolve/entries:
    specifiers: {}

  playground/ssr-resolve/pkg-exports:
    specifiers: {}

  playground/ssr-webworker:
    specifiers:
      '@vitejs/test-resolve-linked': workspace:*
      miniflare: ^1.4.1
      react: ^18.2.0
    dependencies:
      react: 18.2.0
    devDependencies:
      '@vitejs/test-resolve-linked': link:../resolve-linked
      miniflare: 1.4.1

  playground/tailwind:
    specifiers:
      '@vitejs/plugin-vue': ^4.0.0
      autoprefixer: ^10.4.13
      tailwindcss: ^3.2.7
      ts-node: ^10.9.1
      vue: ^3.2.47
      vue-router: ^4.1.6
    dependencies:
      autoprefixer: 10.4.13
      tailwindcss: 3.2.7_ts-node@10.9.1
      vue: 3.2.47
      vue-router: 4.1.6_vue@3.2.47
    devDependencies:
      '@vitejs/plugin-vue': 4.0.0_vue@3.2.47
      ts-node: 10.9.1

  playground/tailwind-sourcemap:
    specifiers:
      tailwindcss: ^3.2.7
    dependencies:
      tailwindcss: 3.2.7

  playground/transform-plugin:
    specifiers: {}

  playground/tsconfig-json:
    specifiers: {}

  playground/tsconfig-json-load-error:
    specifiers: {}

  playground/wasm:
    specifiers: {}

  playground/worker:
    specifiers:
      '@vitejs/test-dep-to-optimize': file:./dep-to-optimize
    dependencies:
      '@vitejs/test-dep-to-optimize': file:playground/worker/dep-to-optimize

  playground/worker/dep-to-optimize:
    specifiers: {}

packages:

  /@adobe/css-tools/4.0.1:
    resolution: {integrity: sha512-+u76oB43nOHrF4DDWRLWDCtci7f3QJoEBigemIdIeTi1ODqjx6Tad9NCVnPRwewWlKkVab5PlK8DCtPTyX7S8g==}
    dev: true

  /@algolia/autocomplete-core/1.7.4:
    resolution: {integrity: sha512-daoLpQ3ps/VTMRZDEBfU8ixXd+amZcNJ4QSP3IERGyzqnL5Ch8uSRFt/4G8pUvW9c3o6GA4vtVv4I4lmnkdXyg==}
    dependencies:
      '@algolia/autocomplete-shared': 1.7.4
    dev: true

  /@algolia/autocomplete-preset-algolia/1.7.4_algoliasearch@4.13.1:
    resolution: {integrity: sha512-s37hrvLEIfcmKY8VU9LsAXgm2yfmkdHT3DnA3SgHaY93yjZ2qL57wzb5QweVkYuEBZkT2PIREvRoLXC2sxTbpQ==}
    peerDependencies:
      '@algolia/client-search': '>= 4.9.1 < 6'
      algoliasearch: '>= 4.9.1 < 6'
    dependencies:
      '@algolia/autocomplete-shared': 1.7.4
      algoliasearch: 4.13.1
    dev: true

  /@algolia/autocomplete-shared/1.7.4:
    resolution: {integrity: sha512-2VGCk7I9tA9Ge73Km99+Qg87w0wzW4tgUruvWAn/gfey1ZXgmxZtyIRBebk35R1O8TbK77wujVtCnpsGpRy1kg==}
    dev: true

  /@algolia/cache-browser-local-storage/4.13.1:
    resolution: {integrity: sha512-UAUVG2PEfwd/FfudsZtYnidJ9eSCpS+LW9cQiesePQLz41NAcddKxBak6eP2GErqyFagSlnVXe/w2E9h2m2ttg==}
    dependencies:
      '@algolia/cache-common': 4.13.1
    dev: true

  /@algolia/cache-common/4.13.1:
    resolution: {integrity: sha512-7Vaf6IM4L0Jkl3sYXbwK+2beQOgVJ0mKFbz/4qSxKd1iy2Sp77uTAazcX+Dlexekg1fqGUOSO7HS4Sx47ZJmjA==}
    dev: true

  /@algolia/cache-in-memory/4.13.1:
    resolution: {integrity: sha512-pZzybCDGApfA/nutsFK1P0Sbsq6fYJU3DwIvyKg4pURerlJM4qZbB9bfLRef0FkzfQu7W11E4cVLCIOWmyZeuQ==}
    dependencies:
      '@algolia/cache-common': 4.13.1
    dev: true

  /@algolia/client-account/4.13.1:
    resolution: {integrity: sha512-TFLiZ1KqMiir3FNHU+h3b0MArmyaHG+eT8Iojio6TdpeFcAQ1Aiy+2gb3SZk3+pgRJa/BxGmDkRUwE5E/lv3QQ==}
    dependencies:
      '@algolia/client-common': 4.13.1
      '@algolia/client-search': 4.13.1
      '@algolia/transporter': 4.13.1
    dev: true

  /@algolia/client-analytics/4.13.1:
    resolution: {integrity: sha512-iOS1JBqh7xaL5x00M5zyluZ9+9Uy9GqtYHv/2SMuzNW1qP7/0doz1lbcsP3S7KBbZANJTFHUOfuqyRLPk91iFA==}
    dependencies:
      '@algolia/client-common': 4.13.1
      '@algolia/client-search': 4.13.1
      '@algolia/requester-common': 4.13.1
      '@algolia/transporter': 4.13.1
    dev: true

  /@algolia/client-common/4.13.1:
    resolution: {integrity: sha512-LcDoUE0Zz3YwfXJL6lJ2OMY2soClbjrrAKB6auYVMNJcoKZZ2cbhQoFR24AYoxnGUYBER/8B+9sTBj5bj/Gqbg==}
    dependencies:
      '@algolia/requester-common': 4.13.1
      '@algolia/transporter': 4.13.1
    dev: true

  /@algolia/client-personalization/4.13.1:
    resolution: {integrity: sha512-1CqrOW1ypVrB4Lssh02hP//YxluoIYXAQCpg03L+/RiXJlCs+uIqlzC0ctpQPmxSlTK6h07kr50JQoYH/TIM9w==}
    dependencies:
      '@algolia/client-common': 4.13.1
      '@algolia/requester-common': 4.13.1
      '@algolia/transporter': 4.13.1
    dev: true

  /@algolia/client-search/4.13.1:
    resolution: {integrity: sha512-YQKYA83MNRz3FgTNM+4eRYbSmHi0WWpo019s5SeYcL3HUan/i5R09VO9dk3evELDFJYciiydSjbsmhBzbpPP2A==}
    dependencies:
      '@algolia/client-common': 4.13.1
      '@algolia/requester-common': 4.13.1
      '@algolia/transporter': 4.13.1
    dev: true

  /@algolia/logger-common/4.13.1:
    resolution: {integrity: sha512-L6slbL/OyZaAXNtS/1A8SAbOJeEXD5JcZeDCPYDqSTYScfHu+2ePRTDMgUTY4gQ7HsYZ39N1LujOd8WBTmM2Aw==}
    dev: true

  /@algolia/logger-console/4.13.1:
    resolution: {integrity: sha512-7jQOTftfeeLlnb3YqF8bNgA2GZht7rdKkJ31OCeSH2/61haO0tWPoNRjZq9XLlgMQZH276pPo0NdiArcYPHjCA==}
    dependencies:
      '@algolia/logger-common': 4.13.1
    dev: true

  /@algolia/requester-browser-xhr/4.13.1:
    resolution: {integrity: sha512-oa0CKr1iH6Nc7CmU6RE7TnXMjHnlyp7S80pP/LvZVABeJHX3p/BcSCKovNYWWltgTxUg0U1o+2uuy8BpMKljwA==}
    dependencies:
      '@algolia/requester-common': 4.13.1
    dev: true

  /@algolia/requester-common/4.13.1:
    resolution: {integrity: sha512-eGVf0ID84apfFEuXsaoSgIxbU3oFsIbz4XiotU3VS8qGCJAaLVUC5BUJEkiFENZIhon7hIB4d0RI13HY4RSA+w==}
    dev: true

  /@algolia/requester-node-http/4.13.1:
    resolution: {integrity: sha512-7C0skwtLdCz5heKTVe/vjvrqgL/eJxmiEjHqXdtypcE5GCQCYI15cb+wC4ytYioZDMiuDGeVYmCYImPoEgUGPw==}
    dependencies:
      '@algolia/requester-common': 4.13.1
    dev: true

  /@algolia/transporter/4.13.1:
    resolution: {integrity: sha512-pICnNQN7TtrcYJqqPEXByV8rJ8ZRU2hCiIKLTLRyNpghtQG3VAFk6fVtdzlNfdUGZcehSKGarPIZEHlQXnKjgw==}
    dependencies:
      '@algolia/cache-common': 4.13.1
      '@algolia/logger-common': 4.13.1
      '@algolia/requester-common': 4.13.1
    dev: true

  /@ampproject/remapping/2.2.0:
    resolution: {integrity: sha512-qRmjj8nj9qmLTQXXmaR1cck3UXSRMPrbsLJAasZpF+t3riI71BXed5ebIOYwQntykeZuhjsdweEc9BxH5Jc26w==}
    engines: {node: '>=6.0.0'}
    dependencies:
      '@jridgewell/gen-mapping': 0.1.1
      '@jridgewell/trace-mapping': 0.3.17

  /@babel/code-frame/7.18.6:
    resolution: {integrity: sha512-TDCmlK5eOvH+eH7cdAFlNXeVJqWIQ7gW9tY1GJIpUtFb6CmjVyq2VM3u71bOyR8CRihcCgMUYoDNyLXao3+70Q==}
    engines: {node: '>=6.9.0'}
    dependencies:
      '@babel/highlight': 7.18.6

  /@babel/compat-data/7.20.10:
    resolution: {integrity: sha512-sEnuDPpOJR/fcafHMjpcpGN5M2jbUGUHwmuWKM/YdPzeEDJg8bgmbcWQFUfE32MQjti1koACvoPVsDe8Uq+idg==}
    engines: {node: '>=6.9.0'}

  /@babel/core/7.21.0:
    resolution: {integrity: sha512-PuxUbxcW6ZYe656yL3EAhpy7qXKq0DmYsrJLpbB8XrsCP9Nm+XCg9XFMb5vIDliPD7+U/+M+QJlH17XOcB7eXA==}
    engines: {node: '>=6.9.0'}
    dependencies:
      '@ampproject/remapping': 2.2.0
      '@babel/code-frame': 7.18.6
      '@babel/generator': 7.21.1
      '@babel/helper-compilation-targets': 7.20.7_@babel+core@7.21.0
      '@babel/helper-module-transforms': 7.21.2
      '@babel/helpers': 7.21.0
      '@babel/parser': 7.21.2
      '@babel/template': 7.20.7
      '@babel/traverse': 7.21.2
      '@babel/types': 7.21.2
      convert-source-map: 1.9.0
      debug: 4.3.4
      gensync: 1.0.0-beta.2
      json5: 2.2.3
      semver: 6.3.0
    transitivePeerDependencies:
      - supports-color

  /@babel/generator/7.21.1:
    resolution: {integrity: sha512-1lT45bAYlQhFn/BHivJs43AiW2rg3/UbLyShGfF3C0KmHvO5fSghWd5kBJy30kpRRucGzXStvnnCFniCR2kXAA==}
    engines: {node: '>=6.9.0'}
    dependencies:
      '@babel/types': 7.21.2
      '@jridgewell/gen-mapping': 0.3.2
      '@jridgewell/trace-mapping': 0.3.17
      jsesc: 2.5.2

  /@babel/helper-annotate-as-pure/7.18.6:
    resolution: {integrity: sha512-duORpUiYrEpzKIop6iNbjnwKLAKnJ47csTyRACyEmWj0QdUrm5aqNJGHSSEQSUAvNW0ojX0dOmK9dZduvkfeXA==}
    engines: {node: '>=6.9.0'}
    dependencies:
      '@babel/types': 7.21.2
    dev: false

  /@babel/helper-builder-binary-assignment-operator-visitor/7.18.9:
    resolution: {integrity: sha512-yFQ0YCHoIqarl8BCRwBL8ulYUaZpz3bNsA7oFepAzee+8/+ImtADXNOmO5vJvsPff3qi+hvpkY/NYBTrBQgdNw==}
    engines: {node: '>=6.9.0'}
    dependencies:
      '@babel/helper-explode-assignable-expression': 7.18.6
      '@babel/types': 7.21.2
    dev: false

  /@babel/helper-compilation-targets/7.20.7_@babel+core@7.21.0:
    resolution: {integrity: sha512-4tGORmfQcrc+bvrjb5y3dG9Mx1IOZjsHqQVUz7XCNHO+iTmqxWnVg3KRygjGmpRLJGdQSKuvFinbIb0CnZwHAQ==}
    engines: {node: '>=6.9.0'}
    peerDependencies:
      '@babel/core': ^7.0.0
    dependencies:
      '@babel/compat-data': 7.20.10
      '@babel/core': 7.21.0
      '@babel/helper-validator-option': 7.18.6
      browserslist: 4.21.5
      lru-cache: 5.1.1
      semver: 6.3.0

  /@babel/helper-create-class-features-plugin/7.20.12_@babel+core@7.21.0:
    resolution: {integrity: sha512-9OunRkbT0JQcednL0UFvbfXpAsUXiGjUk0a7sN8fUXX7Mue79cUSMjHGDRRi/Vz9vYlpIhLV5fMD5dKoMhhsNQ==}
    engines: {node: '>=6.9.0'}
    peerDependencies:
      '@babel/core': ^7.0.0
    dependencies:
      '@babel/core': 7.21.0
      '@babel/helper-annotate-as-pure': 7.18.6
      '@babel/helper-environment-visitor': 7.18.9
      '@babel/helper-function-name': 7.21.0
      '@babel/helper-member-expression-to-functions': 7.20.7
      '@babel/helper-optimise-call-expression': 7.18.6
      '@babel/helper-replace-supers': 7.20.7
      '@babel/helper-skip-transparent-expression-wrappers': 7.20.0
      '@babel/helper-split-export-declaration': 7.18.6
    transitivePeerDependencies:
      - supports-color
    dev: false

  /@babel/helper-create-class-features-plugin/7.20.5_@babel+core@7.21.0:
    resolution: {integrity: sha512-3RCdA/EmEaikrhayahwToF0fpweU/8o2p8vhc1c/1kftHOdTKuC65kik/TLc+qfbS8JKw4qqJbne4ovICDhmww==}
    engines: {node: '>=6.9.0'}
    peerDependencies:
      '@babel/core': ^7.0.0
    dependencies:
      '@babel/core': 7.21.0
      '@babel/helper-annotate-as-pure': 7.18.6
      '@babel/helper-environment-visitor': 7.18.9
      '@babel/helper-function-name': 7.21.0
      '@babel/helper-member-expression-to-functions': 7.20.7
      '@babel/helper-optimise-call-expression': 7.18.6
      '@babel/helper-replace-supers': 7.20.7
      '@babel/helper-split-export-declaration': 7.18.6
    transitivePeerDependencies:
      - supports-color
    dev: false

  /@babel/helper-create-regexp-features-plugin/7.20.5_@babel+core@7.21.0:
    resolution: {integrity: sha512-m68B1lkg3XDGX5yCvGO0kPx3v9WIYLnzjKfPcQiwntEQa5ZeRkPmo2X/ISJc8qxWGfwUr+kvZAeEzAwLec2r2w==}
    engines: {node: '>=6.9.0'}
    peerDependencies:
      '@babel/core': ^7.0.0
    dependencies:
      '@babel/core': 7.21.0
      '@babel/helper-annotate-as-pure': 7.18.6
      regexpu-core: 5.2.2
    dev: false

  /@babel/helper-define-polyfill-provider/0.3.3_@babel+core@7.21.0:
    resolution: {integrity: sha512-z5aQKU4IzbqCC1XH0nAqfsFLMVSo22SBKUc0BxGrLkolTdPTructy0ToNnlO2zA4j9Q/7pjMZf0DSY+DSTYzww==}
    peerDependencies:
      '@babel/core': ^7.4.0-0
    dependencies:
      '@babel/core': 7.21.0
      '@babel/helper-compilation-targets': 7.20.7_@babel+core@7.21.0
      '@babel/helper-plugin-utils': 7.20.2
      debug: 4.3.4
      lodash.debounce: 4.0.8
      resolve: 1.22.1
      semver: 6.3.0
    transitivePeerDependencies:
      - supports-color
    dev: false

  /@babel/helper-environment-visitor/7.18.9:
    resolution: {integrity: sha512-3r/aACDJ3fhQ/EVgFy0hpj8oHyHpQc+LPtJoY9SzTThAsStm4Ptegq92vqKoE3vD706ZVFWITnMnxucw+S9Ipg==}
    engines: {node: '>=6.9.0'}

  /@babel/helper-explode-assignable-expression/7.18.6:
    resolution: {integrity: sha512-eyAYAsQmB80jNfg4baAtLeWAQHfHFiR483rzFK+BhETlGZaQC9bsfrugfXDCbRHLQbIA7U5NxhhOxN7p/dWIcg==}
    engines: {node: '>=6.9.0'}
    dependencies:
      '@babel/types': 7.21.2
    dev: false

  /@babel/helper-function-name/7.21.0:
    resolution: {integrity: sha512-HfK1aMRanKHpxemaY2gqBmL04iAPOPRj7DxtNbiDOrJK+gdwkiNRVpCpUJYbUT+aZyemKN8brqTOxzCaG6ExRg==}
    engines: {node: '>=6.9.0'}
    dependencies:
      '@babel/template': 7.20.7
      '@babel/types': 7.21.2

  /@babel/helper-hoist-variables/7.18.6:
    resolution: {integrity: sha512-UlJQPkFqFULIcyW5sbzgbkxn2FKRgwWiRexcuaR8RNJRy8+LLveqPjwZV/bwrLZCN0eUHD/x8D0heK1ozuoo6Q==}
    engines: {node: '>=6.9.0'}
    dependencies:
      '@babel/types': 7.21.2

  /@babel/helper-member-expression-to-functions/7.20.7:
    resolution: {integrity: sha512-9J0CxJLq315fEdi4s7xK5TQaNYjZw+nDVpVqr1axNGKzdrdwYBD5b4uKv3n75aABG0rCCTK8Im8Ww7eYfMrZgw==}
    engines: {node: '>=6.9.0'}
    dependencies:
      '@babel/types': 7.21.2
    dev: false

  /@babel/helper-module-imports/7.18.6:
    resolution: {integrity: sha512-0NFvs3VkuSYbFi1x2Vd6tKrywq+z/cLeYC/RJNFrIX/30Bf5aiGYbtvGXolEktzJH8o5E5KJ3tT+nkxuuZFVlA==}
    engines: {node: '>=6.9.0'}
    dependencies:
      '@babel/types': 7.21.2

  /@babel/helper-module-transforms/7.21.2:
    resolution: {integrity: sha512-79yj2AR4U/Oqq/WOV7Lx6hUjau1Zfo4cI+JLAVYeMV5XIlbOhmjEk5ulbTc9fMpmlojzZHkUUxAiK+UKn+hNQQ==}
    engines: {node: '>=6.9.0'}
    dependencies:
      '@babel/helper-environment-visitor': 7.18.9
      '@babel/helper-module-imports': 7.18.6
      '@babel/helper-simple-access': 7.20.2
      '@babel/helper-split-export-declaration': 7.18.6
      '@babel/helper-validator-identifier': 7.19.1
      '@babel/template': 7.20.7
      '@babel/traverse': 7.21.2
      '@babel/types': 7.21.2
    transitivePeerDependencies:
      - supports-color

  /@babel/helper-optimise-call-expression/7.18.6:
    resolution: {integrity: sha512-HP59oD9/fEHQkdcbgFCnbmgH5vIQTJbxh2yf+CdM89/glUNnuzr87Q8GIjGEnOktTROemO0Pe0iPAYbqZuOUiA==}
    engines: {node: '>=6.9.0'}
    dependencies:
      '@babel/types': 7.21.2
    dev: false

  /@babel/helper-plugin-utils/7.20.2:
    resolution: {integrity: sha512-8RvlJG2mj4huQ4pZ+rU9lqKi9ZKiRmuvGuM2HlWmkmgOhbs6zEAw6IEiJ5cQqGbDzGZOhwuOQNtZMi/ENLjZoQ==}
    engines: {node: '>=6.9.0'}
    dev: false

  /@babel/helper-remap-async-to-generator/7.18.9_@babel+core@7.21.0:
    resolution: {integrity: sha512-dI7q50YKd8BAv3VEfgg7PS7yD3Rtbi2J1XMXaalXO0W0164hYLnh8zpjRS0mte9MfVp/tltvr/cfdXPvJr1opA==}
    engines: {node: '>=6.9.0'}
    peerDependencies:
      '@babel/core': ^7.0.0
    dependencies:
      '@babel/core': 7.21.0
      '@babel/helper-annotate-as-pure': 7.18.6
      '@babel/helper-environment-visitor': 7.18.9
      '@babel/helper-wrap-function': 7.20.5
      '@babel/types': 7.21.2
    transitivePeerDependencies:
      - supports-color
    dev: false

  /@babel/helper-replace-supers/7.19.1:
    resolution: {integrity: sha512-T7ahH7wV0Hfs46SFh5Jz3s0B6+o8g3c+7TMxu7xKfmHikg7EAZ3I2Qk9LFhjxXq8sL7UkP5JflezNwoZa8WvWw==}
    engines: {node: '>=6.9.0'}
    dependencies:
      '@babel/helper-environment-visitor': 7.18.9
      '@babel/helper-member-expression-to-functions': 7.20.7
      '@babel/helper-optimise-call-expression': 7.18.6
      '@babel/traverse': 7.21.2
      '@babel/types': 7.21.2
    transitivePeerDependencies:
      - supports-color
    dev: false

  /@babel/helper-replace-supers/7.20.7:
    resolution: {integrity: sha512-vujDMtB6LVfNW13jhlCrp48QNslK6JXi7lQG736HVbHz/mbf4Dc7tIRh1Xf5C0rF7BP8iiSxGMCmY6Ci1ven3A==}
    engines: {node: '>=6.9.0'}
    dependencies:
      '@babel/helper-environment-visitor': 7.18.9
      '@babel/helper-member-expression-to-functions': 7.20.7
      '@babel/helper-optimise-call-expression': 7.18.6
      '@babel/template': 7.20.7
      '@babel/traverse': 7.21.2
      '@babel/types': 7.21.2
    transitivePeerDependencies:
      - supports-color
    dev: false

  /@babel/helper-simple-access/7.20.2:
    resolution: {integrity: sha512-+0woI/WPq59IrqDYbVGfshjT5Dmk/nnbdpcF8SnMhhXObpTq2KNBdLFRFrkVdbDOyUmHBCxzm5FHV1rACIkIbA==}
    engines: {node: '>=6.9.0'}
    dependencies:
      '@babel/types': 7.21.2

  /@babel/helper-skip-transparent-expression-wrappers/7.20.0:
    resolution: {integrity: sha512-5y1JYeNKfvnT8sZcK9DVRtpTbGiomYIHviSP3OQWmDPU3DeH4a1ZlT/N2lyQ5P8egjcRaT/Y9aNqUxK0WsnIIg==}
    engines: {node: '>=6.9.0'}
    dependencies:
      '@babel/types': 7.21.2
    dev: false

  /@babel/helper-split-export-declaration/7.18.6:
    resolution: {integrity: sha512-bde1etTx6ZyTmobl9LLMMQsaizFVZrquTEHOqKeQESMKo4PlObf+8+JA25ZsIpZhT/WEd39+vOdLXAFG/nELpA==}
    engines: {node: '>=6.9.0'}
    dependencies:
      '@babel/types': 7.21.2

  /@babel/helper-string-parser/7.19.4:
    resolution: {integrity: sha512-nHtDoQcuqFmwYNYPz3Rah5ph2p8PFeFCsZk9A/48dPc/rGocJ5J3hAAZ7pb76VWX3fZKu+uEr/FhH5jLx7umrw==}
    engines: {node: '>=6.9.0'}

  /@babel/helper-validator-identifier/7.19.1:
    resolution: {integrity: sha512-awrNfaMtnHUr653GgGEs++LlAvW6w+DcPrOliSMXWCKo597CwL5Acf/wWdNkf/tfEQE3mjkeD1YOVZOUV/od1w==}
    engines: {node: '>=6.9.0'}

  /@babel/helper-validator-option/7.18.6:
    resolution: {integrity: sha512-XO7gESt5ouv/LRJdrVjkShckw6STTaB7l9BrpBaAHDeF5YZT+01PCwmR0SJHnkW6i8OwW/EVWRShfi4j2x+KQw==}
    engines: {node: '>=6.9.0'}

  /@babel/helper-wrap-function/7.20.5:
    resolution: {integrity: sha512-bYMxIWK5mh+TgXGVqAtnu5Yn1un+v8DDZtqyzKRLUzrh70Eal2O3aZ7aPYiMADO4uKlkzOiRiZ6GX5q3qxvW9Q==}
    engines: {node: '>=6.9.0'}
    dependencies:
      '@babel/helper-function-name': 7.21.0
      '@babel/template': 7.20.7
      '@babel/traverse': 7.21.2
      '@babel/types': 7.21.2
    transitivePeerDependencies:
      - supports-color
    dev: false

  /@babel/helpers/7.21.0:
    resolution: {integrity: sha512-XXve0CBtOW0pd7MRzzmoyuSj0e3SEzj8pgyFxnTT1NJZL38BD1MK7yYrm8yefRPIDvNNe14xR4FdbHwpInD4rA==}
    engines: {node: '>=6.9.0'}
    dependencies:
      '@babel/template': 7.20.7
      '@babel/traverse': 7.21.2
      '@babel/types': 7.21.2
    transitivePeerDependencies:
      - supports-color

  /@babel/highlight/7.18.6:
    resolution: {integrity: sha512-u7stbOuYjaPezCuLj29hNW1v64M2Md2qupEKP1fHc7WdOA3DgLh37suiSrZYY7haUB7iBeQZ9P1uiRF359do3g==}
    engines: {node: '>=6.9.0'}
    dependencies:
      '@babel/helper-validator-identifier': 7.19.1
      chalk: 2.4.2
      js-tokens: 4.0.0

  /@babel/parser/7.21.2:
    resolution: {integrity: sha512-URpaIJQwEkEC2T9Kn+Ai6Xe/02iNaVCuT/PtoRz3GPVJVDpPd7mLo+VddTbhCRU9TXqW5mSrQfXZyi8kDKOVpQ==}
    engines: {node: '>=6.0.0'}
    hasBin: true
    dependencies:
      '@babel/types': 7.21.2

  /@babel/plugin-bugfix-safari-id-destructuring-collision-in-function-expression/7.18.6_@babel+core@7.21.0:
    resolution: {integrity: sha512-Dgxsyg54Fx1d4Nge8UnvTrED63vrwOdPmyvPzlNN/boaliRP54pm3pGzZD1SJUwrBA+Cs/xdG8kXX6Mn/RfISQ==}
    engines: {node: '>=6.9.0'}
    peerDependencies:
      '@babel/core': ^7.0.0
    dependencies:
      '@babel/core': 7.21.0
      '@babel/helper-plugin-utils': 7.20.2
    dev: false

  /@babel/plugin-bugfix-v8-spread-parameters-in-optional-chaining/7.20.7_@babel+core@7.21.0:
    resolution: {integrity: sha512-sbr9+wNE5aXMBBFBICk01tt7sBf2Oc9ikRFEcem/ZORup9IMUdNhW7/wVLEbbtlWOsEubJet46mHAL2C8+2jKQ==}
    engines: {node: '>=6.9.0'}
    peerDependencies:
      '@babel/core': ^7.13.0
    dependencies:
      '@babel/core': 7.21.0
      '@babel/helper-plugin-utils': 7.20.2
      '@babel/helper-skip-transparent-expression-wrappers': 7.20.0
      '@babel/plugin-proposal-optional-chaining': 7.20.7_@babel+core@7.21.0
    dev: false

  /@babel/plugin-proposal-async-generator-functions/7.20.7_@babel+core@7.21.0:
    resolution: {integrity: sha512-xMbiLsn/8RK7Wq7VeVytytS2L6qE69bXPB10YCmMdDZbKF4okCqY74pI/jJQ/8U0b/F6NrT2+14b8/P9/3AMGA==}
    engines: {node: '>=6.9.0'}
    peerDependencies:
      '@babel/core': ^7.0.0-0
    dependencies:
      '@babel/core': 7.21.0
      '@babel/helper-environment-visitor': 7.18.9
      '@babel/helper-plugin-utils': 7.20.2
      '@babel/helper-remap-async-to-generator': 7.18.9_@babel+core@7.21.0
      '@babel/plugin-syntax-async-generators': 7.8.4_@babel+core@7.21.0
    transitivePeerDependencies:
      - supports-color
    dev: false

  /@babel/plugin-proposal-class-properties/7.18.6_@babel+core@7.21.0:
    resolution: {integrity: sha512-cumfXOF0+nzZrrN8Rf0t7M+tF6sZc7vhQwYQck9q1/5w2OExlD+b4v4RpMJFaV1Z7WcDRgO6FqvxqxGlwo+RHQ==}
    engines: {node: '>=6.9.0'}
    peerDependencies:
      '@babel/core': ^7.0.0-0
    dependencies:
      '@babel/core': 7.21.0
      '@babel/helper-create-class-features-plugin': 7.20.5_@babel+core@7.21.0
      '@babel/helper-plugin-utils': 7.20.2
    transitivePeerDependencies:
      - supports-color
    dev: false

  /@babel/plugin-proposal-class-static-block/7.20.7_@babel+core@7.21.0:
    resolution: {integrity: sha512-AveGOoi9DAjUYYuUAG//Ig69GlazLnoyzMw68VCDux+c1tsnnH/OkYcpz/5xzMkEFC6UxjR5Gw1c+iY2wOGVeQ==}
    engines: {node: '>=6.9.0'}
    peerDependencies:
      '@babel/core': ^7.12.0
    dependencies:
      '@babel/core': 7.21.0
      '@babel/helper-create-class-features-plugin': 7.20.12_@babel+core@7.21.0
      '@babel/helper-plugin-utils': 7.20.2
      '@babel/plugin-syntax-class-static-block': 7.14.5_@babel+core@7.21.0
    transitivePeerDependencies:
      - supports-color
    dev: false

  /@babel/plugin-proposal-dynamic-import/7.18.6_@babel+core@7.21.0:
    resolution: {integrity: sha512-1auuwmK+Rz13SJj36R+jqFPMJWyKEDd7lLSdOj4oJK0UTgGueSAtkrCvz9ewmgyU/P941Rv2fQwZJN8s6QruXw==}
    engines: {node: '>=6.9.0'}
    peerDependencies:
      '@babel/core': ^7.0.0-0
    dependencies:
      '@babel/core': 7.21.0
      '@babel/helper-plugin-utils': 7.20.2
      '@babel/plugin-syntax-dynamic-import': 7.8.3_@babel+core@7.21.0
    dev: false

  /@babel/plugin-proposal-export-namespace-from/7.18.9_@babel+core@7.21.0:
    resolution: {integrity: sha512-k1NtHyOMvlDDFeb9G5PhUXuGj8m/wiwojgQVEhJ/fsVsMCpLyOP4h0uGEjYJKrRI+EVPlb5Jk+Gt9P97lOGwtA==}
    engines: {node: '>=6.9.0'}
    peerDependencies:
      '@babel/core': ^7.0.0-0
    dependencies:
      '@babel/core': 7.21.0
      '@babel/helper-plugin-utils': 7.20.2
      '@babel/plugin-syntax-export-namespace-from': 7.8.3_@babel+core@7.21.0
    dev: false

  /@babel/plugin-proposal-json-strings/7.18.6_@babel+core@7.21.0:
    resolution: {integrity: sha512-lr1peyn9kOdbYc0xr0OdHTZ5FMqS6Di+H0Fz2I/JwMzGmzJETNeOFq2pBySw6X/KFL5EWDjlJuMsUGRFb8fQgQ==}
    engines: {node: '>=6.9.0'}
    peerDependencies:
      '@babel/core': ^7.0.0-0
    dependencies:
      '@babel/core': 7.21.0
      '@babel/helper-plugin-utils': 7.20.2
      '@babel/plugin-syntax-json-strings': 7.8.3_@babel+core@7.21.0
    dev: false

  /@babel/plugin-proposal-logical-assignment-operators/7.20.7_@babel+core@7.21.0:
    resolution: {integrity: sha512-y7C7cZgpMIjWlKE5T7eJwp+tnRYM89HmRvWM5EQuB5BoHEONjmQ8lSNmBUwOyy/GFRsohJED51YBF79hE1djug==}
    engines: {node: '>=6.9.0'}
    peerDependencies:
      '@babel/core': ^7.0.0-0
    dependencies:
      '@babel/core': 7.21.0
      '@babel/helper-plugin-utils': 7.20.2
      '@babel/plugin-syntax-logical-assignment-operators': 7.10.4_@babel+core@7.21.0
    dev: false

  /@babel/plugin-proposal-nullish-coalescing-operator/7.18.6_@babel+core@7.21.0:
    resolution: {integrity: sha512-wQxQzxYeJqHcfppzBDnm1yAY0jSRkUXR2z8RePZYrKwMKgMlE8+Z6LUno+bd6LvbGh8Gltvy74+9pIYkr+XkKA==}
    engines: {node: '>=6.9.0'}
    peerDependencies:
      '@babel/core': ^7.0.0-0
    dependencies:
      '@babel/core': 7.21.0
      '@babel/helper-plugin-utils': 7.20.2
      '@babel/plugin-syntax-nullish-coalescing-operator': 7.8.3_@babel+core@7.21.0
    dev: false

  /@babel/plugin-proposal-numeric-separator/7.18.6_@babel+core@7.21.0:
    resolution: {integrity: sha512-ozlZFogPqoLm8WBr5Z8UckIoE4YQ5KESVcNudyXOR8uqIkliTEgJ3RoketfG6pmzLdeZF0H/wjE9/cCEitBl7Q==}
    engines: {node: '>=6.9.0'}
    peerDependencies:
      '@babel/core': ^7.0.0-0
    dependencies:
      '@babel/core': 7.21.0
      '@babel/helper-plugin-utils': 7.20.2
      '@babel/plugin-syntax-numeric-separator': 7.10.4_@babel+core@7.21.0
    dev: false

  /@babel/plugin-proposal-object-rest-spread/7.20.7_@babel+core@7.21.0:
    resolution: {integrity: sha512-d2S98yCiLxDVmBmE8UjGcfPvNEUbA1U5q5WxaWFUGRzJSVAZqm5W6MbPct0jxnegUZ0niLeNX+IOzEs7wYg9Dg==}
    engines: {node: '>=6.9.0'}
    peerDependencies:
      '@babel/core': ^7.0.0-0
    dependencies:
      '@babel/compat-data': 7.20.10
      '@babel/core': 7.21.0
      '@babel/helper-compilation-targets': 7.20.7_@babel+core@7.21.0
      '@babel/helper-plugin-utils': 7.20.2
      '@babel/plugin-syntax-object-rest-spread': 7.8.3_@babel+core@7.21.0
      '@babel/plugin-transform-parameters': 7.20.7_@babel+core@7.21.0
    dev: false

  /@babel/plugin-proposal-optional-catch-binding/7.18.6_@babel+core@7.21.0:
    resolution: {integrity: sha512-Q40HEhs9DJQyaZfUjjn6vE8Cv4GmMHCYuMGIWUnlxH6400VGxOuwWsPt4FxXxJkC/5eOzgn0z21M9gMT4MOhbw==}
    engines: {node: '>=6.9.0'}
    peerDependencies:
      '@babel/core': ^7.0.0-0
    dependencies:
      '@babel/core': 7.21.0
      '@babel/helper-plugin-utils': 7.20.2
      '@babel/plugin-syntax-optional-catch-binding': 7.8.3_@babel+core@7.21.0
    dev: false

  /@babel/plugin-proposal-optional-chaining/7.20.7_@babel+core@7.21.0:
    resolution: {integrity: sha512-T+A7b1kfjtRM51ssoOfS1+wbyCVqorfyZhT99TvxxLMirPShD8CzKMRepMlCBGM5RpHMbn8s+5MMHnPstJH6mQ==}
    engines: {node: '>=6.9.0'}
    peerDependencies:
      '@babel/core': ^7.0.0-0
    dependencies:
      '@babel/core': 7.21.0
      '@babel/helper-plugin-utils': 7.20.2
      '@babel/helper-skip-transparent-expression-wrappers': 7.20.0
      '@babel/plugin-syntax-optional-chaining': 7.8.3_@babel+core@7.21.0
    dev: false

  /@babel/plugin-proposal-private-methods/7.18.6_@babel+core@7.21.0:
    resolution: {integrity: sha512-nutsvktDItsNn4rpGItSNV2sz1XwS+nfU0Rg8aCx3W3NOKVzdMjJRu0O5OkgDp3ZGICSTbgRpxZoWsxoKRvbeA==}
    engines: {node: '>=6.9.0'}
    peerDependencies:
      '@babel/core': ^7.0.0-0
    dependencies:
      '@babel/core': 7.21.0
      '@babel/helper-create-class-features-plugin': 7.20.5_@babel+core@7.21.0
      '@babel/helper-plugin-utils': 7.20.2
    transitivePeerDependencies:
      - supports-color
    dev: false

  /@babel/plugin-proposal-private-property-in-object/7.20.5_@babel+core@7.21.0:
    resolution: {integrity: sha512-Vq7b9dUA12ByzB4EjQTPo25sFhY+08pQDBSZRtUAkj7lb7jahaHR5igera16QZ+3my1nYR4dKsNdYj5IjPHilQ==}
    engines: {node: '>=6.9.0'}
    peerDependencies:
      '@babel/core': ^7.0.0-0
    dependencies:
      '@babel/core': 7.21.0
      '@babel/helper-annotate-as-pure': 7.18.6
      '@babel/helper-create-class-features-plugin': 7.20.5_@babel+core@7.21.0
      '@babel/helper-plugin-utils': 7.20.2
      '@babel/plugin-syntax-private-property-in-object': 7.14.5_@babel+core@7.21.0
    transitivePeerDependencies:
      - supports-color
    dev: false

  /@babel/plugin-proposal-unicode-property-regex/7.18.6_@babel+core@7.21.0:
    resolution: {integrity: sha512-2BShG/d5yoZyXZfVePH91urL5wTG6ASZU9M4o03lKK8u8UW1y08OMttBSOADTcJrnPMpvDXRG3G8fyLh4ovs8w==}
    engines: {node: '>=4'}
    peerDependencies:
      '@babel/core': ^7.0.0-0
    dependencies:
      '@babel/core': 7.21.0
      '@babel/helper-create-regexp-features-plugin': 7.20.5_@babel+core@7.21.0
      '@babel/helper-plugin-utils': 7.20.2
    dev: false

  /@babel/plugin-syntax-async-generators/7.8.4_@babel+core@7.21.0:
    resolution: {integrity: sha512-tycmZxkGfZaxhMRbXlPXuVFpdWlXpir2W4AMhSJgRKzk/eDlIXOhb2LHWoLpDF7TEHylV5zNhykX6KAgHJmTNw==}
    peerDependencies:
      '@babel/core': ^7.0.0-0
    dependencies:
      '@babel/core': 7.21.0
      '@babel/helper-plugin-utils': 7.20.2
    dev: false

  /@babel/plugin-syntax-class-properties/7.12.13_@babel+core@7.21.0:
    resolution: {integrity: sha512-fm4idjKla0YahUNgFNLCB0qySdsoPiZP3iQE3rky0mBUtMZ23yDJ9SJdg6dXTSDnulOVqiF3Hgr9nbXvXTQZYA==}
    peerDependencies:
      '@babel/core': ^7.0.0-0
    dependencies:
      '@babel/core': 7.21.0
      '@babel/helper-plugin-utils': 7.20.2
    dev: false

  /@babel/plugin-syntax-class-static-block/7.14.5_@babel+core@7.21.0:
    resolution: {integrity: sha512-b+YyPmr6ldyNnM6sqYeMWE+bgJcJpO6yS4QD7ymxgH34GBPNDM/THBh8iunyvKIZztiwLH4CJZ0RxTk9emgpjw==}
    engines: {node: '>=6.9.0'}
    peerDependencies:
      '@babel/core': ^7.0.0-0
    dependencies:
      '@babel/core': 7.21.0
      '@babel/helper-plugin-utils': 7.20.2
    dev: false

  /@babel/plugin-syntax-dynamic-import/7.8.3_@babel+core@7.21.0:
    resolution: {integrity: sha512-5gdGbFon+PszYzqs83S3E5mpi7/y/8M9eC90MRTZfduQOYW76ig6SOSPNe41IG5LoP3FGBn2N0RjVDSQiS94kQ==}
    peerDependencies:
      '@babel/core': ^7.0.0-0
    dependencies:
      '@babel/core': 7.21.0
      '@babel/helper-plugin-utils': 7.20.2
    dev: false

  /@babel/plugin-syntax-export-namespace-from/7.8.3_@babel+core@7.21.0:
    resolution: {integrity: sha512-MXf5laXo6c1IbEbegDmzGPwGNTsHZmEy6QGznu5Sh2UCWvueywb2ee+CCE4zQiZstxU9BMoQO9i6zUFSY0Kj0Q==}
    peerDependencies:
      '@babel/core': ^7.0.0-0
    dependencies:
      '@babel/core': 7.21.0
      '@babel/helper-plugin-utils': 7.20.2
    dev: false

  /@babel/plugin-syntax-import-assertions/7.20.0_@babel+core@7.21.0:
    resolution: {integrity: sha512-IUh1vakzNoWalR8ch/areW7qFopR2AEw03JlG7BbrDqmQ4X3q9uuipQwSGrUn7oGiemKjtSLDhNtQHzMHr1JdQ==}
    engines: {node: '>=6.9.0'}
    peerDependencies:
      '@babel/core': ^7.0.0-0
    dependencies:
      '@babel/core': 7.21.0
      '@babel/helper-plugin-utils': 7.20.2
    dev: false

  /@babel/plugin-syntax-json-strings/7.8.3_@babel+core@7.21.0:
    resolution: {integrity: sha512-lY6kdGpWHvjoe2vk4WrAapEuBR69EMxZl+RoGRhrFGNYVK8mOPAW8VfbT/ZgrFbXlDNiiaxQnAtgVCZ6jv30EA==}
    peerDependencies:
      '@babel/core': ^7.0.0-0
    dependencies:
      '@babel/core': 7.21.0
      '@babel/helper-plugin-utils': 7.20.2
    dev: false

  /@babel/plugin-syntax-logical-assignment-operators/7.10.4_@babel+core@7.21.0:
    resolution: {integrity: sha512-d8waShlpFDinQ5MtvGU9xDAOzKH47+FFoney2baFIoMr952hKOLp1HR7VszoZvOsV/4+RRszNY7D17ba0te0ig==}
    peerDependencies:
      '@babel/core': ^7.0.0-0
    dependencies:
      '@babel/core': 7.21.0
      '@babel/helper-plugin-utils': 7.20.2
    dev: false

  /@babel/plugin-syntax-nullish-coalescing-operator/7.8.3_@babel+core@7.21.0:
    resolution: {integrity: sha512-aSff4zPII1u2QD7y+F8oDsz19ew4IGEJg9SVW+bqwpwtfFleiQDMdzA/R+UlWDzfnHFCxxleFT0PMIrR36XLNQ==}
    peerDependencies:
      '@babel/core': ^7.0.0-0
    dependencies:
      '@babel/core': 7.21.0
      '@babel/helper-plugin-utils': 7.20.2
    dev: false

  /@babel/plugin-syntax-numeric-separator/7.10.4_@babel+core@7.21.0:
    resolution: {integrity: sha512-9H6YdfkcK/uOnY/K7/aA2xpzaAgkQn37yzWUMRK7OaPOqOpGS1+n0H5hxT9AUw9EsSjPW8SVyMJwYRtWs3X3ug==}
    peerDependencies:
      '@babel/core': ^7.0.0-0
    dependencies:
      '@babel/core': 7.21.0
      '@babel/helper-plugin-utils': 7.20.2
    dev: false

  /@babel/plugin-syntax-object-rest-spread/7.8.3_@babel+core@7.21.0:
    resolution: {integrity: sha512-XoqMijGZb9y3y2XskN+P1wUGiVwWZ5JmoDRwx5+3GmEplNyVM2s2Dg8ILFQm8rWM48orGy5YpI5Bl8U1y7ydlA==}
    peerDependencies:
      '@babel/core': ^7.0.0-0
    dependencies:
      '@babel/core': 7.21.0
      '@babel/helper-plugin-utils': 7.20.2
    dev: false

  /@babel/plugin-syntax-optional-catch-binding/7.8.3_@babel+core@7.21.0:
    resolution: {integrity: sha512-6VPD0Pc1lpTqw0aKoeRTMiB+kWhAoT24PA+ksWSBrFtl5SIRVpZlwN3NNPQjehA2E/91FV3RjLWoVTglWcSV3Q==}
    peerDependencies:
      '@babel/core': ^7.0.0-0
    dependencies:
      '@babel/core': 7.21.0
      '@babel/helper-plugin-utils': 7.20.2
    dev: false

  /@babel/plugin-syntax-optional-chaining/7.8.3_@babel+core@7.21.0:
    resolution: {integrity: sha512-KoK9ErH1MBlCPxV0VANkXW2/dw4vlbGDrFgz8bmUsBGYkFRcbRwMh6cIJubdPrkxRwuGdtCk0v/wPTKbQgBjkg==}
    peerDependencies:
      '@babel/core': ^7.0.0-0
    dependencies:
      '@babel/core': 7.21.0
      '@babel/helper-plugin-utils': 7.20.2
    dev: false

  /@babel/plugin-syntax-private-property-in-object/7.14.5_@babel+core@7.21.0:
    resolution: {integrity: sha512-0wVnp9dxJ72ZUJDV27ZfbSj6iHLoytYZmh3rFcxNnvsJF3ktkzLDZPy/mA17HGsaQT3/DQsWYX1f1QGWkCoVUg==}
    engines: {node: '>=6.9.0'}
    peerDependencies:
      '@babel/core': ^7.0.0-0
    dependencies:
      '@babel/core': 7.21.0
      '@babel/helper-plugin-utils': 7.20.2
    dev: false

  /@babel/plugin-syntax-top-level-await/7.14.5_@babel+core@7.21.0:
    resolution: {integrity: sha512-hx++upLv5U1rgYfwe1xBQUhRmU41NEvpUvrp8jkrSCdvGSnM5/qdRMtylJ6PG5OFkBaHkbTAKTnd3/YyESRHFw==}
    engines: {node: '>=6.9.0'}
    peerDependencies:
      '@babel/core': ^7.0.0-0
    dependencies:
      '@babel/core': 7.21.0
      '@babel/helper-plugin-utils': 7.20.2
    dev: false

  /@babel/plugin-transform-arrow-functions/7.20.7_@babel+core@7.21.0:
    resolution: {integrity: sha512-3poA5E7dzDomxj9WXWwuD6A5F3kc7VXwIJO+E+J8qtDtS+pXPAhrgEyh+9GBwBgPq1Z+bB+/JD60lp5jsN7JPQ==}
    engines: {node: '>=6.9.0'}
    peerDependencies:
      '@babel/core': ^7.0.0-0
    dependencies:
      '@babel/core': 7.21.0
      '@babel/helper-plugin-utils': 7.20.2
    dev: false

  /@babel/plugin-transform-async-to-generator/7.20.7_@babel+core@7.21.0:
    resolution: {integrity: sha512-Uo5gwHPT9vgnSXQxqGtpdufUiWp96gk7yiP4Mp5bm1QMkEmLXBO7PAGYbKoJ6DhAwiNkcHFBol/x5zZZkL/t0Q==}
    engines: {node: '>=6.9.0'}
    peerDependencies:
      '@babel/core': ^7.0.0-0
    dependencies:
      '@babel/core': 7.21.0
      '@babel/helper-module-imports': 7.18.6
      '@babel/helper-plugin-utils': 7.20.2
      '@babel/helper-remap-async-to-generator': 7.18.9_@babel+core@7.21.0
    transitivePeerDependencies:
      - supports-color
    dev: false

  /@babel/plugin-transform-block-scoped-functions/7.18.6_@babel+core@7.21.0:
    resolution: {integrity: sha512-ExUcOqpPWnliRcPqves5HJcJOvHvIIWfuS4sroBUenPuMdmW+SMHDakmtS7qOo13sVppmUijqeTv7qqGsvURpQ==}
    engines: {node: '>=6.9.0'}
    peerDependencies:
      '@babel/core': ^7.0.0-0
    dependencies:
      '@babel/core': 7.21.0
      '@babel/helper-plugin-utils': 7.20.2
    dev: false

  /@babel/plugin-transform-block-scoping/7.20.14_@babel+core@7.21.0:
    resolution: {integrity: sha512-sMPepQtsOs5fM1bwNvuJJHvaCfOEQfmc01FGw0ELlTpTJj5Ql/zuNRRldYhAPys4ghXdBIQJbRVYi44/7QflQQ==}
    engines: {node: '>=6.9.0'}
    peerDependencies:
      '@babel/core': ^7.0.0-0
    dependencies:
      '@babel/core': 7.21.0
      '@babel/helper-plugin-utils': 7.20.2
    dev: false

  /@babel/plugin-transform-classes/7.20.7_@babel+core@7.21.0:
    resolution: {integrity: sha512-LWYbsiXTPKl+oBlXUGlwNlJZetXD5Am+CyBdqhPsDVjM9Jc8jwBJFrKhHf900Kfk2eZG1y9MAG3UNajol7A4VQ==}
    engines: {node: '>=6.9.0'}
    peerDependencies:
      '@babel/core': ^7.0.0-0
    dependencies:
      '@babel/core': 7.21.0
      '@babel/helper-annotate-as-pure': 7.18.6
      '@babel/helper-compilation-targets': 7.20.7_@babel+core@7.21.0
      '@babel/helper-environment-visitor': 7.18.9
      '@babel/helper-function-name': 7.21.0
      '@babel/helper-optimise-call-expression': 7.18.6
      '@babel/helper-plugin-utils': 7.20.2
      '@babel/helper-replace-supers': 7.20.7
      '@babel/helper-split-export-declaration': 7.18.6
      globals: 11.12.0
    transitivePeerDependencies:
      - supports-color
    dev: false

  /@babel/plugin-transform-computed-properties/7.20.7_@babel+core@7.21.0:
    resolution: {integrity: sha512-Lz7MvBK6DTjElHAmfu6bfANzKcxpyNPeYBGEafyA6E5HtRpjpZwU+u7Qrgz/2OR0z+5TvKYbPdphfSaAcZBrYQ==}
    engines: {node: '>=6.9.0'}
    peerDependencies:
      '@babel/core': ^7.0.0-0
    dependencies:
      '@babel/core': 7.21.0
      '@babel/helper-plugin-utils': 7.20.2
      '@babel/template': 7.20.7
    dev: false

  /@babel/plugin-transform-destructuring/7.20.7_@babel+core@7.21.0:
    resolution: {integrity: sha512-Xwg403sRrZb81IVB79ZPqNQME23yhugYVqgTxAhT99h485F4f+GMELFhhOsscDUB7HCswepKeCKLn/GZvUKoBA==}
    engines: {node: '>=6.9.0'}
    peerDependencies:
      '@babel/core': ^7.0.0-0
    dependencies:
      '@babel/core': 7.21.0
      '@babel/helper-plugin-utils': 7.20.2
    dev: false

  /@babel/plugin-transform-dotall-regex/7.18.6_@babel+core@7.21.0:
    resolution: {integrity: sha512-6S3jpun1eEbAxq7TdjLotAsl4WpQI9DxfkycRcKrjhQYzU87qpXdknpBg/e+TdcMehqGnLFi7tnFUBR02Vq6wg==}
    engines: {node: '>=6.9.0'}
    peerDependencies:
      '@babel/core': ^7.0.0-0
    dependencies:
      '@babel/core': 7.21.0
      '@babel/helper-create-regexp-features-plugin': 7.20.5_@babel+core@7.21.0
      '@babel/helper-plugin-utils': 7.20.2
    dev: false

  /@babel/plugin-transform-duplicate-keys/7.18.9_@babel+core@7.21.0:
    resolution: {integrity: sha512-d2bmXCtZXYc59/0SanQKbiWINadaJXqtvIQIzd4+hNwkWBgyCd5F/2t1kXoUdvPMrxzPvhK6EMQRROxsue+mfw==}
    engines: {node: '>=6.9.0'}
    peerDependencies:
      '@babel/core': ^7.0.0-0
    dependencies:
      '@babel/core': 7.21.0
      '@babel/helper-plugin-utils': 7.20.2
    dev: false

  /@babel/plugin-transform-exponentiation-operator/7.18.6_@babel+core@7.21.0:
    resolution: {integrity: sha512-wzEtc0+2c88FVR34aQmiz56dxEkxr2g8DQb/KfaFa1JYXOFVsbhvAonFN6PwVWj++fKmku8NP80plJ5Et4wqHw==}
    engines: {node: '>=6.9.0'}
    peerDependencies:
      '@babel/core': ^7.0.0-0
    dependencies:
      '@babel/core': 7.21.0
      '@babel/helper-builder-binary-assignment-operator-visitor': 7.18.9
      '@babel/helper-plugin-utils': 7.20.2
    dev: false

  /@babel/plugin-transform-for-of/7.18.8_@babel+core@7.21.0:
    resolution: {integrity: sha512-yEfTRnjuskWYo0k1mHUqrVWaZwrdq8AYbfrpqULOJOaucGSp4mNMVps+YtA8byoevxS/urwU75vyhQIxcCgiBQ==}
    engines: {node: '>=6.9.0'}
    peerDependencies:
      '@babel/core': ^7.0.0-0
    dependencies:
      '@babel/core': 7.21.0
      '@babel/helper-plugin-utils': 7.20.2
    dev: false

  /@babel/plugin-transform-function-name/7.18.9_@babel+core@7.21.0:
    resolution: {integrity: sha512-WvIBoRPaJQ5yVHzcnJFor7oS5Ls0PYixlTYE63lCj2RtdQEl15M68FXQlxnG6wdraJIXRdR7KI+hQ7q/9QjrCQ==}
    engines: {node: '>=6.9.0'}
    peerDependencies:
      '@babel/core': ^7.0.0-0
    dependencies:
      '@babel/core': 7.21.0
      '@babel/helper-compilation-targets': 7.20.7_@babel+core@7.21.0
      '@babel/helper-function-name': 7.21.0
      '@babel/helper-plugin-utils': 7.20.2
    dev: false

  /@babel/plugin-transform-literals/7.18.9_@babel+core@7.21.0:
    resolution: {integrity: sha512-IFQDSRoTPnrAIrI5zoZv73IFeZu2dhu6irxQjY9rNjTT53VmKg9fenjvoiOWOkJ6mm4jKVPtdMzBY98Fp4Z4cg==}
    engines: {node: '>=6.9.0'}
    peerDependencies:
      '@babel/core': ^7.0.0-0
    dependencies:
      '@babel/core': 7.21.0
      '@babel/helper-plugin-utils': 7.20.2
    dev: false

  /@babel/plugin-transform-member-expression-literals/7.18.6_@babel+core@7.21.0:
    resolution: {integrity: sha512-qSF1ihLGO3q+/g48k85tUjD033C29TNTVB2paCwZPVmOsjn9pClvYYrM2VeJpBY2bcNkuny0YUyTNRyRxJ54KA==}
    engines: {node: '>=6.9.0'}
    peerDependencies:
      '@babel/core': ^7.0.0-0
    dependencies:
      '@babel/core': 7.21.0
      '@babel/helper-plugin-utils': 7.20.2
    dev: false

  /@babel/plugin-transform-modules-amd/7.20.11_@babel+core@7.21.0:
    resolution: {integrity: sha512-NuzCt5IIYOW0O30UvqktzHYR2ud5bOWbY0yaxWZ6G+aFzOMJvrs5YHNikrbdaT15+KNO31nPOy5Fim3ku6Zb5g==}
    engines: {node: '>=6.9.0'}
    peerDependencies:
      '@babel/core': ^7.0.0-0
    dependencies:
      '@babel/core': 7.21.0
      '@babel/helper-module-transforms': 7.21.2
      '@babel/helper-plugin-utils': 7.20.2
    transitivePeerDependencies:
      - supports-color
    dev: false

  /@babel/plugin-transform-modules-commonjs/7.20.11_@babel+core@7.21.0:
    resolution: {integrity: sha512-S8e1f7WQ7cimJQ51JkAaDrEtohVEitXjgCGAS2N8S31Y42E+kWwfSz83LYz57QdBm7q9diARVqanIaH2oVgQnw==}
    engines: {node: '>=6.9.0'}
    peerDependencies:
      '@babel/core': ^7.0.0-0
    dependencies:
      '@babel/core': 7.21.0
      '@babel/helper-module-transforms': 7.21.2
      '@babel/helper-plugin-utils': 7.20.2
      '@babel/helper-simple-access': 7.20.2
    transitivePeerDependencies:
      - supports-color
    dev: false

  /@babel/plugin-transform-modules-systemjs/7.20.11_@babel+core@7.21.0:
    resolution: {integrity: sha512-vVu5g9BPQKSFEmvt2TA4Da5N+QVS66EX21d8uoOihC+OCpUoGvzVsXeqFdtAEfVa5BILAeFt+U7yVmLbQnAJmw==}
    engines: {node: '>=6.9.0'}
    peerDependencies:
      '@babel/core': ^7.0.0-0
    dependencies:
      '@babel/core': 7.21.0
      '@babel/helper-hoist-variables': 7.18.6
      '@babel/helper-module-transforms': 7.21.2
      '@babel/helper-plugin-utils': 7.20.2
      '@babel/helper-validator-identifier': 7.19.1
    transitivePeerDependencies:
      - supports-color
    dev: false

  /@babel/plugin-transform-modules-umd/7.18.6_@babel+core@7.21.0:
    resolution: {integrity: sha512-dcegErExVeXcRqNtkRU/z8WlBLnvD4MRnHgNs3MytRO1Mn1sHRyhbcpYbVMGclAqOjdW+9cfkdZno9dFdfKLfQ==}
    engines: {node: '>=6.9.0'}
    peerDependencies:
      '@babel/core': ^7.0.0-0
    dependencies:
      '@babel/core': 7.21.0
      '@babel/helper-module-transforms': 7.21.2
      '@babel/helper-plugin-utils': 7.20.2
    transitivePeerDependencies:
      - supports-color
    dev: false

  /@babel/plugin-transform-named-capturing-groups-regex/7.20.5_@babel+core@7.21.0:
    resolution: {integrity: sha512-mOW4tTzi5iTLnw+78iEq3gr8Aoq4WNRGpmSlrogqaiCBoR1HFhpU4JkpQFOHfeYx3ReVIFWOQJS4aZBRvuZ6mA==}
    engines: {node: '>=6.9.0'}
    peerDependencies:
      '@babel/core': ^7.0.0
    dependencies:
      '@babel/core': 7.21.0
      '@babel/helper-create-regexp-features-plugin': 7.20.5_@babel+core@7.21.0
      '@babel/helper-plugin-utils': 7.20.2
    dev: false

  /@babel/plugin-transform-new-target/7.18.6_@babel+core@7.21.0:
    resolution: {integrity: sha512-DjwFA/9Iu3Z+vrAn+8pBUGcjhxKguSMlsFqeCKbhb9BAV756v0krzVK04CRDi/4aqmk8BsHb4a/gFcaA5joXRw==}
    engines: {node: '>=6.9.0'}
    peerDependencies:
      '@babel/core': ^7.0.0-0
    dependencies:
      '@babel/core': 7.21.0
      '@babel/helper-plugin-utils': 7.20.2
    dev: false

  /@babel/plugin-transform-object-super/7.18.6_@babel+core@7.21.0:
    resolution: {integrity: sha512-uvGz6zk+pZoS1aTZrOvrbj6Pp/kK2mp45t2B+bTDre2UgsZZ8EZLSJtUg7m/no0zOJUWgFONpB7Zv9W2tSaFlA==}
    engines: {node: '>=6.9.0'}
    peerDependencies:
      '@babel/core': ^7.0.0-0
    dependencies:
      '@babel/core': 7.21.0
      '@babel/helper-plugin-utils': 7.20.2
      '@babel/helper-replace-supers': 7.19.1
    transitivePeerDependencies:
      - supports-color
    dev: false

  /@babel/plugin-transform-parameters/7.20.7_@babel+core@7.21.0:
    resolution: {integrity: sha512-WiWBIkeHKVOSYPO0pWkxGPfKeWrCJyD3NJ53+Lrp/QMSZbsVPovrVl2aWZ19D/LTVnaDv5Ap7GJ/B2CTOZdrfA==}
    engines: {node: '>=6.9.0'}
    peerDependencies:
      '@babel/core': ^7.0.0-0
    dependencies:
      '@babel/core': 7.21.0
      '@babel/helper-plugin-utils': 7.20.2
    dev: false

  /@babel/plugin-transform-property-literals/7.18.6_@babel+core@7.21.0:
    resolution: {integrity: sha512-cYcs6qlgafTud3PAzrrRNbQtfpQ8+y/+M5tKmksS9+M1ckbH6kzY8MrexEM9mcA6JDsukE19iIRvAyYl463sMg==}
    engines: {node: '>=6.9.0'}
    peerDependencies:
      '@babel/core': ^7.0.0-0
    dependencies:
      '@babel/core': 7.21.0
      '@babel/helper-plugin-utils': 7.20.2
    dev: false

  /@babel/plugin-transform-regenerator/7.20.5_@babel+core@7.21.0:
    resolution: {integrity: sha512-kW/oO7HPBtntbsahzQ0qSE3tFvkFwnbozz3NWFhLGqH75vLEg+sCGngLlhVkePlCs3Jv0dBBHDzCHxNiFAQKCQ==}
    engines: {node: '>=6.9.0'}
    peerDependencies:
      '@babel/core': ^7.0.0-0
    dependencies:
      '@babel/core': 7.21.0
      '@babel/helper-plugin-utils': 7.20.2
      regenerator-transform: 0.15.1
    dev: false

  /@babel/plugin-transform-reserved-words/7.18.6_@babel+core@7.21.0:
    resolution: {integrity: sha512-oX/4MyMoypzHjFrT1CdivfKZ+XvIPMFXwwxHp/r0Ddy2Vuomt4HDFGmft1TAY2yiTKiNSsh3kjBAzcM8kSdsjA==}
    engines: {node: '>=6.9.0'}
    peerDependencies:
      '@babel/core': ^7.0.0-0
    dependencies:
      '@babel/core': 7.21.0
      '@babel/helper-plugin-utils': 7.20.2
    dev: false

  /@babel/plugin-transform-shorthand-properties/7.18.6_@babel+core@7.21.0:
    resolution: {integrity: sha512-eCLXXJqv8okzg86ywZJbRn19YJHU4XUa55oz2wbHhaQVn/MM+XhukiT7SYqp/7o00dg52Rj51Ny+Ecw4oyoygw==}
    engines: {node: '>=6.9.0'}
    peerDependencies:
      '@babel/core': ^7.0.0-0
    dependencies:
      '@babel/core': 7.21.0
      '@babel/helper-plugin-utils': 7.20.2
    dev: false

  /@babel/plugin-transform-spread/7.20.7_@babel+core@7.21.0:
    resolution: {integrity: sha512-ewBbHQ+1U/VnH1fxltbJqDeWBU1oNLG8Dj11uIv3xVf7nrQu0bPGe5Rf716r7K5Qz+SqtAOVswoVunoiBtGhxw==}
    engines: {node: '>=6.9.0'}
    peerDependencies:
      '@babel/core': ^7.0.0-0
    dependencies:
      '@babel/core': 7.21.0
      '@babel/helper-plugin-utils': 7.20.2
      '@babel/helper-skip-transparent-expression-wrappers': 7.20.0
    dev: false

  /@babel/plugin-transform-sticky-regex/7.18.6_@babel+core@7.21.0:
    resolution: {integrity: sha512-kfiDrDQ+PBsQDO85yj1icueWMfGfJFKN1KCkndygtu/C9+XUfydLC8Iv5UYJqRwy4zk8EcplRxEOeLyjq1gm6Q==}
    engines: {node: '>=6.9.0'}
    peerDependencies:
      '@babel/core': ^7.0.0-0
    dependencies:
      '@babel/core': 7.21.0
      '@babel/helper-plugin-utils': 7.20.2
    dev: false

  /@babel/plugin-transform-template-literals/7.18.9_@babel+core@7.21.0:
    resolution: {integrity: sha512-S8cOWfT82gTezpYOiVaGHrCbhlHgKhQt8XH5ES46P2XWmX92yisoZywf5km75wv5sYcXDUCLMmMxOLCtthDgMA==}
    engines: {node: '>=6.9.0'}
    peerDependencies:
      '@babel/core': ^7.0.0-0
    dependencies:
      '@babel/core': 7.21.0
      '@babel/helper-plugin-utils': 7.20.2
    dev: false

  /@babel/plugin-transform-typeof-symbol/7.18.9_@babel+core@7.21.0:
    resolution: {integrity: sha512-SRfwTtF11G2aemAZWivL7PD+C9z52v9EvMqH9BuYbabyPuKUvSWks3oCg6041pT925L4zVFqaVBeECwsmlguEw==}
    engines: {node: '>=6.9.0'}
    peerDependencies:
      '@babel/core': ^7.0.0-0
    dependencies:
      '@babel/core': 7.21.0
      '@babel/helper-plugin-utils': 7.20.2
    dev: false

  /@babel/plugin-transform-unicode-escapes/7.18.10_@babel+core@7.21.0:
    resolution: {integrity: sha512-kKAdAI+YzPgGY/ftStBFXTI1LZFju38rYThnfMykS+IXy8BVx+res7s2fxf1l8I35DV2T97ezo6+SGrXz6B3iQ==}
    engines: {node: '>=6.9.0'}
    peerDependencies:
      '@babel/core': ^7.0.0-0
    dependencies:
      '@babel/core': 7.21.0
      '@babel/helper-plugin-utils': 7.20.2
    dev: false

  /@babel/plugin-transform-unicode-regex/7.18.6_@babel+core@7.21.0:
    resolution: {integrity: sha512-gE7A6Lt7YLnNOL3Pb9BNeZvi+d8l7tcRrG4+pwJjK9hD2xX4mEvjlQW60G9EEmfXVYRPv9VRQcyegIVHCql/AA==}
    engines: {node: '>=6.9.0'}
    peerDependencies:
      '@babel/core': ^7.0.0-0
    dependencies:
      '@babel/core': 7.21.0
      '@babel/helper-create-regexp-features-plugin': 7.20.5_@babel+core@7.21.0
      '@babel/helper-plugin-utils': 7.20.2
    dev: false

  /@babel/preset-env/7.20.2_@babel+core@7.21.0:
    resolution: {integrity: sha512-1G0efQEWR1EHkKvKHqbG+IN/QdgwfByUpM5V5QroDzGV2t3S/WXNQd693cHiHTlCFMpr9B6FkPFXDA2lQcKoDg==}
    engines: {node: '>=6.9.0'}
    peerDependencies:
      '@babel/core': ^7.0.0-0
    dependencies:
      '@babel/compat-data': 7.20.10
      '@babel/core': 7.21.0
      '@babel/helper-compilation-targets': 7.20.7_@babel+core@7.21.0
      '@babel/helper-plugin-utils': 7.20.2
      '@babel/helper-validator-option': 7.18.6
      '@babel/plugin-bugfix-safari-id-destructuring-collision-in-function-expression': 7.18.6_@babel+core@7.21.0
      '@babel/plugin-bugfix-v8-spread-parameters-in-optional-chaining': 7.20.7_@babel+core@7.21.0
      '@babel/plugin-proposal-async-generator-functions': 7.20.7_@babel+core@7.21.0
      '@babel/plugin-proposal-class-properties': 7.18.6_@babel+core@7.21.0
      '@babel/plugin-proposal-class-static-block': 7.20.7_@babel+core@7.21.0
      '@babel/plugin-proposal-dynamic-import': 7.18.6_@babel+core@7.21.0
      '@babel/plugin-proposal-export-namespace-from': 7.18.9_@babel+core@7.21.0
      '@babel/plugin-proposal-json-strings': 7.18.6_@babel+core@7.21.0
      '@babel/plugin-proposal-logical-assignment-operators': 7.20.7_@babel+core@7.21.0
      '@babel/plugin-proposal-nullish-coalescing-operator': 7.18.6_@babel+core@7.21.0
      '@babel/plugin-proposal-numeric-separator': 7.18.6_@babel+core@7.21.0
      '@babel/plugin-proposal-object-rest-spread': 7.20.7_@babel+core@7.21.0
      '@babel/plugin-proposal-optional-catch-binding': 7.18.6_@babel+core@7.21.0
      '@babel/plugin-proposal-optional-chaining': 7.20.7_@babel+core@7.21.0
      '@babel/plugin-proposal-private-methods': 7.18.6_@babel+core@7.21.0
      '@babel/plugin-proposal-private-property-in-object': 7.20.5_@babel+core@7.21.0
      '@babel/plugin-proposal-unicode-property-regex': 7.18.6_@babel+core@7.21.0
      '@babel/plugin-syntax-async-generators': 7.8.4_@babel+core@7.21.0
      '@babel/plugin-syntax-class-properties': 7.12.13_@babel+core@7.21.0
      '@babel/plugin-syntax-class-static-block': 7.14.5_@babel+core@7.21.0
      '@babel/plugin-syntax-dynamic-import': 7.8.3_@babel+core@7.21.0
      '@babel/plugin-syntax-export-namespace-from': 7.8.3_@babel+core@7.21.0
      '@babel/plugin-syntax-import-assertions': 7.20.0_@babel+core@7.21.0
      '@babel/plugin-syntax-json-strings': 7.8.3_@babel+core@7.21.0
      '@babel/plugin-syntax-logical-assignment-operators': 7.10.4_@babel+core@7.21.0
      '@babel/plugin-syntax-nullish-coalescing-operator': 7.8.3_@babel+core@7.21.0
      '@babel/plugin-syntax-numeric-separator': 7.10.4_@babel+core@7.21.0
      '@babel/plugin-syntax-object-rest-spread': 7.8.3_@babel+core@7.21.0
      '@babel/plugin-syntax-optional-catch-binding': 7.8.3_@babel+core@7.21.0
      '@babel/plugin-syntax-optional-chaining': 7.8.3_@babel+core@7.21.0
      '@babel/plugin-syntax-private-property-in-object': 7.14.5_@babel+core@7.21.0
      '@babel/plugin-syntax-top-level-await': 7.14.5_@babel+core@7.21.0
      '@babel/plugin-transform-arrow-functions': 7.20.7_@babel+core@7.21.0
      '@babel/plugin-transform-async-to-generator': 7.20.7_@babel+core@7.21.0
      '@babel/plugin-transform-block-scoped-functions': 7.18.6_@babel+core@7.21.0
      '@babel/plugin-transform-block-scoping': 7.20.14_@babel+core@7.21.0
      '@babel/plugin-transform-classes': 7.20.7_@babel+core@7.21.0
      '@babel/plugin-transform-computed-properties': 7.20.7_@babel+core@7.21.0
      '@babel/plugin-transform-destructuring': 7.20.7_@babel+core@7.21.0
      '@babel/plugin-transform-dotall-regex': 7.18.6_@babel+core@7.21.0
      '@babel/plugin-transform-duplicate-keys': 7.18.9_@babel+core@7.21.0
      '@babel/plugin-transform-exponentiation-operator': 7.18.6_@babel+core@7.21.0
      '@babel/plugin-transform-for-of': 7.18.8_@babel+core@7.21.0
      '@babel/plugin-transform-function-name': 7.18.9_@babel+core@7.21.0
      '@babel/plugin-transform-literals': 7.18.9_@babel+core@7.21.0
      '@babel/plugin-transform-member-expression-literals': 7.18.6_@babel+core@7.21.0
      '@babel/plugin-transform-modules-amd': 7.20.11_@babel+core@7.21.0
      '@babel/plugin-transform-modules-commonjs': 7.20.11_@babel+core@7.21.0
      '@babel/plugin-transform-modules-systemjs': 7.20.11_@babel+core@7.21.0
      '@babel/plugin-transform-modules-umd': 7.18.6_@babel+core@7.21.0
      '@babel/plugin-transform-named-capturing-groups-regex': 7.20.5_@babel+core@7.21.0
      '@babel/plugin-transform-new-target': 7.18.6_@babel+core@7.21.0
      '@babel/plugin-transform-object-super': 7.18.6_@babel+core@7.21.0
      '@babel/plugin-transform-parameters': 7.20.7_@babel+core@7.21.0
      '@babel/plugin-transform-property-literals': 7.18.6_@babel+core@7.21.0
      '@babel/plugin-transform-regenerator': 7.20.5_@babel+core@7.21.0
      '@babel/plugin-transform-reserved-words': 7.18.6_@babel+core@7.21.0
      '@babel/plugin-transform-shorthand-properties': 7.18.6_@babel+core@7.21.0
      '@babel/plugin-transform-spread': 7.20.7_@babel+core@7.21.0
      '@babel/plugin-transform-sticky-regex': 7.18.6_@babel+core@7.21.0
      '@babel/plugin-transform-template-literals': 7.18.9_@babel+core@7.21.0
      '@babel/plugin-transform-typeof-symbol': 7.18.9_@babel+core@7.21.0
      '@babel/plugin-transform-unicode-escapes': 7.18.10_@babel+core@7.21.0
      '@babel/plugin-transform-unicode-regex': 7.18.6_@babel+core@7.21.0
      '@babel/preset-modules': 0.1.5_@babel+core@7.21.0
      '@babel/types': 7.20.7
      babel-plugin-polyfill-corejs2: 0.3.3_@babel+core@7.21.0
      babel-plugin-polyfill-corejs3: 0.6.0_@babel+core@7.21.0
      babel-plugin-polyfill-regenerator: 0.4.1_@babel+core@7.21.0
      core-js-compat: 3.27.2
      semver: 6.3.0
    transitivePeerDependencies:
      - supports-color
    dev: false

  /@babel/preset-modules/0.1.5_@babel+core@7.21.0:
    resolution: {integrity: sha512-A57th6YRG7oR3cq/yt/Y84MvGgE0eJG2F1JLhKuyG+jFxEgrd/HAMJatiFtmOiZurz+0DkrvbheCLaV5f2JfjA==}
    peerDependencies:
      '@babel/core': ^7.0.0-0
    dependencies:
      '@babel/core': 7.21.0
      '@babel/helper-plugin-utils': 7.20.2
      '@babel/plugin-proposal-unicode-property-regex': 7.18.6_@babel+core@7.21.0
      '@babel/plugin-transform-dotall-regex': 7.18.6_@babel+core@7.21.0
      '@babel/types': 7.21.2
      esutils: 2.0.3
    dev: false

  /@babel/runtime/7.21.0:
    resolution: {integrity: sha512-xwII0//EObnq89Ji5AKYQaRYiW/nZ3llSv29d49IuxPhKbtJoLP+9QUUZ4nVragQVtaVGeZrpB+ZtG/Pdy/POw==}
    engines: {node: '>=6.9.0'}
    dependencies:
      regenerator-runtime: 0.13.11
    dev: false

  /@babel/standalone/7.20.14:
    resolution: {integrity: sha512-zxdQD6+eMQumJFPOLpOZE34JAAGrZPMXCKvHR7Mtat/l+nHDOxlit5u85HDk5WkBXmvN5PhUMeimiC95KXD9+A==}
    engines: {node: '>=6.9.0'}
    dev: true

  /@babel/template/7.20.7:
    resolution: {integrity: sha512-8SegXApWe6VoNw0r9JHpSteLKTpTiLZ4rMlGIm9JQ18KiCtyQiAMEazujAHrUS5flrcqYZa75ukev3P6QmUwUw==}
    engines: {node: '>=6.9.0'}
    dependencies:
      '@babel/code-frame': 7.18.6
      '@babel/parser': 7.21.2
      '@babel/types': 7.21.2

  /@babel/traverse/7.21.2:
    resolution: {integrity: sha512-ts5FFU/dSUPS13tv8XiEObDu9K+iagEKME9kAbaP7r0Y9KtZJZ+NGndDvWoRAYNpeWafbpFeki3q9QoMD6gxyw==}
    engines: {node: '>=6.9.0'}
    dependencies:
      '@babel/code-frame': 7.18.6
      '@babel/generator': 7.21.1
      '@babel/helper-environment-visitor': 7.18.9
      '@babel/helper-function-name': 7.21.0
      '@babel/helper-hoist-variables': 7.18.6
      '@babel/helper-split-export-declaration': 7.18.6
      '@babel/parser': 7.21.2
      '@babel/types': 7.21.2
      debug: 4.3.4
      globals: 11.12.0
    transitivePeerDependencies:
      - supports-color

  /@babel/types/7.20.7:
    resolution: {integrity: sha512-69OnhBxSSgK0OzTJai4kyPDiKTIe3j+ctaHdIGVbRahTLAT7L3R9oeXHC2aVSuGYt3cVnoAMDmOCgJ2yaiLMvg==}
    engines: {node: '>=6.9.0'}
    dependencies:
      '@babel/helper-string-parser': 7.19.4
      '@babel/helper-validator-identifier': 7.19.1
      to-fast-properties: 2.0.0
    dev: false

  /@babel/types/7.21.2:
    resolution: {integrity: sha512-3wRZSs7jiFaB8AjxiiD+VqN5DTG2iRvJGQ+qYFrs/654lg6kGTQWIOFjlBo5RaXuAZjBmP3+OQH4dmhqiiyYxw==}
    engines: {node: '>=6.9.0'}
    dependencies:
      '@babel/helper-string-parser': 7.19.4
      '@babel/helper-validator-identifier': 7.19.1
      to-fast-properties: 2.0.0

  /@cloudflare/workers-types/2.2.2:
    resolution: {integrity: sha512-kaMn2rueJ0PL1TYVGknTCh0X0x0d9G+FNXAFep7/4uqecEZoQb/63o6rOmMuiqI09zLuHV6xhKRXinokV/MY9A==}
    dev: true

  /@cspotcode/source-map-support/0.8.1:
    resolution: {integrity: sha512-IchNf6dN4tHoMFIn/7OE8LWZ19Y6q/67Bmf6vnGREv8RSbBVb9LPJxEcnwrcwX6ixSvaiGoomAUvu4YSxXrVgw==}
    engines: {node: '>=12'}
    dependencies:
      '@jridgewell/trace-mapping': 0.3.9

  /@docsearch/css/3.3.3:
    resolution: {integrity: sha512-6SCwI7P8ao+se1TUsdZ7B4XzL+gqeQZnBc+2EONZlcVa0dVrk0NjETxozFKgMv0eEGH8QzP1fkN+A1rH61l4eg==}
    dev: true

  /@docsearch/js/3.3.3:
    resolution: {integrity: sha512-2xAv2GFuHzzmG0SSZgf8wHX0qZX8n9Y1ZirKUk5Wrdc+vH9CL837x2hZIUdwcPZI9caBA+/CzxsS68O4waYjUQ==}
    dependencies:
      '@docsearch/react': 3.3.3
      preact: 10.7.3
    transitivePeerDependencies:
      - '@algolia/client-search'
      - '@types/react'
      - react
      - react-dom
    dev: true

  /@docsearch/react/3.3.3:
    resolution: {integrity: sha512-pLa0cxnl+G0FuIDuYlW+EBK6Rw2jwLw9B1RHIeS4N4s2VhsfJ/wzeCi3CWcs5yVfxLd5ZK50t//TMA5e79YT7Q==}
    peerDependencies:
      '@types/react': '>= 16.8.0 < 19.0.0'
      react: '>= 16.8.0 < 19.0.0'
      react-dom: '>= 16.8.0 < 19.0.0'
    peerDependenciesMeta:
      '@types/react':
        optional: true
      react:
        optional: true
      react-dom:
        optional: true
    dependencies:
      '@algolia/autocomplete-core': 1.7.4
      '@algolia/autocomplete-preset-algolia': 1.7.4_algoliasearch@4.13.1
      '@docsearch/css': 3.3.3
      algoliasearch: 4.13.1
    transitivePeerDependencies:
      - '@algolia/client-search'
    dev: true

  /@esbuild-kit/cjs-loader/2.4.2:
    resolution: {integrity: sha512-BDXFbYOJzT/NBEtp71cvsrGPwGAMGRB/349rwKuoxNSiKjPraNNnlK6MIIabViCjqZugu6j+xeMDlEkWdHHJSg==}
    dependencies:
      '@esbuild-kit/core-utils': 3.0.0
      get-tsconfig: 4.4.0
    dev: true

  /@esbuild-kit/core-utils/3.0.0:
    resolution: {integrity: sha512-TXmwH9EFS3DC2sI2YJWJBgHGhlteK0Xyu1VabwetMULfm3oYhbrsWV5yaSr2NTWZIgDGVLHbRf0inxbjXqAcmQ==}
    dependencies:
      esbuild: 0.15.18
      source-map-support: 0.5.21
    dev: true

  /@esbuild-kit/esm-loader/2.5.5:
    resolution: {integrity: sha512-Qwfvj/qoPbClxCRNuac1Du01r9gvNOT+pMYtJDapfB1eoGN1YlJ1BixLyL9WVENRx5RXgNLdfYdx/CuswlGhMw==}
    dependencies:
      '@esbuild-kit/core-utils': 3.0.0
      get-tsconfig: 4.4.0
    dev: true

  /@esbuild/android-arm/0.15.18:
    resolution: {integrity: sha512-5GT+kcs2WVGjVs7+boataCkO5Fg0y4kCjzkB5bAip7H4jfnOS3dA6KPiww9W1OEKTKeAcUVhdZGvgI65OXmUnw==}
    engines: {node: '>=12'}
    cpu: [arm]
    os: [android]
    requiresBuild: true
    dev: true
    optional: true

  /@esbuild/android-arm/0.17.10:
    resolution: {integrity: sha512-7YEBfZ5lSem9Tqpsz+tjbdsEshlO9j/REJrfv4DXgKTt1+/MHqGwbtlyxQuaSlMeUZLxUKBaX8wdzlTfHkmnLw==}
    engines: {node: '>=12'}
    cpu: [arm]
    os: [android]
    requiresBuild: true
    dev: true
    optional: true

  /@esbuild/android-arm/0.17.5:
    resolution: {integrity: sha512-crmPUzgCmF+qZXfl1YkiFoUta2XAfixR1tEnr/gXIixE+WL8Z0BGqfydP5oox0EUOgQMMRgtATtakyAcClQVqQ==}
    engines: {node: '>=12'}
    cpu: [arm]
    os: [android]
    requiresBuild: true
    dev: false
    optional: true

  /@esbuild/android-arm64/0.17.10:
    resolution: {integrity: sha512-ht1P9CmvrPF5yKDtyC+z43RczVs4rrHpRqrmIuoSvSdn44Fs1n6DGlpZKdK6rM83pFLbVaSUwle8IN+TPmkv7g==}
    engines: {node: '>=12'}
    cpu: [arm64]
    os: [android]
    requiresBuild: true
    dev: true
    optional: true

  /@esbuild/android-arm64/0.17.5:
    resolution: {integrity: sha512-KHWkDqYAMmKZjY4RAN1PR96q6UOtfkWlTS8uEwWxdLtkRt/0F/csUhXIrVfaSIFxnscIBMPynGfhsMwQDRIBQw==}
    engines: {node: '>=12'}
    cpu: [arm64]
    os: [android]
    requiresBuild: true
    dev: false
    optional: true

  /@esbuild/android-x64/0.17.10:
    resolution: {integrity: sha512-CYzrm+hTiY5QICji64aJ/xKdN70IK8XZ6iiyq0tZkd3tfnwwSWTYH1t3m6zyaaBxkuj40kxgMyj1km/NqdjQZA==}
    engines: {node: '>=12'}
    cpu: [x64]
    os: [android]
    requiresBuild: true
    dev: true
    optional: true

  /@esbuild/android-x64/0.17.5:
    resolution: {integrity: sha512-8fI/AnIdmWz/+1iza2WrCw8kwXK9wZp/yZY/iS8ioC+U37yJCeppi9EHY05ewJKN64ASoBIseufZROtcFnX5GA==}
    engines: {node: '>=12'}
    cpu: [x64]
    os: [android]
    requiresBuild: true
    dev: false
    optional: true

  /@esbuild/darwin-arm64/0.17.10:
    resolution: {integrity: sha512-3HaGIowI+nMZlopqyW6+jxYr01KvNaLB5znXfbyyjuo4lE0VZfvFGcguIJapQeQMS4cX/NEispwOekJt3gr5Dg==}
    engines: {node: '>=12'}
    cpu: [arm64]
    os: [darwin]
    requiresBuild: true
    dev: true
    optional: true

  /@esbuild/darwin-arm64/0.17.5:
    resolution: {integrity: sha512-EAvaoyIySV6Iif3NQCglUNpnMfHSUgC5ugt2efl3+QDntucJe5spn0udNZjTgNi6tKVqSceOw9tQ32liNZc1Xw==}
    engines: {node: '>=12'}
    cpu: [arm64]
    os: [darwin]
    requiresBuild: true
    dev: false
    optional: true

  /@esbuild/darwin-x64/0.17.10:
    resolution: {integrity: sha512-J4MJzGchuCRG5n+B4EHpAMoJmBeAE1L3wGYDIN5oWNqX0tEr7VKOzw0ymSwpoeSpdCa030lagGUfnfhS7OvzrQ==}
    engines: {node: '>=12'}
    cpu: [x64]
    os: [darwin]
    requiresBuild: true
    dev: true
    optional: true

  /@esbuild/darwin-x64/0.17.5:
    resolution: {integrity: sha512-ha7QCJh1fuSwwCgoegfdaljowwWozwTDjBgjD3++WAy/qwee5uUi1gvOg2WENJC6EUyHBOkcd3YmLDYSZ2TPPA==}
    engines: {node: '>=12'}
    cpu: [x64]
    os: [darwin]
    requiresBuild: true
    dev: false
    optional: true

  /@esbuild/freebsd-arm64/0.17.10:
    resolution: {integrity: sha512-ZkX40Z7qCbugeK4U5/gbzna/UQkM9d9LNV+Fro8r7HA7sRof5Rwxc46SsqeMvB5ZaR0b1/ITQ/8Y1NmV2F0fXQ==}
    engines: {node: '>=12'}
    cpu: [arm64]
    os: [freebsd]
    requiresBuild: true
    dev: true
    optional: true

  /@esbuild/freebsd-arm64/0.17.5:
    resolution: {integrity: sha512-VbdXJkn2aI2pQ/wxNEjEcnEDwPpxt3CWWMFYmO7CcdFBoOsABRy2W8F3kjbF9F/pecEUDcI3b5i2w+By4VQFPg==}
    engines: {node: '>=12'}
    cpu: [arm64]
    os: [freebsd]
    requiresBuild: true
    dev: false
    optional: true

  /@esbuild/freebsd-x64/0.17.10:
    resolution: {integrity: sha512-0m0YX1IWSLG9hWh7tZa3kdAugFbZFFx9XrvfpaCMMvrswSTvUZypp0NFKriUurHpBA3xsHVE9Qb/0u2Bbi/otg==}
    engines: {node: '>=12'}
    cpu: [x64]
    os: [freebsd]
    requiresBuild: true
    dev: true
    optional: true

  /@esbuild/freebsd-x64/0.17.5:
    resolution: {integrity: sha512-olgGYND1/XnnWxwhjtY3/ryjOG/M4WfcA6XH8dBTH1cxMeBemMODXSFhkw71Kf4TeZFFTN25YOomaNh0vq2iXg==}
    engines: {node: '>=12'}
    cpu: [x64]
    os: [freebsd]
    requiresBuild: true
    dev: false
    optional: true

  /@esbuild/linux-arm/0.17.10:
    resolution: {integrity: sha512-whRdrrl0X+9D6o5f0sTZtDM9s86Xt4wk1bf7ltx6iQqrIIOH+sre1yjpcCdrVXntQPCNw/G+XqsD4HuxeS+2QA==}
    engines: {node: '>=12'}
    cpu: [arm]
    os: [linux]
    requiresBuild: true
    dev: true
    optional: true

  /@esbuild/linux-arm/0.17.5:
    resolution: {integrity: sha512-YBdCyQwA3OQupi6W2/WO4FnI+NWFWe79cZEtlbqSESOHEg7a73htBIRiE6uHPQe7Yp5E4aALv+JxkRLGEUL7tw==}
    engines: {node: '>=12'}
    cpu: [arm]
    os: [linux]
    requiresBuild: true
    dev: false
    optional: true

  /@esbuild/linux-arm64/0.17.10:
    resolution: {integrity: sha512-g1EZJR1/c+MmCgVwpdZdKi4QAJ8DCLP5uTgLWSAVd9wlqk9GMscaNMEViG3aE1wS+cNMzXXgdWiW/VX4J+5nTA==}
    engines: {node: '>=12'}
    cpu: [arm64]
    os: [linux]
    requiresBuild: true
    dev: true
    optional: true

  /@esbuild/linux-arm64/0.17.5:
    resolution: {integrity: sha512-8a0bqSwu3OlLCfu2FBbDNgQyBYdPJh1B9PvNX7jMaKGC9/KopgHs37t+pQqeMLzcyRqG6z55IGNQAMSlCpBuqg==}
    engines: {node: '>=12'}
    cpu: [arm64]
    os: [linux]
    requiresBuild: true
    dev: false
    optional: true

  /@esbuild/linux-ia32/0.17.10:
    resolution: {integrity: sha512-1vKYCjfv/bEwxngHERp7huYfJ4jJzldfxyfaF7hc3216xiDA62xbXJfRlradiMhGZbdNLj2WA1YwYFzs9IWNPw==}
    engines: {node: '>=12'}
    cpu: [ia32]
    os: [linux]
    requiresBuild: true
    dev: true
    optional: true

  /@esbuild/linux-ia32/0.17.5:
    resolution: {integrity: sha512-uCwm1r/+NdP7vndctgq3PoZrnmhmnecWAr114GWMRwg2QMFFX+kIWnp7IO220/JLgnXK/jP7VKAFBGmeOYBQYQ==}
    engines: {node: '>=12'}
    cpu: [ia32]
    os: [linux]
    requiresBuild: true
    dev: false
    optional: true

  /@esbuild/linux-loong64/0.15.18:
    resolution: {integrity: sha512-L4jVKS82XVhw2nvzLg/19ClLWg0y27ulRwuP7lcyL6AbUWB5aPglXY3M21mauDQMDfRLs8cQmeT03r/+X3cZYQ==}
    engines: {node: '>=12'}
    cpu: [loong64]
    os: [linux]
    requiresBuild: true
    dev: true
    optional: true

  /@esbuild/linux-loong64/0.17.10:
    resolution: {integrity: sha512-mvwAr75q3Fgc/qz3K6sya3gBmJIYZCgcJ0s7XshpoqIAIBszzfXsqhpRrRdVFAyV1G9VUjj7VopL2HnAS8aHFA==}
    engines: {node: '>=12'}
    cpu: [loong64]
    os: [linux]
    requiresBuild: true
    dev: true
    optional: true

  /@esbuild/linux-loong64/0.17.5:
    resolution: {integrity: sha512-3YxhSBl5Sb6TtBjJu+HP93poBruFzgXmf3PVfIe4xOXMj1XpxboYZyw3W8BhoX/uwxzZz4K1I99jTE/5cgDT1g==}
    engines: {node: '>=12'}
    cpu: [loong64]
    os: [linux]
    requiresBuild: true
    dev: false
    optional: true

  /@esbuild/linux-mips64el/0.17.10:
    resolution: {integrity: sha512-XilKPgM2u1zR1YuvCsFQWl9Fc35BqSqktooumOY2zj7CSn5czJn279j9TE1JEqSqz88izJo7yE4x3LSf7oxHzg==}
    engines: {node: '>=12'}
    cpu: [mips64el]
    os: [linux]
    requiresBuild: true
    dev: true
    optional: true

  /@esbuild/linux-mips64el/0.17.5:
    resolution: {integrity: sha512-Hy5Z0YVWyYHdtQ5mfmfp8LdhVwGbwVuq8mHzLqrG16BaMgEmit2xKO+iDakHs+OetEx0EN/2mUzDdfdktI+Nmg==}
    engines: {node: '>=12'}
    cpu: [mips64el]
    os: [linux]
    requiresBuild: true
    dev: false
    optional: true

  /@esbuild/linux-ppc64/0.17.10:
    resolution: {integrity: sha512-kM4Rmh9l670SwjlGkIe7pYWezk8uxKHX4Lnn5jBZYBNlWpKMBCVfpAgAJqp5doLobhzF3l64VZVrmGeZ8+uKmQ==}
    engines: {node: '>=12'}
    cpu: [ppc64]
    os: [linux]
    requiresBuild: true
    dev: true
    optional: true

  /@esbuild/linux-ppc64/0.17.5:
    resolution: {integrity: sha512-5dbQvBLbU/Y3Q4ABc9gi23hww1mQcM7KZ9KBqabB7qhJswYMf8WrDDOSw3gdf3p+ffmijMd28mfVMvFucuECyg==}
    engines: {node: '>=12'}
    cpu: [ppc64]
    os: [linux]
    requiresBuild: true
    dev: false
    optional: true

  /@esbuild/linux-riscv64/0.17.10:
    resolution: {integrity: sha512-r1m9ZMNJBtOvYYGQVXKy+WvWd0BPvSxMsVq8Hp4GzdMBQvfZRvRr5TtX/1RdN6Va8JMVQGpxqde3O+e8+khNJQ==}
    engines: {node: '>=12'}
    cpu: [riscv64]
    os: [linux]
    requiresBuild: true
    dev: true
    optional: true

  /@esbuild/linux-riscv64/0.17.5:
    resolution: {integrity: sha512-fp/KUB/ZPzEWGTEUgz9wIAKCqu7CjH1GqXUO2WJdik1UNBQ7Xzw7myIajpxztE4Csb9504ERiFMxZg5KZ6HlZQ==}
    engines: {node: '>=12'}
    cpu: [riscv64]
    os: [linux]
    requiresBuild: true
    dev: false
    optional: true

  /@esbuild/linux-s390x/0.17.10:
    resolution: {integrity: sha512-LsY7QvOLPw9WRJ+fU5pNB3qrSfA00u32ND5JVDrn/xG5hIQo3kvTxSlWFRP0NJ0+n6HmhPGG0Q4jtQsb6PFoyg==}
    engines: {node: '>=12'}
    cpu: [s390x]
    os: [linux]
    requiresBuild: true
    dev: true
    optional: true

  /@esbuild/linux-s390x/0.17.5:
    resolution: {integrity: sha512-kRV3yw19YDqHTp8SfHXfObUFXlaiiw4o2lvT1XjsPZ++22GqZwSsYWJLjMi1Sl7j9qDlDUduWDze/nQx0d6Lzw==}
    engines: {node: '>=12'}
    cpu: [s390x]
    os: [linux]
    requiresBuild: true
    dev: false
    optional: true

  /@esbuild/linux-x64/0.17.10:
    resolution: {integrity: sha512-zJUfJLebCYzBdIz/Z9vqwFjIA7iSlLCFvVi7glMgnu2MK7XYigwsonXshy9wP9S7szF+nmwrelNaP3WGanstEg==}
    engines: {node: '>=12'}
    cpu: [x64]
    os: [linux]
    requiresBuild: true
    dev: true
    optional: true

  /@esbuild/linux-x64/0.17.5:
    resolution: {integrity: sha512-vnxuhh9e4pbtABNLbT2ANW4uwQ/zvcHRCm1JxaYkzSehugoFd5iXyC4ci1nhXU13mxEwCnrnTIiiSGwa/uAF1g==}
    engines: {node: '>=12'}
    cpu: [x64]
    os: [linux]
    requiresBuild: true
    dev: false
    optional: true

  /@esbuild/netbsd-x64/0.17.10:
    resolution: {integrity: sha512-lOMkailn4Ok9Vbp/q7uJfgicpDTbZFlXlnKT2DqC8uBijmm5oGtXAJy2ZZVo5hX7IOVXikV9LpCMj2U8cTguWA==}
    engines: {node: '>=12'}
    cpu: [x64]
    os: [netbsd]
    requiresBuild: true
    dev: true
    optional: true

  /@esbuild/netbsd-x64/0.17.5:
    resolution: {integrity: sha512-cigBpdiSx/vPy7doUyImsQQBnBjV5f1M99ZUlaJckDAJjgXWl6y9W17FIfJTy8TxosEF6MXq+fpLsitMGts2nA==}
    engines: {node: '>=12'}
    cpu: [x64]
    os: [netbsd]
    requiresBuild: true
    dev: false
    optional: true

  /@esbuild/openbsd-x64/0.17.10:
    resolution: {integrity: sha512-/VE0Kx6y7eekqZ+ZLU4AjMlB80ov9tEz4H067Y0STwnGOYL8CsNg4J+cCmBznk1tMpxMoUOf0AbWlb1d2Pkbig==}
    engines: {node: '>=12'}
    cpu: [x64]
    os: [openbsd]
    requiresBuild: true
    dev: true
    optional: true

  /@esbuild/openbsd-x64/0.17.5:
    resolution: {integrity: sha512-VdqRqPVIjjZfkf40LrqOaVuhw9EQiAZ/GNCSM2UplDkaIzYVsSnycxcFfAnHdWI8Gyt6dO15KHikbpxwx+xHbw==}
    engines: {node: '>=12'}
    cpu: [x64]
    os: [openbsd]
    requiresBuild: true
    dev: false
    optional: true

  /@esbuild/sunos-x64/0.17.10:
    resolution: {integrity: sha512-ERNO0838OUm8HfUjjsEs71cLjLMu/xt6bhOlxcJ0/1MG3hNqCmbWaS+w/8nFLa0DDjbwZQuGKVtCUJliLmbVgg==}
    engines: {node: '>=12'}
    cpu: [x64]
    os: [sunos]
    requiresBuild: true
    dev: true
    optional: true

  /@esbuild/sunos-x64/0.17.5:
    resolution: {integrity: sha512-ItxPaJ3MBLtI4nK+mALLEoUs6amxsx+J1ibnfcYMkqaCqHST1AkF4aENpBehty3czqw64r/XqL+W9WqU6kc2Qw==}
    engines: {node: '>=12'}
    cpu: [x64]
    os: [sunos]
    requiresBuild: true
    dev: false
    optional: true

  /@esbuild/win32-arm64/0.17.10:
    resolution: {integrity: sha512-fXv+L+Bw2AeK+XJHwDAQ9m3NRlNemG6Z6ijLwJAAVdu4cyoFbBWbEtyZzDeL+rpG2lWI51cXeMt70HA8g2MqIg==}
    engines: {node: '>=12'}
    cpu: [arm64]
    os: [win32]
    requiresBuild: true
    dev: true
    optional: true

  /@esbuild/win32-arm64/0.17.5:
    resolution: {integrity: sha512-4u2Q6qsJTYNFdS9zHoAi80spzf78C16m2wla4eJPh4kSbRv+BpXIfl6TmBSWupD8e47B1NrTfrOlEuco7mYQtg==}
    engines: {node: '>=12'}
    cpu: [arm64]
    os: [win32]
    requiresBuild: true
    dev: false
    optional: true

  /@esbuild/win32-ia32/0.17.10:
    resolution: {integrity: sha512-3s+HADrOdCdGOi5lnh5DMQEzgbsFsd4w57L/eLKKjMnN0CN4AIEP0DCP3F3N14xnxh3ruNc32A0Na9zYe1Z/AQ==}
    engines: {node: '>=12'}
    cpu: [ia32]
    os: [win32]
    requiresBuild: true
    dev: true
    optional: true

  /@esbuild/win32-ia32/0.17.5:
    resolution: {integrity: sha512-KYlm+Xu9TXsfTWAcocLuISRtqxKp/Y9ZBVg6CEEj0O5J9mn7YvBKzAszo2j1ndyzUPk+op+Tie2PJeN+BnXGqQ==}
    engines: {node: '>=12'}
    cpu: [ia32]
    os: [win32]
    requiresBuild: true
    dev: false
    optional: true

  /@esbuild/win32-x64/0.17.10:
    resolution: {integrity: sha512-oP+zFUjYNaMNmjTwlFtWep85hvwUu19cZklB3QsBOcZSs6y7hmH4LNCJ7075bsqzYaNvZFXJlAVaQ2ApITDXtw==}
    engines: {node: '>=12'}
    cpu: [x64]
    os: [win32]
    requiresBuild: true
    dev: true
    optional: true

  /@esbuild/win32-x64/0.17.5:
    resolution: {integrity: sha512-XgA9qWRqby7xdYXuF6KALsn37QGBMHsdhmnpjfZtYxKxbTOwfnDM6MYi2WuUku5poNaX2n9XGVr20zgT/2QwCw==}
    engines: {node: '>=12'}
    cpu: [x64]
    os: [win32]
    requiresBuild: true
    dev: false
    optional: true

  /@eslint/eslintrc/2.0.0:
    resolution: {integrity: sha512-fluIaaV+GyV24CCu/ggiHdV+j4RNh85yQnAYS/G2mZODZgGmmlrgCydjUcV3YvxCm9x8nMAfThsqTni4KiXT4A==}
    engines: {node: ^12.22.0 || ^14.17.0 || >=16.0.0}
    dependencies:
      ajv: 6.12.6
      debug: 4.3.4
      espree: 9.4.0
      globals: 13.19.0
      ignore: 5.2.0
      import-fresh: 3.3.0
      js-yaml: 4.1.0
      minimatch: 3.1.2
      strip-json-comments: 3.1.1
    transitivePeerDependencies:
      - supports-color
    dev: true

  /@eslint/js/8.35.0:
    resolution: {integrity: sha512-JXdzbRiWclLVoD8sNUjR443VVlYqiYmDVT6rGUEIEHU5YJW0gaVZwV2xgM7D4arkvASqD0IlLUVjHiFuxaftRw==}
    engines: {node: ^12.22.0 || ^14.17.0 || >=16.0.0}
    dev: true

  /@humanwhocodes/config-array/0.11.8:
    resolution: {integrity: sha512-UybHIJzJnR5Qc/MsD9Kr+RpO2h+/P1GhOwdiLPXK5TWk5sgTdu88bTD9UP+CKbPPh5Rni1u0GjAdYQLemG8g+g==}
    engines: {node: '>=10.10.0'}
    dependencies:
      '@humanwhocodes/object-schema': 1.2.1
      debug: 4.3.4
      minimatch: 3.1.2
    transitivePeerDependencies:
      - supports-color
    dev: true

  /@humanwhocodes/module-importer/1.0.1:
    resolution: {integrity: sha512-bxveV4V8v5Yb4ncFTT3rPSgZBOpCkjfK0y4oVVVJwIuDVBRMDXrPyXRL988i5ap9m9bnyEEjWfm5WkBmtffLfA==}
    engines: {node: '>=12.22'}
    dev: true

  /@humanwhocodes/object-schema/1.2.1:
    resolution: {integrity: sha512-ZnQMnLV4e7hDlUvw8H+U8ASL02SS2Gn6+9Ac3wGGLIe7+je2AeAOxPY+izIPJDfFDb7eDjev0Us8MO1iFRN8hA==}
    dev: true

  /@hutson/parse-repository-url/3.0.2:
    resolution: {integrity: sha512-H9XAx3hc0BQHY6l+IFSWHDySypcXsvsuLhgYLUGywmJ5pswRVQJUHpOsobnLYp2ZUaUlKiKDrgWWhosOwAEM8Q==}
    engines: {node: '>=6.9.0'}
    dev: true

  /@iarna/toml/2.2.5:
    resolution: {integrity: sha512-trnsAYxU3xnS1gPHPyU961coFyLkh4gAD/0zQ5mymY4yOZ+CYvsPqUbOFSw0aDM4y0tV7tiFxL/1XfXPNC6IPg==}
    dev: true

  /@jridgewell/gen-mapping/0.1.1:
    resolution: {integrity: sha512-sQXCasFk+U8lWYEe66WxRDOE9PjVz4vSM51fTu3Hw+ClTpUSQb718772vH3pyS5pShp6lvQM7SxgIDXXXmOX7w==}
    engines: {node: '>=6.0.0'}
    dependencies:
      '@jridgewell/set-array': 1.1.1
      '@jridgewell/sourcemap-codec': 1.4.14

  /@jridgewell/gen-mapping/0.3.2:
    resolution: {integrity: sha512-mh65xKQAzI6iBcFzwv28KVWSmCkdRBWoOh+bYQGW3+6OZvbbN3TqMGo5hqYxQniRcH9F2VZIoJCm4pa3BPDK/A==}
    engines: {node: '>=6.0.0'}
    dependencies:
      '@jridgewell/set-array': 1.1.1
      '@jridgewell/sourcemap-codec': 1.4.14
      '@jridgewell/trace-mapping': 0.3.17

  /@jridgewell/resolve-uri/3.1.0:
    resolution: {integrity: sha512-F2msla3tad+Mfht5cJq7LSXcdudKTWCVYUgw6pLFOOHSTtZlj6SWNYAp+AhuqLmWdBO2X5hPrLcu8cVP8fy28w==}
    engines: {node: '>=6.0.0'}

  /@jridgewell/set-array/1.1.1:
    resolution: {integrity: sha512-Ct5MqZkLGEXTVmQYbGtx9SVqD2fqwvdubdps5D3djjAkgkKwT918VNOz65pEHFaYTeWcukmJmH5SwsA9Tn2ObQ==}
    engines: {node: '>=6.0.0'}

  /@jridgewell/source-map/0.3.2:
    resolution: {integrity: sha512-m7O9o2uR8k2ObDysZYzdfhb08VuEml5oWGiosa1VdaPZ/A6QyPkAJuwN0Q1lhULOf6B7MtQmHENS743hWtCrgw==}
    dependencies:
      '@jridgewell/gen-mapping': 0.3.2
      '@jridgewell/trace-mapping': 0.3.17
    dev: true

  /@jridgewell/sourcemap-codec/1.4.14:
    resolution: {integrity: sha512-XPSJHWmi394fuUuzDnGz1wiKqWfo1yXecHQMRf2l6hztTO+nPru658AyDngaBe7isIxEkRsPR3FZh+s7iVa4Uw==}

  /@jridgewell/trace-mapping/0.3.17:
    resolution: {integrity: sha512-MCNzAp77qzKca9+W/+I0+sEpaUnZoeasnghNeVc41VZCEKaCH73Vq3BZZ/SzWIgrqE4H4ceI+p+b6C0mHf9T4g==}
    dependencies:
      '@jridgewell/resolve-uri': 3.1.0
      '@jridgewell/sourcemap-codec': 1.4.14

  /@jridgewell/trace-mapping/0.3.9:
    resolution: {integrity: sha512-3Belt6tdc8bPgAtbcmdtNJlirVoTmEb5e2gC94PnkwEW9jI6CAHUeoG85tjWP5WquqfavoMtMwiG4P926ZKKuQ==}
    dependencies:
      '@jridgewell/resolve-uri': 3.1.0
      '@jridgewell/sourcemap-codec': 1.4.14

  /@mapbox/node-pre-gyp/1.0.10:
    resolution: {integrity: sha512-4ySo4CjzStuprMwk35H5pPbkymjv1SF3jGLj6rAHp/xT/RF7TL7bd9CTm1xDY49K2qF7jmR/g7k+SkLETP6opA==}
    hasBin: true
    dependencies:
      detect-libc: 2.0.1
      https-proxy-agent: 5.0.1
      make-dir: 3.1.0
      node-fetch: 2.6.7
      nopt: 5.0.0
      npmlog: 5.0.1
      rimraf: 3.0.2
      semver: 7.3.8
      tar: 6.1.11
    transitivePeerDependencies:
      - encoding
      - supports-color
    dev: false

  /@microsoft/api-extractor-model/7.26.4_@types+node@18.14.6:
    resolution: {integrity: sha512-PDCgCzXDo+SLY5bsfl4bS7hxaeEtnXj7XtuzEE+BtALp7B5mK/NrS2kHWU69pohgsRmEALycQdaQPXoyT2i5MQ==}
    dependencies:
      '@microsoft/tsdoc': 0.14.2
      '@microsoft/tsdoc-config': 0.16.1
      '@rushstack/node-core-library': 3.55.2_@types+node@18.14.6
    transitivePeerDependencies:
      - '@types/node'
    dev: true

  /@microsoft/api-extractor/7.34.4_@types+node@18.14.6:
    resolution: {integrity: sha512-HOdcci2nT40ejhwPC3Xja9G+WSJmWhCUKKryRfQYsmE9cD+pxmBaKBKCbuS9jUcl6bLLb4Gz+h7xEN5r0QiXnQ==}
    hasBin: true
    dependencies:
      '@microsoft/api-extractor-model': 7.26.4_@types+node@18.14.6
      '@microsoft/tsdoc': 0.14.2
      '@microsoft/tsdoc-config': 0.16.1
      '@rushstack/node-core-library': 3.55.2_@types+node@18.14.6
      '@rushstack/rig-package': 0.3.18
      '@rushstack/ts-command-line': 4.13.2
      colors: 1.2.5
      lodash: 4.17.21
      resolve: 1.22.1
      semver: 7.3.8
      source-map: 0.6.1
      typescript: 4.8.4
    transitivePeerDependencies:
      - '@types/node'
    dev: true

  /@microsoft/tsdoc-config/0.16.1:
    resolution: {integrity: sha512-2RqkwiD4uN6MLnHFljqBlZIXlt/SaUT6cuogU1w2ARw4nKuuppSmR0+s+NC+7kXBQykd9zzu0P4HtBpZT5zBpQ==}
    dependencies:
      '@microsoft/tsdoc': 0.14.1
      ajv: 6.12.6
      jju: 1.4.0
      resolve: 1.19.0
    dev: true

  /@microsoft/tsdoc/0.14.1:
    resolution: {integrity: sha512-6Wci+Tp3CgPt/B9B0a3J4s3yMgLNSku6w5TV6mN+61C71UqsRBv2FUibBf3tPGlNxebgPHMEUzKpb1ggE8KCKw==}
    dev: true

  /@microsoft/tsdoc/0.14.2:
    resolution: {integrity: sha512-9b8mPpKrfeGRuhFH5iO1iwCLeIIsV6+H1sRfxbkoGXIyQE2BTsPd9zqSqQJ+pv5sJ/hT5M1zvOFL02MnEezFug==}
    dev: true

  /@mrbbot/node-fetch/4.6.0:
    resolution: {integrity: sha512-GTSOdhpiUnJ9a+XK90NUiqCqOmqXOUU4tqg8WbpZW+nEUTJ4dF3QZ4xhfWg5bqYPagIh/e9r5HxGrftzmulbmw==}
    engines: {node: '>=10.0.0'}
    dependencies:
      '@cloudflare/workers-types': 2.2.2
      busboy: 0.3.1
      formdata-node: 2.5.0
      web-streams-polyfill: 3.2.1
    dev: true

  /@nodelib/fs.scandir/2.1.5:
    resolution: {integrity: sha512-vq24Bq3ym5HEQm2NKCr3yXDwjc7vTsEThRDnkp2DK9p1uqLR+DHurm/NOTo0KG7HYHU7eppKZj3MyqYuMBf62g==}
    engines: {node: '>= 8'}
    dependencies:
      '@nodelib/fs.stat': 2.0.5
      run-parallel: 1.2.0

  /@nodelib/fs.stat/2.0.5:
    resolution: {integrity: sha512-RkhPPp2zrqDAQA/2jNhnztcPAlv64XdhIp7a7454A5ovI7Bukxgt7MX7udwAu3zg1DcpPU0rz3VV1SeaqvY4+A==}
    engines: {node: '>= 8'}

  /@nodelib/fs.walk/1.2.8:
    resolution: {integrity: sha512-oGB+UxlgWcgQkgwo8GcEGwemoTFt3FIO9ababBmaGwXIoBKZ+GTy0pP185beGg7Llih/NSHSV2XAs1lnznocSg==}
    engines: {node: '>= 8'}
    dependencies:
      '@nodelib/fs.scandir': 2.1.5
      fastq: 1.13.0

  /@peculiar/asn1-schema/2.1.0:
    resolution: {integrity: sha512-D6g4C5YRKC/iPujMAOXuZ7YGdaoMx8GsvWzfVSyx2LYeL38ECOKNywlYAuwbqQvON64lgsYdAujWQPX8hhoBLw==}
    dependencies:
      '@types/asn1js': 2.0.2
      asn1js: 2.4.0
      pvtsutils: 1.3.2
      tslib: 2.5.0
    dev: true

  /@peculiar/json-schema/1.1.12:
    resolution: {integrity: sha512-coUfuoMeIB7B8/NMekxaDzLhaYmp0HZNPEjYRm9goRou8UZIC3z21s0sL9AWoCw4EG876QyO3kYrc61WNF9B/w==}
    engines: {node: '>=8.0.0'}
    dependencies:
      tslib: 2.5.0
    dev: true

  /@peculiar/webcrypto/1.3.3:
    resolution: {integrity: sha512-+jkp16Hp18HkphJlMtqsQKjyDWJBh0AhDuoB+vVakuIRbkBdaFb7v26Ldm25altjiYhCyQnR5NChHxwSTvbXJw==}
    engines: {node: '>=10.12.0'}
    dependencies:
      '@peculiar/asn1-schema': 2.1.0
      '@peculiar/json-schema': 1.1.12
      pvtsutils: 1.3.2
      tslib: 2.5.0
      webcrypto-core: 1.7.3
    dev: true

  /@polka/url/1.0.0-next.21:
    resolution: {integrity: sha512-a5Sab1C4/icpTZVzZc5Ghpz88yQtGOyNqYXcZgOssB2uuAr+wF/MvN6bgtW32q7HHrvBki+BsZ0OuNv6EV3K9g==}
    dev: true

  /@rollup/plugin-alias/4.0.3_rollup@3.20.0:
    resolution: {integrity: sha512-ZuDWE1q4PQDhvm/zc5Prun8sBpLJy41DMptYrS6MhAy9s9kL/doN1613BWfEchGVfKxzliJ3BjbOPizXX38DbQ==}
    engines: {node: '>=14.0.0'}
    peerDependencies:
      rollup: ^1.20.0||^2.0.0||^3.0.0
    peerDependenciesMeta:
      rollup:
        optional: true
    dependencies:
      rollup: 3.20.0
      slash: 4.0.0
    dev: true

  /@rollup/plugin-commonjs/24.0.1_rollup@3.20.0:
    resolution: {integrity: sha512-15LsiWRZk4eOGqvrJyu3z3DaBu5BhXIMeWnijSRvd8irrrg9SHpQ1pH+BUK4H6Z9wL9yOxZJMTLU+Au86XHxow==}
    engines: {node: '>=14.0.0'}
    peerDependencies:
      rollup: ^2.68.0||^3.0.0
    peerDependenciesMeta:
      rollup:
        optional: true
    dependencies:
      '@rollup/pluginutils': 5.0.2_rollup@3.20.0
      commondir: 1.0.1
      estree-walker: 2.0.2
      glob: 8.0.3
      is-reference: 1.2.1
      magic-string: 0.27.0
      rollup: 3.20.0
    dev: true

  /@rollup/plugin-dynamic-import-vars/2.0.3_rollup@3.20.0:
    resolution: {integrity: sha512-0zQV0TDDewilU+7ZLmwc0u44SkeRxSxMdINBuX5isrQGJ6EdTjVL1TcnOZ9In99byaSGAQnHmSFw+6hm0E/jrw==}
    engines: {node: '>=14.0.0'}
    peerDependencies:
      rollup: ^1.20.0||^2.0.0||^3.0.0
    peerDependenciesMeta:
      rollup:
        optional: true
    dependencies:
      '@rollup/pluginutils': 5.0.2_rollup@3.20.0
      estree-walker: 2.0.2
      fast-glob: 3.2.12
      magic-string: 0.27.0
      rollup: 3.20.0
    dev: true

  /@rollup/plugin-json/6.0.0_rollup@3.20.0:
    resolution: {integrity: sha512-i/4C5Jrdr1XUarRhVu27EEwjt4GObltD7c+MkCIpO2QIbojw8MUs+CCTqOphQi3Qtg1FLmYt+l+6YeoIf51J7w==}
    engines: {node: '>=14.0.0'}
    peerDependencies:
      rollup: ^1.20.0||^2.0.0||^3.0.0
    peerDependenciesMeta:
      rollup:
        optional: true
    dependencies:
      '@rollup/pluginutils': 5.0.2_rollup@3.20.0
      rollup: 3.20.0
    dev: true

  /@rollup/plugin-node-resolve/15.0.1_rollup@3.20.0:
    resolution: {integrity: sha512-ReY88T7JhJjeRVbfCyNj+NXAG3IIsVMsX9b5/9jC98dRP8/yxlZdz7mHZbHk5zHr24wZZICS5AcXsFZAXYUQEg==}
    engines: {node: '>=14.0.0'}
    peerDependencies:
      rollup: ^2.78.0||^3.0.0
    peerDependenciesMeta:
      rollup:
        optional: true
    dependencies:
      '@rollup/pluginutils': 5.0.2_rollup@3.20.0
      '@types/resolve': 1.20.2
      deepmerge: 4.2.2
      is-builtin-module: 3.2.0
      is-module: 1.0.0
      resolve: 1.22.1
      rollup: 3.20.0
    dev: true

  /@rollup/plugin-replace/5.0.2_rollup@3.20.0:
    resolution: {integrity: sha512-M9YXNekv/C/iHHK+cvORzfRYfPbq0RDD8r0G+bMiTXjNGKulPnCT9O3Ss46WfhI6ZOCgApOP7xAdmCQJ+U2LAA==}
    engines: {node: '>=14.0.0'}
    peerDependencies:
      rollup: ^1.20.0||^2.0.0||^3.0.0
    peerDependenciesMeta:
      rollup:
        optional: true
    dependencies:
      '@rollup/pluginutils': 5.0.2_rollup@3.20.0
      magic-string: 0.27.0
      rollup: 3.20.0
    dev: true

  /@rollup/plugin-typescript/11.0.0_ic46el5hfgdxjspsfr4ii6ggfa:
    resolution: {integrity: sha512-goPyCWBiimk1iJgSTgsehFD5OOFHiAknrRJjqFCudcW8JtWiBlK284Xnn4flqMqg6YAjVG/EE+3aVzrL5qNSzQ==}
    engines: {node: '>=14.0.0'}
    peerDependencies:
      rollup: ^2.14.0||^3.0.0
      tslib: '*'
      typescript: '>=3.7.0'
    peerDependenciesMeta:
      rollup:
        optional: true
      tslib:
        optional: true
    dependencies:
      '@rollup/pluginutils': 5.0.2_rollup@3.20.0
      resolve: 1.22.1
      rollup: 3.20.0
      tslib: 2.5.0
      typescript: 4.9.3
    dev: true

  /@rollup/plugin-typescript/11.0.0_rollup@3.20.0+tslib@2.5.0:
    resolution: {integrity: sha512-goPyCWBiimk1iJgSTgsehFD5OOFHiAknrRJjqFCudcW8JtWiBlK284Xnn4flqMqg6YAjVG/EE+3aVzrL5qNSzQ==}
    engines: {node: '>=14.0.0'}
    peerDependencies:
      rollup: ^2.14.0||^3.0.0
      tslib: '*'
      typescript: '>=3.7.0'
    peerDependenciesMeta:
      rollup:
        optional: true
      tslib:
        optional: true
    dependencies:
      '@rollup/pluginutils': 5.0.2_rollup@3.20.0
      resolve: 1.22.1
      rollup: 3.20.0
      tslib: 2.5.0
    dev: true

  /@rollup/pluginutils/5.0.2_rollup@3.20.0:
    resolution: {integrity: sha512-pTd9rIsP92h+B6wWwFbW8RkZv4hiR/xKsqre4SIuAOaOEQRxi0lqLke9k2/7WegC85GgUs9pjmOjCUi3In4vwA==}
    engines: {node: '>=14.0.0'}
    peerDependencies:
      rollup: ^1.20.0||^2.0.0||^3.0.0
    peerDependenciesMeta:
      rollup:
        optional: true
    dependencies:
      '@types/estree': 1.0.0
      estree-walker: 2.0.2
      picomatch: 2.3.1
      rollup: 3.20.0
    dev: true

  /@rushstack/node-core-library/3.55.2_@types+node@18.14.6:
    resolution: {integrity: sha512-SaLe/x/Q/uBVdNFK5V1xXvsVps0y7h1sN7aSJllQyFbugyOaxhNRF25bwEDnicARNEjJw0pk0lYnJQ9Kr6ev0A==}
    peerDependencies:
      '@types/node': '*'
    peerDependenciesMeta:
      '@types/node':
        optional: true
    dependencies:
      '@types/node': 18.14.6
      colors: 1.2.5
      fs-extra: 7.0.1
      import-lazy: 4.0.0
      jju: 1.4.0
      resolve: 1.22.1
      semver: 7.3.8
      z-schema: 5.0.3
    dev: true

  /@rushstack/rig-package/0.3.18:
    resolution: {integrity: sha512-SGEwNTwNq9bI3pkdd01yCaH+gAsHqs0uxfGvtw9b0LJXH52qooWXnrFTRRLG1aL9pf+M2CARdrA9HLHJys3jiQ==}
    dependencies:
      resolve: 1.22.1
      strip-json-comments: 3.1.1
    dev: true

  /@rushstack/ts-command-line/4.13.2:
    resolution: {integrity: sha512-bCU8qoL9HyWiciltfzg7GqdfODUeda/JpI0602kbN5YH22rzTxyqYvv7aRLENCM7XCQ1VRs7nMkEqgJUOU8Sag==}
    dependencies:
      '@types/argparse': 1.0.38
      argparse: 1.0.10
      colors: 1.2.5
      string-argv: 0.3.1
    dev: true

  /@tsconfig/node10/1.0.8:
    resolution: {integrity: sha512-6XFfSQmMgq0CFLY1MslA/CPUfhIL919M1rMsa5lP2P097N2Wd1sSX0tx1u4olM16fLNhtHZpRhedZJphNJqmZg==}

  /@tsconfig/node12/1.0.9:
    resolution: {integrity: sha512-/yBMcem+fbvhSREH+s14YJi18sp7J9jpuhYByADT2rypfajMZZN4WQ6zBGgBKp53NKmqI36wFYDb3yaMPurITw==}

  /@tsconfig/node14/1.0.1:
    resolution: {integrity: sha512-509r2+yARFfHHE7T6Puu2jjkoycftovhXRqW328PDXTVGKihlb1P8Z9mMZH04ebyajfRY7dedfGynlrFHJUQCg==}

  /@tsconfig/node16/1.0.2:
    resolution: {integrity: sha512-eZxlbI8GZscaGS7kkc/trHTT5xgrjH3/1n2JDwusC9iahPKWMRvRjJSAN5mCXviuTGQ/lHnhvv8Q1YTpnfz9gA==}

  /@types/argparse/1.0.38:
    resolution: {integrity: sha512-ebDJ9b0e702Yr7pWgB0jzm+CX4Srzz8RcXtLJDJB+BSccqMa36uyH/zUsSYao5+BD1ytv3k3rPYCq4mAE1hsXA==}
    dev: true

  /@types/asn1js/2.0.2:
    resolution: {integrity: sha512-t4YHCgtD+ERvH0FyxvNlYwJ2ezhqw7t+Ygh4urQ7dJER8i185JPv6oIM3ey5YQmGN6Zp9EMbpohkjZi9t3UxwA==}
    dev: true

  /@types/babel__core/7.20.0:
    resolution: {integrity: sha512-+n8dL/9GWblDO0iU6eZAwEIJVr5DWigtle+Q6HLOrh/pdbXOhOtqzq8VPPE2zvNJzSKY4vH/z3iT3tn0A3ypiQ==}
    dependencies:
      '@babel/parser': 7.21.2
      '@babel/types': 7.21.2
      '@types/babel__generator': 7.6.4
      '@types/babel__template': 7.4.1
      '@types/babel__traverse': 7.17.1
    dev: true

  /@types/babel__generator/7.6.4:
    resolution: {integrity: sha512-tFkciB9j2K755yrTALxD44McOrk+gfpIpvC3sxHjRawj6PfnQxrse4Clq5y/Rq+G3mrBurMax/lG8Qn2t9mSsg==}
    dependencies:
      '@babel/types': 7.21.2
    dev: true

  /@types/babel__standalone/7.1.4:
    resolution: {integrity: sha512-HijIDmcNl3Wmo0guqjYkQvMzyRCM6zMCkYcdG8f+2X7mPBNa9ikSeaQlWs2Yg18KN1klOJzyupX5BPOf+7ahaw==}
    dependencies:
      '@babel/core': 7.21.0
    transitivePeerDependencies:
      - supports-color
    dev: true

  /@types/babel__template/7.4.1:
    resolution: {integrity: sha512-azBFKemX6kMg5Io+/rdGT0dkGreboUVR0Cdm3fz9QJWpaQGJRQXl7C+6hOTCZcMll7KFyEQpgbYI2lHdsS4U7g==}
    dependencies:
      '@babel/parser': 7.21.2
      '@babel/types': 7.21.2
    dev: true

  /@types/babel__traverse/7.17.1:
    resolution: {integrity: sha512-kVzjari1s2YVi77D3w1yuvohV2idweYXMCDzqBiVNN63TcDWrIlTVOYpqVrvbbyOE/IyzBoTKF0fdnLPEORFxA==}
    dependencies:
      '@babel/types': 7.21.2
    dev: true

  /@types/braces/3.0.1:
    resolution: {integrity: sha512-+euflG6ygo4bn0JHtn4pYqcXwRtLvElQ7/nnjDu7iYG56H0+OhCd7d6Ug0IE3WcFpZozBKW2+80FUbv5QGk5AQ==}
    dev: true

  /@types/chai-subset/1.3.3:
    resolution: {integrity: sha512-frBecisrNGz+F4T6bcc+NLeolfiojh5FxW2klu669+8BARtyQv2C/GkNW6FUodVe4BroGMP/wER/YDGc7rEllw==}
    dependencies:
      '@types/chai': 4.3.4
    dev: true

  /@types/chai/4.3.4:
    resolution: {integrity: sha512-KnRanxnpfpjUTqTCXslZSEdLfXExwgNxYPdiO2WGUj8+HDjFi8R3k5RVKPeSCzLjCcshCAtVO2QBbVuAV4kTnw==}
    dev: true

  /@types/convert-source-map/2.0.0:
    resolution: {integrity: sha512-QUm4YOC/ENo0VjPVl2o8HGyTbHHQGDOw8PCg3rXBucYHKyZN/XjXRbPFAV1tB2FvM0/wyFoDct4cTIctzKrQFg==}
    dev: true

  /@types/cross-spawn/6.0.2:
    resolution: {integrity: sha512-KuwNhp3eza+Rhu8IFI5HUXRP0LIhqH5cAjubUvGXXthh4YYBuP2ntwEX+Cz8GJoZUHlKo247wPWOfA9LYEq4cw==}
    dependencies:
      '@types/node': 18.14.6
    dev: true

  /@types/debug/4.1.7:
    resolution: {integrity: sha512-9AonUzyTjXXhEOa0DnqpzZi6VHlqKMswga9EXjpXnnqxwLtdvPPtlO8evrI5D9S6asFRCQ6v+wpiUKbw+vKqyg==}
    dependencies:
      '@types/ms': 0.7.31
    dev: true

  /@types/estree/1.0.0:
    resolution: {integrity: sha512-WulqXMDUTYAXCjZnk6JtIHPigp55cVtDgDrO2gHRwhyJto21+1zbVCtOYB2L1F9w4qCQ0rOGWBnBe0FNTiEJIQ==}
    dev: true

  /@types/etag/1.8.1:
    resolution: {integrity: sha512-bsKkeSqN7HYyYntFRAmzcwx/dKW4Wa+KVMTInANlI72PWLQmOpZu96j0OqHZGArW4VQwCmJPteQlXaUDeOB0WQ==}
    dependencies:
      '@types/node': 18.14.6
    dev: true

  /@types/fs-extra/11.0.1:
    resolution: {integrity: sha512-MxObHvNl4A69ofaTRU8DFqvgzzv8s9yRtaPPm5gud9HDNvpB3GPQFvNuTWAI59B9huVGV5jXYJwbCsmBsOGYWA==}
    dependencies:
      '@types/jsonfile': 6.1.1
      '@types/node': 18.14.6
    dev: true

  /@types/json-schema/7.0.11:
    resolution: {integrity: sha512-wOuvG1SN4Us4rez+tylwwwCV1psiNVOkJeM3AUWUNWg/jDQY2+HE/444y5gc+jBmRqASOm2Oeh5c1axHobwRKQ==}
    dev: true

  /@types/json-stable-stringify/1.0.34:
    resolution: {integrity: sha512-s2cfwagOQAS8o06TcwKfr9Wx11dNGbH2E9vJz1cqV+a/LOyhWNLUNd6JSRYNzvB4d29UuJX2M0Dj9vE1T8fRXw==}
    dev: true

  /@types/json5/0.0.29:
    resolution: {integrity: sha512-dRLjCWHYg4oaA77cxO64oO+7JwCwnIzkZPdrrC71jQmQtlhM556pwKo5bUzqvZndkVbeFLIIi+9TC40JNF5hNQ==}
    dev: true

  /@types/jsonfile/6.1.1:
    resolution: {integrity: sha512-GSgiRCVeapDN+3pqA35IkQwasaCh/0YFH5dEF6S88iDvEn901DjOeH3/QPY+XYP1DFzDZPvIvfeEgk+7br5png==}
    dependencies:
      '@types/node': 18.14.6
    dev: true

  /@types/less/3.0.3:
    resolution: {integrity: sha512-1YXyYH83h6We1djyoUEqTlVyQtCfJAFXELSKW2ZRtjHD4hQ82CC4lvrv5D0l0FLcKBaiPbXyi3MpMsI9ZRgKsw==}
    dev: true

  /@types/lodash/4.14.191:
    resolution: {integrity: sha512-BdZ5BCCvho3EIXw6wUCXHe7rS53AIDPLE+JzwgT+OsJk53oBfbSmZZ7CX4VaRoN78N+TJpFi9QPlfIVNmJYWxQ==}
    dev: true

  /@types/micromatch/4.0.2:
    resolution: {integrity: sha512-oqXqVb0ci19GtH0vOA/U2TmHTcRY9kuZl4mqUxe0QmJAlIW13kzhuK5pi1i9+ngav8FjpSb9FVS/GE00GLX1VA==}
    dependencies:
      '@types/braces': 3.0.1
    dev: true

  /@types/minimist/1.2.2:
    resolution: {integrity: sha512-jhuKLIRrhvCPLqwPcx6INqmKeiA5EWrsCOPhrlFSrbrmU4ZMPjj5Ul/oLCMDO98XRUIwVm78xICz4EPCektzeQ==}
    dev: true

  /@types/ms/0.7.31:
    resolution: {integrity: sha512-iiUgKzV9AuaEkZqkOLDIvlQiL6ltuZd9tGcW3gwpnX8JbuiuhFlEGmmFXEXkN50Cvq7Os88IY2v0dkDqXYWVgA==}
    dev: true

  /@types/node/15.14.9:
    resolution: {integrity: sha512-qjd88DrCxupx/kJD5yQgZdcYKZKSIGBVDIBE1/LTGcNm3d2Np/jxojkdePDdfnBHJc5W7vSMpbJ1aB7p/Py69A==}
    dev: true

  /@types/node/18.14.6:
    resolution: {integrity: sha512-93+VvleD3mXwlLI/xASjw0FzKcwzl3OdTCzm1LaRfqgS21gfFtK3zDXM5Op9TeeMsJVOaJ2VRDpT9q4Y3d0AvA==}
    dev: true

  /@types/normalize-package-data/2.4.1:
    resolution: {integrity: sha512-Gj7cI7z+98M282Tqmp2K5EIsoouUEzbBJhQQzDE3jSIRk6r9gsz0oUokqIUR4u1R3dMHo0pDHM7sNOHyhulypw==}
    dev: true

  /@types/picomatch/2.3.0:
    resolution: {integrity: sha512-O397rnSS9iQI4OirieAtsDqvCj4+3eY1J+EPdNTKuHuRWIfUoGyzX294o8C4KJYaLqgSrd2o60c5EqCU8Zv02g==}
    dev: true

  /@types/pnpapi/0.0.2:
    resolution: {integrity: sha512-2lqsQt1iXkiTqwuzw2SS50iduoPZNpV/ou4/vJD443C0weF63Gqd3ErGS811CBNMzLO64zVJ+tiyh+4yimdYkg==}
    dev: true

  /@types/prompts/2.4.2:
    resolution: {integrity: sha512-TwNx7qsjvRIUv/BCx583tqF5IINEVjCNqg9ofKHRlSoUHE62WBHrem4B1HGXcIrG511v29d1kJ9a/t2Esz7MIg==}
    dependencies:
      '@types/node': 18.14.6
      kleur: 3.0.3
    dev: true

  /@types/resolve/1.20.2:
    resolution: {integrity: sha512-60BCwRFOZCQhDncwQdxxeOEEkbc5dIMccYLwbxsS4TUNeVECQ/pBJ0j09mrHOl/JJvpRPGwO9SvE4nR2Nb/a4Q==}
    dev: true

  /@types/sass/1.43.1:
    resolution: {integrity: sha512-BPdoIt1lfJ6B7rw35ncdwBZrAssjcwzI5LByIrYs+tpXlj/CAkuVdRsgZDdP4lq5EjyWzwxZCqAoFyHKFwp32g==}
    dependencies:
      '@types/node': 18.14.6
    dev: true

  /@types/semver/7.3.13:
    resolution: {integrity: sha512-21cFJr9z3g5dW8B0CVI9g2O9beqaThGQ6ZFBqHfwhzLDKUxaqTIy3vnfah/UPkfOiF2pLq+tGz+W8RyCskuslw==}
    dev: true

  /@types/stack-trace/0.0.29:
    resolution: {integrity: sha512-TgfOX+mGY/NyNxJLIbDWrO9DjGoVSW9+aB8H2yy1fy32jsvxijhmyJI9fDFgvz3YP4lvJaq9DzdR/M1bOgVc9g==}
    dev: true

  /@types/stylus/0.48.38:
    resolution: {integrity: sha512-B5otJekvD6XM8iTrnO6e2twoTY2tKL9VkL/57/2Lo4tv3EatbCaufdi68VVtn/h4yjO+HVvYEyrNQd0Lzj6riw==}
    dependencies:
      '@types/node': 18.14.6
    dev: true

  /@types/web-bluetooth/0.0.16:
    resolution: {integrity: sha512-oh8q2Zc32S6gd/j50GowEjKLoOVOwHP/bWVjKJInBwQqdOYMdPrf1oVlelTlyfFK3CKxL1uahMDAr+vy8T7yMQ==}
    dev: true

  /@types/ws/8.5.4:
    resolution: {integrity: sha512-zdQDHKUgcX/zBc4GrwsE/7dVdAD8JR4EuiAXiiUhhfyIJXXb2+PrGshFyeXWQPMmmZ2XxgaqclgpIC7eTXc1mg==}
    dependencies:
      '@types/node': 18.14.6
    dev: true

  /@typescript-eslint/eslint-plugin/5.54.1_wksqd6slyeef3jhfios3wgdgjy:
    resolution: {integrity: sha512-a2RQAkosH3d3ZIV08s3DcL/mcGc2M/UC528VkPULFxR9VnVPT8pBu0IyBAJJmVsCmhVfwQX1v6q+QGnmSe1bew==}
    engines: {node: ^12.22.0 || ^14.17.0 || >=16.0.0}
    peerDependencies:
      '@typescript-eslint/parser': ^5.0.0
      eslint: ^6.0.0 || ^7.0.0 || ^8.0.0
      typescript: '*'
    peerDependenciesMeta:
      typescript:
        optional: true
    dependencies:
      '@typescript-eslint/parser': 5.54.1_xuldgrnu4vn5qn4xqhn42sfwvy
      '@typescript-eslint/scope-manager': 5.54.1
      '@typescript-eslint/type-utils': 5.54.1_xuldgrnu4vn5qn4xqhn42sfwvy
      '@typescript-eslint/utils': 5.54.1_xuldgrnu4vn5qn4xqhn42sfwvy
      debug: 4.3.4
      eslint: 8.35.0
      grapheme-splitter: 1.0.4
      ignore: 5.2.0
      natural-compare-lite: 1.4.0
      regexpp: 3.2.0
      semver: 7.3.8
      tsutils: 3.21.0_typescript@4.9.3
      typescript: 4.9.3
    transitivePeerDependencies:
      - supports-color
    dev: true

  /@typescript-eslint/parser/5.54.1_xuldgrnu4vn5qn4xqhn42sfwvy:
    resolution: {integrity: sha512-8zaIXJp/nG9Ff9vQNh7TI+C3nA6q6iIsGJ4B4L6MhZ7mHnTMR4YP5vp2xydmFXIy8rpyIVbNAG44871LMt6ujg==}
    engines: {node: ^12.22.0 || ^14.17.0 || >=16.0.0}
    peerDependencies:
      eslint: ^6.0.0 || ^7.0.0 || ^8.0.0
      typescript: '*'
    peerDependenciesMeta:
      typescript:
        optional: true
    dependencies:
      '@typescript-eslint/scope-manager': 5.54.1
      '@typescript-eslint/types': 5.54.1
      '@typescript-eslint/typescript-estree': 5.54.1_typescript@4.9.3
      debug: 4.3.4
      eslint: 8.35.0
      typescript: 4.9.3
    transitivePeerDependencies:
      - supports-color
    dev: true

  /@typescript-eslint/scope-manager/5.54.1:
    resolution: {integrity: sha512-zWKuGliXxvuxyM71UA/EcPxaviw39dB2504LqAmFDjmkpO8qNLHcmzlh6pbHs1h/7YQ9bnsO8CCcYCSA8sykUg==}
    engines: {node: ^12.22.0 || ^14.17.0 || >=16.0.0}
    dependencies:
      '@typescript-eslint/types': 5.54.1
      '@typescript-eslint/visitor-keys': 5.54.1
    dev: true

  /@typescript-eslint/type-utils/5.54.1_xuldgrnu4vn5qn4xqhn42sfwvy:
    resolution: {integrity: sha512-WREHsTz0GqVYLIbzIZYbmUUr95DKEKIXZNH57W3s+4bVnuF1TKe2jH8ZNH8rO1CeMY3U4j4UQeqPNkHMiGem3g==}
    engines: {node: ^12.22.0 || ^14.17.0 || >=16.0.0}
    peerDependencies:
      eslint: '*'
      typescript: '*'
    peerDependenciesMeta:
      typescript:
        optional: true
    dependencies:
      '@typescript-eslint/typescript-estree': 5.54.1_typescript@4.9.3
      '@typescript-eslint/utils': 5.54.1_xuldgrnu4vn5qn4xqhn42sfwvy
      debug: 4.3.4
      eslint: 8.35.0
      tsutils: 3.21.0_typescript@4.9.3
      typescript: 4.9.3
    transitivePeerDependencies:
      - supports-color
    dev: true

  /@typescript-eslint/types/5.54.1:
    resolution: {integrity: sha512-G9+1vVazrfAfbtmCapJX8jRo2E4MDXxgm/IMOF4oGh3kq7XuK3JRkOg6y2Qu1VsTRmWETyTkWt1wxy7X7/yLkw==}
    engines: {node: ^12.22.0 || ^14.17.0 || >=16.0.0}
    dev: true

  /@typescript-eslint/typescript-estree/5.54.1_typescript@4.9.3:
    resolution: {integrity: sha512-bjK5t+S6ffHnVwA0qRPTZrxKSaFYocwFIkZx5k7pvWfsB1I57pO/0M0Skatzzw1sCkjJ83AfGTL0oFIFiDX3bg==}
    engines: {node: ^12.22.0 || ^14.17.0 || >=16.0.0}
    peerDependencies:
      typescript: '*'
    peerDependenciesMeta:
      typescript:
        optional: true
    dependencies:
      '@typescript-eslint/types': 5.54.1
      '@typescript-eslint/visitor-keys': 5.54.1
      debug: 4.3.4
      globby: 11.1.0
      is-glob: 4.0.3
      semver: 7.3.8
      tsutils: 3.21.0_typescript@4.9.3
      typescript: 4.9.3
    transitivePeerDependencies:
      - supports-color
    dev: true

  /@typescript-eslint/utils/5.54.1_xuldgrnu4vn5qn4xqhn42sfwvy:
    resolution: {integrity: sha512-IY5dyQM8XD1zfDe5X8jegX6r2EVU5o/WJnLu/znLPWCBF7KNGC+adacXnt5jEYS9JixDcoccI6CvE4RCjHMzCQ==}
    engines: {node: ^12.22.0 || ^14.17.0 || >=16.0.0}
    peerDependencies:
      eslint: ^6.0.0 || ^7.0.0 || ^8.0.0
    dependencies:
      '@types/json-schema': 7.0.11
      '@types/semver': 7.3.13
      '@typescript-eslint/scope-manager': 5.54.1
      '@typescript-eslint/types': 5.54.1
      '@typescript-eslint/typescript-estree': 5.54.1_typescript@4.9.3
      eslint: 8.35.0
      eslint-scope: 5.1.1
      eslint-utils: 3.0.0_eslint@8.35.0
      semver: 7.3.8
    transitivePeerDependencies:
      - supports-color
      - typescript
    dev: true

  /@typescript-eslint/visitor-keys/5.54.1:
    resolution: {integrity: sha512-q8iSoHTgwCfgcRJ2l2x+xCbu8nBlRAlsQ33k24Adj8eoVBE0f8dUeI+bAa8F84Mv05UGbAx57g2zrRsYIooqQg==}
    engines: {node: ^12.22.0 || ^14.17.0 || >=16.0.0}
    dependencies:
      '@typescript-eslint/types': 5.54.1
      eslint-visitor-keys: 3.3.0
    dev: true

  /@vitejs/plugin-vue/4.0.0_5qyuox3n3rizckhh25uzvv7zgq:
    resolution: {integrity: sha512-e0X4jErIxAB5oLtDqbHvHpJe/uWNkdpYV83AOG2xo2tEVSzCzewgJMtREZM30wXnM5ls90hxiOtAuVU6H5JgbA==}
    engines: {node: ^14.18.0 || >=16.0.0}
    peerDependencies:
      vite: ^4.0.0
      vue: ^3.2.25
    dependencies:
      vite: link:packages/vite
      vue: 3.2.47
    dev: true

  /@vitejs/plugin-vue/4.0.0_vue@3.2.47:
    resolution: {integrity: sha512-e0X4jErIxAB5oLtDqbHvHpJe/uWNkdpYV83AOG2xo2tEVSzCzewgJMtREZM30wXnM5ls90hxiOtAuVU6H5JgbA==}
    engines: {node: ^14.18.0 || >=16.0.0}
    peerDependencies:
      vite: ^4.0.0
      vue: ^3.2.25
    dependencies:
      vue: 3.2.47
    dev: true

  /@vitest/expect/0.29.2:
    resolution: {integrity: sha512-wjrdHB2ANTch3XKRhjWZN0UueFocH0cQbi2tR5Jtq60Nb3YOSmakjdAvUa2JFBu/o8Vjhj5cYbcMXkZxn1NzmA==}
    dependencies:
      '@vitest/spy': 0.29.2
      '@vitest/utils': 0.29.2
      chai: 4.3.7
    dev: true

  /@vitest/runner/0.29.2:
    resolution: {integrity: sha512-A1P65f5+6ru36AyHWORhuQBJrOOcmDuhzl5RsaMNFe2jEkoj0faEszQS4CtPU/LxUYVIazlUtZTY0OEZmyZBnA==}
    dependencies:
      '@vitest/utils': 0.29.2
      p-limit: 4.0.0
      pathe: 1.1.0
    dev: true

  /@vitest/spy/0.29.2:
    resolution: {integrity: sha512-Hc44ft5kaAytlGL2PyFwdAsufjbdOvHklwjNy/gy/saRbg9Kfkxfh+PklLm1H2Ib/p586RkQeNFKYuJInUssyw==}
    dependencies:
      tinyspy: 1.0.2
    dev: true

  /@vitest/utils/0.29.2:
    resolution: {integrity: sha512-F14/Uc+vCdclStS2KEoXJlOLAEyqRhnw0gM27iXw9bMTcyKRPJrQ+rlC6XZ125GIPvvKYMPpVxNhiou6PsEeYQ==}
    dependencies:
      cli-truncate: 3.1.0
      diff: 5.1.0
      loupe: 2.3.6
      picocolors: 1.0.0
      pretty-format: 27.5.1
    dev: true

  /@vue/compiler-core/3.2.47:
    resolution: {integrity: sha512-p4D7FDnQb7+YJmO2iPEv0SQNeNzcbHdGByJDsT4lynf63AFkOTFN07HsiRSvjGo0QrxR/o3d0hUyNCUnBU2Tig==}
    dependencies:
      '@babel/parser': 7.21.2
      '@vue/shared': 3.2.47
      estree-walker: 2.0.2
      source-map: 0.6.1

  /@vue/compiler-dom/3.2.47:
    resolution: {integrity: sha512-dBBnEHEPoftUiS03a4ggEig74J2YBZ2UIeyfpcRM2tavgMWo4bsEfgCGsu+uJIL/vax9S+JztH8NmQerUo7shQ==}
    dependencies:
      '@vue/compiler-core': 3.2.47
      '@vue/shared': 3.2.47

  /@vue/compiler-sfc/3.2.47:
    resolution: {integrity: sha512-rog05W+2IFfxjMcFw10tM9+f7i/+FFpZJJ5XHX72NP9eC2uRD+42M3pYcQqDXVYoj74kHMSEdQ/WmCjt8JFksQ==}
    dependencies:
      '@babel/parser': 7.21.2
      '@vue/compiler-core': 3.2.47
      '@vue/compiler-dom': 3.2.47
      '@vue/compiler-ssr': 3.2.47
      '@vue/reactivity-transform': 3.2.47
      '@vue/shared': 3.2.47
      estree-walker: 2.0.2
      magic-string: 0.25.9
      postcss: 8.4.21
      source-map: 0.6.1

  /@vue/compiler-ssr/3.2.47:
    resolution: {integrity: sha512-wVXC+gszhulcMD8wpxMsqSOpvDZ6xKXSVWkf50Guf/S+28hTAXPDYRTbLQ3EDkOP5Xz/+SY37YiwDquKbJOgZw==}
    dependencies:
      '@vue/compiler-dom': 3.2.47
      '@vue/shared': 3.2.47

  /@vue/devtools-api/6.4.4:
    resolution: {integrity: sha512-Ku31WzpOV/8cruFaXaEZKF81WkNnvCSlBY4eOGtz5WMSdJvX1v1WWlSMGZeqUwPtQ27ZZz7B62erEMq8JDjcXw==}
    dev: false

  /@vue/devtools-api/6.4.5:
    resolution: {integrity: sha512-JD5fcdIuFxU4fQyXUu3w2KpAJHzTVdN+p4iOX2lMWSHMOoQdMAcpFLZzm9Z/2nmsoZ1a96QEhZ26e50xLBsgOQ==}
    dev: false

  /@vue/devtools-api/6.5.0:
    resolution: {integrity: sha512-o9KfBeaBmCKl10usN4crU53fYtC1r7jJwdGKjPT24t348rHxgfpZ0xL3Xm/gLUYnc0oTp8LAmrxOeLyu6tbk2Q==}
    dev: true

  /@vue/reactivity-transform/3.2.47:
    resolution: {integrity: sha512-m8lGXw8rdnPVVIdIFhf0LeQ/ixyHkH5plYuS83yop5n7ggVJU+z5v0zecwEnX7fa7HNLBhh2qngJJkxpwEEmYA==}
    dependencies:
      '@babel/parser': 7.21.2
      '@vue/compiler-core': 3.2.47
      '@vue/shared': 3.2.47
      estree-walker: 2.0.2
      magic-string: 0.25.9

  /@vue/reactivity/3.2.47:
    resolution: {integrity: sha512-7khqQ/75oyyg+N/e+iwV6lpy1f5wq759NdlS1fpAhFXa8VeAIKGgk2E/C4VF59lx5b+Ezs5fpp/5WsRYXQiKxQ==}
    dependencies:
      '@vue/shared': 3.2.47

  /@vue/runtime-core/3.2.47:
    resolution: {integrity: sha512-RZxbLQIRB/K0ev0K9FXhNbBzT32H9iRtYbaXb0ZIz2usLms/D55dJR2t6cIEUn6vyhS3ALNvNthI+Q95C+NOpA==}
    dependencies:
      '@vue/reactivity': 3.2.47
      '@vue/shared': 3.2.47

  /@vue/runtime-dom/3.2.47:
    resolution: {integrity: sha512-ArXrFTjS6TsDei4qwNvgrdmHtD930KgSKGhS5M+j8QxXrDJYLqYw4RRcDy1bz1m1wMmb6j+zGLifdVHtkXA7gA==}
    dependencies:
      '@vue/runtime-core': 3.2.47
      '@vue/shared': 3.2.47
      csstype: 2.6.20

  /@vue/server-renderer/3.2.47_vue@3.2.47:
    resolution: {integrity: sha512-dN9gc1i8EvmP9RCzvneONXsKfBRgqFeFZLurmHOveL7oH6HiFXJw5OGu294n1nHc/HMgTy6LulU/tv5/A7f/LA==}
    peerDependencies:
      vue: 3.2.47
    dependencies:
      '@vue/compiler-ssr': 3.2.47
      '@vue/shared': 3.2.47
      vue: 3.2.47

  /@vue/shared/3.2.47:
    resolution: {integrity: sha512-BHGyyGN3Q97EZx0taMQ+OLNuZcW3d37ZEVmEAyeoA9ERdGvm9Irc/0Fua8SNyOtV1w6BS4q25wbMzJujO9HIfQ==}

  /@vueuse/core/9.13.0_vue@3.2.47:
    resolution: {integrity: sha512-pujnclbeHWxxPRqXWmdkKV5OX4Wk4YeK7wusHqRwU0Q7EFusHoqNA/aPhB6KCh9hEqJkLAJo7bb0Lh9b+OIVzw==}
    dependencies:
      '@types/web-bluetooth': 0.0.16
      '@vueuse/metadata': 9.13.0
      '@vueuse/shared': 9.13.0_vue@3.2.47
      vue-demi: 0.13.1_vue@3.2.47
    transitivePeerDependencies:
      - '@vue/composition-api'
      - vue
    dev: true

  /@vueuse/metadata/9.13.0:
    resolution: {integrity: sha512-gdU7TKNAUVlXXLbaF+ZCfte8BjRJQWPCa2J55+7/h+yDtzw3vOoGQDRXzI6pyKyo6bXFT5/QoPE4hAknExjRLQ==}
    dev: true

  /@vueuse/shared/9.13.0_vue@3.2.47:
    resolution: {integrity: sha512-UrnhU+Cnufu4S6JLCPZnkWh0WwZGUp72ktOF2DFptMlOs3TOdVv8xJN53zhHGARmVOsz5KqOls09+J1NR6sBKw==}
    dependencies:
      vue-demi: 0.13.1_vue@3.2.47
    transitivePeerDependencies:
      - '@vue/composition-api'
      - vue
    dev: true

  /@wessberg/stringutil/1.0.19:
    resolution: {integrity: sha512-9AZHVXWlpN8Cn9k5BC/O0Dzb9E9xfEMXzYrNunwvkUTvuK7xgQPVRZpLo+jWCOZ5r8oBa8NIrHuPEu1hzbb6bg==}
    engines: {node: '>=8.0.0'}
    dev: true

  /JSONStream/1.3.5:
    resolution: {integrity: sha512-E+iruNOY8VV9s4JEbe1aNEm6MiszPRr/UfcHMz0TQh1BXSxHK+ASV1R6W4HpjBhSeS+54PIsAMCBmwD06LLsqQ==}
    hasBin: true
    dependencies:
      jsonparse: 1.3.1
      through: 2.3.8
    dev: true

  /abbrev/1.1.1:
    resolution: {integrity: sha512-nne9/IiQ/hzIhY6pdDnbBtz7DjPTKrY00P/zvPSm5pOFkl6xuGrGnXn/VtTNNfNtAfZ9/1RtehkszU9qcTii0Q==}
    dev: false

  /accepts/1.3.8:
    resolution: {integrity: sha512-PYAthTa2m2VKxuvSD3DPC/Gy+U+sOA1LAuT8mkmRuvw+NACSaeXEQ+NHcVF7rONl6qcaxV3Uuemwawk+7+SJLw==}
    engines: {node: '>= 0.6'}
    dependencies:
      mime-types: 2.1.35
      negotiator: 0.6.3

  /acorn-jsx/5.3.2_acorn@8.8.2:
    resolution: {integrity: sha512-rq9s+JNhf0IChjtDXxllJ7g41oZk5SlXtp0LHwyA5cejwn7vKmKp4pPri6YEePv2PU65sAsegbXtIinmDFDXgQ==}
    peerDependencies:
      acorn: ^6.0.0 || ^7.0.0 || ^8.0.0
    dependencies:
      acorn: 8.8.2
    dev: true

  /acorn-node/1.8.2:
    resolution: {integrity: sha512-8mt+fslDufLYntIoPAaIMUe/lrbrehIiwmR3t2k9LljIzoigEPF27eLk2hy8zSGzmR/ogr7zbRKINMo1u0yh5A==}
    dependencies:
      acorn: 7.4.1
      acorn-walk: 7.2.0_acorn@7.4.1
      xtend: 4.0.2

  /acorn-walk/7.2.0_acorn@7.4.1:
    resolution: {integrity: sha512-OPdCF6GsMIP+Az+aWfAAOEt2/+iVDKE7oy6lJ098aoe59oAmK76qV6Gw60SbZ8jHuG2wH058GF4pLFbYamYrVA==}
    engines: {node: '>=0.4.0'}
    peerDependencies:
      acorn: '*'
    dependencies:
      acorn: 7.4.1

  /acorn-walk/8.2.0_acorn@8.8.2:
    resolution: {integrity: sha512-k+iyHEuPgSw6SbuDpGQM+06HQUa04DZ3o+F6CSzXMvvI5KMvnaEqXe+YVe555R9nn6GPt404fos4wcgpw12SDA==}
    engines: {node: '>=0.4.0'}
    peerDependencies:
      acorn: '*'
    dependencies:
      acorn: 8.8.2

  /acorn/7.4.1:
    resolution: {integrity: sha512-nQyp0o1/mNdbTO1PO6kHkwSrmgZ0MT/jCCpNiwbUjGoRN4dlBhqJtoQuCnEOKzgTVwg0ZWiCoQy6SxMebQVh8A==}
    engines: {node: '>=0.4.0'}
    hasBin: true

  /acorn/8.8.2:
    resolution: {integrity: sha512-xjIYgE8HBrkpd/sJqOGNspf8uHG+NOHGOw6a/Urj8taM2EXfdNAH2oFcPeIFfsv3+kz/mJrS5VuMqbNLjCa2vw==}
    engines: {node: '>=0.4.0'}
    hasBin: true

  /add-stream/1.0.0:
    resolution: {integrity: sha1-anmQQ3ynNtXhKI25K9MmbV9csqo=}
    dev: true

  /agent-base/6.0.2:
    resolution: {integrity: sha512-RZNwNclF7+MS/8bDg70amg32dyeZGZxiDuQmZxKLAlQjr3jGyLx+4Kkk58UO7D2QdgFIQCovuSuZESne6RG6XQ==}
    engines: {node: '>= 6.0.0'}
    dependencies:
      debug: 4.3.4
    transitivePeerDependencies:
      - supports-color
    dev: false

  /aggregate-error/3.1.0:
    resolution: {integrity: sha512-4I7Td01quW/RpocfNayFdFVk1qSuoh0E7JrbRJ16nH01HhKFQ88INq9Sd+nd72zqRySlr9BmDA8xlEJ6vJMrYA==}
    engines: {node: '>=8'}
    dependencies:
      clean-stack: 2.2.0
      indent-string: 4.0.0
    dev: true

  /ajv/6.12.6:
    resolution: {integrity: sha512-j3fVLgvTo527anyYyJOGTYJbG+vnnQYvE0m5mmkc1TK+nxAppkCLMIL0aZ4dblVCNoGShhm+kzE4ZUykBoMg4g==}
    dependencies:
      fast-deep-equal: 3.1.3
      fast-json-stable-stringify: 2.1.0
      json-schema-traverse: 0.4.1
      uri-js: 4.4.1
    dev: true

  /algoliasearch/4.13.1:
    resolution: {integrity: sha512-dtHUSE0caWTCE7liE1xaL+19AFf6kWEcyn76uhcitWpntqvicFHXKFoZe5JJcv9whQOTRM6+B8qJz6sFj+rDJA==}
    dependencies:
      '@algolia/cache-browser-local-storage': 4.13.1
      '@algolia/cache-common': 4.13.1
      '@algolia/cache-in-memory': 4.13.1
      '@algolia/client-account': 4.13.1
      '@algolia/client-analytics': 4.13.1
      '@algolia/client-common': 4.13.1
      '@algolia/client-personalization': 4.13.1
      '@algolia/client-search': 4.13.1
      '@algolia/logger-common': 4.13.1
      '@algolia/logger-console': 4.13.1
      '@algolia/requester-browser-xhr': 4.13.1
      '@algolia/requester-common': 4.13.1
      '@algolia/requester-node-http': 4.13.1
      '@algolia/transporter': 4.13.1
    dev: true

  /ansi-escapes/4.3.2:
    resolution: {integrity: sha512-gKXj5ALrKWQLsYG9jlTRmR/xKluxHV+Z9QEwNIgCfM1/uwPMCuzVVnh5mwTd+OuBZcwSIMbqssNWRm1lE51QaQ==}
    engines: {node: '>=8'}
    dependencies:
      type-fest: 0.21.3
    dev: true

  /ansi-regex/5.0.1:
    resolution: {integrity: sha512-quJQXlTSUGL2LH9SUXo8VwsY4soanhgo6LNSm84E1LBcE8s3O0wpdiRzyR9z/ZZJMlMWv37qOOb9pdJlMUEKFQ==}
    engines: {node: '>=8'}

  /ansi-regex/6.0.1:
    resolution: {integrity: sha512-n5M855fKb2SsfMIiFFoVrABHJC8QtHwVx+mHWP3QcEqBHYienj5dHSgjbxtC0WEZXYt4wcD6zrQElDPhFuZgfA==}
    engines: {node: '>=12'}
    dev: true

  /ansi-sequence-parser/1.1.0:
    resolution: {integrity: sha512-lEm8mt52to2fT8GhciPCGeCXACSz2UwIN4X2e2LJSnZ5uAbn2/dsYdOmUXq0AtWS5cpAupysIneExOgH0Vd2TQ==}
    dev: true

  /ansi-styles/3.2.1:
    resolution: {integrity: sha512-VT0ZI6kZRdTh8YyJw3SMbYm/u+NqfsAxEpWO0Pf9sq8/e94WxxOpPKx9FR1FlyCtOVDNOQ+8ntlqFxiRc+r5qA==}
    engines: {node: '>=4'}
    dependencies:
      color-convert: 1.9.3

  /ansi-styles/4.3.0:
    resolution: {integrity: sha512-zbB9rCJAT1rbjiVDb2hqKFHNYLxgtk8NURxZ3IZwD3F6NtxbXZQCnnSi1Lkx+IDohdPlFp222wVALIheZJQSEg==}
    engines: {node: '>=8'}
    dependencies:
      color-convert: 2.0.1
    dev: true

  /ansi-styles/5.2.0:
    resolution: {integrity: sha512-Cxwpt2SfTzTtXcfOlzGEee8O+c+MmUgGrNiBcXnuWxuFJHe6a5Hz7qwhwe5OgaSYI0IJvkLqWX1ASG+cJOkEiA==}
    engines: {node: '>=10'}
    dev: true

  /ansi-styles/6.1.0:
    resolution: {integrity: sha512-VbqNsoz55SYGczauuup0MFUyXNQviSpFTj1RQtFzmQLk18qbVSpTFFGMT293rmDaQuKCT6InmbuEyUne4mTuxQ==}
    engines: {node: '>=12'}
    dev: true

  /anymatch/3.1.2:
    resolution: {integrity: sha512-P43ePfOAIupkguHUycrc4qJ9kz8ZiuOUijaETwX7THt0Y/GNK7v0aa8rY816xWjZ7rJdA5XdMcpVFTKMq+RvWg==}
    engines: {node: '>= 8'}
    dependencies:
      normalize-path: 3.0.0
      picomatch: 2.3.1

  /aproba/2.0.0:
    resolution: {integrity: sha512-lYe4Gx7QT+MKGbDsA+Z+he/Wtef0BiwDOlK/XkBrdfsh9J/jPPXbX0tE9x9cl27Tmu5gg3QUbUrQYa/y+KOHPQ==}
    dev: false

  /are-we-there-yet/2.0.0:
    resolution: {integrity: sha512-Ci/qENmwHnsYo9xKIcUJN5LeDKdJ6R1Z1j9V/J5wyq8nh/mYPEpIKJbBZXtZjG04HiK7zV/p6Vs9952MrMeUIw==}
    engines: {node: '>=10'}
    dependencies:
      delegates: 1.0.0
      readable-stream: 3.6.0
    dev: false

  /arg/4.1.3:
    resolution: {integrity: sha512-58S9QDqG0Xx27YwPSt9fJxivjYl432YCwfDMfZ+71RAqUrZef7LrKQZ3LHLOwCS4FLNBplP533Zx895SeOCHvA==}

  /arg/5.0.2:
    resolution: {integrity: sha512-PYjyFOLKQ9y57JvQ6QLo8dAgNqswh8M1RMJYdQduT6xbWSgK36P/Z/v+p888pM69jMMfS8Xd8F6I1kQ/I9HUGg==}

  /argparse/1.0.10:
    resolution: {integrity: sha512-o5Roy6tNG4SL/FOkCAN6RzjiakZS25RLYFrcMttJqbdd8BWrnA+fGz57iN5Pb06pvBGvl5gQ0B48dJlslXvoTg==}
    dependencies:
      sprintf-js: 1.0.3
    dev: true

  /argparse/2.0.1:
    resolution: {integrity: sha512-8+9WqebbFzpX9OR+Wa6O29asIogeRMzcGtAINdpMHHyAg10f05aSFVBbcEqGf/PXw1EjAZ+q2/bEBg3DvurK3Q==}
    dev: true

  /array-find-index/1.0.2:
    resolution: {integrity: sha512-M1HQyIXcBGtVywBt8WVdim+lrNaK7VHp99Qt5pSNziXznKHViIBbXWtfRTpEFpF/c4FdfxNAsCCwPp5phBYJtw==}
    engines: {node: '>=0.10.0'}
    dev: true

  /array-flatten/1.1.1:
    resolution: {integrity: sha1-ml9pkFGx5wczKPKgCJaLZOopVdI=}

  /array-ify/1.0.0:
    resolution: {integrity: sha1-nlKHYrSpBmrRY6aWKjZEGOlibs4=}
    dev: true

  /array-includes/3.1.6:
    resolution: {integrity: sha512-sgTbLvL6cNnw24FnbaDyjmvddQ2ML8arZsgaJhoABMoplz/4QRhtrYS+alr1BUM1Bwp6dhx8vVCBSLG+StwOFw==}
    engines: {node: '>= 0.4'}
    dependencies:
      call-bind: 1.0.2
      define-properties: 1.1.4
      es-abstract: 1.21.1
      get-intrinsic: 1.1.3
      is-string: 1.0.7
    dev: true

  /array-union/2.1.0:
    resolution: {integrity: sha512-HGyxoOTYUyCM6stUe6EJgnd4EoewAI7zMdfqO+kGjnlZmBDz/cR5pf8r/cR4Wq60sL/p0IkcjUEEPwS3GFrIyw==}
    engines: {node: '>=8'}
    dev: true

  /array.prototype.flat/1.3.1:
    resolution: {integrity: sha512-roTU0KWIOmJ4DRLmwKd19Otg0/mT3qPNt0Qb3GWW8iObuZXxrjB/pzn0R3hqpRSWg4HCwqx+0vwOnWnvlOyeIA==}
    engines: {node: '>= 0.4'}
    dependencies:
      call-bind: 1.0.2
      define-properties: 1.1.4
      es-abstract: 1.21.1
      es-shim-unscopables: 1.0.0
    dev: true

  /array.prototype.flatmap/1.3.1:
    resolution: {integrity: sha512-8UGn9O1FDVvMNB0UlLv4voxRMze7+FpHyF5mSMRjWHUMlpoDViniy05870VlxhfgTnLbpuwTzvD76MTtWxB/mQ==}
    engines: {node: '>= 0.4'}
    dependencies:
      call-bind: 1.0.2
      define-properties: 1.1.4
      es-abstract: 1.21.1
      es-shim-unscopables: 1.0.0
    dev: true

  /arrify/1.0.1:
    resolution: {integrity: sha1-iYUI2iIm84DfkEcoRWhJwVAaSw0=}
    engines: {node: '>=0.10.0'}
    dev: true

  /asap/2.0.6:
    resolution: {integrity: sha512-BSHWgDSAiKs50o2Re8ppvp3seVHXSRM44cdSsT9FfNEUUZLOGWVCsiWaRPWM1Znn+mqZ1OfVZ3z3DWEzSp7hRA==}
    dev: true

  /asn1js/2.4.0:
    resolution: {integrity: sha512-PvZC0FMyMut8aOnR2jAEGSkmRtHIUYPe9amUEnGjr9TdnUmsfoOkjrvUkOEU9mzpYBR1HyO9bF+8U1cLTMMHhQ==}
    engines: {node: '>=6.0.0'}
    dependencies:
      pvutils: 1.1.3
    dev: true

  /assert-never/1.2.1:
    resolution: {integrity: sha512-TaTivMB6pYI1kXwrFlEhLeGfOqoDNdTxjCdwRfFFkEA30Eu+k48W34nlok2EYWJfFFzqaEmichdNM7th6M5HNw==}
    dev: true

  /assertion-error/1.1.0:
    resolution: {integrity: sha512-jgsaNduz+ndvGyFt3uSuWqvy4lCnIJiovtouQN5JZHOKCS2QuhEdbcQHFhVksz2N2U9hXJo8odG7ETyWlEeuDw==}
    dev: true

  /astral-regex/2.0.0:
    resolution: {integrity: sha512-Z7tMw1ytTXt5jqMcOP+OQteU1VuNK9Y02uuJtKQ1Sv69jXQKKg5cibLwGJow8yzZP+eAc18EmLGPal0bp36rvQ==}
    engines: {node: '>=8'}
    dev: true

  /asynckit/0.4.0:
    resolution: {integrity: sha512-Oei9OH4tRh0YqU3GxhX79dM/mwVgvbZJaSNaRk+bshkj0S5cfHcgYakreBjrHwatXKbz+IoIdYLxrKim2MjW0Q==}
    dev: false

  /autoprefixer/10.4.13:
    resolution: {integrity: sha512-49vKpMqcZYsJjwotvt4+h/BCjJVnhGwcLpDt5xkcaOG3eLrG/HUYLagrihYsQ+qrIBgIzX1Rw7a6L8I/ZA1Atg==}
    engines: {node: ^10 || ^12 || >=14}
    hasBin: true
    peerDependencies:
      postcss: ^8.1.0
    dependencies:
      browserslist: 4.21.5
      caniuse-lite: 1.0.30001427
      fraction.js: 4.2.0
      normalize-range: 0.1.2
      picocolors: 1.0.0
      postcss-value-parser: 4.2.0
    dev: false

  /available-typed-arrays/1.0.5:
    resolution: {integrity: sha512-DMD0KiN46eipeziST1LPP/STfDU0sufISXmjSgvVsoU2tqxctQeASejWcfNtxYKqETM1UxQ8sp2OrSBWpHY6sw==}
    engines: {node: '>= 0.4'}
    dev: true

  /axios/1.3.4:
    resolution: {integrity: sha512-toYm+Bsyl6VC5wSkfkbbNB6ROv7KY93PEBBL6xyDczaIHasAiv4wPqQ/c4RjoQzipxRD2W5g21cOqQulZ7rHwQ==}
    dependencies:
      follow-redirects: 1.15.0
      form-data: 4.0.0
      proxy-from-env: 1.1.0
    transitivePeerDependencies:
      - debug
    dev: false

  /babel-plugin-polyfill-corejs2/0.3.3_@babel+core@7.21.0:
    resolution: {integrity: sha512-8hOdmFYFSZhqg2C/JgLUQ+t52o5nirNwaWM2B9LWteozwIvM14VSwdsCAUET10qT+kmySAlseadmfeeSWFCy+Q==}
    peerDependencies:
      '@babel/core': ^7.0.0-0
    dependencies:
      '@babel/compat-data': 7.20.10
      '@babel/core': 7.21.0
      '@babel/helper-define-polyfill-provider': 0.3.3_@babel+core@7.21.0
      semver: 6.3.0
    transitivePeerDependencies:
      - supports-color
    dev: false

  /babel-plugin-polyfill-corejs3/0.6.0_@babel+core@7.21.0:
    resolution: {integrity: sha512-+eHqR6OPcBhJOGgsIar7xoAB1GcSwVUA3XjAd7HJNzOXT4wv6/H7KIdA/Nc60cvUlDbKApmqNvD1B1bzOt4nyA==}
    peerDependencies:
      '@babel/core': ^7.0.0-0
    dependencies:
      '@babel/core': 7.21.0
      '@babel/helper-define-polyfill-provider': 0.3.3_@babel+core@7.21.0
      core-js-compat: 3.27.2
    transitivePeerDependencies:
      - supports-color
    dev: false

  /babel-plugin-polyfill-regenerator/0.4.1_@babel+core@7.21.0:
    resolution: {integrity: sha512-NtQGmyQDXjQqQ+IzRkBVwEOz9lQ4zxAQZgoAYEtU9dJjnl1Oc98qnN7jcp+bE7O7aYzVpavXE3/VKXNzUbh7aw==}
    peerDependencies:
      '@babel/core': ^7.0.0-0
    dependencies:
      '@babel/core': 7.21.0
      '@babel/helper-define-polyfill-provider': 0.3.3_@babel+core@7.21.0
    transitivePeerDependencies:
      - supports-color
    dev: false

  /babel-walk/3.0.0-canary-5:
    resolution: {integrity: sha512-GAwkz0AihzY5bkwIY5QDR+LvsRQgB/B+1foMPvi0FZPMl5fjD7ICiznUiBdLYMH1QYe6vqu4gWYytZOccLouFw==}
    engines: {node: '>= 10.0.0'}
    dependencies:
      '@babel/types': 7.21.2
    dev: true

  /balanced-match/1.0.2:
    resolution: {integrity: sha512-3oSeUO0TMV67hN1AmbXsK4yaqU7tjiHlbxRDZOpH0KW9+CeX4bRAaX0Anxt0tx2MrpRpWwQaPwIlISEJhYU5Pw==}

  /base64-arraybuffer-es6/0.7.0:
    resolution: {integrity: sha512-ESyU/U1CFZDJUdr+neHRhNozeCv72Y7Vm0m1DCbjX3KBjT6eYocvAJlSk6+8+HkVwXlT1FNxhGW6q3UKAlCvvw==}
    engines: {node: '>=6.0.0'}
    dev: true

  /bcrypt/5.1.0:
    resolution: {integrity: sha512-RHBS7HI5N5tEnGTmtR/pppX0mmDSBpQ4aCBsj7CEQfYXDcO74A8sIBYcJMuCsis2E81zDxeENYhv66oZwLiA+Q==}
    engines: {node: '>= 10.0.0'}
    requiresBuild: true
    dependencies:
      '@mapbox/node-pre-gyp': 1.0.10
      node-addon-api: 5.0.0
    transitivePeerDependencies:
      - encoding
      - supports-color
    dev: false

  /bignumber.js/9.1.1:
    resolution: {integrity: sha512-pHm4LsMJ6lzgNGVfZHjMoO8sdoRhOzOH4MLmY65Jg70bpxCKu5iOHNJyfF6OyvYw7t8Fpf35RuzUyqnQsj8Vig==}
    dev: false

  /binary-extensions/2.2.0:
    resolution: {integrity: sha512-jDctJ/IVQbZoJykoeHbhXpOlNBqGNcwXJKJog42E5HDPUwQTSdjCHdihjj0DlnheQ7blbT6dHOafNAiS8ooQKA==}
    engines: {node: '>=8'}

  /body-parser/1.20.1:
    resolution: {integrity: sha512-jWi7abTbYwajOytWCQc37VulmWiRae5RyTpaCyDcS5/lMdtwSz5lOpDE67srw/HYe35f1z3fDQw+3txg7gNtWw==}
    engines: {node: '>= 0.8', npm: 1.2.8000 || >= 1.4.16}
    dependencies:
      bytes: 3.1.2
      content-type: 1.0.4
      debug: 2.6.9
      depd: 2.0.0
      destroy: 1.2.0
      http-errors: 2.0.0
      iconv-lite: 0.4.24
      on-finished: 2.4.1
      qs: 6.11.0
      raw-body: 2.5.1
      type-is: 1.6.18
      unpipe: 1.0.0
    transitivePeerDependencies:
      - supports-color

  /body-scroll-lock/4.0.0-beta.0:
    resolution: {integrity: sha512-a7tP5+0Mw3YlUJcGAKUqIBkYYGlYxk2fnCasq/FUph1hadxlTRjF+gAcZksxANnaMnALjxEddmSi/H3OR8ugcQ==}
    dev: true

  /brace-expansion/1.1.11:
    resolution: {integrity: sha512-iCuPHDFgrHX7H2vEI/5xpz07zSHB00TpugqhmYtVmMO6518mCuRMoOYFldEBl0g187ufozdaHgWKcYFb61qGiA==}
    dependencies:
      balanced-match: 1.0.2
      concat-map: 0.0.1

  /brace-expansion/2.0.1:
    resolution: {integrity: sha512-XnAIvQ8eM+kC6aULx6wuQiwVsnzsi9d3WxzV3FpWTGA19F621kwdbsAcFKXgKUHZWsy+mY6iL1sHTxWEFCytDA==}
    dependencies:
      balanced-match: 1.0.2
    dev: true

  /braces/3.0.2:
    resolution: {integrity: sha512-b8um+L1RzM3WDSzvhm6gIz1yfTbBt6YTlcEKAvsmqCZZFw46z626lVj9j1yEPW33H5H+lBQpZMP1k8l+78Ha0A==}
    engines: {node: '>=8'}
    dependencies:
      fill-range: 7.0.1

  /browserslist/4.21.5:
    resolution: {integrity: sha512-tUkiguQGW7S3IhB7N+c2MV/HZPSCPAAiYBZXLsBhFB/PCy6ZKKsZrmBayHV9fdGV/ARIfJ14NkxKzRDjvp7L6w==}
    engines: {node: ^6 || ^7 || ^8 || ^9 || ^10 || ^11 || ^12 || >=13.7}
    hasBin: true
    dependencies:
      caniuse-lite: 1.0.30001457
      electron-to-chromium: 1.4.308
      node-releases: 2.0.10
      update-browserslist-db: 1.0.10_browserslist@4.21.5

  /buffer-from/1.1.2:
    resolution: {integrity: sha512-E+XQCRwSbaaiChtv6k6Dwgc+bx+Bs6vuKJHHl5kox/BaKbhiXzqQOwK4cO22yElGp2OCmjwVhT3HmxgyPGnJfQ==}
    dev: true

  /builtin-modules/3.3.0:
    resolution: {integrity: sha512-zhaCDicdLuWN5UbN5IMnFqNMhNfo919sH85y2/ea+5Yg9TsTkeZxpL+JLbp6cgYFS4sRLp3YV4S6yDuqVWHYOw==}
    engines: {node: '>=6'}
    dev: true

  /busboy/0.3.1:
    resolution: {integrity: sha512-y7tTxhGKXcyBxRKAni+awqx8uqaJKrSFSNFSeRG5CsWNdmy2BIK+6VGWEW7TZnIO/533mtMEA4rOevQV815YJw==}
    engines: {node: '>=4.5.0'}
    dependencies:
      dicer: 0.3.0
    dev: true

  /bytes/3.1.2:
    resolution: {integrity: sha512-/Nf7TyzTx6S3yRJObOAV7956r8cr2+Oj8AC5dt8wSP3BQAoeX58NoHyCU8P8zGkNXStjTSi6fzO6F0pBdcYbEg==}
    engines: {node: '>= 0.8'}

  /cac/6.7.14:
    resolution: {integrity: sha512-b6Ilus+c3RrdDk+JhLKUAQfzzgLEPy6wcXqS7f/xe1EETvsDP6GORG7SFuOs6cID5YkqchW/LXZbX5bc8j7ZcQ==}
    engines: {node: '>=8'}
    dev: true

  /call-bind/1.0.2:
    resolution: {integrity: sha512-7O+FbCihrB5WGbFYesctwmTKae6rOiIzmz1icreWJ+0aA7LJfuqhEso2T9ncpcFtzMQtzXf2QGGueWJGTYsqrA==}
    dependencies:
      function-bind: 1.1.1
      get-intrinsic: 1.1.3

  /callsites/3.1.0:
    resolution: {integrity: sha512-P8BjAsXvZS+VIDUI11hHCQEv74YT67YUi5JJFNWIqL235sBmjX4+qx9Muvls5ivyNENctx46xQLQ3aTuE7ssaQ==}
    engines: {node: '>=6'}
    dev: true

  /camelcase-css/2.0.1:
    resolution: {integrity: sha512-QOSvevhslijgYwRx6Rv7zKdMF8lbRmx+uQGx2+vDc+KI/eBnsy9kit5aj23AgGu3pa4t9AgwbnXWqS+iOY+2aA==}
    engines: {node: '>= 6'}

  /camelcase-keys/6.2.2:
    resolution: {integrity: sha512-YrwaA0vEKazPBkn0ipTiMpSajYDSe+KjQfrjhcBMxJt/znbvlHd8Pw/Vamaz5EB4Wfhs3SUR3Z9mwRu/P3s3Yg==}
    engines: {node: '>=8'}
    dependencies:
      camelcase: 5.3.1
      map-obj: 4.3.0
      quick-lru: 4.0.1
    dev: true

  /camelcase/5.3.1:
    resolution: {integrity: sha512-L28STB170nwWS63UjtlEOE3dldQApaJXZkOI1uMFfzf3rRuPegHaHesyee+YxQ+W6SvRDQV6UrdOdRiR153wJg==}
    engines: {node: '>=6'}
    dev: true

  /caniuse-lite/1.0.30001427:
    resolution: {integrity: sha512-lfXQ73oB9c8DP5Suxaszm+Ta2sr/4tf8+381GkIm1MLj/YdLf+rEDyDSRCzeltuyTVGm+/s18gdZ0q+Wmp8VsQ==}
    dev: false

  /caniuse-lite/1.0.30001457:
    resolution: {integrity: sha512-SDIV6bgE1aVbK6XyxdURbUE89zY7+k1BBBaOwYwkNCglXlel/E7mELiHC64HQ+W0xSKlqWhV9Wh7iHxUjMs4fA==}

  /chai/4.3.7:
    resolution: {integrity: sha512-HLnAzZ2iupm25PlN0xFreAlBA5zaBSv3og0DdeGA4Ar6h6rJ3A0rolRUKJhSF2V10GZKDgWF/VmAEsNWjCRB+A==}
    engines: {node: '>=4'}
    dependencies:
      assertion-error: 1.1.0
      check-error: 1.0.2
      deep-eql: 4.1.3
      get-func-name: 2.0.0
      loupe: 2.3.6
      pathval: 1.1.1
      type-detect: 4.0.8
    dev: true

  /chalk/2.4.2:
    resolution: {integrity: sha512-Mti+f9lpJNcwF4tWV8/OrTTtF1gZi+f8FqlyAdouralcFWFQWF2+NgCHShjkCb+IFBLq9buZwE1xckQU4peSuQ==}
    engines: {node: '>=4'}
    dependencies:
      ansi-styles: 3.2.1
      escape-string-regexp: 1.0.5
      supports-color: 5.5.0

  /chalk/4.1.2:
    resolution: {integrity: sha512-oKnbhFyRIXpUuez8iBMmyEa4nbj4IOQyuhc/wy9kY7/WVPcwIO9VA668Pu8RkO7+0G76SLROeyw9CpQ061i4mA==}
    engines: {node: '>=10'}
    dependencies:
      ansi-styles: 4.3.0
      supports-color: 7.2.0
    dev: true

  /chalk/5.2.0:
    resolution: {integrity: sha512-ree3Gqw/nazQAPuJJEy+avdl7QfZMcUvmHIKgEZkGL+xOBzRvup5Hxo6LHuMceSxOabuJLJm5Yp/92R9eMmMvA==}
    engines: {node: ^12.17.0 || ^14.13 || >=16.0.0}
    dev: true

  /character-parser/2.2.0:
    resolution: {integrity: sha1-x84o821LzZdE5f/CxfzeHHMmH8A=}
    dependencies:
      is-regex: 1.1.4
    dev: true

  /check-error/1.0.2:
    resolution: {integrity: sha512-BrgHpW9NURQgzoNyjfq0Wu6VFO6D7IZEmJNdtgNqpzGG8RuNFHt2jQxWlAs4HMe119chBnv+34syEZtc6IhLtA==}
    dev: true

  /chokidar/3.5.3:
    resolution: {integrity: sha512-Dr3sfKRP6oTcjf2JmUmFJfeVMvXBdegxB0iVQ5eb2V10uFJUCAS8OByZdVAyVb8xXNz3GjjTgj9kLWsZTqE6kw==}
    engines: {node: '>= 8.10.0'}
    dependencies:
      anymatch: 3.1.2
      braces: 3.0.2
      glob-parent: 5.1.2
      is-binary-path: 2.1.0
      is-glob: 4.0.3
      normalize-path: 3.0.0
      readdirp: 3.6.0
    optionalDependencies:
      fsevents: 2.3.2

  /chownr/2.0.0:
    resolution: {integrity: sha512-bIomtDF5KGpdogkLd9VspvFzk9KfpyyGlS8YFVZl7TGPBHL5snIOnxeshwVgPteQ9b4Eydl+pVbIyE1DcvCWgQ==}
    engines: {node: '>=10'}
    dev: false

  /cjstoesm/1.1.4_typescript@4.6.4:
    resolution: {integrity: sha512-cixLJwK2HS8R8J1jJcYwlrLxWUbdNms5EmVQuvP3O0CGvHNv2WVd2gnqTP/tbTEYzbgWiSYQBZDoAakqsSl94Q==}
    engines: {node: '>=10.0.0'}
    hasBin: true
    peerDependencies:
      typescript: '>=3.2.x || >= 4.x'
    dependencies:
      '@wessberg/stringutil': 1.0.19
      chalk: 4.1.2
      commander: 7.2.0
      compatfactory: 0.0.6_typescript@4.6.4
      crosspath: 0.0.8
      fast-glob: 3.2.12
      helpertypes: 0.0.2
      reserved-words: 0.1.2
      resolve: 1.22.1
      typescript: 4.6.4
    dev: true

  /clean-stack/2.2.0:
    resolution: {integrity: sha512-4diC9HaTE+KRAMWhDhrGOECgWZxoevMc5TlkObMqNSsVU62PYzXZ/SMTjzyGAFF1YusgxGcSWTEXBhp0CPwQ1A==}
    engines: {node: '>=6'}
    dev: true

  /cli-cursor/3.1.0:
    resolution: {integrity: sha512-I/zHAwsKf9FqGoXM4WWRACob9+SNukZTd94DWF57E4toouRulbCxcUh6RKUEOQlYTHJnzkPMySvPNaaSLNfLZw==}
    engines: {node: '>=8'}
    dependencies:
      restore-cursor: 3.1.0
    dev: true

  /cli-truncate/2.1.0:
    resolution: {integrity: sha512-n8fOixwDD6b/ObinzTrp1ZKFzbgvKZvuz/TvejnLn1aQfC6r52XEx85FmuC+3HI+JM7coBRXUvNqEU2PHVrHpg==}
    engines: {node: '>=8'}
    dependencies:
      slice-ansi: 3.0.0
      string-width: 4.2.3
    dev: true

  /cli-truncate/3.1.0:
    resolution: {integrity: sha512-wfOBkjXteqSnI59oPcJkcPl/ZmwvMMOj340qUIY1SKZCv0B9Cf4D4fAucRkIKQmsIuYK3x1rrgU7MeGRruiuiA==}
    engines: {node: ^12.20.0 || ^14.13.1 || >=16.0.0}
    dependencies:
      slice-ansi: 5.0.0
      string-width: 5.1.2
    dev: true

  /clipboard/2.0.11:
    resolution: {integrity: sha512-C+0bbOqkezLIsmWSvlsXS0Q0bmkugu7jcfMIACB+RDEntIzQIkdr148we28AfSloQLRdZlYL/QYyrq05j/3Faw==}
    dependencies:
      good-listener: 1.2.2
      select: 1.1.2
      tiny-emitter: 2.1.0
    dev: false

  /cliui/7.0.4:
    resolution: {integrity: sha512-OcRE68cOsVMXp1Yvonl/fzkQOyjLSu/8bhPDfQt0e0/Eb283TKP20Fs2MqoPsr9SwA595rRCA+QMzYc9nBP+JQ==}
    dependencies:
      string-width: 4.2.3
      strip-ansi: 6.0.1
      wrap-ansi: 7.0.0
    dev: true

  /cluster-key-slot/1.1.0:
    resolution: {integrity: sha512-2Nii8p3RwAPiFwsnZvukotvow2rIHM+yQ6ZcBXGHdniadkYGZYiGmkHJIbZPIV9nfv7m/U1IPMVVcAhoWFeklw==}
    engines: {node: '>=0.10.0'}
    dev: true

  /color-convert/1.9.3:
    resolution: {integrity: sha512-QfAUtd+vFdAtFQcC8CCyYt1fYWxSqAiK2cSD6zDB8N3cpsEBAvRxp9zOGg6G/SHHJYAT88/az/IuDGALsNVbGg==}
    dependencies:
      color-name: 1.1.3

  /color-convert/2.0.1:
    resolution: {integrity: sha512-RRECPsj7iu/xb5oKYcsFHSppFNnsj/52OVTRKb4zP5onXwVF3zVmmToNcOfGC+CRDpfK/U584fMg38ZHCaElKQ==}
    engines: {node: '>=7.0.0'}
    dependencies:
      color-name: 1.1.4
    dev: true

  /color-name/1.1.3:
    resolution: {integrity: sha512-72fSenhMw2HZMTVHeCA9KCmpEIbzWiQsjN+BHcBbS9vr1mtt+vJjPdksIBNUmKAW8TFUDPJK5SUU3QhE9NEXDw==}

  /color-name/1.1.4:
    resolution: {integrity: sha512-dOy+3AuW3a2wNbZHIuMZpTcgjGuLU/uBL/ubcZF9OXbDo8ff4O8yVp5Bf0efS8uEoYo5q4Fx7dY9OgQGXgAsQA==}

  /color-support/1.1.3:
    resolution: {integrity: sha512-qiBjkpbMLO/HL68y+lh4q0/O1MZFj2RX6X/KmMa3+gJD3z+WwI1ZzDHysvqHGS3mP6mznPckpXmw1nI9cJjyRg==}
    hasBin: true
    dev: false

  /colorette/2.0.19:
    resolution: {integrity: sha512-3tlv/dIP7FWvj3BsbHrGLJ6l/oKh1O3TcgBqMn+yyCagOxc23fyzDS6HypQbgxWbkpDnf52p1LuR4eWDQ/K9WQ==}
    dev: true

  /colors/1.2.5:
    resolution: {integrity: sha512-erNRLao/Y3Fv54qUa0LBB+//Uf3YwMUmdJinN20yMXm9zdKKqH9wt7R9IIVZ+K7ShzfpLV/Zg8+VyrBJYB4lpg==}
    engines: {node: '>=0.1.90'}
    dev: true

  /combined-stream/1.0.8:
    resolution: {integrity: sha512-FQN4MRfuJeHf7cBbBMJFXhKSDq+2kAArBlmRBvcvFE5BB1HZKXtSFASDhdlz9zOYwxh8lDdnvmMOe/+5cdoEdg==}
    engines: {node: '>= 0.8'}
    dependencies:
      delayed-stream: 1.0.0
    dev: false

  /commander/2.20.3:
    resolution: {integrity: sha512-GpVkmM8vF2vQUkj2LvZmD35JxeJOLCwJ9cUkugyk2nuhbv3+mJvpLYYt+0+USMxE+oj+ey/lJEnhZw75x/OMcQ==}
    requiresBuild: true
    dev: true

  /commander/7.2.0:
    resolution: {integrity: sha512-QrWXB+ZQSVPmIWIhtEO9H+gwHaMGYiF5ChvoJ+K9ZGHG/sVsa6yiesAD1GC/x46sET00Xlwo1u49RVVVzvcSkw==}
    engines: {node: '>= 10'}
    dev: true

  /commander/9.4.1:
    resolution: {integrity: sha512-5EEkTNyHNGFPD2H+c/dXXfQZYa/scCKasxWcXJaWnNJ99pnQN9Vnmqow+p+PlFPE63Q6mThaZws1T+HxfpgtPw==}
    engines: {node: ^12.20.0 || >=14}
    dev: true

  /comment-parser/1.3.1:
    resolution: {integrity: sha512-B52sN2VNghyq5ofvUsqZjmk6YkihBX5vMSChmSK9v4ShjKf3Vk5Xcmgpw4o+iIgtrnM/u5FiMpz9VKb8lpBveA==}
    engines: {node: '>= 12.0.0'}
    dev: true

  /commenting/1.1.0:
    resolution: {integrity: sha512-YeNK4tavZwtH7jEgK1ZINXzLKm6DZdEMfsaaieOsCAN0S8vsY7UeuO3Q7d/M018EFgE+IeUAuBOKkFccBZsUZA==}
    dev: true

  /commondir/1.0.1:
    resolution: {integrity: sha512-W9pAhw0ja1Edb5GVdIF1mjZw/ASI0AlShXM83UUGe2DVr5TdAPEA1OA8m/g8zWp9x6On7gqufY+FatDbC3MDQg==}
    dev: true

  /compare-func/2.0.0:
    resolution: {integrity: sha512-zHig5N+tPWARooBnb0Zx1MFcdfpyJrfTJ3Y5L+IFvUm8rM74hHz66z0gw0x4tijh5CorKkKUCnW82R2vmpeCRA==}
    dependencies:
      array-ify: 1.0.0
      dot-prop: 5.3.0
    dev: true

  /compatfactory/0.0.6_typescript@4.6.4:
    resolution: {integrity: sha512-F1LpdNxgxay4UdanmeL75+guJPDg2zu8bFZDVih/kse5hA3oa+aMgvk4tLwq7AFBpy3S0ilnPdSfYsTl/L9NXA==}
    engines: {node: '>=10.0.0'}
    peerDependencies:
      typescript: '>=3.x || >= 4.x'
    dependencies:
      helpertypes: 0.0.2
      typescript: 4.6.4
    dev: true

  /concat-map/0.0.1:
    resolution: {integrity: sha512-/Srv4dswyQNBfohGpz9o6Yb3Gz3SrUDqBH5rTuhGR7ahtlbYKnVxw2bCFMRljaA7EXHaXZ8wsHdodFvbkhKmqg==}

  /connect-history-api-fallback/2.0.0:
    resolution: {integrity: sha512-U73+6lQFmfiNPrYbXqr6kZ1i1wiRqXnp2nhMsINseWXO8lDau0LGEffJ8kQi4EjLZympVgRdvqjAgiZ1tgzDDA==}
    engines: {node: '>=0.8'}
    dev: true

  /connect/3.7.0:
    resolution: {integrity: sha512-ZqRXc+tZukToSNmh5C2iWMSoV3X1YUcPbqEM4DkEG5tNQXrQUZCNVGGv3IuicnkMtPfGf3Xtp8WCXs295iQ1pQ==}
    engines: {node: '>= 0.10.0'}
    dependencies:
      debug: 2.6.9
      finalhandler: 1.1.2
      parseurl: 1.3.3
      utils-merge: 1.0.1
    transitivePeerDependencies:
      - supports-color
    dev: true

  /consola/2.15.3:
    resolution: {integrity: sha512-9vAdYbHj6x2fLKC4+oPH0kFzY/orMZyG2Aj+kNylHxKGJ/Ed4dpNyAQYwJOdqO4zdM7XpVHmyejQDcQHrnuXbw==}
    dev: true

  /console-control-strings/1.1.0:
    resolution: {integrity: sha512-ty/fTekppD2fIwRvnZAVdeOiGd1c7YXEixbgJTNzqcxJWKQnjJ/V1bNEEE6hygpM3WjwHFUVK6HTjWSzV4a8sQ==}
    dev: false

  /constantinople/4.0.1:
    resolution: {integrity: sha512-vCrqcSIq4//Gx74TXXCGnHpulY1dskqLTFGDmhrGxzeXL8lF8kvXv6mpNWlJj1uD4DW23D4ljAqbY4RRaaUZIw==}
    dependencies:
      '@babel/parser': 7.21.2
      '@babel/types': 7.21.2
    dev: true

  /content-disposition/0.5.4:
    resolution: {integrity: sha512-FveZTNuGw04cxlAiWbzi6zTAL/lhehaWbTtgluJh4/E95DqMwTmha3KZN1aAWA8cFIhHzMZUvLevkw5Rqk+tSQ==}
    engines: {node: '>= 0.6'}
    dependencies:
      safe-buffer: 5.2.1

  /content-type/1.0.4:
    resolution: {integrity: sha512-hIP3EEPs8tB9AT1L+NUqtwOAps4mk2Zob89MWXMHjHWg9milF/j4osnnQLXBCBFBk/tvIG/tUc9mOUJiPBhPXA==}
    engines: {node: '>= 0.6'}

  /conventional-changelog-angular/5.0.13:
    resolution: {integrity: sha512-i/gipMxs7s8L/QeuavPF2hLnJgH6pEZAttySB6aiQLWcX3puWDL3ACVmvBhJGxnAy52Qc15ua26BufY6KpmrVA==}
    engines: {node: '>=10'}
    dependencies:
      compare-func: 2.0.0
      q: 1.5.1
    dev: true

  /conventional-changelog-atom/2.0.8:
    resolution: {integrity: sha512-xo6v46icsFTK3bb7dY/8m2qvc8sZemRgdqLb/bjpBsH2UyOS8rKNTgcb5025Hri6IpANPApbXMg15QLb1LJpBw==}
    engines: {node: '>=10'}
    dependencies:
      q: 1.5.1
    dev: true

  /conventional-changelog-cli/2.2.2:
    resolution: {integrity: sha512-8grMV5Jo8S0kP3yoMeJxV2P5R6VJOqK72IiSV9t/4H5r/HiRqEBQ83bYGuz4Yzfdj4bjaAEhZN/FFbsFXr5bOA==}
    engines: {node: '>=10'}
    hasBin: true
    dependencies:
      add-stream: 1.0.0
      conventional-changelog: 3.1.25
      lodash: 4.17.21
      meow: 8.1.2
      tempfile: 3.0.0
    dev: true

  /conventional-changelog-codemirror/2.0.8:
    resolution: {integrity: sha512-z5DAsn3uj1Vfp7po3gpt2Boc+Bdwmw2++ZHa5Ak9k0UKsYAO5mH1UBTN0qSCuJZREIhX6WU4E1p3IW2oRCNzQw==}
    engines: {node: '>=10'}
    dependencies:
      q: 1.5.1
    dev: true

  /conventional-changelog-conventionalcommits/4.6.3:
    resolution: {integrity: sha512-LTTQV4fwOM4oLPad317V/QNQ1FY4Hju5qeBIM1uTHbrnCE+Eg4CdRZ3gO2pUeR+tzWdp80M2j3qFFEDWVqOV4g==}
    engines: {node: '>=10'}
    dependencies:
      compare-func: 2.0.0
      lodash: 4.17.21
      q: 1.5.1
    dev: true

  /conventional-changelog-core/4.2.4:
    resolution: {integrity: sha512-gDVS+zVJHE2v4SLc6B0sLsPiloR0ygU7HaDW14aNJE1v4SlqJPILPl/aJC7YdtRE4CybBf8gDwObBvKha8Xlyg==}
    engines: {node: '>=10'}
    dependencies:
      add-stream: 1.0.0
      conventional-changelog-writer: 5.0.1
      conventional-commits-parser: 3.2.4
      dateformat: 3.0.3
      get-pkg-repo: 4.2.1
      git-raw-commits: 2.0.11
      git-remote-origin-url: 2.0.0
      git-semver-tags: 4.1.1
      lodash: 4.17.21
      normalize-package-data: 3.0.3
      q: 1.5.1
      read-pkg: 3.0.0
      read-pkg-up: 3.0.0
      through2: 4.0.2
    dev: true

  /conventional-changelog-ember/2.0.9:
    resolution: {integrity: sha512-ulzIReoZEvZCBDhcNYfDIsLTHzYHc7awh+eI44ZtV5cx6LVxLlVtEmcO+2/kGIHGtw+qVabJYjdI5cJOQgXh1A==}
    engines: {node: '>=10'}
    dependencies:
      q: 1.5.1
    dev: true

  /conventional-changelog-eslint/3.0.9:
    resolution: {integrity: sha512-6NpUCMgU8qmWmyAMSZO5NrRd7rTgErjrm4VASam2u5jrZS0n38V7Y9CzTtLT2qwz5xEChDR4BduoWIr8TfwvXA==}
    engines: {node: '>=10'}
    dependencies:
      q: 1.5.1
    dev: true

  /conventional-changelog-express/2.0.6:
    resolution: {integrity: sha512-SDez2f3iVJw6V563O3pRtNwXtQaSmEfTCaTBPCqn0oG0mfkq0rX4hHBq5P7De2MncoRixrALj3u3oQsNK+Q0pQ==}
    engines: {node: '>=10'}
    dependencies:
      q: 1.5.1
    dev: true

  /conventional-changelog-jquery/3.0.11:
    resolution: {integrity: sha512-x8AWz5/Td55F7+o/9LQ6cQIPwrCjfJQ5Zmfqi8thwUEKHstEn4kTIofXub7plf1xvFA2TqhZlq7fy5OmV6BOMw==}
    engines: {node: '>=10'}
    dependencies:
      q: 1.5.1
    dev: true

  /conventional-changelog-jshint/2.0.9:
    resolution: {integrity: sha512-wMLdaIzq6TNnMHMy31hql02OEQ8nCQfExw1SE0hYL5KvU+JCTuPaDO+7JiogGT2gJAxiUGATdtYYfh+nT+6riA==}
    engines: {node: '>=10'}
    dependencies:
      compare-func: 2.0.0
      q: 1.5.1
    dev: true

  /conventional-changelog-preset-loader/2.3.4:
    resolution: {integrity: sha512-GEKRWkrSAZeTq5+YjUZOYxdHq+ci4dNwHvpaBC3+ENalzFWuCWa9EZXSuZBpkr72sMdKB+1fyDV4takK1Lf58g==}
    engines: {node: '>=10'}
    dev: true

  /conventional-changelog-writer/5.0.1:
    resolution: {integrity: sha512-5WsuKUfxW7suLblAbFnxAcrvf6r+0b7GvNaWUwUIk0bXMnENP/PEieGKVUQrjPqwPT4o3EPAASBXiY6iHooLOQ==}
    engines: {node: '>=10'}
    hasBin: true
    dependencies:
      conventional-commits-filter: 2.0.7
      dateformat: 3.0.3
      handlebars: 4.7.7
      json-stringify-safe: 5.0.1
      lodash: 4.17.21
      meow: 8.1.2
      semver: 6.3.0
      split: 1.0.1
      through2: 4.0.2
    dev: true

  /conventional-changelog/3.1.25:
    resolution: {integrity: sha512-ryhi3fd1mKf3fSjbLXOfK2D06YwKNic1nC9mWqybBHdObPd8KJ2vjaXZfYj1U23t+V8T8n0d7gwnc9XbIdFbyQ==}
    engines: {node: '>=10'}
    dependencies:
      conventional-changelog-angular: 5.0.13
      conventional-changelog-atom: 2.0.8
      conventional-changelog-codemirror: 2.0.8
      conventional-changelog-conventionalcommits: 4.6.3
      conventional-changelog-core: 4.2.4
      conventional-changelog-ember: 2.0.9
      conventional-changelog-eslint: 3.0.9
      conventional-changelog-express: 2.0.6
      conventional-changelog-jquery: 3.0.11
      conventional-changelog-jshint: 2.0.9
      conventional-changelog-preset-loader: 2.3.4
    dev: true

  /conventional-commits-filter/2.0.7:
    resolution: {integrity: sha512-ASS9SamOP4TbCClsRHxIHXRfcGCnIoQqkvAzCSbZzTFLfcTqJVugB0agRgsEELsqaeWgsXv513eS116wnlSSPA==}
    engines: {node: '>=10'}
    dependencies:
      lodash.ismatch: 4.4.0
      modify-values: 1.0.1
    dev: true

  /conventional-commits-parser/3.2.4:
    resolution: {integrity: sha512-nK7sAtfi+QXbxHCYfhpZsfRtaitZLIA6889kFIouLvz6repszQDgxBu7wf2WbU+Dco7sAnNCJYERCwt54WPC2Q==}
    engines: {node: '>=10'}
    hasBin: true
    dependencies:
      JSONStream: 1.3.5
      is-text-path: 1.0.1
      lodash: 4.17.21
      meow: 8.1.2
      split2: 3.2.2
      through2: 4.0.2
    dev: true

  /convert-source-map/1.9.0:
    resolution: {integrity: sha512-ASFBup0Mz1uyiIjANan1jzLQami9z1PoYSZCiiYW2FczPbenXc45FZdBZLzOT+r6+iciuEModtmCti+hjaAk0A==}

  /convert-source-map/2.0.0:
    resolution: {integrity: sha512-Kvp459HrV2FEJ1CAsi1Ku+MY3kasH19TFykTz2xWmMeq6bk2NU3XXvfJ+Q61m0xktWwt+1HSYf3JZsTms3aRJg==}
    dev: true

  /cookie-signature/1.0.6:
    resolution: {integrity: sha1-4wOogrNCzD7oylE6eZmXNNqzriw=}

  /cookie/0.4.2:
    resolution: {integrity: sha512-aSWTXFzaKWkvHO1Ny/s+ePFpvKsPnjc551iI41v3ny/ow6tBG5Vd+FuqGNhh1LxOmVzOlGUriIlOaokOvhaStA==}
    engines: {node: '>= 0.6'}
    dev: true

  /cookie/0.5.0:
    resolution: {integrity: sha512-YZ3GUyn/o8gfKJlnlX7g7xq4gyO6OSuhGPKaaGssGB2qgDUS0gPgtTvoyZLTt9Ab6dC4hfc9dV5arkvc/OCmrw==}
    engines: {node: '>= 0.6'}

  /copy-anything/2.0.6:
    resolution: {integrity: sha512-1j20GZTsvKNkc4BY3NpMOM8tt///wY3FpIzozTOFO2ffuZcV61nojHXVKIy3WM+7ADCy5FVhdZYHYDdgTU0yJw==}
    dependencies:
      is-what: 3.14.1
    dev: true

  /core-js-compat/3.27.2:
    resolution: {integrity: sha512-welaYuF7ZtbYKGrIy7y3eb40d37rG1FvzEOfe7hSLd2iD6duMDqUhRfSvCGyC46HhR6Y8JXXdZ2lnRUMkPBpvg==}
    dependencies:
      browserslist: 4.21.5
    dev: false

  /core-js/3.29.0:
    resolution: {integrity: sha512-VG23vuEisJNkGl6XQmFJd3rEG/so/CNatqeE+7uZAwTSwFeB/qaO0be8xZYUNWprJ/GIwL8aMt9cj1kvbpTZhg==}
    requiresBuild: true
    dev: false

  /core-util-is/1.0.3:
    resolution: {integrity: sha512-ZQBvi1DcpJ4GDqanjucZ2Hj3wEO5pZDS89BWbkcrvdxksJorwUDDZamX9ldFkp9aw2lmBDLgkObEA4DWNJ9FYQ==}
    dev: true

  /cors/2.8.5:
    resolution: {integrity: sha512-KIHbLJqu73RGr/hnbrO9uBeixNGuvSQjul/jdFvS/KFSIH1hWVd1ng7zOHx+YrEfInLG7q4n6GHQ9cDtxv/P6g==}
    engines: {node: '>= 0.10'}
    dependencies:
      object-assign: 4.1.1
      vary: 1.1.2
    dev: true

  /create-require/1.1.1:
    resolution: {integrity: sha512-dcKFX3jn0MpIaXjisoRvexIJVEKzaq7z2rZKxf+MSr9TkdmHmsU4m2lcLojrj/FHl8mk5VxMmYA+ftRkP/3oKQ==}

  /cross-spawn/6.0.5:
    resolution: {integrity: sha512-eTVLrBSt7fjbDygz805pMnstIs2VTBNkRm0qxZd+M7A5XDdxVRWO5MxGBXZhjY4cqLYLdtrGqRf8mBPmzwSpWQ==}
    engines: {node: '>=4.8'}
    dependencies:
      nice-try: 1.0.5
      path-key: 2.0.1
      semver: 5.7.1
      shebang-command: 1.2.0
      which: 1.3.1
    dev: true

  /cross-spawn/7.0.3:
    resolution: {integrity: sha512-iRDPJKUPVEND7dHPO8rkbOnPpyDygcDFtWjpeWNCgy8WP2rXcxXL8TskReQl6OrB2G7+UJrags1q15Fudc7G6w==}
    engines: {node: '>= 8'}
    dependencies:
      path-key: 3.1.1
      shebang-command: 2.0.0
      which: 2.0.2
    dev: true

  /crosspath/0.0.8:
    resolution: {integrity: sha512-IKlS3MpP0fhJ50M6ltyLO7Q4NzwfhafpmolMH0EDKyyaY81HutF2mH4hLpCdm3fKZ/TSTW5qPIdTy62YnefEyQ==}
    engines: {node: '>=10.0.0'}
    dependencies:
      '@types/node': 15.14.9
    dev: true

  /css-color-names/1.0.1:
    resolution: {integrity: sha512-/loXYOch1qU1biStIFsHH8SxTmOseh1IJqFvy8IujXOm1h+QjUdDhkzOrR5HG8K8mlxREj0yfi8ewCHx0eMxzA==}
    dev: true

  /cssesc/3.0.0:
    resolution: {integrity: sha512-/Tb/JcjK111nNScGob5MNtsntNM1aCNUDipB/TkwZFhyDrrE47SOx/18wF2bbjgc3ZzCSKW1T5nt5EbFoAz/Vg==}
    engines: {node: '>=4'}
    hasBin: true

  /csstype/2.6.20:
    resolution: {integrity: sha512-/WwNkdXfckNgw6S5R125rrW8ez139lBHWouiBvX8dfMFtcn6V81REDqnH7+CRpRipfYlyU1CmOnOxrmGcFOjeA==}

  /d/1.0.1:
    resolution: {integrity: sha512-m62ShEObQ39CfralilEQRjH6oAMtNCV1xJyEx5LpRYUVN+EviphDgUc/F3hnYbADmkiNs67Y+3ylmlG7Lnu+FA==}
    dependencies:
      es5-ext: 0.10.62
      type: 1.2.0
    dev: false

  /dargs/7.0.0:
    resolution: {integrity: sha512-2iy1EkLdlBzQGvbweYRFxmFath8+K7+AKB0TlhHWkNuH+TmovaMH/Wp7V7R4u7f4SnX3OgLsU9t1NI9ioDnUpg==}
    engines: {node: '>=8'}
    dev: true

  /data-uri-to-buffer/4.0.0:
    resolution: {integrity: sha512-Vr3mLBA8qWmcuschSLAOogKgQ/Jwxulv3RNE4FXnYWRGujzrRWQI4m12fQqRkwX06C0KanhLr4hK+GydchZsaA==}
    engines: {node: '>= 12'}
    dev: true

  /dateformat/3.0.3:
    resolution: {integrity: sha512-jyCETtSl3VMZMWeRo7iY1FL19ges1t55hMo5yaam4Jrsm5EPL89UQkoQRyiI+Yf4k8r2ZpdngkV8hr1lIdjb3Q==}
    dev: true

  /debug/2.6.9:
    resolution: {integrity: sha512-bC7ElrdJaJnPbAP+1EotYvqZsb3ecl5wi6Bfi6BJTUcNowp6cvspg0jXznRTKDjm/E7AdgFBVeAPVMNcKGsHMA==}
    peerDependencies:
      supports-color: '*'
    peerDependenciesMeta:
      supports-color:
        optional: true
    dependencies:
      ms: 2.0.0

  /debug/3.2.7:
    resolution: {integrity: sha512-CFjzYYAi4ThfiQvizrFQevTTXHtnCqWfe7x1AhgEscTz6ZbLbfoLRLPugTQyBth6f8ZERVUSyWHFD/7Wu4t1XQ==}
    peerDependencies:
      supports-color: '*'
    peerDependenciesMeta:
      supports-color:
        optional: true
    dependencies:
      ms: 2.1.3
    dev: true

  /debug/4.3.4:
    resolution: {integrity: sha512-PRWFHuSU3eDtQJPvnNY7Jcket1j0t5OuOsFzPPzsekD52Zl8qUfFIPEiswXqIvHWGVHOgX+7G/vCNNhehwxfkQ==}
    engines: {node: '>=6.0'}
    peerDependencies:
      supports-color: '*'
    peerDependenciesMeta:
      supports-color:
        optional: true
    dependencies:
      ms: 2.1.2

  /decamelize-keys/1.1.0:
    resolution: {integrity: sha1-0XGoeTMlKAfrPLYdwcFEXQeN8tk=}
    engines: {node: '>=0.10.0'}
    dependencies:
      decamelize: 1.2.0
      map-obj: 1.0.1
    dev: true

  /decamelize/1.2.0:
    resolution: {integrity: sha1-9lNNFRSCabIDUue+4m9QH5oZEpA=}
    engines: {node: '>=0.10.0'}
    dev: true

  /deep-eql/4.1.3:
    resolution: {integrity: sha512-WaEtAOpRA1MQ0eohqZjpGD8zdI0Ovsm8mmFhaDN8dvDZzyoUMcYDnf5Y6iu7HTXxf8JDS23qWa4a+hKCDyOPzw==}
    engines: {node: '>=6'}
    dependencies:
      type-detect: 4.0.8
    dev: true

  /deep-is/0.1.4:
    resolution: {integrity: sha512-oIPzksmTg4/MriiaYGO+okXDT7ztn/w3Eptv/+gSIdMdKsJo0u4CfYNFJPy+4SKMuCqGw2wxnA+URMg3t8a/bQ==}
    dev: true

  /deepmerge/4.2.2:
    resolution: {integrity: sha512-FJ3UgI4gIl+PHZm53knsuSFpE+nESMr7M4v9QcgB7S63Kj/6WqMiFQJpBBYz1Pt+66bZpP3Q7Lye0Oo9MPKEdg==}
    engines: {node: '>=0.10.0'}
    dev: true

  /define-lazy-prop/2.0.0:
    resolution: {integrity: sha512-Ds09qNh8yw3khSjiJjiUInaGX9xlqZDY7JVryGxdxV7NPeuqQfplOpQ66yJFZut3jLa5zOwkXw1g9EI2uKh4Og==}
    engines: {node: '>=8'}
    dev: true

  /define-properties/1.1.4:
    resolution: {integrity: sha512-uckOqKcfaVvtBdsVkdPv3XjveQJsNQqmhXgRi8uhvWWuPYZCNlzT8qAyblUgNoXdHdjMTzAqeGjAoli8f+bzPA==}
    engines: {node: '>= 0.4'}
    dependencies:
      has-property-descriptors: 1.0.0
      object-keys: 1.1.1
    dev: true

  /defined/1.0.0:
    resolution: {integrity: sha512-Y2caI5+ZwS5c3RiNDJ6u53VhQHv+hHKwhkI1iHvceKUHw9Df6EK2zRLfjejRgMuCuxK7PfSWIMwWecceVvThjQ==}

  /defu/6.1.2:
    resolution: {integrity: sha512-+uO4+qr7msjNNWKYPHqN/3+Dx3NFkmIzayk2L1MyZQlvgZb/J1A0fo410dpKrN2SnqFjt8n4JL8fDJE0wIgjFQ==}
    dev: true

  /delayed-stream/1.0.0:
    resolution: {integrity: sha512-ZySD7Nf91aLB0RxL4KGrKHBXl7Eds1DAmEdcoVawXnLD7SDhpNgtuII2aAkg7a7QS41jxPSZ17p4VdGnMHk3MQ==}
    engines: {node: '>=0.4.0'}
    dev: false

  /delegate/3.2.0:
    resolution: {integrity: sha512-IofjkYBZaZivn0V8nnsMJGBr4jVLxHDheKSW88PyxS5QC4Vo9ZbZVvhzlSxY87fVq3STR6r+4cGepyHkcWOQSw==}
    dev: false

  /delegates/1.0.0:
    resolution: {integrity: sha512-bd2L678uiWATM6m5Z1VzNCErI3jiGzt6HGY8OVICs40JQq/HALfbyNJmp0UDakEY4pMMaN0Ly5om/B1VI/+xfQ==}
    dev: false

  /denque/1.5.1:
    resolution: {integrity: sha512-XwE+iZ4D6ZUB7mfYRMb5wByE8L74HCn30FBN7sWnXksWc1LO1bPDl67pBR9o/kC4z/xSNAwkMYcGgqDV3BE3Hw==}
    engines: {node: '>=0.10'}
    dev: true

  /depd/2.0.0:
    resolution: {integrity: sha512-g7nH6P6dyDioJogAAGprGpCtVImJhpPk/roCzdb3fIh61/s/nPsfR6onyMwkCAR/OlC3yBC0lESvUoQEAssIrw==}
    engines: {node: '>= 0.8'}

  /destroy/1.2.0:
    resolution: {integrity: sha512-2sJGJTaXIIaR1w4iJSNoN0hnMY7Gpc/n8D4qSCJw8QqFWXf7cuAgnEHxBpweaVcPevC2l3KpjYCx3NypQQgaJg==}
    engines: {node: '>= 0.8', npm: 1.2.8000 || >= 1.4.16}

  /detect-libc/2.0.1:
    resolution: {integrity: sha512-463v3ZeIrcWtdgIg6vI6XUncguvr2TnGl4SzDXinkt9mSLpBJKXT3mW6xT3VQdDN11+WVs29pgvivTc4Lp8v+w==}
    engines: {node: '>=8'}
    dev: false

  /detective/5.2.1:
    resolution: {integrity: sha512-v9XE1zRnz1wRtgurGu0Bs8uHKFSTdteYZNbIPFVhUZ39L/S79ppMpdmVOZAnoz1jfEFodc48n6MX483Xo3t1yw==}
    engines: {node: '>=0.8.0'}
    hasBin: true
    dependencies:
      acorn-node: 1.8.2
      defined: 1.0.0
      minimist: 1.2.8

  /dicer/0.3.0:
    resolution: {integrity: sha512-MdceRRWqltEG2dZqO769g27N/3PXfcKl04VhYnBlo2YhH7zPi88VebsjTKclaOyiuMaGU72hTfw3VkUitGcVCA==}
    engines: {node: '>=4.5.0'}
    dependencies:
      streamsearch: 0.1.2
    dev: true

  /didyoumean/1.2.2:
    resolution: {integrity: sha512-gxtyfqMg7GKyhQmb056K7M3xszy/myH8w+B4RT+QXBQsvAOdc3XymqDDPHx1BgPgsdAA5SIifona89YtRATDzw==}

  /diff/4.0.2:
    resolution: {integrity: sha512-58lmxKSA4BNyLz+HHMUzlOEpg09FV+ev6ZMe3vJihgdxzgcwZ8VoEEPmALCZG9LmqfVoNMMKpttIYTVG6uDY7A==}
    engines: {node: '>=0.3.1'}

  /diff/5.1.0:
    resolution: {integrity: sha512-D+mk+qE8VC/PAUrlAU34N+VfXev0ghe5ywmpqrawphmVZc1bEfn56uo9qpyGp1p4xpzOHkSW4ztBd6L7Xx4ACw==}
    engines: {node: '>=0.3.1'}
    dev: true

  /dir-glob/3.0.1:
    resolution: {integrity: sha512-WkrWp9GR4KXfKGYzOLmTuGVi1UWFfws377n9cc55/tb6DuqyF6pcQ5AbiHEshaDpY9v6oaSr2XCDidGmMwdzIA==}
    engines: {node: '>=8'}
    dependencies:
      path-type: 4.0.0
    dev: true

  /dlv/1.1.3:
    resolution: {integrity: sha512-+HlytyjlPKnIG8XuRG8WvmBP8xs8P71y+SKKS6ZXWoEgLuePxtDoUEiH7WkdePWrQ5JBpE6aoVqfZfJUQkjXwA==}

  /doctrine/2.1.0:
    resolution: {integrity: sha512-35mSku4ZXK0vfCuHEDAwt55dg2jNajHZ1odvF+8SSr82EsZY4QmXfuWso8oEd8zRhVObSN18aM0CjSdoBX7zIw==}
    engines: {node: '>=0.10.0'}
    dependencies:
      esutils: 2.0.3
    dev: true

  /doctrine/3.0.0:
    resolution: {integrity: sha512-yS+Q5i3hBf7GBkd4KG8a7eBNNWNGLTaEwwYWUijIYM7zrlYDM0BFXHjjPWlWZ1Rg7UaddZeIDmi9jF3HmqiQ2w==}
    engines: {node: '>=6.0.0'}
    dependencies:
      esutils: 2.0.3
    dev: true

  /doctypes/1.1.0:
    resolution: {integrity: sha1-6oCxBqh1OHdOijpKWv4pPeSJ4Kk=}
    dev: true

  /dot-prop/5.3.0:
    resolution: {integrity: sha512-QM8q3zDe58hqUqjraQOmzZ1LIH9SWQJTlEKCH4kJ2oQvLZk7RbQXvtDM2XEq3fwkV9CCvvH4LA0AV+ogFsBM2Q==}
    engines: {node: '>=8'}
    dependencies:
      is-obj: 2.0.0
    dev: true

  /dotenv-expand/9.0.0_dccccn23nvejzy75sgiosdt2au:
    resolution: {integrity: sha512-uW8Hrhp5ammm9x7kBLR6jDfujgaDarNA02tprvZdyrJ7MpdzD1KyrIHG4l+YoC2fJ2UcdFdNWNWIjt+sexBHJw==}
    engines: {node: '>=12'}
    dev: true
    patched: true

  /dotenv/16.0.3:
    resolution: {integrity: sha512-7GO6HghkA5fYG9TYnNxi14/7K9f5occMlp3zXAuSxn7CKCxt9xbNWG7yF8hTCSUchlfWSe3uLmlPfigevRItzQ==}
    engines: {node: '>=12'}
    dev: true

  /dotenv/8.6.0:
    resolution: {integrity: sha512-IrPdXQsk2BbzvCBGBOTmmSH5SodmqZNt4ERAZDmW4CT+tL8VtvinqywuANaFu4bOMWki16nqf0e4oC0QIaDr/g==}
    engines: {node: '>=10'}
    dev: true

  /eastasianwidth/0.2.0:
    resolution: {integrity: sha512-I88TYZWc9XiYHRQ4/3c5rjjfgkjhLyW2luGIheGERbNQ6OY7yTybanSpDXZa8y7VUP9YmDcYa+eyq4ca7iLqWA==}
    dev: true

  /ee-first/1.1.1:
    resolution: {integrity: sha1-WQxhFWsK4vTwJVcyoViyZrxWsh0=}

  /electron-to-chromium/1.4.308:
    resolution: {integrity: sha512-qyTx2aDFjEni4UnRWEME9ubd2Xc9c0zerTUl/ZinvD4QPsF0S7kJTV/Es/lPCTkNX6smyYar+z/n8Cl6pFr8yQ==}

  /emoji-regex/8.0.0:
    resolution: {integrity: sha512-MSjYzcWNOA0ewAHpz0MxpYFvwg6yjy1NG3xteoqz644VCo/RPgnr1/GGt+ic3iJTzQ8Eu3TdM14SawnVUmGE6A==}

  /emoji-regex/9.2.2:
    resolution: {integrity: sha512-L18DaJsXSUk2+42pv8mLs5jJT2hqFkFE4j21wOmgbUqsZ2hL72NsUU785g9RXgo3s0ZNgVl42TiHp3ZtOv/Vyg==}
    dev: true

  /encodeurl/1.0.2:
    resolution: {integrity: sha512-TPJXq8JqFaVYm2CWmPvnP2Iyo4ZSM7/QKcSmuMLDObfpH5fi7RUGmd/rTDf+rut/saiDiQEeVTNgAmJEdAOx0w==}
    engines: {node: '>= 0.8'}

  /entities/4.4.0:
    resolution: {integrity: sha512-oYp7156SP8LkeGD0GF85ad1X9Ai79WtRsZ2gxJqtBuzH+98YUV6jkHEKlZkMbcrjJjIVJNIDP/3WL9wQkoPbWA==}
    engines: {node: '>=0.12'}
    dev: true

  /env-paths/2.2.1:
    resolution: {integrity: sha512-+h1lkLKhZMTYjog1VEpJNG7NZJWcuc2DDk/qsqSTRRCOXiLjeQ1d1/udrUGhqMxUgAlwKNZ0cf2uqan5GLuS2A==}
    engines: {node: '>=6'}
    dev: true

  /errno/0.1.8:
    resolution: {integrity: sha512-dJ6oBr5SQ1VSd9qkk7ByRgb/1SH4JZjCHSW/mr63/QcXO9zLVxvJ6Oy13nio03rxpSnVDDjFor75SjVeZWPW/A==}
    hasBin: true
    requiresBuild: true
    dependencies:
      prr: 1.0.1
    dev: true
    optional: true

  /error-ex/1.3.2:
    resolution: {integrity: sha512-7dFHNmqeFSEt2ZBsCriorKnn3Z2pj+fd9kmI6QoWw4//DL+icEBfc0U7qJCisqrTsKTjw4fNFy2pW9OqStD84g==}
    dependencies:
      is-arrayish: 0.2.1
    dev: true

  /es-abstract/1.21.1:
    resolution: {integrity: sha512-QudMsPOz86xYz/1dG1OuGBKOELjCh99IIWHLzy5znUB6j8xG2yMA7bfTV86VSqKF+Y/H08vQPR+9jyXpuC6hfg==}
    engines: {node: '>= 0.4'}
    dependencies:
      available-typed-arrays: 1.0.5
      call-bind: 1.0.2
      es-set-tostringtag: 2.0.1
      es-to-primitive: 1.2.1
      function-bind: 1.1.1
      function.prototype.name: 1.1.5
      get-intrinsic: 1.1.3
      get-symbol-description: 1.0.0
      globalthis: 1.0.3
      gopd: 1.0.1
      has: 1.0.3
      has-property-descriptors: 1.0.0
      has-proto: 1.0.1
      has-symbols: 1.0.3
      internal-slot: 1.0.4
      is-array-buffer: 3.0.1
      is-callable: 1.2.7
      is-negative-zero: 2.0.2
      is-regex: 1.1.4
      is-shared-array-buffer: 1.0.2
      is-string: 1.0.7
      is-typed-array: 1.1.10
      is-weakref: 1.0.2
      object-inspect: 1.12.2
      object-keys: 1.1.1
      object.assign: 4.1.4
      regexp.prototype.flags: 1.4.3
      safe-regex-test: 1.0.0
      string.prototype.trimend: 1.0.6
      string.prototype.trimstart: 1.0.6
      typed-array-length: 1.0.4
      unbox-primitive: 1.0.2
      which-typed-array: 1.1.9
    dev: true

  /es-module-lexer/1.2.0:
    resolution: {integrity: sha512-2BMfqBDeVCcOlLaL1ZAfp+D868SczNpKArrTM3dhpd7dK/OVlogzY15qpUngt+LMTq5UC/csb9vVQAgupucSbA==}
    dev: true

  /es-set-tostringtag/2.0.1:
    resolution: {integrity: sha512-g3OMbtlwY3QewlqAiMLI47KywjWZoEytKr8pf6iTC8uJq5bIAH52Z9pnQ8pVL6whrCto53JZDuUIsifGeLorTg==}
    engines: {node: '>= 0.4'}
    dependencies:
      get-intrinsic: 1.1.3
      has: 1.0.3
      has-tostringtag: 1.0.0
    dev: true

  /es-shim-unscopables/1.0.0:
    resolution: {integrity: sha512-Jm6GPcCdC30eMLbZ2x8z2WuRwAws3zTBBKuusffYVUrNj/GVSUAZ+xKMaUpfNDR5IbyNA5LJbaecoUVbmUcB1w==}
    dependencies:
      has: 1.0.3
    dev: true

  /es-to-primitive/1.2.1:
    resolution: {integrity: sha512-QCOllgZJtaUo9miYBcLChTUaHNjJF3PYs1VidD7AwiEj1kYxKeQTctLAezAOH5ZKRH0g2IgPn6KwB4IT8iRpvA==}
    engines: {node: '>= 0.4'}
    dependencies:
      is-callable: 1.2.7
      is-date-object: 1.0.5
      is-symbol: 1.0.4
    dev: true

  /es5-ext/0.10.62:
    resolution: {integrity: sha512-BHLqn0klhEpnOKSrzn/Xsz2UIW8j+cGmo9JLzr8BiUapV8hPL9+FliFqjwr9ngW7jWdnxv6eO+/LqyhJVqgrjA==}
    engines: {node: '>=0.10'}
    requiresBuild: true
    dependencies:
      es6-iterator: 2.0.3
      es6-symbol: 3.1.3
      next-tick: 1.1.0
    dev: false

  /es6-iterator/2.0.3:
    resolution: {integrity: sha512-zw4SRzoUkd+cl+ZoE15A9o1oQd920Bb0iOJMQkQhl3jNc03YqVjAhG7scf9C5KWRU/R13Orf588uCC6525o02g==}
    dependencies:
      d: 1.0.1
      es5-ext: 0.10.62
      es6-symbol: 3.1.3
    dev: false

  /es6-symbol/3.1.3:
    resolution: {integrity: sha512-NJ6Yn3FuDinBaBRWl/q5X/s4koRHBrgKAu+yGI6JCBeiu3qrcbJhwT2GeR/EXVfylRk8dpQVJoLEFhK+Mu31NA==}
    dependencies:
      d: 1.0.1
      ext: 1.6.0
    dev: false

  /esbuild-android-64/0.15.18:
    resolution: {integrity: sha512-wnpt3OXRhcjfIDSZu9bnzT4/TNTDsOUvip0foZOUBG7QbSt//w3QV4FInVJxNhKc/ErhUxc5z4QjHtMi7/TbgA==}
    engines: {node: '>=12'}
    cpu: [x64]
    os: [android]
    requiresBuild: true
    dev: true
    optional: true

  /esbuild-android-arm64/0.15.18:
    resolution: {integrity: sha512-G4xu89B8FCzav9XU8EjsXacCKSG2FT7wW9J6hOc18soEHJdtWu03L3TQDGf0geNxfLTtxENKBzMSq9LlbjS8OQ==}
    engines: {node: '>=12'}
    cpu: [arm64]
    os: [android]
    requiresBuild: true
    dev: true
    optional: true

  /esbuild-darwin-64/0.15.18:
    resolution: {integrity: sha512-2WAvs95uPnVJPuYKP0Eqx+Dl/jaYseZEUUT1sjg97TJa4oBtbAKnPnl3b5M9l51/nbx7+QAEtuummJZW0sBEmg==}
    engines: {node: '>=12'}
    cpu: [x64]
    os: [darwin]
    requiresBuild: true
    dev: true
    optional: true

  /esbuild-darwin-arm64/0.15.18:
    resolution: {integrity: sha512-tKPSxcTJ5OmNb1btVikATJ8NftlyNlc8BVNtyT/UAr62JFOhwHlnoPrhYWz09akBLHI9nElFVfWSTSRsrZiDUA==}
    engines: {node: '>=12'}
    cpu: [arm64]
    os: [darwin]
    requiresBuild: true
    dev: true
    optional: true

  /esbuild-freebsd-64/0.15.18:
    resolution: {integrity: sha512-TT3uBUxkteAjR1QbsmvSsjpKjOX6UkCstr8nMr+q7zi3NuZ1oIpa8U41Y8I8dJH2fJgdC3Dj3CXO5biLQpfdZA==}
    engines: {node: '>=12'}
    cpu: [x64]
    os: [freebsd]
    requiresBuild: true
    dev: true
    optional: true

  /esbuild-freebsd-arm64/0.15.18:
    resolution: {integrity: sha512-R/oVr+X3Tkh+S0+tL41wRMbdWtpWB8hEAMsOXDumSSa6qJR89U0S/PpLXrGF7Wk/JykfpWNokERUpCeHDl47wA==}
    engines: {node: '>=12'}
    cpu: [arm64]
    os: [freebsd]
    requiresBuild: true
    dev: true
    optional: true

  /esbuild-linux-32/0.15.18:
    resolution: {integrity: sha512-lphF3HiCSYtaa9p1DtXndiQEeQDKPl9eN/XNoBf2amEghugNuqXNZA/ZovthNE2aa4EN43WroO0B85xVSjYkbg==}
    engines: {node: '>=12'}
    cpu: [ia32]
    os: [linux]
    requiresBuild: true
    dev: true
    optional: true

  /esbuild-linux-64/0.15.18:
    resolution: {integrity: sha512-hNSeP97IviD7oxLKFuii5sDPJ+QHeiFTFLoLm7NZQligur8poNOWGIgpQ7Qf8Balb69hptMZzyOBIPtY09GZYw==}
    engines: {node: '>=12'}
    cpu: [x64]
    os: [linux]
    requiresBuild: true
    dev: true
    optional: true

  /esbuild-linux-arm/0.15.18:
    resolution: {integrity: sha512-UH779gstRblS4aoS2qpMl3wjg7U0j+ygu3GjIeTonCcN79ZvpPee12Qun3vcdxX+37O5LFxz39XeW2I9bybMVA==}
    engines: {node: '>=12'}
    cpu: [arm]
    os: [linux]
    requiresBuild: true
    dev: true
    optional: true

  /esbuild-linux-arm64/0.15.18:
    resolution: {integrity: sha512-54qr8kg/6ilcxd+0V3h9rjT4qmjc0CccMVWrjOEM/pEcUzt8X62HfBSeZfT2ECpM7104mk4yfQXkosY8Quptug==}
    engines: {node: '>=12'}
    cpu: [arm64]
    os: [linux]
    requiresBuild: true
    dev: true
    optional: true

  /esbuild-linux-mips64le/0.15.18:
    resolution: {integrity: sha512-Mk6Ppwzzz3YbMl/ZZL2P0q1tnYqh/trYZ1VfNP47C31yT0K8t9s7Z077QrDA/guU60tGNp2GOwCQnp+DYv7bxQ==}
    engines: {node: '>=12'}
    cpu: [mips64el]
    os: [linux]
    requiresBuild: true
    dev: true
    optional: true

  /esbuild-linux-ppc64le/0.15.18:
    resolution: {integrity: sha512-b0XkN4pL9WUulPTa/VKHx2wLCgvIAbgwABGnKMY19WhKZPT+8BxhZdqz6EgkqCLld7X5qiCY2F/bfpUUlnFZ9w==}
    engines: {node: '>=12'}
    cpu: [ppc64]
    os: [linux]
    requiresBuild: true
    dev: true
    optional: true

  /esbuild-linux-riscv64/0.15.18:
    resolution: {integrity: sha512-ba2COaoF5wL6VLZWn04k+ACZjZ6NYniMSQStodFKH/Pu6RxzQqzsmjR1t9QC89VYJxBeyVPTaHuBMCejl3O/xg==}
    engines: {node: '>=12'}
    cpu: [riscv64]
    os: [linux]
    requiresBuild: true
    dev: true
    optional: true

  /esbuild-linux-s390x/0.15.18:
    resolution: {integrity: sha512-VbpGuXEl5FCs1wDVp93O8UIzl3ZrglgnSQ+Hu79g7hZu6te6/YHgVJxCM2SqfIila0J3k0csfnf8VD2W7u2kzQ==}
    engines: {node: '>=12'}
    cpu: [s390x]
    os: [linux]
    requiresBuild: true
    dev: true
    optional: true

  /esbuild-netbsd-64/0.15.18:
    resolution: {integrity: sha512-98ukeCdvdX7wr1vUYQzKo4kQ0N2p27H7I11maINv73fVEXt2kyh4K4m9f35U1K43Xc2QGXlzAw0K9yoU7JUjOg==}
    engines: {node: '>=12'}
    cpu: [x64]
    os: [netbsd]
    requiresBuild: true
    dev: true
    optional: true

  /esbuild-openbsd-64/0.15.18:
    resolution: {integrity: sha512-yK5NCcH31Uae076AyQAXeJzt/vxIo9+omZRKj1pauhk3ITuADzuOx5N2fdHrAKPxN+zH3w96uFKlY7yIn490xQ==}
    engines: {node: '>=12'}
    cpu: [x64]
    os: [openbsd]
    requiresBuild: true
    dev: true
    optional: true

  /esbuild-sunos-64/0.15.18:
    resolution: {integrity: sha512-On22LLFlBeLNj/YF3FT+cXcyKPEI263nflYlAhz5crxtp3yRG1Ugfr7ITyxmCmjm4vbN/dGrb/B7w7U8yJR9yw==}
    engines: {node: '>=12'}
    cpu: [x64]
    os: [sunos]
    requiresBuild: true
    dev: true
    optional: true

  /esbuild-windows-32/0.15.18:
    resolution: {integrity: sha512-o+eyLu2MjVny/nt+E0uPnBxYuJHBvho8vWsC2lV61A7wwTWC3jkN2w36jtA+yv1UgYkHRihPuQsL23hsCYGcOQ==}
    engines: {node: '>=12'}
    cpu: [ia32]
    os: [win32]
    requiresBuild: true
    dev: true
    optional: true

  /esbuild-windows-64/0.15.18:
    resolution: {integrity: sha512-qinug1iTTaIIrCorAUjR0fcBk24fjzEedFYhhispP8Oc7SFvs+XeW3YpAKiKp8dRpizl4YYAhxMjlftAMJiaUw==}
    engines: {node: '>=12'}
    cpu: [x64]
    os: [win32]
    requiresBuild: true
    dev: true
    optional: true

  /esbuild-windows-arm64/0.15.18:
    resolution: {integrity: sha512-q9bsYzegpZcLziq0zgUi5KqGVtfhjxGbnksaBFYmWLxeV/S1fK4OLdq2DFYnXcLMjlZw2L0jLsk1eGoB522WXQ==}
    engines: {node: '>=12'}
    cpu: [arm64]
    os: [win32]
    requiresBuild: true
    dev: true
    optional: true

  /esbuild/0.15.18:
    resolution: {integrity: sha512-x/R72SmW3sSFRm5zrrIjAhCeQSAWoni3CmHEqfQrZIQTM3lVCdehdwuIqaOtfC2slvpdlLa62GYoN8SxT23m6Q==}
    engines: {node: '>=12'}
    hasBin: true
    requiresBuild: true
    optionalDependencies:
      '@esbuild/android-arm': 0.15.18
      '@esbuild/linux-loong64': 0.15.18
      esbuild-android-64: 0.15.18
      esbuild-android-arm64: 0.15.18
      esbuild-darwin-64: 0.15.18
      esbuild-darwin-arm64: 0.15.18
      esbuild-freebsd-64: 0.15.18
      esbuild-freebsd-arm64: 0.15.18
      esbuild-linux-32: 0.15.18
      esbuild-linux-64: 0.15.18
      esbuild-linux-arm: 0.15.18
      esbuild-linux-arm64: 0.15.18
      esbuild-linux-mips64le: 0.15.18
      esbuild-linux-ppc64le: 0.15.18
      esbuild-linux-riscv64: 0.15.18
      esbuild-linux-s390x: 0.15.18
      esbuild-netbsd-64: 0.15.18
      esbuild-openbsd-64: 0.15.18
      esbuild-sunos-64: 0.15.18
      esbuild-windows-32: 0.15.18
      esbuild-windows-64: 0.15.18
      esbuild-windows-arm64: 0.15.18
    dev: true

  /esbuild/0.17.10:
    resolution: {integrity: sha512-n7V3v29IuZy5qgxx25TKJrEm0FHghAlS6QweUcyIgh/U0zYmQcvogWROitrTyZId1mHSkuhhuyEXtI9OXioq7A==}
    engines: {node: '>=12'}
    hasBin: true
    requiresBuild: true
    optionalDependencies:
      '@esbuild/android-arm': 0.17.10
      '@esbuild/android-arm64': 0.17.10
      '@esbuild/android-x64': 0.17.10
      '@esbuild/darwin-arm64': 0.17.10
      '@esbuild/darwin-x64': 0.17.10
      '@esbuild/freebsd-arm64': 0.17.10
      '@esbuild/freebsd-x64': 0.17.10
      '@esbuild/linux-arm': 0.17.10
      '@esbuild/linux-arm64': 0.17.10
      '@esbuild/linux-ia32': 0.17.10
      '@esbuild/linux-loong64': 0.17.10
      '@esbuild/linux-mips64el': 0.17.10
      '@esbuild/linux-ppc64': 0.17.10
      '@esbuild/linux-riscv64': 0.17.10
      '@esbuild/linux-s390x': 0.17.10
      '@esbuild/linux-x64': 0.17.10
      '@esbuild/netbsd-x64': 0.17.10
      '@esbuild/openbsd-x64': 0.17.10
      '@esbuild/sunos-x64': 0.17.10
      '@esbuild/win32-arm64': 0.17.10
      '@esbuild/win32-ia32': 0.17.10
      '@esbuild/win32-x64': 0.17.10
    dev: true

  /esbuild/0.17.5:
    resolution: {integrity: sha512-Bu6WLCc9NMsNoMJUjGl3yBzTjVLXdysMltxQWiLAypP+/vQrf+3L1Xe8fCXzxaECus2cEJ9M7pk4yKatEwQMqQ==}
    engines: {node: '>=12'}
    hasBin: true
    requiresBuild: true
    optionalDependencies:
      '@esbuild/android-arm': 0.17.5
      '@esbuild/android-arm64': 0.17.5
      '@esbuild/android-x64': 0.17.5
      '@esbuild/darwin-arm64': 0.17.5
      '@esbuild/darwin-x64': 0.17.5
      '@esbuild/freebsd-arm64': 0.17.5
      '@esbuild/freebsd-x64': 0.17.5
      '@esbuild/linux-arm': 0.17.5
      '@esbuild/linux-arm64': 0.17.5
      '@esbuild/linux-ia32': 0.17.5
      '@esbuild/linux-loong64': 0.17.5
      '@esbuild/linux-mips64el': 0.17.5
      '@esbuild/linux-ppc64': 0.17.5
      '@esbuild/linux-riscv64': 0.17.5
      '@esbuild/linux-s390x': 0.17.5
      '@esbuild/linux-x64': 0.17.5
      '@esbuild/netbsd-x64': 0.17.5
      '@esbuild/openbsd-x64': 0.17.5
      '@esbuild/sunos-x64': 0.17.5
      '@esbuild/win32-arm64': 0.17.5
      '@esbuild/win32-ia32': 0.17.5
      '@esbuild/win32-x64': 0.17.5
    dev: false

  /escalade/3.1.1:
    resolution: {integrity: sha512-k0er2gUkLf8O0zKJiAhmkTnJlTvINGv7ygDNPbeIsX/TJjGJZHuh9B2UxbsaEkmlEo9MfhrSzmhIlhRlI2GXnw==}
    engines: {node: '>=6'}

  /escape-html/1.0.3:
    resolution: {integrity: sha512-NiSupZ4OeuGwr68lGIeym/ksIZMJodUGOSCZ/FSnTxcrekbvqrgdUxlJOMpijaKZVjAJrWrGs/6Jy8OMuyj9ow==}

  /escape-string-regexp/1.0.5:
    resolution: {integrity: sha512-vbRorB5FUQWvla16U8R/qgaFIya2qGzwDrNmCZuYKrbdSUMG6I1ZCGQRefkRVhuOkIGVne7BQ35DSfo1qvJqFg==}
    engines: {node: '>=0.8.0'}

  /escape-string-regexp/4.0.0:
    resolution: {integrity: sha512-TtpcNJ3XAzx3Gq8sWRzJaVajRs0uVxA2YAkdb1jm2YkPz4G6egUFAyA3n5vtEIZefPk5Wa4UXbKuS5fKkJWdgA==}
    engines: {node: '>=10'}
    dev: true

  /eslint-define-config/1.15.0:
    resolution: {integrity: sha512-p6K61L6HrnDNRF2HzUsTdGaGPohO0TmSX/oQ0ttBhfApWHMyDcX+FCqSziCDywSf0U0bxe4e2HOfYho1nGHTLw==}
    engines: {node: ^14.17.0 || ^16.13.0 || >=18.0.0, npm: '>=6.14.13', pnpm: '>= 7.0.0'}
    dev: true

  /eslint-import-resolver-node/0.3.7:
    resolution: {integrity: sha512-gozW2blMLJCeFpBwugLTGyvVjNoeo1knonXAcatC6bjPBZitotxdWf7Gimr25N4c0AAOo4eOUfaG82IJPDpqCA==}
    dependencies:
      debug: 3.2.7
      is-core-module: 2.11.0
      resolve: 1.22.1
    transitivePeerDependencies:
      - supports-color
    dev: true

  /eslint-module-utils/2.7.4_spn4godk7g7ml4zhqabnc6rdgi:
    resolution: {integrity: sha512-j4GT+rqzCoRKHwURX7pddtIPGySnX9Si/cgMI5ztrcqOPtk5dDEeZ34CQVPphnqkJytlc97Vuk05Um2mJ3gEQA==}
    engines: {node: '>=4'}
    peerDependencies:
      '@typescript-eslint/parser': '*'
      eslint: '*'
      eslint-import-resolver-node: '*'
      eslint-import-resolver-typescript: '*'
      eslint-import-resolver-webpack: '*'
    peerDependenciesMeta:
      '@typescript-eslint/parser':
        optional: true
      eslint:
        optional: true
      eslint-import-resolver-node:
        optional: true
      eslint-import-resolver-typescript:
        optional: true
      eslint-import-resolver-webpack:
        optional: true
    dependencies:
      '@typescript-eslint/parser': 5.54.1_xuldgrnu4vn5qn4xqhn42sfwvy
      debug: 3.2.7
      eslint: 8.35.0
      eslint-import-resolver-node: 0.3.7
    transitivePeerDependencies:
      - supports-color
    dev: true

  /eslint-plugin-es/3.0.1_eslint@8.35.0:
    resolution: {integrity: sha512-GUmAsJaN4Fc7Gbtl8uOBlayo2DqhwWvEzykMHSCZHU3XdJ+NSzzZcVhXh3VxX5icqQ+oQdIEawXX8xkR3mIFmQ==}
    engines: {node: '>=8.10.0'}
    peerDependencies:
      eslint: '>=4.19.1'
    dependencies:
      eslint: 8.35.0
      eslint-utils: 2.1.0
      regexpp: 3.2.0
    dev: true

  /eslint-plugin-import/2.27.5_uyiasnnzcqrxqkfvjklwnmwcha:
    resolution: {integrity: sha512-LmEt3GVofgiGuiE+ORpnvP+kAm3h6MLZJ4Q5HCyHADofsb4VzXFsRiWj3c0OFiV+3DWFh0qg3v9gcPlfc3zRow==}
    engines: {node: '>=4'}
    peerDependencies:
      '@typescript-eslint/parser': '*'
      eslint: ^2 || ^3 || ^4 || ^5 || ^6 || ^7.2.0 || ^8
    peerDependenciesMeta:
      '@typescript-eslint/parser':
        optional: true
    dependencies:
      '@typescript-eslint/parser': 5.54.1_xuldgrnu4vn5qn4xqhn42sfwvy
      array-includes: 3.1.6
      array.prototype.flat: 1.3.1
      array.prototype.flatmap: 1.3.1
      debug: 3.2.7
      doctrine: 2.1.0
      eslint: 8.35.0
      eslint-import-resolver-node: 0.3.7
      eslint-module-utils: 2.7.4_spn4godk7g7ml4zhqabnc6rdgi
      has: 1.0.3
      is-core-module: 2.11.0
      is-glob: 4.0.3
      minimatch: 3.1.2
      object.values: 1.1.6
      resolve: 1.22.1
      semver: 6.3.0
      tsconfig-paths: 3.14.1
    transitivePeerDependencies:
      - eslint-import-resolver-typescript
      - eslint-import-resolver-webpack
      - supports-color
    dev: true

  /eslint-plugin-node/11.1.0_eslint@8.35.0:
    resolution: {integrity: sha512-oUwtPJ1W0SKD0Tr+wqu92c5xuCeQqB3hSCHasn/ZgjFdA9iDGNkNf2Zi9ztY7X+hNuMib23LNGRm6+uN+KLE3g==}
    engines: {node: '>=8.10.0'}
    peerDependencies:
      eslint: '>=5.16.0'
    dependencies:
      eslint: 8.35.0
      eslint-plugin-es: 3.0.1_eslint@8.35.0
      eslint-utils: 2.1.0
      ignore: 5.2.0
      minimatch: 3.1.2
      resolve: 1.22.1
      semver: 6.3.0
    dev: true

  /eslint-plugin-regexp/1.12.0_eslint@8.35.0:
    resolution: {integrity: sha512-A1lnzOqHC22Ve8PZJgcw5pDHk5Sxp7J/pY86u027lVEGpUwe7dhZVVsy3SCm/cN438Zts8e9c09KGIVK4IixuA==}
    engines: {node: ^12 || >=14}
    peerDependencies:
      eslint: '>=6.0.0'
    dependencies:
      comment-parser: 1.3.1
      eslint: 8.35.0
      eslint-utils: 3.0.0_eslint@8.35.0
      grapheme-splitter: 1.0.4
      jsdoctypeparser: 9.0.0
      refa: 0.9.1
      regexp-ast-analysis: 0.5.1
      regexpp: 3.2.0
      scslre: 0.1.6
    dev: true

  /eslint-scope/5.1.1:
    resolution: {integrity: sha512-2NxwbF/hZ0KpepYN0cNbo+FN6XoK7GaHlQhgx/hIZl6Va0bF45RQOOwhLIy8lQDbuCiadSLCBnH2CFYquit5bw==}
    engines: {node: '>=8.0.0'}
    dependencies:
      esrecurse: 4.3.0
      estraverse: 4.3.0
    dev: true

  /eslint-scope/7.1.1:
    resolution: {integrity: sha512-QKQM/UXpIiHcLqJ5AOyIW7XZmzjkzQXYE54n1++wb0u9V/abW3l9uQnxX8Z5Xd18xyKIMTUAyQ0k1e8pz6LUrw==}
    engines: {node: ^12.22.0 || ^14.17.0 || >=16.0.0}
    dependencies:
      esrecurse: 4.3.0
      estraverse: 5.3.0
    dev: true

  /eslint-utils/2.1.0:
    resolution: {integrity: sha512-w94dQYoauyvlDc43XnGB8lU3Zt713vNChgt4EWwhXAP2XkBvndfxF0AgIqKOOasjPIPzj9JqgwkwbCYD0/V3Zg==}
    engines: {node: '>=6'}
    dependencies:
      eslint-visitor-keys: 1.3.0
    dev: true

  /eslint-utils/3.0.0_eslint@8.35.0:
    resolution: {integrity: sha512-uuQC43IGctw68pJA1RgbQS8/NP7rch6Cwd4j3ZBtgo4/8Flj4eGE7ZYSZRN3iq5pVUv6GPdW5Z1RFleo84uLDA==}
    engines: {node: ^10.0.0 || ^12.0.0 || >= 14.0.0}
    peerDependencies:
      eslint: '>=5'
    dependencies:
      eslint: 8.35.0
      eslint-visitor-keys: 2.1.0
    dev: true

  /eslint-visitor-keys/1.3.0:
    resolution: {integrity: sha512-6J72N8UNa462wa/KFODt/PJ3IU60SDpC3QXC1Hjc1BXXpfL2C9R5+AU7jhe0F6GREqVMh4Juu+NY7xn+6dipUQ==}
    engines: {node: '>=4'}
    dev: true

  /eslint-visitor-keys/2.1.0:
    resolution: {integrity: sha512-0rSmRBzXgDzIsD6mGdJgevzgezI534Cer5L/vyMX0kHzT/jiB43jRhd9YUlMGYLQy2zprNmoT8qasCGtY+QaKw==}
    engines: {node: '>=10'}
    dev: true

  /eslint-visitor-keys/3.3.0:
    resolution: {integrity: sha512-mQ+suqKJVyeuwGYHAdjMFqjCyfl8+Ldnxuyp3ldiMBFKkvytrXUZWaiPCEav8qDHKty44bD+qV1IP4T+w+xXRA==}
    engines: {node: ^12.22.0 || ^14.17.0 || >=16.0.0}
    dev: true

  /eslint/8.35.0:
    resolution: {integrity: sha512-BxAf1fVL7w+JLRQhWl2pzGeSiGqbWumV4WNvc9Rhp6tiCtm4oHnyPBSEtMGZwrQgudFQ+otqzWoPB7x+hxoWsw==}
    engines: {node: ^12.22.0 || ^14.17.0 || >=16.0.0}
    hasBin: true
    dependencies:
      '@eslint/eslintrc': 2.0.0
      '@eslint/js': 8.35.0
      '@humanwhocodes/config-array': 0.11.8
      '@humanwhocodes/module-importer': 1.0.1
      '@nodelib/fs.walk': 1.2.8
      ajv: 6.12.6
      chalk: 4.1.2
      cross-spawn: 7.0.3
      debug: 4.3.4
      doctrine: 3.0.0
      escape-string-regexp: 4.0.0
      eslint-scope: 7.1.1
      eslint-utils: 3.0.0_eslint@8.35.0
      eslint-visitor-keys: 3.3.0
      espree: 9.4.0
      esquery: 1.5.0
      esutils: 2.0.3
      fast-deep-equal: 3.1.3
      file-entry-cache: 6.0.1
      find-up: 5.0.0
      glob-parent: 6.0.2
      globals: 13.19.0
      grapheme-splitter: 1.0.4
      ignore: 5.2.0
      import-fresh: 3.3.0
      imurmurhash: 0.1.4
      is-glob: 4.0.3
      is-path-inside: 3.0.3
      js-sdsl: 4.1.4
      js-yaml: 4.1.0
      json-stable-stringify-without-jsonify: 1.0.1
      levn: 0.4.1
      lodash.merge: 4.6.2
      minimatch: 3.1.2
      natural-compare: 1.4.0
      optionator: 0.9.1
      regexpp: 3.2.0
      strip-ansi: 6.0.1
      strip-json-comments: 3.1.1
      text-table: 0.2.0
    transitivePeerDependencies:
      - supports-color
    dev: true

  /espree/9.4.0:
    resolution: {integrity: sha512-DQmnRpLj7f6TgN/NYb0MTzJXL+vJF9h3pHy4JhCIs3zwcgez8xmGg3sXHcEO97BrmO2OSvCwMdfdlyl+E9KjOw==}
    engines: {node: ^12.22.0 || ^14.17.0 || >=16.0.0}
    dependencies:
      acorn: 8.8.2
      acorn-jsx: 5.3.2_acorn@8.8.2
      eslint-visitor-keys: 3.3.0
    dev: true

  /esquery/1.5.0:
    resolution: {integrity: sha512-YQLXUplAwJgCydQ78IMJywZCceoqk1oH01OERdSAJc/7U2AylwjhSCLDEtqwg811idIS/9fIU5GjG73IgjKMVg==}
    engines: {node: '>=0.10'}
    dependencies:
      estraverse: 5.3.0
    dev: true

  /esrecurse/4.3.0:
    resolution: {integrity: sha512-KmfKL3b6G+RXvP8N1vr3Tq1kL/oCFgn2NYXEtqP8/L3pKapUA4G8cFVaoF3SU323CD4XypR/ffioHmkti6/Tag==}
    engines: {node: '>=4.0'}
    dependencies:
      estraverse: 5.3.0
    dev: true

  /estraverse/4.3.0:
    resolution: {integrity: sha512-39nnKffWz8xN1BU/2c79n9nB9HDzo0niYUqx6xyqUnyoAnQyyWpOTdZEeiCch8BBu515t4wp9ZmgVfVhn9EBpw==}
    engines: {node: '>=4.0'}
    dev: true

  /estraverse/5.3.0:
    resolution: {integrity: sha512-MMdARuVEQziNTeJD8DgMqmhwR11BRQ/cBP+pLtYdSTnf3MIO8fFeiINEbX36ZdNlfU/7A9f3gUw49B3oQsvwBA==}
    engines: {node: '>=4.0'}
    dev: true

  /estree-walker/2.0.2:
    resolution: {integrity: sha512-Rfkk/Mp/DL7JVje3u18FxFujQlTNR2q6QfMSMB7AvCBx91NGj/ba3kCfza0f6dVDbw7YlRf/nDrn7pQrCCyQ/w==}

  /estree-walker/3.0.3:
    resolution: {integrity: sha512-7RUKfXgSMMkzt6ZuXmqapOurLGPPfgj6l9uRZ7lRGolvk0y2yocc35LdcxKC5PQZdn2DMqioAQ2NoWcrTKmm6g==}
    dependencies:
      '@types/estree': 1.0.0
    dev: true

  /esutils/2.0.3:
    resolution: {integrity: sha512-kVscqXk4OCp68SZ0dkgEKVi6/8ij300KBWTJq32P/dYeWTSwK41WyTxalN1eRmA5Z9UU/LX9D7FWSmV9SAYx6g==}
    engines: {node: '>=0.10.0'}

  /etag/1.8.1:
    resolution: {integrity: sha512-aIL5Fx7mawVa300al2BnEE4iNvo1qETxLrPI/o05L7z6go7fCw1J6EQmbK4FmJ2AS7kgVF/KEZWufBfdClMcPg==}
    engines: {node: '>= 0.6'}

  /event-target-shim/6.0.2:
    resolution: {integrity: sha512-8q3LsZjRezbFZ2PN+uP+Q7pnHUMmAOziU2vA2OwoFaKIXxlxl38IylhSSgUorWu/rf4er67w0ikBqjBFk/pomA==}
    engines: {node: '>=10.13.0'}
    dev: true

  /eventemitter3/4.0.7:
    resolution: {integrity: sha512-8guHBZCwKnFhYdHr2ysuRWErTwhoN2X8XELRlrRwpmfeY2jjuUN4taQMsULKUVo1K4DvZl+0pgfyoysHxvmvEw==}
    dev: true

  /execa/6.1.0:
    resolution: {integrity: sha512-QVWlX2e50heYJcCPG0iWtf8r0xjEYfz/OYLGDYH+IyjWezzPNxz63qNFOu0l4YftGWuizFVZHHs8PrLU5p2IDA==}
    engines: {node: ^12.20.0 || ^14.13.1 || >=16.0.0}
    dependencies:
      cross-spawn: 7.0.3
      get-stream: 6.0.1
      human-signals: 3.0.1
      is-stream: 3.0.0
      merge-stream: 2.0.0
      npm-run-path: 5.1.0
      onetime: 6.0.0
      signal-exit: 3.0.7
      strip-final-newline: 3.0.0
    dev: true

  /execa/7.0.0:
    resolution: {integrity: sha512-tQbH0pH/8LHTnwTrsKWideqi6rFB/QNUawEwrn+WHyz7PX1Tuz2u7wfTvbaNBdP5JD5LVWxNo8/A8CHNZ3bV6g==}
    engines: {node: ^14.18.0 || ^16.14.0 || >=18.0.0}
    dependencies:
      cross-spawn: 7.0.3
      get-stream: 6.0.1
      human-signals: 4.3.0
      is-stream: 3.0.0
      merge-stream: 2.0.0
      npm-run-path: 5.1.0
      onetime: 6.0.0
      signal-exit: 3.0.7
      strip-final-newline: 3.0.0
    dev: true

  /express/4.18.2:
    resolution: {integrity: sha512-5/PsL6iGPdfQ/lKM1UuielYgv3BUoJfz1aUwU9vHZ+J7gyvwdQXFEBIEIaxeGf0GIcreATNyBExtalisDbuMqQ==}
    engines: {node: '>= 0.10.0'}
    dependencies:
      accepts: 1.3.8
      array-flatten: 1.1.1
      body-parser: 1.20.1
      content-disposition: 0.5.4
      content-type: 1.0.4
      cookie: 0.5.0
      cookie-signature: 1.0.6
      debug: 2.6.9
      depd: 2.0.0
      encodeurl: 1.0.2
      escape-html: 1.0.3
      etag: 1.8.1
      finalhandler: 1.2.0
      fresh: 0.5.2
      http-errors: 2.0.0
      merge-descriptors: 1.0.1
      methods: 1.1.2
      on-finished: 2.4.1
      parseurl: 1.3.3
      path-to-regexp: 0.1.7
      proxy-addr: 2.0.7
      qs: 6.11.0
      range-parser: 1.2.1
      safe-buffer: 5.2.1
      send: 0.18.0
      serve-static: 1.15.0
      setprototypeof: 1.2.0
      statuses: 2.0.1
      type-is: 1.6.18
      utils-merge: 1.0.1
      vary: 1.1.2
    transitivePeerDependencies:
      - supports-color

  /ext/1.6.0:
    resolution: {integrity: sha512-sdBImtzkq2HpkdRLtlLWDa6w4DX22ijZLKx8BMPUuKe1c5lbN6xwQDQCxSfxBQnHZ13ls/FH0MQZx/q/gr6FQg==}
    dependencies:
      type: 2.6.0
    dev: false

  /fast-deep-equal/3.1.3:
    resolution: {integrity: sha512-f3qQ9oQy9j2AhBe/H9VC91wLmKBCCU/gDOnKNAYG5hswO7BLKj09Hc5HYNz9cGI++xlpDCIgDaitVs03ATR84Q==}
    dev: true

  /fast-glob/3.2.12:
    resolution: {integrity: sha512-DVj4CQIYYow0BlaelwK1pHl5n5cRSJfM60UA0zK891sVInoPri2Ekj7+e1CT3/3qxXenpI+nBBmQAcJPJgaj4w==}
    engines: {node: '>=8.6.0'}
    dependencies:
      '@nodelib/fs.stat': 2.0.5
      '@nodelib/fs.walk': 1.2.8
      glob-parent: 5.1.2
      merge2: 1.4.1
      micromatch: 4.0.5

  /fast-json-stable-stringify/2.1.0:
    resolution: {integrity: sha512-lhd/wF+Lk98HZoTCtlVraHtfh5XYijIjalXck7saUtuanSDyLMxnHhSXEDJqHxD7msR8D0uCmqlkwjCV8xvwHw==}
    dev: true

  /fast-levenshtein/2.0.6:
    resolution: {integrity: sha512-DCXu6Ifhqcks7TZKY3Hxp3y6qphY5SJZmrWMDrKcERSOXWQdMhU9Ig/PYrzyw/ul9jOIyh0N4M0tbC5hodg8dw==}
    dev: true

  /fastq/1.13.0:
    resolution: {integrity: sha512-YpkpUnK8od0o1hmeSc7UUs/eB/vIPWJYjKck2QKIzAf71Vm1AAQ3EbuZB3g2JIy+pg+ERD0vqI79KyZiB2e2Nw==}
    dependencies:
      reusify: 1.0.4

  /fetch-blob/3.1.5:
    resolution: {integrity: sha512-N64ZpKqoLejlrwkIAnb9iLSA3Vx/kjgzpcDhygcqJ2KKjky8nCgUQ+dzXtbrLaWZGZNmNfQTsiQ0weZ1svglHg==}
    engines: {node: ^12.20 || >= 14.13}
    dependencies:
      node-domexception: 1.0.0
      web-streams-polyfill: 3.2.1
    dev: true

  /file-entry-cache/6.0.1:
    resolution: {integrity: sha512-7Gps/XWymbLk2QLYK4NzpMOrYjMhdIxXuIvy2QBsLE6ljuodKvdkWs/cpyJJ3CVIVpH0Oi1Hvg1ovbMzLdFBBg==}
    engines: {node: ^10.12.0 || >=12.0.0}
    dependencies:
      flat-cache: 3.0.4
    dev: true

  /fill-range/7.0.1:
    resolution: {integrity: sha512-qOo9F+dMUmC2Lcb4BbVvnKJxTPjCm+RRpe4gDuGrzkL7mEVl/djYSu2OdQ2Pa302N4oqkSg9ir6jaLWJ2USVpQ==}
    engines: {node: '>=8'}
    dependencies:
      to-regex-range: 5.0.1

  /finalhandler/1.1.2:
    resolution: {integrity: sha512-aAWcW57uxVNrQZqFXjITpW3sIUQmHGG3qSb9mUah9MgMC4NeWhNOlNjXEYq3HjRAvL6arUviZGGJsBg6z0zsWA==}
    engines: {node: '>= 0.8'}
    dependencies:
      debug: 2.6.9
      encodeurl: 1.0.2
      escape-html: 1.0.3
      on-finished: 2.3.0
      parseurl: 1.3.3
      statuses: 1.5.0
      unpipe: 1.0.0
    transitivePeerDependencies:
      - supports-color
    dev: true

  /finalhandler/1.2.0:
    resolution: {integrity: sha512-5uXcUVftlQMFnWC9qu/svkWv3GTd2PfUhK/3PLkYNAe7FbqJMt3515HaxE6eRL74GdsriiwujiawdaB1BpEISg==}
    engines: {node: '>= 0.8'}
    dependencies:
      debug: 2.6.9
      encodeurl: 1.0.2
      escape-html: 1.0.3
      on-finished: 2.4.1
      parseurl: 1.3.3
      statuses: 2.0.1
      unpipe: 1.0.0
    transitivePeerDependencies:
      - supports-color

  /find-up/2.1.0:
    resolution: {integrity: sha512-NWzkk0jSJtTt08+FBFMvXoeZnOJD+jTtsRmBYbAIzJdX6l7dLgR7CTubCM5/eDdPUBvLCeVasP1brfVR/9/EZQ==}
    engines: {node: '>=4'}
    dependencies:
      locate-path: 2.0.0
    dev: true

  /find-up/4.1.0:
    resolution: {integrity: sha512-PpOwAdQ/YlXQ2vj8a3h8IipDuYRi3wceVQQGYWxNINccq40Anw7BlsEXCMbt1Zt+OLA6Fq9suIpIWD0OsnISlw==}
    engines: {node: '>=8'}
    dependencies:
      locate-path: 5.0.0
      path-exists: 4.0.0
    dev: true

  /find-up/5.0.0:
    resolution: {integrity: sha512-78/PXT1wlLLDgTzDs7sjq9hzz0vXD+zn+7wypEe4fXQxCmdmqfGsEPQxmiCSQI3ajFV91bVSsvNtrJRiW6nGng==}
    engines: {node: '>=10'}
    dependencies:
      locate-path: 6.0.0
      path-exists: 4.0.0
    dev: true

  /flat-cache/3.0.4:
    resolution: {integrity: sha512-dm9s5Pw7Jc0GvMYbshN6zchCA9RgQlzzEZX3vylR9IqFfS8XciblUXOKfW6SiuJ0e13eDYZoZV5wdrev7P3Nwg==}
    engines: {node: ^10.12.0 || >=12.0.0}
    dependencies:
      flatted: 3.2.5
      rimraf: 3.0.2
    dev: true

  /flatted/3.2.5:
    resolution: {integrity: sha512-WIWGi2L3DyTUvUrwRKgGi9TwxQMUEqPOPQBVi71R96jZXJdFskXEmf54BoZaS1kknGODoIGASGEzBUYdyMCBJg==}
    dev: true

  /follow-redirects/1.15.0:
    resolution: {integrity: sha512-aExlJShTV4qOUOL7yF1U5tvLCB0xQuudbf6toyYA0E/acBNw71mvjFTnLaRp50aQaYocMR0a/RMMBIHeZnGyjQ==}
    engines: {node: '>=4.0'}
    peerDependencies:
      debug: '*'
    peerDependenciesMeta:
      debug:
        optional: true
    dev: false

  /follow-redirects/1.15.0_debug@4.3.4:
    resolution: {integrity: sha512-aExlJShTV4qOUOL7yF1U5tvLCB0xQuudbf6toyYA0E/acBNw71mvjFTnLaRp50aQaYocMR0a/RMMBIHeZnGyjQ==}
    engines: {node: '>=4.0'}
    peerDependencies:
      debug: '*'
    peerDependenciesMeta:
      debug:
        optional: true
    dependencies:
      debug: 4.3.4
    dev: true

  /for-each/0.3.3:
    resolution: {integrity: sha512-jqYfLp7mo9vIyQf8ykW2v7A+2N4QjeCeI5+Dz9XraiO1ign81wjiH7Fb9vSOWvQfNtmSa4H2RoQTrrXivdUZmw==}
    dependencies:
      is-callable: 1.2.7
    dev: true

  /form-data/4.0.0:
    resolution: {integrity: sha512-ETEklSGi5t0QMZuiXoA/Q6vcnxcLQP5vdugSpuAyi6SVGi2clPPp+xgEhuMaHC+zGgn31Kd235W35f7Hykkaww==}
    engines: {node: '>= 6'}
    dependencies:
      asynckit: 0.4.0
      combined-stream: 1.0.8
      mime-types: 2.1.35
    dev: false

  /formdata-node/2.5.0:
    resolution: {integrity: sha512-JFSNLq34u2Tqc6F034x5aaK3ksIfrDBMPie8b4KYx2/pVDLxWFXDly52dsvHjZ+A0LGHTZb/w4HBZVdgN74RTw==}
    engines: {node: '>= 10.17'}
    dependencies:
      mime-types: 2.1.29
    dev: true

  /formdata-polyfill/4.0.10:
    resolution: {integrity: sha512-buewHzMvYL29jdeQTVILecSaZKnt/RJWjoZCF5OW60Z67/GmSLBkOFM7qh1PI3zFNtJbaZL5eQu1vLfazOwj4g==}
    engines: {node: '>=12.20.0'}
    dependencies:
      fetch-blob: 3.1.5
    dev: true

  /forwarded/0.2.0:
    resolution: {integrity: sha512-buRG0fpBtRHSTCOASe6hD258tEubFoRLb4ZNA6NxMVHNw2gOcwHo9wyablzMzOA5z9xA9L1KNjk/Nt6MT9aYow==}
    engines: {node: '>= 0.6'}

  /fraction.js/4.2.0:
    resolution: {integrity: sha512-MhLuK+2gUcnZe8ZHlaaINnQLl0xRIGRfcGk2yl8xoQAfHrSsL3rYu6FCmBdkdbhc9EPlwyGHewaRsvwRMJtAlA==}
    dev: false

  /fresh/0.5.2:
    resolution: {integrity: sha1-PYyt2Q2XZWn6g1qx+OSyOhBWBac=}
    engines: {node: '>= 0.6'}

  /fs-extra/11.1.0:
    resolution: {integrity: sha512-0rcTq621PD5jM/e0a3EJoGC/1TC5ZBCERW82LQuwfGnCa1V8w7dpYH1yNu+SLb6E5dkeCBzKEyLGlFrnr+dUyw==}
    engines: {node: '>=14.14'}
    dependencies:
      graceful-fs: 4.2.10
      jsonfile: 6.1.0
      universalify: 2.0.0
    dev: true

  /fs-extra/7.0.1:
    resolution: {integrity: sha512-YJDaCJZEnBmcbw13fvdAM9AwNOJwOzrE4pqMqBq5nFiEqXUqHwlK4B+3pUw6JNvfSPtX05xFHtYy/1ni01eGCw==}
    engines: {node: '>=6 <7 || >=8'}
    dependencies:
      graceful-fs: 4.2.10
      jsonfile: 4.0.0
      universalify: 0.1.2
    dev: true

  /fs-minipass/2.1.0:
    resolution: {integrity: sha512-V/JgOLFCS+R6Vcq0slCuaeWEdNC3ouDlJMNIsacH2VtALiu9mV4LPrHc5cDl8k5aw6J8jwgWWpiTo5RYhmIzvg==}
    engines: {node: '>= 8'}
    dependencies:
      minipass: 3.1.6
    dev: false

  /fs.realpath/1.0.0:
    resolution: {integrity: sha512-OO0pH2lK6a0hZnAdau5ItzHPI6pUlvI7jMVnxUQRtw4owF2wk8lOSabtGDCTP4Ggrg2MbGnWO9X8K1t4+fGMDw==}

  /fsevents/2.3.2:
    resolution: {integrity: sha512-xiqMQR4xAeHTuB9uWm+fFRcIOgKBMiOBP+eXiyT7jsgVCq1bkVygt00oASowB7EdtpOHaaPgKt812P9ab+DDKA==}
    engines: {node: ^8.16.0 || ^10.6.0 || >=11.0.0}
    os: [darwin]
    requiresBuild: true
    optional: true

  /function-bind/1.1.1:
    resolution: {integrity: sha512-yIovAzMX49sF8Yl58fSCWJ5svSLuaibPxXQJFLmBObTuCr0Mf1KiPopGM9NiFjiYBCbfaa2Fh6breQ6ANVTI0A==}

  /function.prototype.name/1.1.5:
    resolution: {integrity: sha512-uN7m/BzVKQnCUF/iW8jYea67v++2u7m5UgENbHRtdDVclOUP+FMPlCNdmk0h/ysGyo2tavMJEDqJAkJdRa1vMA==}
    engines: {node: '>= 0.4'}
    dependencies:
      call-bind: 1.0.2
      define-properties: 1.1.4
      es-abstract: 1.21.1
      functions-have-names: 1.2.3
    dev: true

  /functions-have-names/1.2.3:
    resolution: {integrity: sha512-xckBUXyTIqT97tq2x2AMb+g163b5JFysYk0x4qxNFwbfQkmNZoiRHb6sPzI9/QV33WeuvVYBUIiD4NzNIyqaRQ==}
    dev: true

  /gauge/3.0.2:
    resolution: {integrity: sha512-+5J6MS/5XksCuXq++uFRsnUd7Ovu1XenbeuIuNRJxYWjgQbPuFhT14lAvsWfqfAmnwluf1OwMjz39HjfLPci0Q==}
    engines: {node: '>=10'}
    dependencies:
      aproba: 2.0.0
      color-support: 1.1.3
      console-control-strings: 1.1.0
      has-unicode: 2.0.1
      object-assign: 4.1.1
      signal-exit: 3.0.7
      string-width: 4.2.3
      strip-ansi: 6.0.1
      wide-align: 1.1.5
    dev: false

  /generic-names/4.0.0:
    resolution: {integrity: sha512-ySFolZQfw9FoDb3ed9d80Cm9f0+r7qj+HJkWjeD9RBfpxEVTlVhol+gvaQB/78WbwYfbnNh8nWHHBSlg072y6A==}
    dependencies:
      loader-utils: 3.2.0
    dev: true

  /gensync/1.0.0-beta.2:
    resolution: {integrity: sha512-3hN7NaskYvMDLQY55gnW3NQ+mesEAepTqlg+VEbj7zzqEMBVNhzcGYYeqFo/TlYz6eQiFcp1HcsCZO+nGgS8zg==}
    engines: {node: '>=6.9.0'}

  /get-caller-file/2.0.5:
    resolution: {integrity: sha512-DyFP3BM/3YHTQOCUL/w0OZHR0lpKeGrxotcHWcqNEdnltqFwXVfhEBQ94eIo34AfQpo0rGki4cyIiftY06h2Fg==}
    engines: {node: 6.* || 8.* || >= 10.*}
    dev: true

  /get-func-name/2.0.0:
    resolution: {integrity: sha512-Hm0ixYtaSZ/V7C8FJrtZIuBBI+iSgL+1Aq82zSu8VQNB4S3Gk8e7Qs3VwBDJAhmRZcFqkl3tQu36g/Foh5I5ig==}
    dev: true

  /get-intrinsic/1.1.3:
    resolution: {integrity: sha512-QJVz1Tj7MS099PevUG5jvnt9tSkXN8K14dxQlikJuPt4uD9hHAHjLyLBiLR5zELelBdD9QNRAXZzsJx0WaDL9A==}
    dependencies:
      function-bind: 1.1.1
      has: 1.0.3
      has-symbols: 1.0.3

  /get-pkg-repo/4.2.1:
    resolution: {integrity: sha512-2+QbHjFRfGB74v/pYWjd5OhU3TDIC2Gv/YKUTk/tCvAz0pkn/Mz6P3uByuBimLOcPvN2jYdScl3xGFSrx0jEcA==}
    engines: {node: '>=6.9.0'}
    hasBin: true
    dependencies:
      '@hutson/parse-repository-url': 3.0.2
      hosted-git-info: 4.1.0
      through2: 2.0.5
      yargs: 16.2.0
    dev: true

  /get-stream/6.0.1:
    resolution: {integrity: sha512-ts6Wi+2j3jQjqi70w5AlN8DFnkSwC+MqmxEzdEALB2qXZYV3X/b1CTfgPLGJNMeAWxdPfU8FO1ms3NUfaHCPYg==}
    engines: {node: '>=10'}
    dev: true

  /get-symbol-description/1.0.0:
    resolution: {integrity: sha512-2EmdH1YvIQiZpltCNgkuiUnyukzxM/R6NDJX31Ke3BG1Nq5b0S2PhX59UKi9vZpPDQVdqn+1IcaAwnzTT5vCjw==}
    engines: {node: '>= 0.4'}
    dependencies:
      call-bind: 1.0.2
      get-intrinsic: 1.1.3
    dev: true

  /get-them-args/1.3.2:
    resolution: {integrity: sha512-LRn8Jlk+DwZE4GTlDbT3Hikd1wSHgLMme/+7ddlqKd7ldwR6LjJgTVWzBnR01wnYGe4KgrXjg287RaI22UHmAw==}
    dev: true

  /get-tsconfig/4.4.0:
    resolution: {integrity: sha512-0Gdjo/9+FzsYhXCEFueo2aY1z1tpXrxWZzP7k8ul9qt1U5o8rYJwTJYmaeHdrVosYIVYkOy2iwCJ9FdpocJhPQ==}
    dev: true

  /git-raw-commits/2.0.11:
    resolution: {integrity: sha512-VnctFhw+xfj8Va1xtfEqCUD2XDrbAPSJx+hSrE5K7fGdjZruW7XV+QOrN7LF/RJyvspRiD2I0asWsxFp0ya26A==}
    engines: {node: '>=10'}
    hasBin: true
    dependencies:
      dargs: 7.0.0
      lodash: 4.17.21
      meow: 8.1.2
      split2: 3.2.2
      through2: 4.0.2
    dev: true

  /git-remote-origin-url/2.0.0:
    resolution: {integrity: sha1-UoJlna4hBxRaERJhEq0yFuxfpl8=}
    engines: {node: '>=4'}
    dependencies:
      gitconfiglocal: 1.0.0
      pify: 2.3.0
    dev: true

  /git-semver-tags/4.1.1:
    resolution: {integrity: sha512-OWyMt5zBe7xFs8vglMmhM9lRQzCWL3WjHtxNNfJTMngGym7pC1kh8sP6jevfydJ6LP3ZvGxfb6ABYgPUM0mtsA==}
    engines: {node: '>=10'}
    hasBin: true
    dependencies:
      meow: 8.1.2
      semver: 6.3.0
    dev: true

  /gitconfiglocal/1.0.0:
    resolution: {integrity: sha1-QdBF84UaXqiPA/JMocYXgRRGS5s=}
    dependencies:
      ini: 1.3.8
    dev: true

  /glob-parent/5.1.2:
    resolution: {integrity: sha512-AOIgSQCepiJYwP3ARnGx+5VnTu2HBYdzbGP45eLw1vr3zB3vZLeyed1sC9hnbcOc9/SrMyM5RPQrkGz4aS9Zow==}
    engines: {node: '>= 6'}
    dependencies:
      is-glob: 4.0.3

  /glob-parent/6.0.2:
    resolution: {integrity: sha512-XxwI8EOhVQgWp6iDL+3b0r86f4d6AX6zSU55HfB4ydCEuXLXc5FcYeOu+nnGftS4TEju/11rt4KJPTMgbfmv4A==}
    engines: {node: '>=10.13.0'}
    dependencies:
      is-glob: 4.0.3

  /glob/7.2.0:
    resolution: {integrity: sha512-lmLf6gtyrPq8tTjSmrO94wBeQbFR3HbLHbuyD69wuyQkImp2hWqMGB47OX65FBkPffO641IP9jWa1z4ivqG26Q==}
    dependencies:
      fs.realpath: 1.0.0
      inflight: 1.0.6
      inherits: 2.0.4
      minimatch: 3.1.2
      once: 1.4.0
      path-is-absolute: 1.0.1

  /glob/8.0.3:
    resolution: {integrity: sha512-ull455NHSHI/Y1FqGaaYFaLGkNMMJbavMrEGFXG/PGrg6y7sutWHUHrz6gy6WEBH6akM1M414dWKCNs+IhKdiQ==}
    engines: {node: '>=12'}
    dependencies:
      fs.realpath: 1.0.0
      inflight: 1.0.6
      inherits: 2.0.4
      minimatch: 5.1.0
      once: 1.4.0
    dev: true

  /globals/11.12.0:
    resolution: {integrity: sha512-WOBp/EEGUiIsJSp7wcv/y6MO+lV9UoncWqxuFfm8eBwzWNgyfBd6Gz+IeKQ9jCmyhoH99g15M3T+QaVHFjizVA==}
    engines: {node: '>=4'}

  /globals/13.19.0:
    resolution: {integrity: sha512-dkQ957uSRWHw7CFXLUtUHQI3g3aWApYhfNR2O6jn/907riyTYKVBmxYVROkBcY614FSSeSJh7Xm7SrUWCxvJMQ==}
    engines: {node: '>=8'}
    dependencies:
      type-fest: 0.20.2
    dev: true

  /globalthis/1.0.3:
    resolution: {integrity: sha512-sFdI5LyBiNTHjRd7cGPWapiHWMOXKyuBNX/cWJ3NfzrZQVa8GI/8cofCl74AOVqq9W5kNmguTIzJ/1s2gyI9wA==}
    engines: {node: '>= 0.4'}
    dependencies:
      define-properties: 1.1.4
    dev: true

  /globby/11.1.0:
    resolution: {integrity: sha512-jhIXaOzy1sb8IyocaruWSn1TjmnBVs8Ayhcy83rmxNJ8q2uWKCAj3CnJY+KpGSXCueAPc0i05kVvVKtP1t9S3g==}
    engines: {node: '>=10'}
    dependencies:
      array-union: 2.1.0
      dir-glob: 3.0.1
      fast-glob: 3.2.12
      ignore: 5.2.0
      merge2: 1.4.1
      slash: 3.0.0
    dev: true

  /globby/13.1.3:
    resolution: {integrity: sha512-8krCNHXvlCgHDpegPzleMq07yMYTO2sXKASmZmquEYWEmCx6J5UTRbp5RwMJkTJGtcQ44YpiUYUiN0b9mzy8Bw==}
    engines: {node: ^12.20.0 || ^14.13.1 || >=16.0.0}
    dependencies:
      dir-glob: 3.0.1
      fast-glob: 3.2.12
      ignore: 5.2.0
      merge2: 1.4.1
      slash: 4.0.0
    dev: true

  /good-listener/1.2.2:
    resolution: {integrity: sha1-1TswzfkxPf+33JoNR3CWqm0UXFA=}
    dependencies:
      delegate: 3.2.0
    dev: false

  /gopd/1.0.1:
    resolution: {integrity: sha512-d65bNlIadxvpb/A2abVdlqKqV563juRnZ1Wtk6s1sIR8uNsXR70xqIzVqxVf1eTqDunwT2MkczEeaezCKTZhwA==}
    dependencies:
      get-intrinsic: 1.1.3
    dev: true

  /graceful-fs/4.2.10:
    resolution: {integrity: sha512-9ByhssR2fPVsNZj478qUUbKfmL0+t5BDVyjShtyZZLiK7ZDAArFFfopyOTj0M05wE2tJPisA4iTnnXl2YoPvOA==}
    dev: true

  /grapheme-splitter/1.0.4:
    resolution: {integrity: sha512-bzh50DW9kTPM00T8y4o8vQg89Di9oLJVLW/KaOGIXJWP/iqCN6WKYkbNOF04vFLJhwcpYUh9ydh/+5vpOqV4YQ==}
    dev: true

  /handlebars/4.7.7:
    resolution: {integrity: sha512-aAcXm5OAfE/8IXkcZvCepKU3VzW1/39Fb5ZuqMtgI/hT8X2YgoMvBY5dLhq/cpOvw7Lk1nK/UF71aLG/ZnVYRA==}
    engines: {node: '>=0.4.7'}
    hasBin: true
    dependencies:
      minimist: 1.2.8
      neo-async: 2.6.2
      source-map: 0.6.1
      wordwrap: 1.0.0
    optionalDependencies:
      uglify-js: 3.17.4
    dev: true

  /hard-rejection/2.1.0:
    resolution: {integrity: sha512-VIZB+ibDhx7ObhAe7OVtoEbuP4h/MuOTHJ+J8h/eBXotJYl0fBgR72xDFCKgIh22OJZIOVNxBMWuhAr10r8HdA==}
    engines: {node: '>=6'}
    dev: true

  /has-bigints/1.0.2:
    resolution: {integrity: sha512-tSvCKtBr9lkF0Ex0aQiP9N+OpV4zi2r/Nee5VkRDbaqv35RLYMzbwQfFSZZH0kR+Rd6302UJZ2p/bJCEoR3VoQ==}
    dev: true

  /has-flag/3.0.0:
    resolution: {integrity: sha512-sKJf1+ceQBr4SMkvQnBDNDtf4TXpVhVGateu0t918bl30FnbE2m4vNLX+VWe/dpjlb+HugGYzW7uQXH98HPEYw==}
    engines: {node: '>=4'}

  /has-flag/4.0.0:
    resolution: {integrity: sha512-EykJT/Q1KjTWctppgIAgfSO0tKVuZUjhgMr17kqTumMl6Afv3EISleU7qZUzoXDFTAHTDC4NOoG/ZxU3EvlMPQ==}
    engines: {node: '>=8'}
    dev: true

  /has-property-descriptors/1.0.0:
    resolution: {integrity: sha512-62DVLZGoiEBDHQyqG4w9xCuZ7eJEwNmJRWw2VY84Oedb7WFcA27fiEVe8oUQx9hAUJ4ekurquucTGwsyO1XGdQ==}
    dependencies:
      get-intrinsic: 1.1.3
    dev: true

  /has-proto/1.0.1:
    resolution: {integrity: sha512-7qE+iP+O+bgF9clE5+UoBFzE65mlBiVj3tKCrlNQ0Ogwm0BjpT/gK4SlLYDMybDh5I3TCTKnPPa0oMG7JDYrhg==}
    engines: {node: '>= 0.4'}
    dev: true

  /has-symbols/1.0.3:
    resolution: {integrity: sha512-l3LCuF6MgDNwTDKkdYGEihYjt5pRPbEg46rtlmnSPlUbgmB8LOIrKJbYYFBSbnPaJexMKtiPO8hmeRjRz2Td+A==}
    engines: {node: '>= 0.4'}

  /has-tostringtag/1.0.0:
    resolution: {integrity: sha512-kFjcSNhnlGV1kyoGk7OXKSawH5JOb/LzUc5w9B02hOTO0dfFRjbHQKvg1d6cf3HbeUmtU9VbbV3qzZ2Teh97WQ==}
    engines: {node: '>= 0.4'}
    dependencies:
      has-symbols: 1.0.3
    dev: true

  /has-unicode/2.0.1:
    resolution: {integrity: sha512-8Rf9Y83NBReMnx0gFzA8JImQACstCYWUplepDa9xprwwtmgEZUF0h/i5xSA625zB/I37EtrswSST6OXxwaaIJQ==}
    dev: false

  /has/1.0.3:
    resolution: {integrity: sha512-f2dvO0VU6Oej7RkWJGrehjbzMAjFp5/VKPp5tTpWIV4JHHZK1/BxbFRtf/siA2SWTe09caDmVtYYzWEIbBS4zw==}
    engines: {node: '>= 0.4.0'}
    dependencies:
      function-bind: 1.1.1

  /helpertypes/0.0.2:
    resolution: {integrity: sha512-PKVtWnJ+dcvPeUJRiqtbraN/Hr2rNEnS14T/IxDBb0KgHkAL5w4YwVxMEPowA9vyoMP0DrwO0TxJ+KH3UF/6YA==}
    engines: {node: '>=10.0.0'}
    dev: true

  /hookable/5.4.2:
    resolution: {integrity: sha512-6rOvaUiNKy9lET1X0ECnyZ5O5kSV0PJbtA5yZUgdEF7fGJEVwSLSislltyt7nFwVVALYHQJtfGeAR2Y0A0uJkg==}
    dev: true

  /hosted-git-info/2.8.9:
    resolution: {integrity: sha512-mxIDAb9Lsm6DoOJ7xH+5+X4y1LU/4Hi50L9C5sIswK3JzULS4bwk1FvjdBgvYR4bzT4tuUQiC15FE2f5HbLvYw==}
    dev: true

  /hosted-git-info/4.1.0:
    resolution: {integrity: sha512-kyCuEOWjJqZuDbRHzL8V93NzQhwIB71oFWSyzVo+KPZI+pnQPPxucdkrOZvkLRnrf5URsQM+IJ09Dw29cRALIA==}
    engines: {node: '>=10'}
    dependencies:
      lru-cache: 6.0.0
    dev: true

  /html-rewriter-wasm/0.3.2:
    resolution: {integrity: sha512-b+pOh+bs00uRVNIZoTgGBREjUKN47pchTNwkxKuP4ecQTFcOA6KJIW+jjvjjXrkSRURZsideLxFKqX7hnxdegQ==}
    dev: true

  /http-cache-semantics/4.1.0:
    resolution: {integrity: sha512-carPklcUh7ROWRK7Cv27RPtdhYhUsela/ue5/jKzjegVvXDqM2ILE9Q2BGn9JZJh1g87cp56su/FgQSzcWS8cQ==}
    dev: true

  /http-errors/2.0.0:
    resolution: {integrity: sha512-FtwrG/euBzaEjYeRqOgly7G0qviiXoJWnvEH2Z1plBdXgbyjv34pHTSb9zoeHMyDy33+DWy5Wt9Wo+TURtOYSQ==}
    engines: {node: '>= 0.8'}
    dependencies:
      depd: 2.0.0
      inherits: 2.0.4
      setprototypeof: 1.2.0
      statuses: 2.0.1
      toidentifier: 1.0.1

  /http-proxy/1.18.1_debug@4.3.4:
    resolution: {integrity: sha512-7mz/721AbnJwIVbnaSv1Cz3Am0ZLT/UBwkC92VlxhXv/k/BBQfM2fXElQNC27BVGr0uwUpplYPQM9LnaBMR5NQ==}
    engines: {node: '>=8.0.0'}
    dependencies:
      eventemitter3: 4.0.7
      follow-redirects: 1.15.0_debug@4.3.4
      requires-port: 1.0.0
    transitivePeerDependencies:
      - debug
    dev: true

  /https-proxy-agent/5.0.1:
    resolution: {integrity: sha512-dFcAjpTQFgoLMzC2VwU+C/CbS7uRL0lWmxDITmqm7C+7F0Odmj6s9l6alZc6AELXhrnggM2CeWSXHGOdX2YtwA==}
    engines: {node: '>= 6'}
    dependencies:
      agent-base: 6.0.2
      debug: 4.3.4
    transitivePeerDependencies:
      - supports-color
    dev: false

  /human-signals/3.0.1:
    resolution: {integrity: sha512-rQLskxnM/5OCldHo+wNXbpVgDn5A17CUoKX+7Sokwaknlq7CdSnphy0W39GU8dw59XiCXmFXDg4fRuckQRKewQ==}
    engines: {node: '>=12.20.0'}
    dev: true

  /human-signals/4.3.0:
    resolution: {integrity: sha512-zyzVyMjpGBX2+6cDVZeFPCdtOtdsxOeseRhB9tkQ6xXmGUNrcnBzdEKPy3VPNYz+4gy1oukVOXcrJCunSyc6QQ==}
    engines: {node: '>=14.18.0'}
    dev: true

  /iconv-lite/0.4.24:
    resolution: {integrity: sha512-v3MXnZAcvnywkTUEZomIActle7RXXeedOR31wwl7VlyoXO4Qi9arvSenNQWne1TcRwhCL1HwLI21bEqdpj8/rA==}
    engines: {node: '>=0.10.0'}
    dependencies:
      safer-buffer: 2.1.2

  /iconv-lite/0.6.3:
    resolution: {integrity: sha512-4fCk79wshMdzMp2rH06qWrJE4iolqLhCUH+OiuIgU++RB0+94NlDL81atO7GX55uUKueo0txHNtvEyI6D7WdMw==}
    engines: {node: '>=0.10.0'}
    dependencies:
      safer-buffer: 2.1.2
    dev: true
    optional: true

  /icss-utils/5.1.0_postcss@8.4.21:
    resolution: {integrity: sha512-soFhflCVWLfRNOPU3iv5Z9VUdT44xFRbzjLsEzSr5AQmgqPMTHdU3PMT1Cf1ssx8fLNJDA1juftYl+PUcv3MqA==}
    engines: {node: ^10 || ^12 || >= 14}
    peerDependencies:
      postcss: ^8.1.0
    dependencies:
      postcss: 8.4.21
    dev: true

  /ignore/5.2.0:
    resolution: {integrity: sha512-CmxgYGiEPCLhfLnpPp1MoRmifwEIOgjcHXxOBjv7mY96c+eWScsOP9c112ZyLdWHi0FxHjI+4uVhKYp/gcdRmQ==}
    engines: {node: '>= 4'}
    dev: true

  /image-size/0.5.5:
    resolution: {integrity: sha512-6TDAlDPZxUFCv+fuOkIoXT/V/f3Qbq8e37p+YOiYrUv3v9cc3/6x78VdfPgFVaB9dZYeLUfKgHRebpkm/oP2VQ==}
    engines: {node: '>=0.10.0'}
    hasBin: true
    requiresBuild: true
    dev: true
    optional: true

  /immutable/4.0.0:
    resolution: {integrity: sha512-zIE9hX70qew5qTUjSS7wi1iwj/l7+m54KWU247nhM3v806UdGj1yDndXj+IOYxxtW9zyLI+xqFNZjTuDaLUqFw==}
    dev: true

  /import-fresh/3.3.0:
    resolution: {integrity: sha512-veYYhQa+D1QBKznvhUHxb8faxlrwUnxseDAbAp457E0wLNio2bOSKnjYDhMj+YiAq61xrMGhQk9iXVk5FzgQMw==}
    engines: {node: '>=6'}
    dependencies:
      parent-module: 1.0.1
      resolve-from: 4.0.0
    dev: true

  /import-lazy/4.0.0:
    resolution: {integrity: sha512-rKtvo6a868b5Hu3heneU+L4yEQ4jYKLtjpnPeUdK7h0yzXGmyBTypknlkCvHFBqfX9YlorEiMM6Dnq/5atfHkw==}
    engines: {node: '>=8'}
    dev: true

  /imurmurhash/0.1.4:
    resolution: {integrity: sha512-JmXMZ6wuvDmLiHEml9ykzqO6lwFbof0GG4IkcGaENdCRDDmMVnny7s5HsIgHCbaq0w2MyPhDqkhTUgS2LU2PHA==}
    engines: {node: '>=0.8.19'}
    dev: true

  /indent-string/4.0.0:
    resolution: {integrity: sha512-EdDDZu4A2OyIK7Lr/2zG+w5jmbuk1DVBnEwREQvBzspBJkCEbRa8GxU1lghYcaGJCnRWibjDXlq779X1/y5xwg==}
    engines: {node: '>=8'}
    dev: true

  /inflight/1.0.6:
    resolution: {integrity: sha512-k92I/b08q4wvFscXCLvqfsHCrjrF7yiXsQuIVvVE7N82W3+aqpzuUdBbfhWcy/FZR3/4IgflMgKLOsvPDrGCJA==}
    dependencies:
      once: 1.4.0
      wrappy: 1.0.2

  /inherits/2.0.4:
    resolution: {integrity: sha512-k/vGaX4/Yla3WzyMCvTQOXYeIHvqOKtnqBduzTHpzpQZzAskKMhZ2K+EnBiSM9zGSoIFeMpXKxa4dYeZIQqewQ==}

  /ini/1.3.8:
    resolution: {integrity: sha512-JV/yugV2uzW5iMRSiZAyDtQd+nxtUnjeLt0acNdw98kKLrvuRVyB80tsREOE7yvGVgalhZ6RNXCmEHkUKBKxew==}
    dev: true

  /internal-slot/1.0.4:
    resolution: {integrity: sha512-tA8URYccNzMo94s5MQZgH8NB/XTa6HsOo0MLfXTKKEnHVVdegzaQoFZ7Jp44bdvLvY2waT5dc+j5ICEswhi7UQ==}
    engines: {node: '>= 0.4'}
    dependencies:
      get-intrinsic: 1.1.3
      has: 1.0.3
      side-channel: 1.0.4
    dev: true

  /ioredis/4.28.5:
    resolution: {integrity: sha512-3GYo0GJtLqgNXj4YhrisLaNNvWSNwSS2wS4OELGfGxH8I69+XfNdnmV1AyN+ZqMh0i7eX+SWjrwFKDBDgfBC1A==}
    engines: {node: '>=6'}
    dependencies:
      cluster-key-slot: 1.1.0
      debug: 4.3.4
      denque: 1.5.1
      lodash.defaults: 4.2.0
      lodash.flatten: 4.4.0
      lodash.isarguments: 3.1.0
      p-map: 2.1.0
      redis-commands: 1.7.0
      redis-errors: 1.2.0
      redis-parser: 3.0.0
      standard-as-callback: 2.1.0
    transitivePeerDependencies:
      - supports-color
    dev: true

  /ipaddr.js/1.9.1:
    resolution: {integrity: sha512-0KI/607xoxSToH7GjN1FfSbLoU0+btTicjsQSWQlh/hZykN8KpmMf7uYwPW3R+akZ6R/w18ZlXSHBYXiYUPO3g==}
    engines: {node: '>= 0.10'}

  /is-array-buffer/3.0.1:
    resolution: {integrity: sha512-ASfLknmY8Xa2XtB4wmbz13Wu202baeA18cJBCeCy0wXUHZF0IPyVEXqKEcd+t2fNSLLL1vC6k7lxZEojNbISXQ==}
    dependencies:
      call-bind: 1.0.2
      get-intrinsic: 1.1.3
      is-typed-array: 1.1.10
    dev: true

  /is-arrayish/0.2.1:
    resolution: {integrity: sha512-zz06S8t0ozoDXMG+ube26zeCTNXcKIPJZJi8hBrF4idCLms4CG9QtK7qBl1boi5ODzFpjswb5JPmHCbMpjaYzg==}
    dev: true

  /is-bigint/1.0.4:
    resolution: {integrity: sha512-zB9CruMamjym81i2JZ3UMn54PKGsQzsJeo6xvN3HJJ4CAsQNB6iRutp2To77OfCNuoxspsIhzaPoO1zyCEhFOg==}
    dependencies:
      has-bigints: 1.0.2
    dev: true

  /is-binary-path/2.1.0:
    resolution: {integrity: sha512-ZMERYes6pDydyuGidse7OsHxtbI7WVeUEozgR/g7rd0xUimYNlvZRE/K2MgZTjWy725IfelLeVcEM97mmtRGXw==}
    engines: {node: '>=8'}
    dependencies:
      binary-extensions: 2.2.0

  /is-boolean-object/1.1.2:
    resolution: {integrity: sha512-gDYaKHJmnj4aWxyj6YHyXVpdQawtVLHU5cb+eztPGczf6cjuTdwve5ZIEfgXqH4e57An1D1AKf8CZ3kYrQRqYA==}
    engines: {node: '>= 0.4'}
    dependencies:
      call-bind: 1.0.2
      has-tostringtag: 1.0.0
    dev: true

  /is-builtin-module/3.2.0:
    resolution: {integrity: sha512-phDA4oSGt7vl1n5tJvTWooWWAsXLY+2xCnxNqvKhGEzujg+A43wPlPOyDg3C8XQHN+6k/JTQWJ/j0dQh/qr+Hw==}
    engines: {node: '>=6'}
    dependencies:
      builtin-modules: 3.3.0
    dev: true

  /is-callable/1.2.7:
    resolution: {integrity: sha512-1BC0BVFhS/p0qtw6enp8e+8OD0UrK0oFLztSjNzhcKA3WDuJxxAPXzPuPtKkjEY9UUoEWlX/8fgKeu2S8i9JTA==}
    engines: {node: '>= 0.4'}
    dev: true

  /is-core-module/2.11.0:
    resolution: {integrity: sha512-RRjxlvLDkD1YJwDbroBHMb+cukurkDWNyHx7D3oNB5x9rb5ogcksMC5wHCadcXoo67gVr/+3GFySh3134zi6rw==}
    dependencies:
      has: 1.0.3
    dev: true

  /is-core-module/2.9.0:
    resolution: {integrity: sha512-+5FPy5PnwmO3lvfMb0AsoPaBG+5KHUI0wYFXOtYPnVVVspTFUuMZNfNaNVRt3FZadstu2c8x23vykRW/NBoU6A==}
    dependencies:
      has: 1.0.3

  /is-date-object/1.0.5:
    resolution: {integrity: sha512-9YQaSxsAiSwcvS33MBk3wTCVnWK+HhF8VZR2jRxehM16QcVOdHqPn4VPHmRK4lSr38n9JriurInLcP90xsYNfQ==}
    engines: {node: '>= 0.4'}
    dependencies:
      has-tostringtag: 1.0.0
    dev: true

  /is-docker/2.2.1:
    resolution: {integrity: sha512-F+i2BKsFrH66iaUFc0woD8sLy8getkwTwtOBjvs56Cx4CgJDeKQeqfz8wAYiSb8JOprWhHH5p77PbmYCvvUuXQ==}
    engines: {node: '>=8'}
    hasBin: true
    dev: true

  /is-expression/4.0.0:
    resolution: {integrity: sha512-zMIXX63sxzG3XrkHkrAPvm/OVZVSCPNkwMHU8oTX7/U3AL78I0QXCEICXUM13BIa8TYGZ68PiTKfQz3yaTNr4A==}
    dependencies:
      acorn: 7.4.1
      object-assign: 4.1.1
    dev: true

  /is-extglob/2.1.1:
    resolution: {integrity: sha512-SbKbANkN603Vi4jEZv49LeVJMn4yGwsbzZworEoyEiutsN3nJYdbO36zfhGJ6QEDpOZIFkDtnq5JRxmvl3jsoQ==}
    engines: {node: '>=0.10.0'}

  /is-fullwidth-code-point/3.0.0:
    resolution: {integrity: sha512-zymm5+u+sCsSWyD9qNaejV3DFvhCKclKdizYaJUuHA83RLjb7nSuGnddCHGv0hk+KY7BMAlsWeK4Ueg6EV6XQg==}
    engines: {node: '>=8'}

  /is-fullwidth-code-point/4.0.0:
    resolution: {integrity: sha512-O4L094N2/dZ7xqVdrXhh9r1KODPJpFms8B5sGdJLPy664AgvXsreZUyCQQNItZRDlYug4xStLjNp/sz3HvBowQ==}
    engines: {node: '>=12'}
    dev: true

  /is-glob/4.0.3:
    resolution: {integrity: sha512-xelSayHH36ZgE7ZWhli7pW34hNbNl8Ojv5KVmkJD4hBdD3th8Tfk9vYasLM+mXWOZhFkgZfxhLSnrwRr4elSSg==}
    engines: {node: '>=0.10.0'}
    dependencies:
      is-extglob: 2.1.1

  /is-module/1.0.0:
    resolution: {integrity: sha512-51ypPSPCoTEIN9dy5Oy+h4pShgJmPCygKfyRCISBI+JoWT/2oJvK8QPxmwv7b/p239jXrm9M1mlQbyKJ5A152g==}
    dev: true

  /is-negative-zero/2.0.2:
    resolution: {integrity: sha512-dqJvarLawXsFbNDeJW7zAz8ItJ9cd28YufuuFzh0G8pNHjJMnY08Dv7sYX2uF5UpQOwieAeOExEYAWWfu7ZZUA==}
    engines: {node: '>= 0.4'}
    dev: true

  /is-number-object/1.0.7:
    resolution: {integrity: sha512-k1U0IRzLMo7ZlYIfzRu23Oh6MiIFasgpb9X76eqfFZAqwH44UI4KTBvBYIZ1dSL9ZzChTB9ShHfLkR4pdW5krQ==}
    engines: {node: '>= 0.4'}
    dependencies:
      has-tostringtag: 1.0.0
    dev: true

  /is-number/7.0.0:
    resolution: {integrity: sha512-41Cifkg6e8TylSpdtTpeLVMqvSBEVzTttHvERD741+pnZ8ANv0004MRL43QKPDlK9cGvNp6NZWZUBlbGXYxxng==}
    engines: {node: '>=0.12.0'}

  /is-obj/2.0.0:
    resolution: {integrity: sha512-drqDG3cbczxxEJRoOXcOjtdp1J/lyp1mNn0xaznRs8+muBhgQcrnbspox5X5fOw0HnMnbfDzvnEMEtqDEJEo8w==}
    engines: {node: '>=8'}
    dev: true

  /is-path-inside/3.0.3:
    resolution: {integrity: sha512-Fd4gABb+ycGAmKou8eMftCupSir5lRxqf4aD/vd0cD2qc4HL07OjCeuHMr8Ro4CoMaeCKDB0/ECBOVWjTwUvPQ==}
    engines: {node: '>=8'}
    dev: true

  /is-plain-obj/1.1.0:
    resolution: {integrity: sha1-caUMhCnfync8kqOQpKA7OfzVHT4=}
    engines: {node: '>=0.10.0'}
    dev: true

  /is-promise/2.2.2:
    resolution: {integrity: sha512-+lP4/6lKUBfQjZ2pdxThZvLUAafmZb8OAxFb8XXtiQmS35INgr85hdOGoEs124ez1FCnZJt6jau/T+alh58QFQ==}
    dev: true

  /is-reference/1.2.1:
    resolution: {integrity: sha512-U82MsXXiFIrjCK4otLT+o2NA2Cd2g5MLoOVXUZjIOhLurrRxpEXzI8O0KZHr3IjLvlAH1kTPYSuqer5T9ZVBKQ==}
    dependencies:
      '@types/estree': 1.0.0
    dev: true

  /is-reference/3.0.0:
    resolution: {integrity: sha512-Eo1W3wUoHWoCoVM4GVl/a+K0IgiqE5aIo4kJABFyMum1ZORlPkC+UC357sSQUL5w5QCE5kCC9upl75b7+7CY/Q==}
    dependencies:
      '@types/estree': 1.0.0
    dev: true

  /is-regex/1.1.4:
    resolution: {integrity: sha512-kvRdxDsxZjhzUX07ZnLydzS1TU/TJlTUHHY4YLL87e37oUA49DfkLqgy+VjFocowy29cKvcSiu+kIv728jTTVg==}
    engines: {node: '>= 0.4'}
    dependencies:
      call-bind: 1.0.2
      has-tostringtag: 1.0.0
    dev: true

  /is-shared-array-buffer/1.0.2:
    resolution: {integrity: sha512-sqN2UDu1/0y6uvXyStCOzyhAjCSlHceFoMKJW8W9EU9cvic/QdsZ0kEU93HEy3IUEFZIiH/3w+AH/UQbPHNdhA==}
    dependencies:
      call-bind: 1.0.2
    dev: true

  /is-stream/3.0.0:
    resolution: {integrity: sha512-LnQR4bZ9IADDRSkvpqMGvt/tEJWclzklNgSw48V5EAaAeDd6qGvN8ei6k5p0tvxSR171VmGyHuTiAOfxAbr8kA==}
    engines: {node: ^12.20.0 || ^14.13.1 || >=16.0.0}
    dev: true

  /is-string/1.0.7:
    resolution: {integrity: sha512-tE2UXzivje6ofPW7l23cjDOMa09gb7xlAqG6jG5ej6uPV32TlWP3NKPigtaGeHNu9fohccRYvIiZMfOOnOYUtg==}
    engines: {node: '>= 0.4'}
    dependencies:
      has-tostringtag: 1.0.0
    dev: true

  /is-symbol/1.0.4:
    resolution: {integrity: sha512-C/CPBqKWnvdcxqIARxyOh4v1UUEOCHpgDa0WYgpKDFMszcrPcffg5uhwSgPCLD2WWxmq6isisz87tzT01tuGhg==}
    engines: {node: '>= 0.4'}
    dependencies:
      has-symbols: 1.0.3
    dev: true

  /is-text-path/1.0.1:
    resolution: {integrity: sha1-Thqg+1G/vLPpJogAE5cgLBd1tm4=}
    engines: {node: '>=0.10.0'}
    dependencies:
      text-extensions: 1.9.0
    dev: true

  /is-typed-array/1.1.10:
    resolution: {integrity: sha512-PJqgEHiWZvMpaFZ3uTc8kHPM4+4ADTlDniuQL7cU/UDA0Ql7F70yGfHph3cLNe+c9toaigv+DFzTJKhc2CtO6A==}
    engines: {node: '>= 0.4'}
    dependencies:
      available-typed-arrays: 1.0.5
      call-bind: 1.0.2
      for-each: 0.3.3
      gopd: 1.0.1
      has-tostringtag: 1.0.0
    dev: true

  /is-weakref/1.0.2:
    resolution: {integrity: sha512-qctsuLZmIQ0+vSSMfoVvyFe2+GSEvnmZ2ezTup1SBse9+twCCeial6EEi3Nc2KFcf6+qz2FBPnjXsk8xhKSaPQ==}
    dependencies:
      call-bind: 1.0.2
    dev: true

  /is-what/3.14.1:
    resolution: {integrity: sha512-sNxgpk9793nzSs7bA6JQJGeIuRBQhAaNGG77kzYQgMkrID+lS6SlK07K5LaptscDlSaIgH+GPFzf+d75FVxozA==}
    dev: true

  /is-wsl/2.2.0:
    resolution: {integrity: sha512-fKzAra0rGJUUBwGBgNkHZuToZcn+TtXHpeCgmkMJMMYx1sQDYaCSyjJBSCa2nH1DGm7s3n1oBnohoVTBaN7Lww==}
    engines: {node: '>=8'}
    dependencies:
      is-docker: 2.2.1
    dev: true

  /isarray/1.0.0:
    resolution: {integrity: sha1-u5NdSFgsuhaMBoNJV6VKPgcSTxE=}
    dev: true

  /isexe/2.0.0:
    resolution: {integrity: sha512-RHxMLp9lnKHGHRng9QFhRCMbYAcVpn69smSGcq3f36xjgVVWThj4qqLbTLlq7Ssj8B+fIQ1EuCEGI2lKsyQeIw==}
    dev: true

  /jiti/1.17.1:
    resolution: {integrity: sha512-NZIITw8uZQFuzQimqjUxIrIcEdxYDFIe/0xYfIlVXTkiBjjyBEvgasj5bb0/cHtPRD/NziPbT312sFrkI5ALpw==}
    hasBin: true
    dev: true

  /jju/1.4.0:
    resolution: {integrity: sha512-8wb9Yw966OSxApiCt0K3yNJL8pnNeIv+OEq2YMidz4FKP6nonSRoOXc80iXY4JaN2FC11B9qsNmDsm+ZOfMROA==}
    dev: true

  /js-sdsl/4.1.4:
    resolution: {integrity: sha512-Y2/yD55y5jteOAmY50JbUZYwk3CP3wnLPEZnlR1w9oKhITrBEtAxwuWKebFf8hMrPMgbYwFoWK/lH2sBkErELw==}
    dev: true

  /js-stringify/1.0.2:
    resolution: {integrity: sha1-Fzb939lyTyijaCrcYjCufk6Weds=}
    dev: true

  /js-tokens/4.0.0:
    resolution: {integrity: sha512-RdJUflcE3cUzKiMqQgsCu06FPu9UdIJO0beYbPhHN4k6apgJtifcoCtT9bcxOpYBtpD2kCM6Sbzg4CausW/PKQ==}

  /js-yaml/4.1.0:
    resolution: {integrity: sha512-wpxZs9NoxZaJESJGIZTyDEaYpl0FKSA+FB9aJiyemKhMwkxQg63h4T1KJgUGHpTqPDNRcmmYLugrRjJlBtWvRA==}
    hasBin: true
    dependencies:
      argparse: 2.0.1
    dev: true

  /jsdoctypeparser/9.0.0:
    resolution: {integrity: sha512-jrTA2jJIL6/DAEILBEh2/w9QxCuwmvNXIry39Ay/HVfhE3o2yVV0U44blYkqdHA/OKloJEqvJy0xU+GSdE2SIw==}
    engines: {node: '>=10'}
    hasBin: true
    dev: true

  /jsesc/0.5.0:
    resolution: {integrity: sha512-uZz5UnB7u4T9LvwmFqXii7pZSouaRPorGs5who1Ip7VO0wxanFvBL7GkM6dTHlgX+jhBApRetaWpnDabOeTcnA==}
    hasBin: true
    dev: false

  /jsesc/2.5.2:
    resolution: {integrity: sha512-OYu7XEzjkCQ3C5Ps3QIZsQfNpqoJyZZA99wd9aWd05NCtC5pWOkShK2mkL6HXQR6/Cy2lbNdPlZBpuQHXE63gA==}
    engines: {node: '>=4'}
    hasBin: true

  /json-parse-better-errors/1.0.2:
    resolution: {integrity: sha512-mrqyZKfX5EhL7hvqcV6WG1yYjnjeuYDzDhhcAAUrq8Po85NBQBJP+ZDUT75qZQ98IkUoBqdkExkukOU7Ts2wrw==}
    dev: true

  /json-parse-even-better-errors/2.3.1:
    resolution: {integrity: sha512-xyFwyhro/JEof6Ghe2iz2NcXoj2sloNsWr/XsERDK/oiPCfaNhl5ONfp+jQdAZRQQ0IJWNzH9zIZF7li91kh2w==}
    dev: true

  /json-schema-traverse/0.4.1:
    resolution: {integrity: sha512-xbbCH5dCYU5T8LcEhhuh7HJ88HXuW3qsI3Y0zOZFKfZEHcpWiHU/Jxzk629Brsab/mMiHQti9wMP+845RPe3Vg==}
    dev: true

  /json-stable-stringify-without-jsonify/1.0.1:
    resolution: {integrity: sha512-Bdboy+l7tA3OGW6FjyFHWkP5LuByj1Tk33Ljyq0axyzdk9//JSi2u3fP1QSmd1KNwq6VOKYGlAu87CisVir6Pw==}
    dev: true

  /json-stable-stringify/1.0.2:
    resolution: {integrity: sha512-eunSSaEnxV12z+Z73y/j5N37/In40GK4GmsSy+tEHJMxknvqnA7/djeYtAgW0GsWHUfg+847WJjKaEylk2y09g==}
    dependencies:
      jsonify: 0.0.1
    dev: true

  /json-stringify-safe/5.0.1:
    resolution: {integrity: sha1-Epai1Y/UXxmg9s4B1lcB4sc1tus=}
    dev: true

  /json5/1.0.1:
    resolution: {integrity: sha512-aKS4WQjPenRxiQsC93MNfjx+nbF4PAdYzmd/1JIj8HYzqfbu86beTuNgXDzPknWk0n0uARlyewZo4s++ES36Ow==}
    hasBin: true
    dependencies:
      minimist: 1.2.8
    dev: true

  /json5/2.2.3:
    resolution: {integrity: sha512-XmOWe7eyHYH14cLdVPoyg+GOH3rYX++KpzrylJwSW98t3Nk+U8XOl8FWKOgwtzdb8lXGf6zYwDUzeHMWfxasyg==}
    engines: {node: '>=6'}
    hasBin: true

  /jsonc-parser/3.2.0:
    resolution: {integrity: sha512-gfFQZrcTc8CnKXp6Y4/CBT3fTc0OVuDofpre4aEeEpSBPV5X5v4+Vmx+8snU7RLPrNHPKSgLxGo9YuQzz20o+w==}
    dev: true

  /jsonfile/4.0.0:
    resolution: {integrity: sha512-m6F1R3z8jjlf2imQHS2Qez5sjKWQzbuuhuJ/FKYFRZvPE3PuHcSMVZzfsLhGVOkfd20obL5SWEBew5ShlquNxg==}
    optionalDependencies:
      graceful-fs: 4.2.10
    dev: true

  /jsonfile/6.1.0:
    resolution: {integrity: sha512-5dgndWOriYSm5cnYaJNhalLNDKOqFwyDB/rr1E9ZsGciGvKPs8R2xYGCacuf3z6K1YKDz182fd+fY3cn3pMqXQ==}
    dependencies:
      universalify: 2.0.0
    optionalDependencies:
      graceful-fs: 4.2.10
    dev: true

  /jsonify/0.0.1:
    resolution: {integrity: sha512-2/Ki0GcmuqSrgFyelQq9M05y7PS0mEwuIzrf3f1fPqkVDVRvZrPZtVSMHxdgo8Aq0sxAOb/cr2aqqA3LeWHVPg==}
    dev: true

  /jsonparse/1.3.1:
    resolution: {integrity: sha1-P02uSpH6wxX3EGL4UhzCOfE2YoA=}
    engines: {'0': node >= 0.2.0}
    dev: true

  /jstransformer/1.0.0:
    resolution: {integrity: sha1-7Yvwkh4vPx7U1cGkT2hwntJHIsM=}
    dependencies:
      is-promise: 2.2.2
      promise: 7.3.1
    dev: true

  /kill-port/1.6.1:
    resolution: {integrity: sha512-un0Y55cOM7JKGaLnGja28T38tDDop0AQ8N0KlAdyh+B1nmMoX8AnNmqPNZbS3mUMgiST51DCVqmbFT1gNJpVNw==}
    hasBin: true
    dependencies:
      get-them-args: 1.3.2
      shell-exec: 1.0.2
    dev: true

  /kind-of/6.0.3:
    resolution: {integrity: sha512-dcS1ul+9tmeD95T+x28/ehLgd9mENa3LsvDTtzm3vyBEO7RPptvAD+t44WVXaUjTBRcrpFeFlC8WCruUR456hw==}
    engines: {node: '>=0.10.0'}
    dev: true

  /kleur/3.0.3:
    resolution: {integrity: sha512-eTIzlVOSUR+JxdDFepEYcBMtZ9Qqdef+rnzWdRZuMbOywu5tO2w2N7rqjoANZ5k9vywhL6Br1VRjUIgTQx4E8w==}
    engines: {node: '>=6'}
    dev: true

  /kleur/4.1.4:
    resolution: {integrity: sha512-8QADVssbrFjivHWQU7KkMgptGTl6WAcSdlbBPY4uNF+mWr6DGcKrvY2w4FQJoXch7+fKMjj0dRrL75vk3k23OA==}
    engines: {node: '>=6'}
    dev: true

  /kolorist/1.7.0:
    resolution: {integrity: sha512-ymToLHqL02udwVdbkowNpzjFd6UzozMtshPQKVi5k1EjKRqKqBrOnE9QbLEb0/pV76SAiIT13hdL8R6suc+f3g==}
    dev: true

  /launch-editor-middleware/2.6.0:
    resolution: {integrity: sha512-K2yxgljj5TdCeRN1lBtO3/J26+AIDDDw+04y6VAiZbWcTdBwsYN6RrZBnW5DN/QiSIdKNjKdATLUUluWWFYTIA==}
    dependencies:
      launch-editor: 2.6.0
    dev: true

  /launch-editor/2.6.0:
    resolution: {integrity: sha512-JpDCcQnyAAzZZaZ7vEiSqL690w7dAEyLao+KC96zBplnYbJS7TYNjvM3M7y3dGz+v7aIsJk3hllWuc0kWAjyRQ==}
    dependencies:
      picocolors: 1.0.0
      shell-quote: 1.7.3
    dev: true

  /less/4.1.3:
    resolution: {integrity: sha512-w16Xk/Ta9Hhyei0Gpz9m7VS8F28nieJaL/VyShID7cYvP6IL5oHeL6p4TXSDJqZE/lNv0oJ2pGVjJsRkfwm5FA==}
    engines: {node: '>=6'}
    hasBin: true
    dependencies:
      copy-anything: 2.0.6
      parse-node-version: 1.0.1
      tslib: 2.5.0
    optionalDependencies:
      errno: 0.1.8
      graceful-fs: 4.2.10
      image-size: 0.5.5
      make-dir: 2.1.0
      mime: 1.6.0
      needle: 3.2.0
      source-map: 0.6.1
    transitivePeerDependencies:
      - supports-color
    dev: true

  /levn/0.4.1:
    resolution: {integrity: sha512-+bT2uH4E5LGE7h/n3evcS/sQlJXCpIp6ym8OWJ5eV6+67Dsql/LaaT7qJBAt2rzfoa/5QBGBhxDix1dMt2kQKQ==}
    engines: {node: '>= 0.8.0'}
    dependencies:
      prelude-ls: 1.2.1
      type-check: 0.4.0
    dev: true

  /lilconfig/2.0.5:
    resolution: {integrity: sha512-xaYmXZtTHPAw5m+xLN8ab9C+3a8YmV3asNSPOATITbtwrfbwaLJj8h66H1WMIpALCkqsIzK3h7oQ+PdX+LQ9Eg==}
    engines: {node: '>=10'}
    dev: true

  /lilconfig/2.0.6:
    resolution: {integrity: sha512-9JROoBW7pobfsx+Sq2JsASvCo6Pfo6WWoUW79HuB1BCoBXD4PLWJPqDF6fNj67pqBYTbAHkE57M1kS/+L1neOg==}
    engines: {node: '>=10'}

  /lines-and-columns/1.2.4:
    resolution: {integrity: sha512-7ylylesZQ/PV29jhEDl3Ufjo6ZX7gCqJr5F7PKrqc93v7fzSymt1BpwEU8nAUXs8qzzvqhbjhK5QZg6Mt/HkBg==}
    dev: true

  /lint-staged/13.1.2:
    resolution: {integrity: sha512-K9b4FPbWkpnupvK3WXZLbgu9pchUJ6N7TtVZjbaPsoizkqFUDkUReUL25xdrCljJs7uLUF3tZ7nVPeo/6lp+6w==}
    engines: {node: ^14.13.1 || >=16.0.0}
    hasBin: true
    dependencies:
      cli-truncate: 3.1.0
      colorette: 2.0.19
      commander: 9.4.1
      debug: 4.3.4
      execa: 6.1.0
      lilconfig: 2.0.6
      listr2: 5.0.5
      micromatch: 4.0.5
      normalize-path: 3.0.0
      object-inspect: 1.12.2
      pidtree: 0.6.0
      string-argv: 0.3.1
      yaml: 2.1.3
    transitivePeerDependencies:
      - enquirer
      - supports-color
    dev: true

  /listr2/5.0.5:
    resolution: {integrity: sha512-DpBel6fczu7oQKTXMekeprc0o3XDgGMkD7JNYyX+X0xbwK+xgrx9dcyKoXKqpLSUvAWfmoePS7kavniOcq3r4w==}
    engines: {node: ^14.13.1 || >=16.0.0}
    peerDependencies:
      enquirer: '>= 2.3.0 < 3'
    peerDependenciesMeta:
      enquirer:
        optional: true
    dependencies:
      cli-truncate: 2.1.0
      colorette: 2.0.19
      log-update: 4.0.0
      p-map: 4.0.0
      rfdc: 1.3.0
      rxjs: 7.5.7
      through: 2.3.8
      wrap-ansi: 7.0.0
    dev: true

  /load-json-file/4.0.0:
    resolution: {integrity: sha1-L19Fq5HjMhYjT9U62rZo607AmTs=}
    engines: {node: '>=4'}
    dependencies:
      graceful-fs: 4.2.10
      parse-json: 4.0.0
      pify: 3.0.0
      strip-bom: 3.0.0
    dev: true

  /loader-utils/3.2.0:
    resolution: {integrity: sha512-HVl9ZqccQihZ7JM85dco1MvO9G+ONvxoGa9rkhzFsneGLKSUg1gJf9bWzhRhcvm2qChhWpebQhP44qxjKIUCaQ==}
    engines: {node: '>= 12.13.0'}
    dev: true

  /local-pkg/0.4.2:
    resolution: {integrity: sha512-mlERgSPrbxU3BP4qBqAvvwlgW4MTg78iwJdGGnv7kibKjWcJksrG3t6LB5lXI93wXRDvG4NpUgJFmTG4T6rdrg==}
    engines: {node: '>=14'}
    dev: true

  /locate-path/2.0.0:
    resolution: {integrity: sha512-NCI2kiDkyR7VeEKm27Kda/iQHyKJe1Bu0FlTbYp3CqJu+9IFe9bLyAjMxf5ZDDbEg+iMPzB5zYyUTSm8wVTKmA==}
    engines: {node: '>=4'}
    dependencies:
      p-locate: 2.0.0
      path-exists: 3.0.0
    dev: true

  /locate-path/5.0.0:
    resolution: {integrity: sha512-t7hw9pI+WvuwNJXwk5zVHpyhIqzg2qTlklJOf0mVxGSbe3Fp2VieZcduNYjaLDoy6p9uGpQEGWG87WpMKlNq8g==}
    engines: {node: '>=8'}
    dependencies:
      p-locate: 4.1.0
    dev: true

  /locate-path/6.0.0:
    resolution: {integrity: sha512-iPZK6eYjbxRu3uB4/WZ3EsEIMJFMqAoopl3R+zuq0UjcAm/MO6KCweDgPfP3elTztoKP3KtnVHxTn2NHBSDVUw==}
    engines: {node: '>=10'}
    dependencies:
      p-locate: 5.0.0
    dev: true

  /lodash-es/4.17.21:
    resolution: {integrity: sha512-mKnC+QJ9pWVzv+C4/U3rRsHapFfHvQFoFB92e52xeyGMcX6/OlIl78je1u8vePzYZSkkogMPJ2yjxxsb89cxyw==}
    dev: false

  /lodash.camelcase/4.3.0:
    resolution: {integrity: sha512-TwuEnCnxbc3rAvhf/LbG7tJUDzhqXyFnv3dtzLOPgCG/hODL7WFnsbwktkD7yUV0RrreP/l1PALq/YSg6VvjlA==}
    dev: true

  /lodash.clonedeep/4.5.0:
    resolution: {integrity: sha512-H5ZhCF25riFd9uB5UCkVKo61m3S/xZk1x4wA6yp/L3RFP6Z/eHH1ymQcGLo7J3GMPfm0V/7m1tryHuGVxpqEBQ==}
    dev: false

  /lodash.debounce/4.0.8:
    resolution: {integrity: sha512-FT1yDzDYEoYWhnSGnpE/4Kj1fLZkDFyqRb7fNt6FdYOSxlUWAtp42Eh6Wb0rGIv/m9Bgo7x4GhQbm5Ys4SG5ow==}
    dev: false

  /lodash.defaults/4.2.0:
    resolution: {integrity: sha1-0JF4cW/+pN3p5ft7N/bwgCJ0WAw=}
    dev: true

  /lodash.flatten/4.4.0:
    resolution: {integrity: sha1-8xwiIlqWMtK7+OSt2+8kCqdlph8=}
    dev: true

  /lodash.get/4.4.2:
    resolution: {integrity: sha512-z+Uw/vLuy6gQe8cfaFWD7p0wVv8fJl3mbzXh33RS+0oW2wvUqiRXiQ69gLWSLpgB5/6sU+r6BlQR0MBILadqTQ==}
    dev: true

  /lodash.isarguments/3.1.0:
    resolution: {integrity: sha1-L1c9hcaiQon/AGY7SRwdM4/zRYo=}
    dev: true

  /lodash.isequal/4.5.0:
    resolution: {integrity: sha512-pDo3lu8Jhfjqls6GkMgpahsF9kCyayhgykjyLMNFTKWrpVdAQtYyB4muAMWozBB4ig/dtWAmsMxLEI8wuz+DYQ==}
    dev: true

  /lodash.ismatch/4.4.0:
    resolution: {integrity: sha1-dWy1FQyjum8RCFp4hJZF8Yj4Xzc=}
    dev: true

  /lodash.merge/4.6.2:
    resolution: {integrity: sha512-0KpjqXRVvrYyCsX1swR/XTK0va6VQkQM6MNo7PqW77ByjAhoARA8EfrP1N4+KlKj8YS0ZUCtRT/YUuhyYDujIQ==}
    dev: true

  /lodash/4.17.21:
    resolution: {integrity: sha512-v2kDEe57lecTulaDIuNTPy3Ry4gLGJ6Z1O3vE1krgXZNrsQ+LFTGHVxVjcXPs17LhbZVGedAJv8XZ1tvj5FvSg==}

  /log-update/4.0.0:
    resolution: {integrity: sha512-9fkkDevMefjg0mmzWFBW8YkFP91OrizzkW3diF7CpG+S2EYdy4+TVfGwz1zeF8x7hCx1ovSPTOE9Ngib74qqUg==}
    engines: {node: '>=10'}
    dependencies:
      ansi-escapes: 4.3.2
      cli-cursor: 3.1.0
      slice-ansi: 4.0.0
      wrap-ansi: 6.2.0
    dev: true

  /loose-envify/1.4.0:
    resolution: {integrity: sha512-lyuxPGr/Wfhrlem2CL/UcnUc1zcqKAImBDzukY7Y5F/yQiNdko6+fRLevlw1HgMySw7f611UIY408EtxRSoK3Q==}
    hasBin: true
    dependencies:
      js-tokens: 4.0.0
    dev: false

  /loupe/2.3.6:
    resolution: {integrity: sha512-RaPMZKiMy8/JruncMU5Bt6na1eftNoo++R4Y+N2FrxkDVTrGvcyzFTsaGif4QTeKESheMGegbhw6iUAq+5A8zA==}
    dependencies:
      get-func-name: 2.0.0
    dev: true

  /lru-cache/5.1.1:
    resolution: {integrity: sha512-KpNARQA3Iwv+jTA0utUVVbrh+Jlrr1Fv0e56GGzAFOXN7dk/FviaDW8LHmK52DlcH4WP2n6gI8vN1aesBFgo9w==}
    dependencies:
      yallist: 3.1.1

  /lru-cache/6.0.0:
    resolution: {integrity: sha512-Jo6dJ04CmSjuznwJSS3pUeWmd/H0ffTlkXXgwZi+eq1UCmqQwCh+eLsYOYCwY991i2Fah4h1BEMCx4qThGbsiA==}
    engines: {node: '>=10'}
    dependencies:
      yallist: 4.0.0

  /magic-string/0.25.9:
    resolution: {integrity: sha512-RmF0AsMzgt25qzqqLc1+MbHmhdx0ojF2Fvs4XnOqz2ZOBXzzkEwc/dJQZCYHAn7v1jbVOjAZfK8msRn4BxO4VQ==}
    dependencies:
      sourcemap-codec: 1.4.8

  /magic-string/0.26.7:
    resolution: {integrity: sha512-hX9XH3ziStPoPhJxLq1syWuZMxbDvGNbVchfrdCtanC7D13888bMFow61x8axrx+GfHLtVeAx2kxL7tTGRl+Ow==}
    engines: {node: '>=12'}
    dependencies:
      sourcemap-codec: 1.4.8
    dev: true

  /magic-string/0.27.0:
    resolution: {integrity: sha512-8UnnX2PeRAPZuN12svgR9j7M1uWMovg/CEnIwIG0LFkXSJJe4PdfUGiTGl8V9bsBHFUtfVINcSyYxd7q+kx9fA==}
    engines: {node: '>=12'}
    dependencies:
      '@jridgewell/sourcemap-codec': 1.4.14
    dev: true

  /magic-string/0.29.0:
    resolution: {integrity: sha512-WcfidHrDjMY+eLjlU+8OvwREqHwpgCeKVBUpQ3OhYYuvfaYCUgcbuBzappNzZvg/v8onU3oQj+BYpkOJe9Iw4Q==}
    engines: {node: '>=12'}
    dependencies:
      '@jridgewell/sourcemap-codec': 1.4.14
    dev: true

  /magic-string/0.30.0:
    resolution: {integrity: sha512-LA+31JYDJLs82r2ScLrlz1GjSgu66ZV518eyWT+S8VhyQn/JL0u9MeBOvQMGYiPk1DBiSN9DDMOcXvigJZaViQ==}
    engines: {node: '>=12'}
    dependencies:
      '@jridgewell/sourcemap-codec': 1.4.14

  /make-dir/2.1.0:
    resolution: {integrity: sha512-LS9X+dc8KLxXCb8dni79fLIIUA5VyZoyjSMCwTluaXA0o27cCK0bhXkpgw+sTXVpPy/lSO57ilRixqk0vDmtRA==}
    engines: {node: '>=6'}
    requiresBuild: true
    dependencies:
      pify: 4.0.1
      semver: 5.7.1
    dev: true
    optional: true

  /make-dir/3.1.0:
    resolution: {integrity: sha512-g3FeP20LNwhALb/6Cz6Dd4F2ngze0jz7tbzrD2wAV+o9FeNHe4rL+yK2md0J/fiSf1sa1ADhXqi5+oVwOM/eGw==}
    engines: {node: '>=8'}
    dependencies:
      semver: 6.3.0
    dev: false

  /make-error/1.3.6:
    resolution: {integrity: sha512-s8UhlNe7vPKomQhC1qFelMokr/Sc3AgNbso3n74mVPA5LTZwkB9NlXf4XPamLxJE8h0gh73rM94xvwRT2CVInw==}

  /map-obj/1.0.1:
    resolution: {integrity: sha1-2TPOuSBdgr3PSIb2dCvcK03qFG0=}
    engines: {node: '>=0.10.0'}
    dev: true

  /map-obj/4.3.0:
    resolution: {integrity: sha512-hdN1wVrZbb29eBGiGjJbeP8JbKjq1urkHJ/LIP/NY48MZ1QVXUsQBV1G1zvYFHn1XE06cwjBsOI2K3Ulnj1YXQ==}
    engines: {node: '>=8'}
    dev: true

  /media-typer/0.3.0:
    resolution: {integrity: sha1-hxDXrwqmJvj/+hzgAWhUUmMlV0g=}
    engines: {node: '>= 0.6'}

  /memorystream/0.3.1:
    resolution: {integrity: sha1-htcJCzDORV1j+64S3aUaR93K+bI=}
    engines: {node: '>= 0.10.0'}
    dev: true

  /meow/8.1.2:
    resolution: {integrity: sha512-r85E3NdZ+mpYk1C6RjPFEMSE+s1iZMuHtsHAqY0DT3jZczl0diWUZ8g6oU7h0M9cD2EL+PzaYghhCLzR0ZNn5Q==}
    engines: {node: '>=10'}
    dependencies:
      '@types/minimist': 1.2.2
      camelcase-keys: 6.2.2
      decamelize-keys: 1.1.0
      hard-rejection: 2.1.0
      minimist-options: 4.1.0
      normalize-package-data: 3.0.3
      read-pkg-up: 7.0.1
      redent: 3.0.0
      trim-newlines: 3.0.1
      type-fest: 0.18.1
      yargs-parser: 20.2.9
    dev: true

  /merge-descriptors/1.0.1:
    resolution: {integrity: sha1-sAqqVW3YtEVoFQ7J0blT8/kMu2E=}

  /merge-stream/2.0.0:
    resolution: {integrity: sha512-abv/qOcuPfk3URPfDzmZU1LKmuw8kT+0nIHvKrKgFrwifol/doWcdA4ZqsWQ8ENrFKkd67Mfpo/LovbIUsbt3w==}
    dev: true

  /merge2/1.4.1:
    resolution: {integrity: sha512-8q7VEgMJW4J8tcfVPy8g09NcQwZdbwFEqhe/WZkoIzjn/3TGDwtOCYtXGxA3O8tPzpczCCDgv+P2P5y00ZJOOg==}
    engines: {node: '>= 8'}

  /methods/1.1.2:
    resolution: {integrity: sha512-iclAHeNqNm68zFtnZ0e+1L2yUIdvzNoauKU4WBA3VvH/vPFieF7qfRlwUZU+DA9P9bPXIS90ulxoUoCH23sV2w==}
    engines: {node: '>= 0.6'}

  /micromatch/4.0.5:
    resolution: {integrity: sha512-DMy+ERcEW2q8Z2Po+WNXuw3c5YaUSFjAO5GsJqfEl7UjvtIuFKO6ZrKvcItdy98dwFI2N1tg3zNIdKaQT+aNdA==}
    engines: {node: '>=8.6'}
    dependencies:
      braces: 3.0.2
      picomatch: 2.3.1

  /mime-db/1.46.0:
    resolution: {integrity: sha512-svXaP8UQRZ5K7or+ZmfNhg2xX3yKDMUzqadsSqi4NCH/KomcH75MAMYAGVlvXn4+b/xOPhS3I2uHKRUzvjY7BQ==}
    engines: {node: '>= 0.6'}
    dev: true

  /mime-db/1.52.0:
    resolution: {integrity: sha512-sPU4uV7dYlvtWJxwwxHD0PuihVNiE7TyAbQ5SWxDCB9mUYvOgroQOwYQQOKPJ8CIbE+1ETVlOoK1UC2nU3gYvg==}
    engines: {node: '>= 0.6'}

  /mime-types/2.1.29:
    resolution: {integrity: sha512-Y/jMt/S5sR9OaqteJtslsFZKWOIIqMACsJSiHghlCAyhf7jfVYjKBmLiX8OgpWeW+fjJ2b+Az69aPFPkUOY6xQ==}
    engines: {node: '>= 0.6'}
    dependencies:
      mime-db: 1.46.0
    dev: true

  /mime-types/2.1.35:
    resolution: {integrity: sha512-ZDY+bPm5zTTF+YpCrAU9nK0UgICYPT0QtT1NZWFv4s++TNkcgVaT0g6+4R2uI4MjQjzysHB1zxuWL50hzaeXiw==}
    engines: {node: '>= 0.6'}
    dependencies:
      mime-db: 1.52.0

  /mime/1.6.0:
    resolution: {integrity: sha512-x0Vn8spI+wuJ1O6S7gnbaQg8Pxh4NNHb7KSINmEWKiPE4RKOplvijn+NkmYmmRgP68mc70j2EbeTFRsrswaQeg==}
    engines: {node: '>=4'}
    hasBin: true

  /mimic-fn/2.1.0:
    resolution: {integrity: sha512-OqbOk5oEQeAZ8WXWydlu9HJjz9WVdEIvamMCcXmuqUYjTknH/sqsWvhQ3vgwKFRR1HpjvNBKQ37nbJgYzGqGcg==}
    engines: {node: '>=6'}
    dev: true

  /mimic-fn/4.0.0:
    resolution: {integrity: sha512-vqiC06CuhBTUdZH+RYl8sFrL096vA45Ok5ISO6sE/Mr1jRbGH4Csnhi8f3wKVl7x8mO4Au7Ir9D3Oyv1VYMFJw==}
    engines: {node: '>=12'}
    dev: true

  /min-indent/1.0.1:
    resolution: {integrity: sha512-I9jwMn07Sy/IwOj3zVkVik2JTvgpaykDZEigL6Rx6N9LbMywwUSMtxET+7lVoDLLd3O3IXwJwvuuns8UB/HeAg==}
    engines: {node: '>=4'}
    dev: true

  /miniflare/1.4.1:
    resolution: {integrity: sha512-hJkMbTEM+sSiAo2yuPOucrdFYINLU7vvl9uVkRzAQ/h0CjmkYOCoyBn4jYzWtDZeQ0XrkyS6PGUCO277B5TsXA==}
    engines: {node: '>=10.12.0'}
    hasBin: true
    dependencies:
      '@iarna/toml': 2.2.5
      '@mrbbot/node-fetch': 4.6.0
      '@peculiar/webcrypto': 1.3.3
      chokidar: 3.5.3
      cjstoesm: 1.1.4_typescript@4.6.4
      dotenv: 8.6.0
      env-paths: 2.2.1
      event-target-shim: 6.0.2
      formdata-node: 2.5.0
      html-rewriter-wasm: 0.3.2
      http-cache-semantics: 4.1.0
      ioredis: 4.28.5
      kleur: 4.1.4
      node-cron: 2.0.3
      picomatch: 2.3.1
      sanitize-filename: 1.6.3
      selfsigned: 1.10.14
      semiver: 1.1.0
      source-map-support: 0.5.21
      tslib: 2.5.0
      typescript: 4.6.4
      typeson: 6.1.0
      typeson-registry: 1.0.0-alpha.39
      web-streams-polyfill: 3.2.1
      ws: 7.5.7
      yargs: 16.2.0
      youch: 2.2.2
    transitivePeerDependencies:
      - bufferutil
      - supports-color
      - utf-8-validate
    dev: true

  /minimatch/3.1.2:
    resolution: {integrity: sha512-J7p63hRiAjw1NDEww1W7i37+ByIrOWO5XQQAzZ3VOcL0PNybwpfmV/N05zFAzwQ9USyEcX6t3UO+K5aqBQOIHw==}
    dependencies:
      brace-expansion: 1.1.11

  /minimatch/5.1.0:
    resolution: {integrity: sha512-9TPBGGak4nHfGZsPBohm9AWg6NoT7QTCehS3BIJABslyZbzxfV78QM2Y6+i741OPZIafFAaiiEMh5OyIrJPgtg==}
    engines: {node: '>=10'}
    dependencies:
      brace-expansion: 2.0.1
    dev: true

  /minimist-options/4.1.0:
    resolution: {integrity: sha512-Q4r8ghd80yhO/0j1O3B2BjweX3fiHg9cdOwjJd2J76Q135c+NDxGCqdYKQ1SKBuFfgWbAUzBfvYjPUEeNgqN1A==}
    engines: {node: '>= 6'}
    dependencies:
      arrify: 1.0.1
      is-plain-obj: 1.1.0
      kind-of: 6.0.3
    dev: true

  /minimist/1.2.8:
    resolution: {integrity: sha512-2yyAR8qBkN3YuheJanUpWC5U3bb5osDywNB8RzDVlDwDHbocAJveqqj1u8+SVD7jkWT4yvsHCpWqqWqAxb0zCA==}

  /minipass/3.1.6:
    resolution: {integrity: sha512-rty5kpw9/z8SX9dmxblFA6edItUmwJgMeYDZRrwlIVN27i8gysGbznJwUggw2V/FVqFSDdWy040ZPS811DYAqQ==}
    engines: {node: '>=8'}
    dependencies:
      yallist: 4.0.0
    dev: false

  /minizlib/2.1.2:
    resolution: {integrity: sha512-bAxsR8BVfj60DWXHE3u30oHzfl4G7khkSuPW+qvpd7jFRHm7dLxOjUk1EHACJ/hxLY8phGJ0YhYHZo7jil7Qdg==}
    engines: {node: '>= 8'}
    dependencies:
      minipass: 3.1.6
      yallist: 4.0.0
    dev: false

  /mkdirp/1.0.4:
    resolution: {integrity: sha512-vVqVZQyf3WLx2Shd0qJ9xuvqgAyKPLAiqITEtqW0oIUjzo3PePDd6fW9iFz30ef7Ysp/oiWqbhszeGWW2T6Gzw==}
    engines: {node: '>=10'}
    hasBin: true

  /mkdist/1.1.1_typescript@4.9.5:
    resolution: {integrity: sha512-9cEzCsBD0qpybR/lJMB0vRIDZiHP7hJHTN2mQtFU2qt0vr7lFnghxersOJbKLshaDsl4GlnY2OBzmRRUTfuaDg==}
    hasBin: true
    peerDependencies:
      sass: ^1.58.0
      typescript: '>=4.9.5'
    peerDependenciesMeta:
      sass:
        optional: true
      typescript:
        optional: true
    dependencies:
      defu: 6.1.2
      esbuild: 0.17.10
      fs-extra: 11.1.0
      globby: 13.1.3
      jiti: 1.17.1
      mri: 1.2.0
      pathe: 1.1.0
      typescript: 4.9.5
    dev: true

  /mlly/1.1.1:
    resolution: {integrity: sha512-Jnlh4W/aI4GySPo6+DyTN17Q75KKbLTyFK8BrGhjNP4rxuUjbRWhE6gHg3bs33URWAF44FRm7gdQA348i3XxRw==}
    dependencies:
      acorn: 8.8.2
      pathe: 1.1.0
      pkg-types: 1.0.1
      ufo: 1.1.1
    dev: true

  /modify-values/1.0.1:
    resolution: {integrity: sha512-xV2bxeN6F7oYjZWTe/YPAy6MN2M+sL4u/Rlm2AHCIVGfo2p1yGmBHQ6vHehl4bRTZBdHu3TSkWdYgkwpYzAGSw==}
    engines: {node: '>=0.10.0'}
    dev: true

  /moment/2.29.3:
    resolution: {integrity: sha512-c6YRvhEo//6T2Jz/vVtYzqBzwvPT95JBQ+smCytzf7c50oMZRsR/a4w88aD34I+/QVSfnoAnSBFPJHItlOMJVw==}
    dev: true

  /mri/1.2.0:
    resolution: {integrity: sha512-tzzskb3bG8LvYGFF/mDTpq3jpI6Q9wc3LEmBaghu+DdCssd1FakN7Bc0hVNmEyGq1bq3RgfkCb3cmQLpNPOroA==}
    engines: {node: '>=4'}
    dev: true

  /mrmime/1.0.1:
    resolution: {integrity: sha512-hzzEagAgDyoU1Q6yg5uI+AorQgdvMCur3FcKf7NhMKWsaYg+RnbTyHRa/9IlLF9rf455MOCtcqqrQQ83pPP7Uw==}
    engines: {node: '>=10'}
    dev: true

  /ms/2.0.0:
    resolution: {integrity: sha1-VgiurfwAvmwpAd9fmGF4jeDVl8g=}

  /ms/2.1.2:
    resolution: {integrity: sha512-sGkPx+VjMtmA6MX27oA4FBFELFCZZ4S4XqeGOXCv68tT+jb3vk/RyaKWP0PTKyWtmLSM0b+adUTEvbs1PEaH2w==}

  /ms/2.1.3:
    resolution: {integrity: sha512-6FlzubTLZG3J2a/NVCAleEhjzq5oxgHyaCU9yYXvcLsvoVaHJq/s5xXI6/XXP6tz7R9xAOtHnSO/tXtF3WRTlA==}

  /mustache/4.2.0:
    resolution: {integrity: sha512-71ippSywq5Yb7/tVYyGbkBggbU8H3u5Rz56fH60jGFgr8uHwxs+aSKeqmluIVzM0m0kB7xQjKS6qPfd0b2ZoqQ==}
    hasBin: true
    dev: true

  /nanoid/3.3.4:
    resolution: {integrity: sha512-MqBkQh/OHTS2egovRtLk45wEyNXwF+cokD+1YPf9u5VfJiRdAiRwB2froX5Co9Rh20xs4siNPm8naNotSD6RBw==}
    engines: {node: ^10 || ^12 || ^13.7 || ^14 || >=15.0.1}
    hasBin: true

  /natural-compare-lite/1.4.0:
    resolution: {integrity: sha512-Tj+HTDSJJKaZnfiuw+iaF9skdPpTo2GtEly5JHnWV/hfv2Qj/9RKsGISQtLh2ox3l5EAGw487hnBee0sIJ6v2g==}
    dev: true

  /natural-compare/1.4.0:
    resolution: {integrity: sha512-OWND8ei3VtNC9h7V60qff3SVobHr996CTwgxubgyQYEpg290h9J0buyECNNJexkFm5sOajh5G116RYA1c8ZMSw==}
    dev: true

  /needle/3.2.0:
    resolution: {integrity: sha512-oUvzXnyLiVyVGoianLijF9O/RecZUf7TkBfimjGrLM4eQhXyeJwM6GeAWccwfQ9aa4gMCZKqhAOuLaMIcQxajQ==}
    engines: {node: '>= 4.4.x'}
    hasBin: true
    requiresBuild: true
    dependencies:
      debug: 3.2.7
      iconv-lite: 0.6.3
      sax: 1.2.4
    transitivePeerDependencies:
      - supports-color
    dev: true
    optional: true

  /negotiator/0.6.3:
    resolution: {integrity: sha512-+EUsqGPLsM+j/zdChZjsnX51g4XrHFOIXwfnCVPGlQk/k5giakcKsuxCObBRu6DSm9opw/O6slWbJdghQM4bBg==}
    engines: {node: '>= 0.6'}

  /neo-async/2.6.2:
    resolution: {integrity: sha512-Yd3UES5mWCSqR+qNT93S3UoYUkqAZ9lLg8a7g9rimsWmYGK8cVToA4/sF3RrshdyV3sAGMXVUmpMYOw+dLpOuw==}
    dev: true

  /next-tick/1.1.0:
    resolution: {integrity: sha512-CXdUiJembsNjuToQvxayPZF9Vqht7hewsvy2sOWafLvi2awflj9mOC6bHIg50orX8IJvWKY9wYQ/zB2kogPslQ==}
    dev: false

  /nice-try/1.0.5:
    resolution: {integrity: sha512-1nh45deeb5olNY7eX82BkPO7SSxR5SSYJiPTrTdFUVYwAl8CKMA5N9PjTYkHiRjisVcxcQ1HXdLhx2qxxJzLNQ==}
    dev: true

  /node-addon-api/5.0.0:
    resolution: {integrity: sha512-CvkDw2OEnme7ybCykJpVcKH+uAOLV2qLqiyla128dN9TkEWfrYmxG6C2boDe5KcNQqZF3orkqzGgOMvZ/JNekA==}
    dev: false

  /node-cron/2.0.3:
    resolution: {integrity: sha512-eJI+QitXlwcgiZwNNSRbqsjeZMp5shyajMR81RZCqeW0ZDEj4zU9tpd4nTh/1JsBiKbF8d08FCewiipDmVIYjg==}
    engines: {node: '>=6.0.0'}
    requiresBuild: true
    dependencies:
      opencollective-postinstall: 2.0.3
      tz-offset: 0.0.1
    dev: true

  /node-domexception/1.0.0:
    resolution: {integrity: sha512-/jKZoMpw0F8GRwl4/eLROPA3cfcXtLApP0QzLmUT/HuPCZWyB7IY9ZrMeKw2O/nFIqPQB3PVM9aYm0F312AXDQ==}
    engines: {node: '>=10.5.0'}
    dev: true

  /node-fetch/2.6.7:
    resolution: {integrity: sha512-ZjMPFEfVx5j+y2yF35Kzx5sF7kDzxuDj6ziH4FFbOp87zKDZNx8yExJIb05OGF4Nlt9IHFIMBkRl41VdvcNdbQ==}
    engines: {node: 4.x || >=6.0.0}
    peerDependencies:
      encoding: ^0.1.0
    peerDependenciesMeta:
      encoding:
        optional: true
    dependencies:
      whatwg-url: 5.0.0
    dev: false

  /node-fetch/3.3.0:
    resolution: {integrity: sha512-BKwRP/O0UvoMKp7GNdwPlObhYGB5DQqwhEDQlNKuoqwVYSxkSZCSbHjnFFmUEtwSKRPU4kNK8PbDYYitwaE3QA==}
    engines: {node: ^12.20.0 || ^14.13.1 || >=16.0.0}
    dependencies:
      data-uri-to-buffer: 4.0.0
      fetch-blob: 3.1.5
      formdata-polyfill: 4.0.10
    dev: true

  /node-forge/0.10.0:
    resolution: {integrity: sha512-PPmu8eEeG9saEUvI97fm4OYxXVB6bFvyNTyiUOBichBpFG8A1Ljw3bY62+5oOjDEMHRnd0Y7HQ+x7uzxOzC6JA==}
    engines: {node: '>= 6.0.0'}
    dev: true

  /node-releases/2.0.10:
    resolution: {integrity: sha512-5GFldHPXVG/YZmFzJvKK2zDSzPKhEp0+ZR5SVaoSag9fsL5YgHbUHDfnG5494ISANDcK4KwPXAx2xqVEydmd7w==}

  /nopt/5.0.0:
    resolution: {integrity: sha512-Tbj67rffqceeLpcRXrT7vKAN8CwfPeIBgM7E6iBkmKLV7bEMwpGgYLGv0jACUsECaa/vuxP0IjEont6umdMgtQ==}
    engines: {node: '>=6'}
    hasBin: true
    dependencies:
      abbrev: 1.1.1
    dev: false

  /normalize-package-data/2.5.0:
    resolution: {integrity: sha512-/5CMN3T0R4XTj4DcGaexo+roZSdSFW/0AOOTROrjxzCG1wrWXEsGbRKevjlIL+ZDE4sZlJr5ED4YW0yqmkK+eA==}
    dependencies:
      hosted-git-info: 2.8.9
      resolve: 1.22.1
      semver: 5.7.1
      validate-npm-package-license: 3.0.4
    dev: true

  /normalize-package-data/3.0.3:
    resolution: {integrity: sha512-p2W1sgqij3zMMyRC067Dg16bfzVH+w7hyegmpIvZ4JNjqtGOVAIvLmjBx3yP7YTe9vKJgkoNOPjwQGogDoMXFA==}
    engines: {node: '>=10'}
    dependencies:
      hosted-git-info: 4.1.0
      is-core-module: 2.11.0
      semver: 7.3.8
      validate-npm-package-license: 3.0.4
    dev: true

  /normalize-path/3.0.0:
    resolution: {integrity: sha512-6eZs5Ls3WtCisHWp9S2GUy8dqkpGi4BVSz3GaqiE6ezub0512ESztXUwUB6C6IKbQkY2Pnb/mD4WYojCRwcwLA==}
    engines: {node: '>=0.10.0'}

  /normalize-range/0.1.2:
    resolution: {integrity: sha512-bdok/XvKII3nUpklnV6P2hxtMNrCboOjAcyBuQnWEhO665FwrSNRxU+AqpsyvO6LgGYPspN+lu5CLtw4jPRKNA==}
    engines: {node: '>=0.10.0'}
    dev: false

  /normalize.css/8.0.1:
    resolution: {integrity: sha512-qizSNPO93t1YUuUhP22btGOo3chcvDFqFaj2TRybP0DMxkHOCTYwp3n34fel4a31ORXy4m1Xq0Gyqpb5m33qIg==}
    dev: false

  /npm-run-all/4.1.5:
    resolution: {integrity: sha512-Oo82gJDAVcaMdi3nuoKFavkIHBRVqQ1qvMb+9LHk/cF4P6B2m8aP04hGf7oL6wZ9BuGwX1onlLhpuoofSyoQDQ==}
    engines: {node: '>= 4'}
    hasBin: true
    dependencies:
      ansi-styles: 3.2.1
      chalk: 2.4.2
      cross-spawn: 6.0.5
      memorystream: 0.3.1
      minimatch: 3.1.2
      pidtree: 0.3.1
      read-pkg: 3.0.0
      shell-quote: 1.7.3
      string.prototype.padend: 3.1.3
    dev: true

  /npm-run-path/5.1.0:
    resolution: {integrity: sha512-sJOdmRGrY2sjNTRMbSvluQqg+8X7ZK61yvzBEIDhz4f8z1TZFYABsqjjCBd/0PUNE9M6QDgHJXQkGUEm7Q+l9Q==}
    engines: {node: ^12.20.0 || ^14.13.1 || >=16.0.0}
    dependencies:
      path-key: 4.0.0
    dev: true

  /npmlog/5.0.1:
    resolution: {integrity: sha512-AqZtDUWOMKs1G/8lwylVjrdYgqA4d9nu8hc+0gzRxlDb1I10+FHBGMXs6aiQHFdCUUlqH99MUMuLfzWDNDtfxw==}
    dependencies:
      are-we-there-yet: 2.0.0
      console-control-strings: 1.1.0
      gauge: 3.0.2
      set-blocking: 2.0.0
    dev: false

  /object-assign/4.1.1:
    resolution: {integrity: sha512-rJgTQnkUnH1sFw8yT6VSU3zD3sWmu6sZhIseY8VX+GRu3P6F7Fu+JNDoXfklElbLJSnc3FUQHVe4cU5hj+BcUg==}
    engines: {node: '>=0.10.0'}

  /object-hash/3.0.0:
    resolution: {integrity: sha512-RSn9F68PjH9HqtltsSnqYC1XXoWe9Bju5+213R98cNGttag9q9yAOTzdbsqvIa7aNm5WffBZFpWYr2aWrklWAw==}
    engines: {node: '>= 6'}

  /object-inspect/1.12.2:
    resolution: {integrity: sha512-z+cPxW0QGUp0mcqcsgQyLVRDoXFQbXOwBaqyF7VIgI4TWNQsDHrBpUQslRmIfAoYWdYzs6UlKJtB2XJpTaNSpQ==}

  /object-keys/1.1.1:
    resolution: {integrity: sha512-NuAESUOUMrlIXOfHKzD6bpPu3tYt3xvjNdRIQ+FeT0lNb4K8WR70CaDxhuNguS2XG+GjkyMwOzsN5ZktImfhLA==}
    engines: {node: '>= 0.4'}
    dev: true

  /object.assign/4.1.4:
    resolution: {integrity: sha512-1mxKf0e58bvyjSCtKYY4sRe9itRk3PJpquJOjeIkz885CczcI4IvJJDLPS72oowuSh+pBxUFROpX+TU++hxhZQ==}
    engines: {node: '>= 0.4'}
    dependencies:
      call-bind: 1.0.2
      define-properties: 1.1.4
      has-symbols: 1.0.3
      object-keys: 1.1.1
    dev: true

  /object.values/1.1.6:
    resolution: {integrity: sha512-FVVTkD1vENCsAcwNs9k6jea2uHC/X0+JcjG8YA60FN5CMaJmG95wT9jek/xX9nornqGRrBkKtzuAu2wuHpKqvw==}
    engines: {node: '>= 0.4'}
    dependencies:
      call-bind: 1.0.2
      define-properties: 1.1.4
      es-abstract: 1.21.1
    dev: true

  /okie/1.0.1:
    resolution: {integrity: sha512-JQh5TdSYhzXSuKN3zzX8Rw9Q/Tec1fm0jwP/k9+cBDk6tyLjlARVu936MLY//2NZp76UGHH+5gXPzRejU1bTjQ==}
    engines: {node: '>=12.0.0'}
    dev: true

  /on-finished/2.3.0:
    resolution: {integrity: sha512-ikqdkGAAyf/X/gPhXGvfgAytDZtDbr+bkNUJ0N9h5MI/dmdgCs3l6hoHrcUv41sRKew3jIwrp4qQDXiK99Utww==}
    engines: {node: '>= 0.8'}
    dependencies:
      ee-first: 1.1.1
    dev: true

  /on-finished/2.4.1:
    resolution: {integrity: sha512-oVlzkg3ENAhCk2zdv7IJwd/QUD4z2RxRwpkcGY8psCVcCYZNq4wYnVWALHM+brtuJjePWiYF/ClmuDr8Ch5+kg==}
    engines: {node: '>= 0.8'}
    dependencies:
      ee-first: 1.1.1

  /once/1.4.0:
    resolution: {integrity: sha512-lNaJgI+2Q5URQBkccEKHTQOPaXdUxnZZElQTZY0MFUAuaEqe1E+Nyvgdz/aIyNi6Z9MzO5dv1H8n58/GELp3+w==}
    dependencies:
      wrappy: 1.0.2

  /onetime/5.1.2:
    resolution: {integrity: sha512-kbpaSSGJTWdAY5KPVeMOKXSrPtr8C8C7wodJbcsd51jRnmD+GZu8Y0VoU6Dm5Z4vWr0Ig/1NKuWRKf7j5aaYSg==}
    engines: {node: '>=6'}
    dependencies:
      mimic-fn: 2.1.0
    dev: true

  /onetime/6.0.0:
    resolution: {integrity: sha512-1FlR+gjXK7X+AsAHso35MnyN5KqGwJRi/31ft6x0M194ht7S+rWAvd7PHss9xSKMzE0asv1pyIHaJYq+BbacAQ==}
    engines: {node: '>=12'}
    dependencies:
      mimic-fn: 4.0.0
    dev: true

  /open/8.4.2:
    resolution: {integrity: sha512-7x81NCL719oNbsq/3mh+hVrAWmFuEYUqrq/Iw3kUzH8ReypT9QQ0BLoJS7/G9k6N81XjW4qHWtjWwe/9eLy1EQ==}
    engines: {node: '>=12'}
    dependencies:
      define-lazy-prop: 2.0.0
      is-docker: 2.2.1
      is-wsl: 2.2.0
    dev: true

  /opencollective-postinstall/2.0.3:
    resolution: {integrity: sha512-8AV/sCtuzUeTo8gQK5qDZzARrulB3egtLzFgteqB2tcT4Mw7B8Kt7JcDHmltjz6FOAHsvTevk70gZEbhM4ZS9Q==}
    hasBin: true
    dev: true

  /optionator/0.9.1:
    resolution: {integrity: sha512-74RlY5FCnhq4jRxVUPKDaRwrVNXMqsGsiW6AJw4XK8hmtm10wC0ypZBLw5IIp85NZMr91+qd1RvvENwg7jjRFw==}
    engines: {node: '>= 0.8.0'}
    dependencies:
      deep-is: 0.1.4
      fast-levenshtein: 2.0.6
      levn: 0.4.1
      prelude-ls: 1.2.1
      type-check: 0.4.0
      word-wrap: 1.2.3
    dev: true

  /p-limit/1.3.0:
    resolution: {integrity: sha512-vvcXsLAJ9Dr5rQOPk7toZQZJApBl2K4J6dANSsEuh6QI41JYcsS/qhTGa9ErIUUgK3WNQoJYvylxvjqmiqEA9Q==}
    engines: {node: '>=4'}
    dependencies:
      p-try: 1.0.0
    dev: true

  /p-limit/2.3.0:
    resolution: {integrity: sha512-//88mFWSJx8lxCzwdAABTJL2MyWB12+eIY7MDL2SqLmAkeKU9qxRvWuSyTjm3FUmpBEMuFfckAIqEaVGUDxb6w==}
    engines: {node: '>=6'}
    dependencies:
      p-try: 2.2.0
    dev: true

  /p-limit/3.1.0:
    resolution: {integrity: sha512-TYOanM3wGwNGsZN2cVTYPArw454xnXj5qmWF1bEoAc4+cU/ol7GVh7odevjp1FNHduHc3KZMcFduxU5Xc6uJRQ==}
    engines: {node: '>=10'}
    dependencies:
      yocto-queue: 0.1.0
    dev: true

  /p-limit/4.0.0:
    resolution: {integrity: sha512-5b0R4txpzjPWVw/cXXUResoD4hb6U/x9BH08L7nw+GN1sezDzPdxeRvpc9c433fZhBan/wusjbCsqwqm4EIBIQ==}
    engines: {node: ^12.20.0 || ^14.13.1 || >=16.0.0}
    dependencies:
      yocto-queue: 1.0.0
    dev: true

  /p-locate/2.0.0:
    resolution: {integrity: sha512-nQja7m7gSKuewoVRen45CtVfODR3crN3goVQ0DDZ9N3yHxgpkuBhZqsaiotSQRrADUrne346peY7kT3TSACykg==}
    engines: {node: '>=4'}
    dependencies:
      p-limit: 1.3.0
    dev: true

  /p-locate/4.1.0:
    resolution: {integrity: sha512-R79ZZ/0wAxKGu3oYMlz8jy/kbhsNrS7SKZ7PxEHBgJ5+F2mtFW2fK2cOtBh1cHYkQsbzFV7I+EoRKe6Yt0oK7A==}
    engines: {node: '>=8'}
    dependencies:
      p-limit: 2.3.0
    dev: true

  /p-locate/5.0.0:
    resolution: {integrity: sha512-LaNjtRWUBY++zB5nE/NwcaoMylSPk+S+ZHNB1TzdbMJMny6dynpAGt7X/tl/QYq3TIeE6nxHppbo2LGymrG5Pw==}
    engines: {node: '>=10'}
    dependencies:
      p-limit: 3.1.0
    dev: true

  /p-map/2.1.0:
    resolution: {integrity: sha512-y3b8Kpd8OAN444hxfBbFfj1FY/RjtTd8tzYwhUqNYXx0fXx2iX4maP4Qr6qhIKbQXI02wTLAda4fYUbDagTUFw==}
    engines: {node: '>=6'}
    dev: true

  /p-map/4.0.0:
    resolution: {integrity: sha512-/bjOqmgETBYB5BoEeGVea8dmvHb2m9GLy1E9W43yeyfP6QQCZGFNa+XRceJEuDB6zqr+gKpIAmlLebMpykw/MQ==}
    engines: {node: '>=10'}
    dependencies:
      aggregate-error: 3.1.0
    dev: true

  /p-try/1.0.0:
    resolution: {integrity: sha1-y8ec26+P1CKOE/Yh8rGiN8GyB7M=}
    engines: {node: '>=4'}
    dev: true

  /p-try/2.2.0:
    resolution: {integrity: sha512-R4nPAVTAU0B9D35/Gk3uJf/7XYbQcyohSKdvAxIRSNghFl4e71hVoGnBNQz9cWaXxO2I10KTC+3jMdvvoKw6dQ==}
    engines: {node: '>=6'}
    dev: true

  /package-name-regex/2.0.6:
    resolution: {integrity: sha512-gFL35q7kbE/zBaPA3UKhp2vSzcPYx2ecbYuwv1ucE9Il6IIgBDweBlH8D68UFGZic2MkllKa2KHCfC1IQBQUYA==}
    engines: {node: '>=12'}
    dev: true

  /parent-module/1.0.1:
    resolution: {integrity: sha512-GQ2EWRpQV8/o+Aw8YqtfZZPfNRWZYkbidE9k5rpl/hC3vtHHBfGm2Ifi6qWV+coDGkrUKZAxE3Lot5kcsRlh+g==}
    engines: {node: '>=6'}
    dependencies:
      callsites: 3.1.0
    dev: true

  /parse-json/4.0.0:
    resolution: {integrity: sha512-aOIos8bujGN93/8Ox/jPLh7RwVnPEysynVFE+fQZyg6jKELEHwzgKdLRFHUgXJL6kylijVSBC4BvN9OmsB48Rw==}
    engines: {node: '>=4'}
    dependencies:
      error-ex: 1.3.2
      json-parse-better-errors: 1.0.2
    dev: true

  /parse-json/5.2.0:
    resolution: {integrity: sha512-ayCKvm/phCGxOkYRSCM82iDwct8/EonSEgCSxWxD7ve6jHggsFl4fZVQBPRNgQoKiuV/odhFrGzQXZwbifC8Rg==}
    engines: {node: '>=8'}
    dependencies:
      '@babel/code-frame': 7.18.6
      error-ex: 1.3.2
      json-parse-even-better-errors: 2.3.1
      lines-and-columns: 1.2.4
    dev: true

  /parse-node-version/1.0.1:
    resolution: {integrity: sha512-3YHlOa/JgH6Mnpr05jP9eDG254US9ek25LyIxZlDItp2iJtwyaXQb57lBYLdT3MowkUFYEV2XXNAYIPlESvJlA==}
    engines: {node: '>= 0.10'}
    dev: true

  /parse5/7.1.2:
    resolution: {integrity: sha512-Czj1WaSVpaoj0wbhMzLmWD69anp2WH7FXMB9n1Sy8/ZFF9jolSQVMu1Ij5WIyGmcBmhk7EOndpO4mIpihVqAXw==}
    dependencies:
      entities: 4.4.0
    dev: true

  /parseurl/1.3.3:
    resolution: {integrity: sha512-CiyeOxFT/JZyN5m0z9PfXw4SCBJ6Sygz1Dpl0wqjlhDEGGBP1GnsUVEL0p63hoG1fcj3fHynXi9NYO4nWOL+qQ==}
    engines: {node: '>= 0.8'}

  /path-exists/3.0.0:
    resolution: {integrity: sha512-bpC7GYwiDYQ4wYLe+FA8lhRjhQCMcQGuSgGGqDkg/QerRWw9CmGRT0iSOVRSZJ29NMLZgIzqaljJ63oaL4NIJQ==}
    engines: {node: '>=4'}
    dev: true

  /path-exists/4.0.0:
    resolution: {integrity: sha512-ak9Qy5Q7jYb2Wwcey5Fpvg2KoAc/ZIhLSLOSBmRmygPsGwkVVt0fZa0qrtMz+m6tJTAHfZQ8FnmB4MG4LWy7/w==}
    engines: {node: '>=8'}
    dev: true

  /path-is-absolute/1.0.1:
    resolution: {integrity: sha512-AVbw3UJ2e9bq64vSaS9Am0fje1Pa8pbGqTTsmXfaIiMpnr5DlDhfJOuLj9Sf95ZPVDAUerDfEk88MPmPe7UCQg==}
    engines: {node: '>=0.10.0'}

  /path-key/2.0.1:
    resolution: {integrity: sha512-fEHGKCSmUSDPv4uoj8AlD+joPlq3peND+HRYyxFz4KPw4z926S/b8rIuFs2FYJg3BwsxJf6A9/3eIdLaYC+9Dw==}
    engines: {node: '>=4'}
    dev: true

  /path-key/3.1.1:
    resolution: {integrity: sha512-ojmeN0qd+y0jszEtoY48r0Peq5dwMEkIlCOu6Q5f41lfkswXuKtYrhgoTpLnyIcHm24Uhqx+5Tqm2InSwLhE6Q==}
    engines: {node: '>=8'}
    dev: true

  /path-key/4.0.0:
    resolution: {integrity: sha512-haREypq7xkM7ErfgIyA0z+Bj4AGKlMSdlQE2jvJo6huWD1EdkKYV+G/T4nq0YEF2vgTT8kqMFKo1uHn950r4SQ==}
    engines: {node: '>=12'}
    dev: true

  /path-parse/1.0.7:
    resolution: {integrity: sha512-LDJzPVEEEPR+y48z93A0Ed0yXb8pAByGWo/k5YYdYgpY2/2EsOsksJrq7lOHxryrVOn1ejG6oAp8ahvOIQD8sw==}

  /path-to-regexp/0.1.7:
    resolution: {integrity: sha1-32BBeABfUi8V60SQ5yR6G/qmf4w=}

  /path-type/3.0.0:
    resolution: {integrity: sha512-T2ZUsdZFHgA3u4e5PfPbjd7HDDpxPnQb5jN0SrDsjNSuVXHJqtwTnWqG0B1jZrgmJ/7lj1EmVIByWt1gxGkWvg==}
    engines: {node: '>=4'}
    dependencies:
      pify: 3.0.0
    dev: true

  /path-type/4.0.0:
    resolution: {integrity: sha512-gDKb8aZMDeD/tZWs9P6+q0J9Mwkdl6xMV8TjnGP3qJVJ06bdMgkbBlLU8IdfOsIsFz2BW1rNVT3XuNEl8zPAvw==}
    engines: {node: '>=8'}
    dev: true

  /pathe/1.1.0:
    resolution: {integrity: sha512-ODbEPR0KKHqECXW1GoxdDb+AZvULmXjVPy4rt+pGo2+TnjJTIPJQSVS6N63n8T2Ip+syHhbn52OewKicV0373w==}
    dev: true

  /pathval/1.1.1:
    resolution: {integrity: sha512-Dp6zGqpTdETdR63lehJYPeIOqpiNBNtc7BpWSLrOje7UaIsE5aY92r/AunQA7rsXvet3lrJ3JnZX29UPTKXyKQ==}
    dev: true

  /periscopic/3.1.0:
    resolution: {integrity: sha512-vKiQ8RRtkl9P+r/+oefh25C3fhybptkHKCZSPlcXiJux2tJF55GnEj3BVn4A5gKfq9NWWXXrxkHBwVPUfH0opw==}
    dependencies:
      '@types/estree': 1.0.0
      estree-walker: 3.0.3
      is-reference: 3.0.0
    dev: true

  /phoenix/1.7.1:
    resolution: {integrity: sha512-DORpAOHp8XdQDs6WT2yD65fhUQXhzrD+CTZCKqWQ9g0G/fyM8EKsSDhtOwl54Nr2DDBu8JARMR97OfLYCiKAoQ==}
    dev: false

  /picocolors/1.0.0:
    resolution: {integrity: sha512-1fygroTLlHu66zi26VoTDv8yRgm0Fccecssto+MhsZ0D/DGW2sm8E8AjW7NU5VVTRt5GxbeZ5qBuJr+HyLYkjQ==}

  /picomatch/2.3.1:
    resolution: {integrity: sha512-JU3teHTNjmE2VCGFzuY8EXzCDVwEqB2a8fsIvwaStHhAWJEeVd1o1QD80CU6+ZdEXXSLbSsuLwJjkCBWqRQUVA==}
    engines: {node: '>=8.6'}

  /pidtree/0.3.1:
    resolution: {integrity: sha512-qQbW94hLHEqCg7nhby4yRC7G2+jYHY4Rguc2bjw7Uug4GIJuu1tvf2uHaZv5Q8zdt+WKJ6qK1FOI6amaWUo5FA==}
    engines: {node: '>=0.10'}
    hasBin: true
    dev: true

  /pidtree/0.6.0:
    resolution: {integrity: sha512-eG2dWTVw5bzqGRztnHExczNxt5VGsE6OwTeCG3fdUf9KBsZzO3R5OIIIzWR+iZA0NtZ+RDVdaoE2dK1cn6jH4g==}
    engines: {node: '>=0.10'}
    hasBin: true
    dev: true

  /pify/2.3.0:
    resolution: {integrity: sha512-udgsAY+fTnvv7kI7aaxbqwWNb0AHiB0qBO89PZKPkoTmGOgdbrHDKD+0B2X4uTfJ/FT1R09r9gTsjUjNJotuog==}
    engines: {node: '>=0.10.0'}

  /pify/3.0.0:
    resolution: {integrity: sha512-C3FsVNH1udSEX48gGX1xfvwTWfsYWj5U+8/uK15BGzIGrKoUpghX8hWZwa/OFnakBiiVNmBvemTJR5mcy7iPcg==}
    engines: {node: '>=4'}
    dev: true

  /pify/4.0.1:
    resolution: {integrity: sha512-uB80kBFb/tfd68bVleG9T5GGsGPjJrLAUpR5PZIrhBnIaRTQRjqdJSsIKkOP6OAIFbj7GOrcudc5pNjZ+geV2g==}
    engines: {node: '>=6'}
    dev: true
    optional: true

  /pkg-types/1.0.1:
    resolution: {integrity: sha512-jHv9HB+Ho7dj6ItwppRDDl0iZRYBD0jsakHXtFgoLr+cHSF6xC+QL54sJmWxyGxOLYSHm0afhXhXcQDQqH9z8g==}
    dependencies:
      jsonc-parser: 3.2.0
      mlly: 1.1.1
      pathe: 1.1.0
    dev: true

  /pkg-types/1.0.2:
    resolution: {integrity: sha512-hM58GKXOcj8WTqUXnsQyJYXdeAPbythQgEF3nTcEo+nkD49chjQ9IKm/QJy9xf6JakXptz86h7ecP2024rrLaQ==}
    dependencies:
      jsonc-parser: 3.2.0
      mlly: 1.1.1
      pathe: 1.1.0
    dev: true

  /playwright-chromium/1.31.2:
    resolution: {integrity: sha512-De3FSR5C5PUpyv6d7eZbOPGbG4opgjgLGKaNOyR/QN8gfiVQxZpudP1hJp0S/zPnP5W6qirohgqsjLFYLPVJlw==}
    engines: {node: '>=14'}
    hasBin: true
    requiresBuild: true
    dependencies:
      playwright-core: 1.31.2
    dev: true

  /playwright-core/1.31.2:
    resolution: {integrity: sha512-a1dFgCNQw4vCsG7bnojZjDnPewZcw7tZUNFN0ZkcLYKj+mPmXvg4MpaaKZ5SgqPsOmqIf2YsVRkgqiRDxD+fDQ==}
    engines: {node: '>=14'}
    hasBin: true
    dev: true

  /postcss-import/14.1.0_postcss@8.4.21:
    resolution: {integrity: sha512-flwI+Vgm4SElObFVPpTIT7SU7R3qk2L7PyduMcokiaVKuWv9d/U+Gm/QAd8NDLuykTWTkcrjOeD2Pp1rMeBTGw==}
    engines: {node: '>=10.0.0'}
    peerDependencies:
      postcss: ^8.0.0
    dependencies:
      postcss: 8.4.21
      postcss-value-parser: 4.2.0
      read-cache: 1.0.0
      resolve: 1.22.1

  /postcss-import/15.1.0_postcss@8.4.21:
    resolution: {integrity: sha512-hpr+J05B2FVYUAXHeK1YyI267J/dDDhMU6B6civm8hSY1jYJnBXxzKDKDswzJmtLHryrjhnDjqqp/49t8FALew==}
    engines: {node: '>=14.0.0'}
    peerDependencies:
      postcss: ^8.0.0
    dependencies:
      postcss: 8.4.21
      postcss-value-parser: 4.2.0
      read-cache: 1.0.0
      resolve: 1.22.1
    dev: true

  /postcss-js/4.0.0_postcss@8.4.21:
    resolution: {integrity: sha512-77QESFBwgX4irogGVPgQ5s07vLvFqWr228qZY+w6lW599cRlK/HmnlivnnVUxkjHnCu4J16PDMHcH+e+2HbvTQ==}
    engines: {node: ^12 || ^14 || >= 16}
    peerDependencies:
      postcss: ^8.3.3
    dependencies:
      camelcase-css: 2.0.1
      postcss: 8.4.21

  /postcss-load-config/3.1.4_aesdjsunmf4wiehhujt67my7tu:
    resolution: {integrity: sha512-6DiM4E7v4coTE4uzA8U//WhtPwyhiim3eyjEMFCnUpzbrkK9wJHgKDT2mR+HbtSrd/NubVaYTOpSpjUl8NQeRg==}
    engines: {node: '>= 10'}
    peerDependencies:
      postcss: '>=8.0.9'
      ts-node: '>=9.0.0'
    peerDependenciesMeta:
      postcss:
        optional: true
      ts-node:
        optional: true
    dependencies:
      lilconfig: 2.0.6
      postcss: 8.4.21
      ts-node: 10.9.1
      yaml: 1.10.2
    dev: false

  /postcss-load-config/3.1.4_postcss@8.4.21:
    resolution: {integrity: sha512-6DiM4E7v4coTE4uzA8U//WhtPwyhiim3eyjEMFCnUpzbrkK9wJHgKDT2mR+HbtSrd/NubVaYTOpSpjUl8NQeRg==}
    engines: {node: '>= 10'}
    peerDependencies:
      postcss: '>=8.0.9'
      ts-node: '>=9.0.0'
    peerDependenciesMeta:
      postcss:
        optional: true
      ts-node:
        optional: true
    dependencies:
      lilconfig: 2.0.6
      postcss: 8.4.21
      yaml: 1.10.2

  /postcss-load-config/4.0.1_postcss@8.4.21:
    resolution: {integrity: sha512-vEJIc8RdiBRu3oRAI0ymerOn+7rPuMvRXslTvZUKZonDHFIczxztIyJ1urxM1x9JXEikvpWWTUUqal5j/8QgvA==}
    engines: {node: '>= 14'}
    peerDependencies:
      postcss: '>=8.0.9'
      ts-node: '>=9.0.0'
    peerDependenciesMeta:
      postcss:
        optional: true
      ts-node:
        optional: true
    dependencies:
      lilconfig: 2.0.5
      postcss: 8.4.21
      yaml: 2.1.1
    dev: true

  /postcss-modules-extract-imports/3.0.0_postcss@8.4.21:
    resolution: {integrity: sha512-bdHleFnP3kZ4NYDhuGlVK+CMrQ/pqUm8bx/oGL93K6gVwiclvX5x0n76fYMKuIGKzlABOy13zsvqjb0f92TEXw==}
    engines: {node: ^10 || ^12 || >= 14}
    peerDependencies:
      postcss: ^8.1.0
    dependencies:
      postcss: 8.4.21
    dev: true

  /postcss-modules-local-by-default/4.0.0_postcss@8.4.21:
    resolution: {integrity: sha512-sT7ihtmGSF9yhm6ggikHdV0hlziDTX7oFoXtuVWeDd3hHObNkcHRo9V3yg7vCAY7cONyxJC/XXCmmiHHcvX7bQ==}
    engines: {node: ^10 || ^12 || >= 14}
    peerDependencies:
      postcss: ^8.1.0
    dependencies:
      icss-utils: 5.1.0_postcss@8.4.21
      postcss: 8.4.21
      postcss-selector-parser: 6.0.10
      postcss-value-parser: 4.2.0
    dev: true

  /postcss-modules-scope/3.0.0_postcss@8.4.21:
    resolution: {integrity: sha512-hncihwFA2yPath8oZ15PZqvWGkWf+XUfQgUGamS4LqoP1anQLOsOJw0vr7J7IwLpoY9fatA2qiGUGmuZL0Iqlg==}
    engines: {node: ^10 || ^12 || >= 14}
    peerDependencies:
      postcss: ^8.1.0
    dependencies:
      postcss: 8.4.21
      postcss-selector-parser: 6.0.10
    dev: true

  /postcss-modules-values/4.0.0_postcss@8.4.21:
    resolution: {integrity: sha512-RDxHkAiEGI78gS2ofyvCsu7iycRv7oqw5xMWn9iMoR0N/7mf9D50ecQqUo5BZ9Zh2vH4bCUR/ktCqbB9m8vJjQ==}
    engines: {node: ^10 || ^12 || >= 14}
    peerDependencies:
      postcss: ^8.1.0
    dependencies:
      icss-utils: 5.1.0_postcss@8.4.21
      postcss: 8.4.21
    dev: true

  /postcss-modules/6.0.0_postcss@8.4.21:
    resolution: {integrity: sha512-7DGfnlyi/ju82BRzTIjWS5C4Tafmzl3R79YP/PASiocj+aa6yYphHhhKUOEoXQToId5rgyFgJ88+ccOUydjBXQ==}
    peerDependencies:
      postcss: ^8.0.0
    dependencies:
      generic-names: 4.0.0
      icss-utils: 5.1.0_postcss@8.4.21
      lodash.camelcase: 4.3.0
      postcss: 8.4.21
      postcss-modules-extract-imports: 3.0.0_postcss@8.4.21
      postcss-modules-local-by-default: 4.0.0_postcss@8.4.21
      postcss-modules-scope: 3.0.0_postcss@8.4.21
      postcss-modules-values: 4.0.0_postcss@8.4.21
      string-hash: 1.1.3
    dev: true

  /postcss-nested/6.0.0_postcss@8.4.21:
    resolution: {integrity: sha512-0DkamqrPcmkBDsLn+vQDIrtkSbNkv5AD/M322ySo9kqFkCIYklym2xEmWkwo+Y3/qZo34tzEPNUw4y7yMCdv5w==}
    engines: {node: '>=12.0'}
    peerDependencies:
      postcss: ^8.2.14
    dependencies:
      postcss: 8.4.21
      postcss-selector-parser: 6.0.11

  /postcss-nested/6.0.1:
    resolution: {integrity: sha512-mEp4xPMi5bSWiMbsgoPfcP74lsWLHkQbZc3sY+jWYd65CUwXrUaTp0fmNpa01ZcETKlIgUdFN/MpS2xZtqL9dQ==}
    engines: {node: '>=12.0'}
    peerDependencies:
      postcss: ^8.2.14
    dependencies:
      postcss-selector-parser: 6.0.11
    dev: true

  /postcss-selector-parser/6.0.10:
    resolution: {integrity: sha512-IQ7TZdoaqbT+LCpShg46jnZVlhWD2w6iQYAcYXfHARZ7X1t/UGhhceQDs5X0cGqKvYlHNOuv7Oa1xmb0oQuA3w==}
    engines: {node: '>=4'}
    dependencies:
      cssesc: 3.0.0
      util-deprecate: 1.0.2
    dev: true

  /postcss-selector-parser/6.0.11:
    resolution: {integrity: sha512-zbARubNdogI9j7WY4nQJBiNqQf3sLS3wCP4WfOidu+p28LofJqDH1tcXypGrcmMHhDk2t9wGhCsYe/+szLTy1g==}
    engines: {node: '>=4'}
    dependencies:
      cssesc: 3.0.0
      util-deprecate: 1.0.2

  /postcss-value-parser/4.2.0:
    resolution: {integrity: sha512-1NNCs6uurfkVbeXG4S8JFT9t19m45ICnif8zWLd5oPSZ50QnwMfK+H3jv408d4jw/7Bttv5axS5IiHoLaVNHeQ==}

  /postcss/8.4.21:
    resolution: {integrity: sha512-tP7u/Sn/dVxK2NnruI4H9BG+x+Wxz6oeZ1cJ8P6G/PZY0IKk4k/63TDsQf2kQq3+qoJeLm2kIBUNlZe3zgb4Zg==}
    engines: {node: ^10 || ^12 || >=14}
    dependencies:
      nanoid: 3.3.4
      picocolors: 1.0.0
      source-map-js: 1.0.2

  /preact/10.7.3:
    resolution: {integrity: sha512-giqJXP8VbtA1tyGa3f1n9wiN7PrHtONrDyE3T+ifjr/tTkg+2N4d/6sjC9WyJKv8wM7rOYDveqy5ZoFmYlwo4w==}
    dev: true

  /prelude-ls/1.2.1:
    resolution: {integrity: sha512-vkcDPrRZo1QZLbn5RLGPpg/WmIQ65qoWWhcGKf/b5eplkkarX0m9z8ppCat4mlOqUsWpyNuYgO3VRyrYHSzX5g==}
    engines: {node: '>= 0.8.0'}
    dev: true

  /prettier/2.8.4:
    resolution: {integrity: sha512-vIS4Rlc2FNh0BySk3Wkd6xmwxB0FpOndW5fisM5H8hsZSxU2VWVB5CWIkIjWvrHjIhxk2g3bfMKM87zNTrZddw==}
    engines: {node: '>=10.13.0'}
    hasBin: true
    dev: true

  /pretty-bytes/6.1.0:
    resolution: {integrity: sha512-Rk753HI8f4uivXi4ZCIYdhmG1V+WKzvRMg/X+M42a6t7D07RcmopXJMDNk6N++7Bl75URRGsb40ruvg7Hcp2wQ==}
    engines: {node: ^14.13.1 || >=16.0.0}
    dev: true

  /pretty-format/27.5.1:
    resolution: {integrity: sha512-Qb1gy5OrP5+zDf2Bvnzdl3jsTf1qXVMazbvCoKhtKqVs4/YK4ozX4gKQJJVyNe+cajNPn0KoC0MC3FUmaHWEmQ==}
    engines: {node: ^10.13.0 || ^12.13.0 || ^14.15.0 || >=15.0.0}
    dependencies:
      ansi-regex: 5.0.1
      ansi-styles: 5.2.0
      react-is: 17.0.2
    dev: true

  /process-nextick-args/2.0.1:
    resolution: {integrity: sha512-3ouUOpQhtgrbOa17J7+uxOTpITYWaGP7/AhoR3+A+/1e9skrzelGi/dXzEYyvbxubEF6Wn2ypscTKiKJFFn1ag==}
    dev: true

  /promise/7.3.1:
    resolution: {integrity: sha512-nolQXZ/4L+bP/UGlkfaIujX9BKxGwmQ9OT4mOt5yvy8iK1h3wqTEJCijzGANTCCl9nWjY41juyAn2K3Q1hLLTg==}
    dependencies:
      asap: 2.0.6
    dev: true

  /prompts/2.4.2:
    resolution: {integrity: sha512-NxNv/kLguCA7p3jE8oL2aEBsrJWgAakBpgmgK6lpPWV+WuOmY6r2/zbAVnP+T8bQlA0nzHXSJSJW0Hq7ylaD2Q==}
    engines: {node: '>= 6'}
    dependencies:
      kleur: 3.0.3
      sisteransi: 1.0.5
    dev: true

  /proxy-addr/2.0.7:
    resolution: {integrity: sha512-llQsMLSUDUPT44jdrU/O37qlnifitDP+ZwrmmZcoSKyLKvtZxpyV0n2/bD/N4tBAAZ/gJEdZU7KMraoK1+XYAg==}
    engines: {node: '>= 0.10'}
    dependencies:
      forwarded: 0.2.0
      ipaddr.js: 1.9.1

  /proxy-from-env/1.1.0:
    resolution: {integrity: sha512-D+zkORCbA9f1tdWRK0RaCR3GPv50cMxcrz4X8k5LTSUD1Dkw47mKJEZQNunItRTkWwgtaUSo1RVFRIG9ZXiFYg==}
    dev: false

  /prr/1.0.1:
    resolution: {integrity: sha512-yPw4Sng1gWghHQWj0B3ZggWUm4qVbPwPFcRG8KyxiU7J2OHFSoEHKS+EZ3fv5l1t9CyCiop6l/ZYeWbrgoQejw==}
    dev: true
    optional: true

  /pug-attrs/3.0.0:
    resolution: {integrity: sha512-azINV9dUtzPMFQktvTXciNAfAuVh/L/JCl0vtPCwvOA21uZrC08K/UnmrL+SXGEVc1FwzjW62+xw5S/uaLj6cA==}
    dependencies:
      constantinople: 4.0.1
      js-stringify: 1.0.2
      pug-runtime: 3.0.1
    dev: true

  /pug-code-gen/3.0.2:
    resolution: {integrity: sha512-nJMhW16MbiGRiyR4miDTQMRWDgKplnHyeLvioEJYbk1RsPI3FuA3saEP8uwnTb2nTJEKBU90NFVWJBk4OU5qyg==}
    dependencies:
      constantinople: 4.0.1
      doctypes: 1.1.0
      js-stringify: 1.0.2
      pug-attrs: 3.0.0
      pug-error: 2.0.0
      pug-runtime: 3.0.1
      void-elements: 3.1.0
      with: 7.0.2
    dev: true

  /pug-error/2.0.0:
    resolution: {integrity: sha512-sjiUsi9M4RAGHktC1drQfCr5C5eriu24Lfbt4s+7SykztEOwVZtbFk1RRq0tzLxcMxMYTBR+zMQaG07J/btayQ==}
    dev: true

  /pug-filters/4.0.0:
    resolution: {integrity: sha512-yeNFtq5Yxmfz0f9z2rMXGw/8/4i1cCFecw/Q7+D0V2DdtII5UvqE12VaZ2AY7ri6o5RNXiweGH79OCq+2RQU4A==}
    dependencies:
      constantinople: 4.0.1
      jstransformer: 1.0.0
      pug-error: 2.0.0
      pug-walk: 2.0.0
      resolve: 1.22.1
    dev: true

  /pug-lexer/5.0.1:
    resolution: {integrity: sha512-0I6C62+keXlZPZkOJeVam9aBLVP2EnbeDw3An+k0/QlqdwH6rv8284nko14Na7c0TtqtogfWXcRoFE4O4Ff20w==}
    dependencies:
      character-parser: 2.2.0
      is-expression: 4.0.0
      pug-error: 2.0.0
    dev: true

  /pug-linker/4.0.0:
    resolution: {integrity: sha512-gjD1yzp0yxbQqnzBAdlhbgoJL5qIFJw78juN1NpTLt/mfPJ5VgC4BvkoD3G23qKzJtIIXBbcCt6FioLSFLOHdw==}
    dependencies:
      pug-error: 2.0.0
      pug-walk: 2.0.0
    dev: true

  /pug-load/3.0.0:
    resolution: {integrity: sha512-OCjTEnhLWZBvS4zni/WUMjH2YSUosnsmjGBB1An7CsKQarYSWQ0GCVyd4eQPMFJqZ8w9xgs01QdiZXKVjk92EQ==}
    dependencies:
      object-assign: 4.1.1
      pug-walk: 2.0.0
    dev: true

  /pug-parser/6.0.0:
    resolution: {integrity: sha512-ukiYM/9cH6Cml+AOl5kETtM9NR3WulyVP2y4HOU45DyMim1IeP/OOiyEWRr6qk5I5klpsBnbuHpwKmTx6WURnw==}
    dependencies:
      pug-error: 2.0.0
      token-stream: 1.0.0
    dev: true

  /pug-runtime/3.0.1:
    resolution: {integrity: sha512-L50zbvrQ35TkpHwv0G6aLSuueDRwc/97XdY8kL3tOT0FmhgG7UypU3VztfV/LATAvmUfYi4wNxSajhSAeNN+Kg==}
    dev: true

  /pug-strip-comments/2.0.0:
    resolution: {integrity: sha512-zo8DsDpH7eTkPHCXFeAk1xZXJbyoTfdPlNR0bK7rpOMuhBYb0f5qUVCO1xlsitYd3w5FQTK7zpNVKb3rZoUrrQ==}
    dependencies:
      pug-error: 2.0.0
    dev: true

  /pug-walk/2.0.0:
    resolution: {integrity: sha512-yYELe9Q5q9IQhuvqsZNwA5hfPkMJ8u92bQLIMcsMxf/VADjNtEYptU+inlufAFYcWdHlwNfZOEnOOQrZrcyJCQ==}
    dev: true

  /pug/3.0.2:
    resolution: {integrity: sha512-bp0I/hiK1D1vChHh6EfDxtndHji55XP/ZJKwsRqrz6lRia6ZC2OZbdAymlxdVFwd1L70ebrVJw4/eZ79skrIaw==}
    dependencies:
      pug-code-gen: 3.0.2
      pug-filters: 4.0.0
      pug-lexer: 5.0.1
      pug-linker: 4.0.0
      pug-load: 3.0.0
      pug-parser: 6.0.0
      pug-runtime: 3.0.1
      pug-strip-comments: 2.0.0
    dev: true

  /punycode/1.3.2:
    resolution: {integrity: sha512-RofWgt/7fL5wP1Y7fxE7/EmTLzQVnB0ycyibJ0OOHIlJqTNzglYFxVwETOcIoJqJmpDXJ9xImDv+Fq34F/d4Dw==}

  /punycode/2.1.1:
    resolution: {integrity: sha512-XRsRjdf+j5ml+y/6GKHPZbrF/8p2Yga0JPtdqTIY2Xe5ohJPD9saDJJLPvp9+NSBprVvevdXZybnj2cv8OEd0A==}
    engines: {node: '>=6'}
    dev: true

  /pvtsutils/1.3.2:
    resolution: {integrity: sha512-+Ipe2iNUyrZz+8K/2IOo+kKikdtfhRKzNpQbruF2URmqPtoqAs8g3xS7TJvFF2GcPXjh7DkqMnpVveRFq4PgEQ==}
    dependencies:
      tslib: 2.5.0
    dev: true

  /pvutils/1.1.3:
    resolution: {integrity: sha512-pMpnA0qRdFp32b1sJl1wOJNxZLQ2cbQx+k6tjNtZ8CpvVhNqEPRgivZ2WOUev2YMajecdH7ctUPDvEe87nariQ==}
    engines: {node: '>=6.0.0'}
    dev: true

  /q/1.5.1:
    resolution: {integrity: sha1-fjL3W0E4EpHQRhHxvxQQmsAGUdc=}
    engines: {node: '>=0.6.0', teleport: '>=0.2.0'}
    dev: true

  /qs/6.11.0:
    resolution: {integrity: sha512-MvjoMCJwEarSbUYk5O+nmoSzSutSsTwF85zcHPQ9OrlFoZOYIjaqBAJIqIXjptyD5vThxGq52Xu/MaJzRkIk4Q==}
    engines: {node: '>=0.6'}
    dependencies:
      side-channel: 1.0.4

  /querystring/0.2.0:
    resolution: {integrity: sha1-sgmEkgO7Jd+CDadW50cAWHhSFiA=}
    engines: {node: '>=0.4.x'}
    deprecated: The querystring API is considered Legacy. new code should use the URLSearchParams API instead.

  /queue-microtask/1.2.3:
    resolution: {integrity: sha512-NuaNSa6flKT5JaSYQzJok04JzTL1CA6aGhv5rfLW3PgqA+M2ChpZQnAC8h8i4ZFkBS8X5RqkDBHA7r4hej3K9A==}

  /quick-lru/4.0.1:
    resolution: {integrity: sha512-ARhCpm70fzdcvNQfPoy49IaanKkTlRWF2JMzqhcJbhSFRZv7nPTvZJdcY7301IPmvW+/p0RgIWnQDLJxifsQ7g==}
    engines: {node: '>=8'}
    dev: true

  /quick-lru/5.1.1:
    resolution: {integrity: sha512-WuyALRjWPDGtt/wzJiadO5AXY+8hZ80hVpe6MyivgraREW751X3SbhRvG3eLKOYN+8VEvqLcf3wdnt44Z4S4SA==}
    engines: {node: '>=10'}

  /range-parser/1.2.1:
    resolution: {integrity: sha512-Hrgsx+orqoygnmhFbKaHE6c296J+HTAQXoxEF6gNupROmmGJRoyzfG3ccAveqCBrwr/2yxQ5BVd/GTl5agOwSg==}
    engines: {node: '>= 0.6'}

  /raw-body/2.5.1:
    resolution: {integrity: sha512-qqJBtEyVgS0ZmPGdCFPWJ3FreoqvG4MVQln/kCgF7Olq95IbOp0/BWyMwbdtn4VTvkM8Y7khCQ2Xgk/tcrCXig==}
    engines: {node: '>= 0.8'}
    dependencies:
      bytes: 3.1.2
      http-errors: 2.0.0
      iconv-lite: 0.4.24
      unpipe: 1.0.0

  /react-dom/18.2.0_react@18.2.0:
    resolution: {integrity: sha512-6IMTriUmvsjHUjNtEDudZfuDQUoWXVxKHhlEGSk81n4YFS+r/Kl99wXiwlVXtPBtJenozv2P+hxDsw9eA7Xo6g==}
    peerDependencies:
      react: ^18.2.0
    dependencies:
      loose-envify: 1.4.0
      react: 18.2.0
      scheduler: 0.23.0
    dev: false

  /react-is/17.0.2:
    resolution: {integrity: sha512-w2GsyukL62IJnlaff/nRegPQR94C/XXamvMWmSHRJ4y7Ts/4ocGRmTHvOs8PSE6pB3dWOrD/nueuU5sduBsQ4w==}
    dev: true

  /react/18.2.0:
    resolution: {integrity: sha512-/3IjMdb2L9QbBdWiW5e3P2/npwMBaU9mHCSCUzNln0ZCYbcfTsGbTJrU/kGemdH2IWmB2ioZ+zkxtmq6g09fGQ==}
    engines: {node: '>=0.10.0'}
    dependencies:
      loose-envify: 1.4.0
    dev: false

  /read-cache/1.0.0:
    resolution: {integrity: sha512-Owdv/Ft7IjOgm/i0xvNDZ1LrRANRfew4b2prF3OWMQLxLfu3bS8FVhCsrSCMK4lR56Y9ya+AThoTpDCTxCmpRA==}
    dependencies:
      pify: 2.3.0

  /read-pkg-up/3.0.0:
    resolution: {integrity: sha1-PtSWaF26D4/hGNBpHcUfSh/5bwc=}
    engines: {node: '>=4'}
    dependencies:
      find-up: 2.1.0
      read-pkg: 3.0.0
    dev: true

  /read-pkg-up/7.0.1:
    resolution: {integrity: sha512-zK0TB7Xd6JpCLmlLmufqykGE+/TlOePD6qKClNW7hHDKFh/J7/7gCWGR7joEQEW1bKq3a3yUZSObOoWLFQ4ohg==}
    engines: {node: '>=8'}
    dependencies:
      find-up: 4.1.0
      read-pkg: 5.2.0
      type-fest: 0.8.1
    dev: true

  /read-pkg/3.0.0:
    resolution: {integrity: sha1-nLxoaXj+5l0WwA4rGcI3/Pbjg4k=}
    engines: {node: '>=4'}
    dependencies:
      load-json-file: 4.0.0
      normalize-package-data: 2.5.0
      path-type: 3.0.0
    dev: true

  /read-pkg/5.2.0:
    resolution: {integrity: sha512-Ug69mNOpfvKDAc2Q8DRpMjjzdtrnv9HcSMX+4VsZxD1aZ6ZzrIE7rlzXBtWTyhULSMKg076AW6WR5iZpD0JiOg==}
    engines: {node: '>=8'}
    dependencies:
      '@types/normalize-package-data': 2.4.1
      normalize-package-data: 2.5.0
      parse-json: 5.2.0
      type-fest: 0.6.0
    dev: true

  /readable-stream/2.3.7:
    resolution: {integrity: sha512-Ebho8K4jIbHAxnuxi7o42OrZgF/ZTNcsZj6nRKyUmkhLFq8CHItp/fy6hQZuZmP/n3yZ9VBUbp4zz/mX8hmYPw==}
    dependencies:
      core-util-is: 1.0.3
      inherits: 2.0.4
      isarray: 1.0.0
      process-nextick-args: 2.0.1
      safe-buffer: 5.1.2
      string_decoder: 1.1.1
      util-deprecate: 1.0.2
    dev: true

  /readable-stream/3.6.0:
    resolution: {integrity: sha512-BViHy7LKeTz4oNnkcLJ+lVSL6vpiFeX6/d3oSH8zCW7UxP2onchk+vTGB143xuFjHS3deTgkKoXXymXqymiIdA==}
    engines: {node: '>= 6'}
    dependencies:
      inherits: 2.0.4
      string_decoder: 1.3.0
      util-deprecate: 1.0.2

  /readdirp/3.6.0:
    resolution: {integrity: sha512-hOS089on8RduqdbhvQ5Z37A0ESjsqz6qnRcffsMU3495FuTdqSm+7bhJ29JvIOsBDEEnan5DPu9t3To9VRlMzA==}
    engines: {node: '>=8.10.0'}
    dependencies:
      picomatch: 2.3.1

  /redent/3.0.0:
    resolution: {integrity: sha512-6tDA8g98We0zd0GvVeMT9arEOnTw9qM03L9cJXaCjrip1OO764RDBLBfrB4cwzNGDj5OA5ioymC9GkizgWJDUg==}
    engines: {node: '>=8'}
    dependencies:
      indent-string: 4.0.0
      strip-indent: 3.0.0
    dev: true

  /redis-commands/1.7.0:
    resolution: {integrity: sha512-nJWqw3bTFy21hX/CPKHth6sfhZbdiHP6bTawSgQBlKOVRG7EZkfHbbHwQJnrE4vsQf0CMNE+3gJ4Fmm16vdVlQ==}
    dev: true

  /redis-errors/1.2.0:
    resolution: {integrity: sha1-62LSrbFeTq9GEMBK/hUpOEJQq60=}
    engines: {node: '>=4'}
    dev: true

  /redis-parser/3.0.0:
    resolution: {integrity: sha1-tm2CjNyv5rS4pCin3vTGvKwxyLQ=}
    engines: {node: '>=4'}
    dependencies:
      redis-errors: 1.2.0
    dev: true

  /refa/0.9.1:
    resolution: {integrity: sha512-egU8LgFq2VXlAfUi8Jcbr5X38wEOadMFf8tCbshgcpVCYlE7k84pJOSlnvXF+muDB4igkdVMq7Z/kiNPqDT9TA==}
    dependencies:
      regexpp: 3.2.0
    dev: true

  /regenerate-unicode-properties/10.1.0:
    resolution: {integrity: sha512-d1VudCLoIGitcU/hEg2QqvyGZQmdC0Lf8BqdOMXGFSvJP4bNV1+XqbPQeHHLD51Jh4QJJ225dlIFvY4Ly6MXmQ==}
    engines: {node: '>=4'}
    dependencies:
      regenerate: 1.4.2
    dev: false

  /regenerate/1.4.2:
    resolution: {integrity: sha512-zrceR/XhGYU/d/opr2EKO7aRHUeiBI8qjtfHqADTwZd6Szfy16la6kqD0MIUs5z5hx6AaKa+PixpPrR289+I0A==}
    dev: false

  /regenerator-runtime/0.13.11:
    resolution: {integrity: sha512-kY1AZVr2Ra+t+piVaJ4gxaFaReZVH40AKNo7UCX6W+dEwBo/2oZJzqfuN1qLq1oL45o56cPaTXELwrTh8Fpggg==}
    dev: false

  /regenerator-transform/0.15.1:
    resolution: {integrity: sha512-knzmNAcuyxV+gQCufkYcvOqX/qIIfHLv0u5x79kRxuGojfYVky1f15TzZEu2Avte8QGepvUNTnLskf8E6X6Vyg==}
    dependencies:
      '@babel/runtime': 7.21.0
    dev: false

  /regexp-ast-analysis/0.2.4:
    resolution: {integrity: sha512-8L7kOZQaKPxKKAwGuUZxTQtlO3WZ+tiXy4s6G6PKL6trbOXcZoumwC3AOHHFtI/xoSbNxt7jgLvCnP1UADLWqg==}
    dependencies:
      refa: 0.9.1
      regexpp: 3.2.0
    dev: true

  /regexp-ast-analysis/0.5.1:
    resolution: {integrity: sha512-Ca/g9gaTNuMewLuu+mBIq4vCrGRSO8AE9bP32NMQjJ/wBTdWq0g96qLkBb0NbGwEbp7S/q+NQF3o7veeuRfg0g==}
    dependencies:
      refa: 0.9.1
      regexpp: 3.2.0
    dev: true

  /regexp.prototype.flags/1.4.3:
    resolution: {integrity: sha512-fjggEOO3slI6Wvgjwflkc4NFRCTZAu5CnNfBd5qOMYhWdn67nJBBu34/TkD++eeFmd8C9r9jfXJ27+nSiRkSUA==}
    engines: {node: '>= 0.4'}
    dependencies:
      call-bind: 1.0.2
      define-properties: 1.1.4
      functions-have-names: 1.2.3
    dev: true

  /regexpp/3.2.0:
    resolution: {integrity: sha512-pq2bWo9mVD43nbts2wGv17XLiNLya+GklZ8kaDLV2Z08gDCsGpnKn9BFMepvWuHCbyVvY7J5o5+BVvoQbmlJLg==}
    engines: {node: '>=8'}
    dev: true

  /regexpu-core/5.2.2:
    resolution: {integrity: sha512-T0+1Zp2wjF/juXMrMxHxidqGYn8U4R+zleSJhX9tQ1PUsS8a9UtYfbsF9LdiVgNX3kiX8RNaKM42nfSgvFJjmw==}
    engines: {node: '>=4'}
    dependencies:
      regenerate: 1.4.2
      regenerate-unicode-properties: 10.1.0
      regjsgen: 0.7.1
      regjsparser: 0.9.1
      unicode-match-property-ecmascript: 2.0.0
      unicode-match-property-value-ecmascript: 2.1.0
    dev: false

  /regjsgen/0.7.1:
    resolution: {integrity: sha512-RAt+8H2ZEzHeYWxZ3H2z6tF18zyyOnlcdaafLrm21Bguj7uZy6ULibiAFdXEtKQY4Sy7wDTwDiOazasMLc4KPA==}
    dev: false

  /regjsparser/0.9.1:
    resolution: {integrity: sha512-dQUtn90WanSNl+7mQKcXAgZxvUe7Z0SqXlgzv0za4LwiUhyzBC58yQO3liFoUgu8GiJVInAhJjkj1N0EtQ5nkQ==}
    hasBin: true
    dependencies:
      jsesc: 0.5.0
    dev: false

  /require-directory/2.1.1:
    resolution: {integrity: sha512-fGxEI7+wsG9xrvdjsrlmL22OMTTiHRwAMroiEeMgq8gzoLC/PQr7RsRDSTLUg/bZAZtF+TVIkHc6/4RIKrui+Q==}
    engines: {node: '>=0.10.0'}
    dev: true

  /requires-port/1.0.0:
    resolution: {integrity: sha1-kl0mAdOaxIXgkc8NpcbmlNw9yv8=}
    dev: true

  /reserved-words/0.1.2:
    resolution: {integrity: sha1-AKCUD5jNUBrqqsMWQR2a3FKzGrE=}
    dev: true

  /resolve-from/4.0.0:
    resolution: {integrity: sha512-pb/MYmXstAkysRFx8piNI1tGFNQIFA3vkE3Gq4EuA1dF6gHp/+vgZqsCGJapvy8N3Q+4o7FwvquPJcnZ7RYy4g==}
    engines: {node: '>=4'}
    dev: true

  /resolve.exports/2.0.1:
    resolution: {integrity: sha512-OEJWVeimw8mgQuj3HfkNl4KqRevH7lzeQNaWRPfx0PPse7Jk6ozcsG4FKVgtzDsC1KUF+YlTHh17NcgHOPykLw==}
    engines: {node: '>=10'}
    dev: true

  /resolve/1.19.0:
    resolution: {integrity: sha512-rArEXAgsBG4UgRGcynxWIWKFvh/XZCcS8UJdHhwy91zwAvCZIbcs+vAbflgBnNjYMs/i/i+/Ux6IZhML1yPvxg==}
    dependencies:
      is-core-module: 2.11.0
      path-parse: 1.0.7
    dev: true

  /resolve/1.22.1:
    resolution: {integrity: sha512-nBpuuYuY5jFsli/JIs1oldw6fOQCBioohqWZg/2hiaOybXOft4lonv85uDOKXdf8rhyK159cxU5cDcK/NKk8zw==}
    hasBin: true
    dependencies:
      is-core-module: 2.9.0
      path-parse: 1.0.7
      supports-preserve-symlinks-flag: 1.0.0

  /restore-cursor/3.1.0:
    resolution: {integrity: sha512-l+sSefzHpj5qimhFSE5a8nufZYAM3sBSVMAPtYkmC+4EH2anSGaEMXSD0izRQbu9nfyQ9y5JrVmp7E8oZrUjvA==}
    engines: {node: '>=8'}
    dependencies:
      onetime: 5.1.2
      signal-exit: 3.0.7
    dev: true

  /reusify/1.0.4:
    resolution: {integrity: sha512-U9nH88a3fc/ekCF1l0/UP1IosiuIjyTh7hBvXVMHYgVcfGvt897Xguj2UOLDeI5BG2m7/uwyaLVT6fbtCwTyzw==}
    engines: {iojs: '>=1.0.0', node: '>=0.10.0'}

  /rfdc/1.3.0:
    resolution: {integrity: sha512-V2hovdzFbOi77/WajaSMXk2OLm+xNIeQdMMuB7icj7bk6zi2F8GGAxigcnDFpJHbNyNcgyJDiP+8nOrY5cZGrA==}
    dev: true

  /rimraf/3.0.2:
    resolution: {integrity: sha512-JZkJMZkAGFFPP2YqXZXPbMlMBgsxzE8ILs4lMIX/2o0L9UBw9O/Y3o6wFw/i9YLapcUJWwqbi3kdxIPdC62TIA==}
    hasBin: true
    dependencies:
      glob: 7.2.0

  /rimraf/4.1.2:
    resolution: {integrity: sha512-BlIbgFryTbw3Dz6hyoWFhKk+unCcHMSkZGrTFVAx2WmttdBSonsdtRlwiuTbDqTKr+UlXIUqJVS4QT5tUzGENQ==}
    engines: {node: '>=14'}
    hasBin: true
    dev: true

  /rollup-plugin-dts/5.2.0_pn5zetjg24cqcolt42iry5qj6a:
    resolution: {integrity: sha512-B68T/haEu2MKcz4kNUhXB8/h5sq4gpplHAJIYNHbh8cp4ZkvzDvNca/11KQdFrB9ZeKucegQIotzo5T0JUtM8w==}
    engines: {node: '>=v14'}
    peerDependencies:
      rollup: ^3.0.0
      typescript: ^4.1
    dependencies:
      magic-string: 0.29.0
      rollup: 3.20.0
      typescript: 4.9.5
    optionalDependencies:
      '@babel/code-frame': 7.18.6
    dev: true

  /rollup-plugin-license/3.0.1_rollup@3.20.0:
    resolution: {integrity: sha512-/lec6Y94Y3wMfTDeYTO/jSXII0GQ/XkDZCiqkMKxyU5D5nGPaxr/2JNYvAgYsoCYuOLGOanKDPjCCQiTT96p7A==}
    engines: {node: '>=14.0.0'}
    peerDependencies:
      rollup: ^1.0.0 || ^2.0.0 || ^3.0.0
    dependencies:
      commenting: 1.1.0
      glob: 7.2.0
      lodash: 4.17.21
      magic-string: 0.26.7
      mkdirp: 1.0.4
      moment: 2.29.3
      package-name-regex: 2.0.6
      rollup: 3.20.0
      spdx-expression-validate: 2.0.0
      spdx-satisfies: 5.0.1
    dev: true

  /rollup/3.20.0:
    resolution: {integrity: sha512-YsIfrk80NqUDrxrjWPXUa7PWvAfegZEXHuPsEZg58fGCdjL1I9C1i/NaG+L+27kxxwkrG/QEDEQc8s/ynXWWGQ==}
    engines: {node: '>=14.18.0', npm: '>=8.0.0'}
    hasBin: true
    optionalDependencies:
      fsevents: 2.3.2

  /run-parallel/1.2.0:
    resolution: {integrity: sha512-5l4VyZR86LZ/lDxZTR6jqL8AFE2S0IFLMP26AbjsLVADxHdhB/c0GUsH+y39UfCi3dzz8OlQuPmnaJOMoDHQBA==}
    dependencies:
      queue-microtask: 1.2.3

  /rxjs/7.5.7:
    resolution: {integrity: sha512-z9MzKh/UcOqB3i20H6rtrlaE/CgjLOvheWK/9ILrbhROGTweAi1BaFsTT9FbwZi5Trr1qNRs+MXkhmR06awzQA==}
    dependencies:
      tslib: 2.5.0
    dev: true

  /safe-buffer/5.1.2:
    resolution: {integrity: sha512-Gd2UZBJDkXlY7GbJxfsE8/nvKkUEU1G38c1siN6QP6a9PT9MmHB8GnpscSmMJSoF8LOIrt8ud/wPtojys4G6+g==}
    dev: true

  /safe-buffer/5.2.1:
    resolution: {integrity: sha512-rp3So07KcdmmKbGvgaNxQSJr7bGVSVk5S9Eq1F+ppbRo70+YeaDxkw5Dd8NPN+GD6bjnYm2VuPuCXmpuYvmCXQ==}

  /safe-regex-test/1.0.0:
    resolution: {integrity: sha512-JBUUzyOgEwXQY1NuPtvcj/qcBDbDmEvWufhlnXZIm75DEHp+afM1r1ujJpJsV/gSM4t59tpDyPi1sd6ZaPFfsA==}
    dependencies:
      call-bind: 1.0.2
      get-intrinsic: 1.1.3
      is-regex: 1.1.4
    dev: true

  /safer-buffer/2.1.2:
    resolution: {integrity: sha512-YZo3K82SD7Riyi0E1EQPojLz7kpepnSQI9IyPbHHg1XXXevb5dJI7tpyN2ADxGcQbHG7vcyRHk0cbwqcQriUtg==}

  /sanitize-filename/1.6.3:
    resolution: {integrity: sha512-y/52Mcy7aw3gRm7IrcGDFx/bCk4AhRh2eI9luHOQM86nZsqwiRkkq2GekHXBBD+SmPidc8i2PqtYZl+pWJ8Oeg==}
    dependencies:
      truncate-utf8-bytes: 1.0.2
    dev: true

  /sass/1.58.3:
    resolution: {integrity: sha512-Q7RaEtYf6BflYrQ+buPudKR26/lH+10EmO9bBqbmPh/KeLqv8bjpTNqxe71ocONqXq+jYiCbpPUmQMS+JJPk4A==}
    engines: {node: '>=12.0.0'}
    hasBin: true
    dependencies:
      chokidar: 3.5.3
      immutable: 4.0.0
      source-map-js: 1.0.2
    dev: true

  /sax/1.2.4:
    resolution: {integrity: sha512-NqVDv9TpANUjFm0N8uM5GxL36UgKi9/atZw+x7YFnQ8ckwFGKrl4xX4yWtrey3UJm5nP1kUbnYgLopqWNSRhWw==}
    dev: true

  /scheduler/0.23.0:
    resolution: {integrity: sha512-CtuThmgHNg7zIZWAXi3AsyIzA3n4xx7aNyjwC2VJldO2LMVDhFK+63xGqq6CsJH4rTAt6/M+N4GhZiDYPx9eUw==}
    dependencies:
      loose-envify: 1.4.0
    dev: false

  /scslre/0.1.6:
    resolution: {integrity: sha512-JORxVRlQTfjvlOAaiQKebgFElyAm5/W8b50lgaZ0OkEnKnagJW2ufDh3xRfU75UD9z3FGIu1gL1IyR3Poa6Qmw==}
    dependencies:
      refa: 0.9.1
      regexp-ast-analysis: 0.2.4
      regexpp: 3.2.0
    dev: true

  /scule/1.0.0:
    resolution: {integrity: sha512-4AsO/FrViE/iDNEPaAQlb77tf0csuq27EsVpy6ett584EcRTp6pTDLoGWVxCD77y5iU5FauOvhsI4o1APwPoSQ==}
    dev: true

  /select/1.1.2:
    resolution: {integrity: sha1-DnNQrN7ICxEIUoeG7B1EGNEbOW0=}
    dev: false

  /selfsigned/1.10.14:
    resolution: {integrity: sha512-lkjaiAye+wBZDCBsu5BGi0XiLRxeUlsGod5ZP924CRSEoGuZAw/f7y9RKu28rwTfiHVhdavhB0qH0INV6P1lEA==}
    dependencies:
      node-forge: 0.10.0
    dev: true

  /semiver/1.1.0:
    resolution: {integrity: sha512-QNI2ChmuioGC1/xjyYwyZYADILWyW6AmS1UH6gDj/SFUUUS4MBAWs/7mxnkRPc/F4iHezDP+O8t0dO8WHiEOdg==}
    engines: {node: '>=6'}
    dev: true

  /semver/5.7.1:
    resolution: {integrity: sha512-sauaDf/PZdVgrLTNYHRtpXa1iRiKcaebiKQ1BJdpQlWH2lCvexQdX55snPFyK7QzpudqbCI0qXFfOasHdyNDGQ==}
    hasBin: true
    dev: true

  /semver/6.3.0:
    resolution: {integrity: sha512-b39TBaTSfV6yBrapU89p5fKekE2m/NwnDocOVruQFS1/veMgdzuPcnOM34M6CwxW8jH/lxEa5rBoDeUwu5HHTw==}
    hasBin: true

  /semver/7.3.8:
    resolution: {integrity: sha512-NB1ctGL5rlHrPJtFDVIVzTyQylMLu9N9VICA6HSFJo8MCGVTMW6gfpicwKmmK/dAjTOrqu5l63JJOpDSrAis3A==}
    engines: {node: '>=10'}
    hasBin: true
    dependencies:
      lru-cache: 6.0.0

  /send/0.18.0:
    resolution: {integrity: sha512-qqWzuOjSFOuqPjFe4NOsMLafToQQwBSOEpS+FwEt3A2V3vKubTquT3vmLTQpFgMXp8AlFWFuP1qKaJZOtPpVXg==}
    engines: {node: '>= 0.8.0'}
    dependencies:
      debug: 2.6.9
      depd: 2.0.0
      destroy: 1.2.0
      encodeurl: 1.0.2
      escape-html: 1.0.3
      etag: 1.8.1
      fresh: 0.5.2
      http-errors: 2.0.0
      mime: 1.6.0
      ms: 2.1.3
      on-finished: 2.4.1
      range-parser: 1.2.1
      statuses: 2.0.1
    transitivePeerDependencies:
      - supports-color

  /serve-static/1.15.0:
    resolution: {integrity: sha512-XGuRDNjXUijsUL0vl6nSD7cwURuzEgglbOaFuZM9g3kwDXOWVTck0jLzjPzGD+TazWbboZYu52/9/XPdUgne9g==}
    engines: {node: '>= 0.8.0'}
    dependencies:
      encodeurl: 1.0.2
      escape-html: 1.0.3
      parseurl: 1.3.3
      send: 0.18.0
    transitivePeerDependencies:
      - supports-color

  /set-blocking/2.0.0:
    resolution: {integrity: sha512-KiKBS8AnWGEyLzofFfmvKwpdPzqiy16LvQfK3yv/fVH7Bj13/wl3JSR1J+rfgRE9q7xUJK4qvgS8raSOeLUehw==}
    dev: false

  /setprototypeof/1.2.0:
    resolution: {integrity: sha512-E5LDX7Wrp85Kil5bhZv46j8jOeboKq5JMmYM3gVGdGH8xFpPWXUMsNrlODCrkoxMEeNi/XZIwuRvY4XNwYMJpw==}

  /shebang-command/1.2.0:
    resolution: {integrity: sha1-RKrGW2lbAzmJaMOfNj/uXer98eo=}
    engines: {node: '>=0.10.0'}
    dependencies:
      shebang-regex: 1.0.0
    dev: true

  /shebang-command/2.0.0:
    resolution: {integrity: sha512-kHxr2zZpYtdmrN1qDjrrX/Z1rR1kG8Dx+gkpK1G4eXmvXswmcE1hTWBWYUzlraYw1/yZp6YuDY77YtvbN0dmDA==}
    engines: {node: '>=8'}
    dependencies:
      shebang-regex: 3.0.0
    dev: true

  /shebang-regex/1.0.0:
    resolution: {integrity: sha1-2kL0l0DAtC2yypcoVxyxkMmO/qM=}
    engines: {node: '>=0.10.0'}
    dev: true

  /shebang-regex/3.0.0:
    resolution: {integrity: sha512-7++dFhtcx3353uBaq8DDR4NuxBetBzC7ZQOhmTQInHEd6bSrXdiEyzCvG07Z44UYdLShWUyXt5M/yhz8ekcb1A==}
    engines: {node: '>=8'}
    dev: true

  /shell-exec/1.0.2:
    resolution: {integrity: sha512-jyVd+kU2X+mWKMmGhx4fpWbPsjvD53k9ivqetutVW/BQ+WIZoDoP4d8vUMGezV6saZsiNoW2f9GIhg9Dondohg==}
    dev: true

  /shell-quote/1.7.3:
    resolution: {integrity: sha512-Vpfqwm4EnqGdlsBFNmHhxhElJYrdfcxPThu+ryKS5J8L/fhAwLazFZtq+S+TWZ9ANj2piSQLGj6NQg+lKPmxrw==}
    dev: true

  /shiki/0.14.1:
    resolution: {integrity: sha512-+Jz4nBkCBe0mEDqo1eKRcCdjRtrCjozmcbTUjbPTX7OOJfEbTZzlUWlZtGe3Gb5oV1/jnojhG//YZc3rs9zSEw==}
    dependencies:
      ansi-sequence-parser: 1.1.0
      jsonc-parser: 3.2.0
      vscode-oniguruma: 1.7.0
      vscode-textmate: 8.0.0
    dev: true

  /side-channel/1.0.4:
    resolution: {integrity: sha512-q5XPytqFEIKHkGdiMIrY10mvLRvnQh42/+GoBlFW3b2LXLE2xxJpZFdm94we0BaoV3RwJyGqg5wS7epxTv0Zvw==}
    dependencies:
      call-bind: 1.0.2
      get-intrinsic: 1.1.3
      object-inspect: 1.12.2

  /siginfo/2.0.0:
    resolution: {integrity: sha512-ybx0WO1/8bSBLEWXZvEd7gMW3Sn3JFlW3TvX1nREbDLRNQNaeNN8WK0meBwPdAaOI7TtRRRJn/Es1zhrrCHu7g==}
    dev: true

  /signal-exit/3.0.7:
    resolution: {integrity: sha512-wnD2ZE+l+SPC/uoS0vXeE9L1+0wuaMqKlfz9AMUo38JsyLSBWSFcHR1Rri62LZc12vLr1gb3jl7iwQhgwpAbGQ==}

  /simple-git-hooks/2.8.1:
    resolution: {integrity: sha512-DYpcVR1AGtSfFUNzlBdHrQGPsOhuuEJ/FkmPOOlFysP60AHd3nsEpkGq/QEOdtUyT1Qhk7w9oLmFoMG+75BDog==}
    hasBin: true
    requiresBuild: true
    dev: true

  /sirv/2.0.2_hmoqtj4vy3i7wnpchga2a2mu3y:
    resolution: {integrity: sha512-4Qog6aE29nIjAOKe/wowFTxOdmbEZKb+3tsLljaBRzJwtqto0BChD2zzH0LhgCSXiI+V7X+Y45v14wBZQ1TK3w==}
    engines: {node: '>= 10'}
    dependencies:
      '@polka/url': 1.0.0-next.21
      mrmime: 1.0.1
      totalist: 3.0.0
    dev: true
    patched: true

  /sisteransi/1.0.5:
    resolution: {integrity: sha512-bLGGlR1QxBcynn2d5YmDX4MGjlZvy2MRBDRNHLJ8VI6l6+9FUiyTFNJ0IveOSP0bcXgVDPRcfGqA0pjaqUpfVg==}
    dev: true

  /slash/3.0.0:
    resolution: {integrity: sha512-g9Q1haeby36OSStwb4ntCGGGaKsaVSjQ68fBxoQcutl5fS1vuY18H3wSt3jFyFtrkx+Kz0V1G85A4MyAdDMi2Q==}
    engines: {node: '>=8'}

  /slash/4.0.0:
    resolution: {integrity: sha512-3dOsAHXXUkQTpOYcoAxLIorMTp4gIQr5IW3iVb7A7lFIp0VHhnynm9izx6TssdrIcVIESAlVjtnO2K8bg+Coew==}
    engines: {node: '>=12'}
    dev: true

  /slash/5.0.0:
    resolution: {integrity: sha512-n6KkmvKS0623igEVj3FF0OZs1gYYJ0o0Hj939yc1fyxl2xt+xYpLnzJB6xBSqOfV9ZFLEWodBBN/heZJahuIJQ==}
    engines: {node: '>=14.16'}

  /slice-ansi/3.0.0:
    resolution: {integrity: sha512-pSyv7bSTC7ig9Dcgbw9AuRNUb5k5V6oDudjZoMBSr13qpLBG7tB+zgCkARjq7xIUgdz5P1Qe8u+rSGdouOOIyQ==}
    engines: {node: '>=8'}
    dependencies:
      ansi-styles: 4.3.0
      astral-regex: 2.0.0
      is-fullwidth-code-point: 3.0.0
    dev: true

  /slice-ansi/4.0.0:
    resolution: {integrity: sha512-qMCMfhY040cVHT43K9BFygqYbUPFZKHOg7K73mtTWJRb8pyP3fzf4Ixd5SzdEJQ6MRUg/WBnOLxghZtKKurENQ==}
    engines: {node: '>=10'}
    dependencies:
      ansi-styles: 4.3.0
      astral-regex: 2.0.0
      is-fullwidth-code-point: 3.0.0
    dev: true

  /slice-ansi/5.0.0:
    resolution: {integrity: sha512-FC+lgizVPfie0kkhqUScwRu1O/lF6NOgJmlCgK+/LYxDCTk8sGelYaHDhFcDN+Sn3Cv+3VSa4Byeo+IMCzpMgQ==}
    engines: {node: '>=12'}
    dependencies:
      ansi-styles: 6.1.0
      is-fullwidth-code-point: 4.0.0
    dev: true

  /source-map-js/1.0.2:
    resolution: {integrity: sha512-R0XvVJ9WusLiqTCEiGCmICCMplcCkIwwR11mOSD9CR5u+IXYdiseeEuXCVAjS54zqwkLcPNnmU4OeJ6tUrWhDw==}
    engines: {node: '>=0.10.0'}

  /source-map-support/0.5.21:
    resolution: {integrity: sha512-uBHU3L3czsIyYXKX88fdrGovxdSCoTGDRZ6SYXtSRxLZUzHg5P/66Ht6uoUlHu9EZod+inXhKo3qQgwXUT/y1w==}
    dependencies:
      buffer-from: 1.1.2
      source-map: 0.6.1
    dev: true

  /source-map/0.6.1:
    resolution: {integrity: sha512-UjgapumWlbMhkBgzT7Ykc5YXUT46F0iKu8SGXq0bcwP5dz/h0Plj6enJqjz1Zbq2l5WaqYnrVbwWOWMyF3F47g==}
    engines: {node: '>=0.10.0'}

  /source-map/0.7.3:
    resolution: {integrity: sha512-CkCj6giN3S+n9qrYiBTX5gystlENnRW5jZeNLHpe6aue+SrHcG5VYwujhW9s4dY31mEGsxBDrHR6oI69fTXsaQ==}
    engines: {node: '>= 8'}
    dev: true

  /sourcemap-codec/1.4.8:
    resolution: {integrity: sha512-9NykojV5Uih4lgo5So5dtw+f0JgJX30KCNI8gwhz2J9A15wD0Ml6tjHKwf6fTSa6fAdVBdZeNOs9eJ71qCk8vA==}
    deprecated: Please use @jridgewell/sourcemap-codec instead

  /spdx-compare/1.0.0:
    resolution: {integrity: sha512-C1mDZOX0hnu0ep9dfmuoi03+eOdDoz2yvK79RxbcrVEG1NO1Ph35yW102DHWKN4pk80nwCgeMmSY5L25VE4D9A==}
    dependencies:
      array-find-index: 1.0.2
      spdx-expression-parse: 3.0.1
      spdx-ranges: 2.1.1
    dev: true

  /spdx-correct/3.1.1:
    resolution: {integrity: sha512-cOYcUWwhCuHCXi49RhFRCyJEK3iPj1Ziz9DpViV3tbZOwXD49QzIN3MpOLJNxh2qwq2lJJZaKMVw9qNi4jTC0w==}
    dependencies:
      spdx-expression-parse: 3.0.1
      spdx-license-ids: 3.0.11
    dev: true

  /spdx-exceptions/2.3.0:
    resolution: {integrity: sha512-/tTrYOC7PPI1nUAgx34hUpqXuyJG+DTHJTnIULG4rDygi4xu/tfgmq1e1cIRwRzwZgo4NLySi+ricLkZkw4i5A==}
    dev: true

  /spdx-expression-parse/3.0.1:
    resolution: {integrity: sha512-cbqHunsQWnJNE6KhVSMsMeH5H/L9EpymbzqTQ3uLwNCLZ1Q481oWaofqH7nO6V07xlXwY6PhQdQ2IedWx/ZK4Q==}
    dependencies:
      spdx-exceptions: 2.3.0
      spdx-license-ids: 3.0.11
    dev: true

  /spdx-expression-validate/2.0.0:
    resolution: {integrity: sha512-b3wydZLM+Tc6CFvaRDBOF9d76oGIHNCLYFeHbftFXUWjnfZWganmDmvtM5sm1cRwJc/VDBMLyGGrsLFd1vOxbg==}
    dependencies:
      spdx-expression-parse: 3.0.1
    dev: true

  /spdx-license-ids/3.0.11:
    resolution: {integrity: sha512-Ctl2BrFiM0X3MANYgj3CkygxhRmr9mi6xhejbdO960nF6EDJApTYpn0BQnDKlnNBULKiCN1n3w9EBkHK8ZWg+g==}
    dev: true

  /spdx-ranges/2.1.1:
    resolution: {integrity: sha512-mcdpQFV7UDAgLpXEE/jOMqvK4LBoO0uTQg0uvXUewmEFhpiZx5yJSZITHB8w1ZahKdhfZqP5GPEOKLyEq5p8XA==}
    dev: true

  /spdx-satisfies/5.0.1:
    resolution: {integrity: sha512-Nwor6W6gzFp8XX4neaKQ7ChV4wmpSh2sSDemMFSzHxpTw460jxFYeOn+jq4ybnSSw/5sc3pjka9MQPouksQNpw==}
    dependencies:
      spdx-compare: 1.0.0
      spdx-expression-parse: 3.0.1
      spdx-ranges: 2.1.1
    dev: true

  /split/1.0.1:
    resolution: {integrity: sha512-mTyOoPbrivtXnwnIxZRFYRrPNtEFKlpB2fvjSnCQUiAA6qAZzqwna5envK4uk6OIeP17CsdF3rSBGYVBsU0Tkg==}
    dependencies:
      through: 2.3.8
    dev: true

  /split2/3.2.2:
    resolution: {integrity: sha512-9NThjpgZnifTkJpzTZ7Eue85S49QwpNhZTq6GRJwObb6jnLFNGB7Qm73V5HewTROPyxD0C29xqmaI68bQtV+hg==}
    dependencies:
      readable-stream: 3.6.0
    dev: true

  /sprintf-js/1.0.3:
    resolution: {integrity: sha512-D9cPgkvLlV3t3IzL0D0YLvGA9Ahk4PcvVwUbN0dSGr1aP0Nrt4AEnTUbuGvquEC0mA64Gqt1fzirlRs5ibXx8g==}
    dev: true

  /stack-trace/0.0.10:
    resolution: {integrity: sha1-VHxws0fo0ytOEI6hoqFZ5f3eGcA=}
    dev: true

  /stackback/0.0.2:
    resolution: {integrity: sha512-1XMJE5fQo1jGH6Y/7ebnwPOBEkIEnT4QF32d5R1+VXdXveM0IBMJt8zfaxX1P3QhVwrYe+576+jkANtSS2mBbw==}
    dev: true

  /standard-as-callback/2.1.0:
    resolution: {integrity: sha512-qoRRSyROncaz1z0mvYqIE4lCd9p2R90i6GxW3uZv5ucSu8tU7B5HXUP1gG8pVZsYNVaXjk8ClXHPttLyxAL48A==}
    dev: true

  /statuses/1.5.0:
    resolution: {integrity: sha512-OpZ3zP+jT1PI7I8nemJX4AKmAX070ZkYPVWV/AaKTJl+tXCTGyVdC1a4SL8RUQYEwk/f34ZX8UTykN68FwrqAA==}
    engines: {node: '>= 0.6'}
    dev: true

  /statuses/2.0.1:
    resolution: {integrity: sha512-RwNA9Z/7PrK06rYLIzFMlaF+l73iwpzsqRIFgbMLbTcLD6cOao82TaWefPXQvB2fOC4AjuYSEndS7N/mTCbkdQ==}
    engines: {node: '>= 0.8'}

  /std-env/3.3.1:
    resolution: {integrity: sha512-3H20QlwQsSm2OvAxWIYhs+j01MzzqwMwGiiO1NQaJYZgJZFPuAbf95/DiKRBSTYIJ2FeGUc+B/6mPGcWP9dO3Q==}
    dev: true

  /streamsearch/0.1.2:
    resolution: {integrity: sha1-gIudDlb8Jz2Am6VzOOkpkZoanxo=}
    engines: {node: '>=0.8.0'}
    dev: true

  /string-argv/0.3.1:
    resolution: {integrity: sha512-a1uQGz7IyVy9YwhqjZIZu1c8JO8dNIe20xBmSS6qu9kv++k3JGzCVmprbNN5Kn+BgzD5E7YYwg1CcjuJMRNsvg==}
    engines: {node: '>=0.6.19'}
    dev: true

  /string-hash/1.1.3:
    resolution: {integrity: sha512-kJUvRUFK49aub+a7T1nNE66EJbZBMnBgoC1UbCZ5n6bsZKBRga4KgBRTMn/pFkeCZSYtNeSyMxPDM0AXWELk2A==}
    dev: true

  /string-width/4.2.3:
    resolution: {integrity: sha512-wKyQRQpjJ0sIp62ErSZdGsjMJWsap5oRNihHhu6G7JVO/9jIB6UyevL+tXuOqrng8j/cxKTWyWUwvSTriiZz/g==}
    engines: {node: '>=8'}
    dependencies:
      emoji-regex: 8.0.0
      is-fullwidth-code-point: 3.0.0
      strip-ansi: 6.0.1

  /string-width/5.1.2:
    resolution: {integrity: sha512-HnLOCR3vjcY8beoNLtcjZ5/nxn2afmME6lhrDrebokqMap+XbeW8n9TXpPDOqdGK5qcI3oT0GKTW6wC7EMiVqA==}
    engines: {node: '>=12'}
    dependencies:
      eastasianwidth: 0.2.0
      emoji-regex: 9.2.2
      strip-ansi: 7.0.1
    dev: true

  /string.prototype.padend/3.1.3:
    resolution: {integrity: sha512-jNIIeokznm8SD/TZISQsZKYu7RJyheFNt84DUPrh482GC8RVp2MKqm2O5oBRdGxbDQoXrhhWtPIWQOiy20svUg==}
    engines: {node: '>= 0.4'}
    dependencies:
      call-bind: 1.0.2
      define-properties: 1.1.4
      es-abstract: 1.21.1
    dev: true

  /string.prototype.trimend/1.0.6:
    resolution: {integrity: sha512-JySq+4mrPf9EsDBEDYMOb/lM7XQLulwg5R/m1r0PXEFqrV0qHvl58sdTilSXtKOflCsK2E8jxf+GKC0T07RWwQ==}
    dependencies:
      call-bind: 1.0.2
      define-properties: 1.1.4
      es-abstract: 1.21.1
    dev: true

  /string.prototype.trimstart/1.0.6:
    resolution: {integrity: sha512-omqjMDaY92pbn5HOX7f9IccLA+U1tA9GvtU4JrodiXFfYB7jPzzHpRzpglLAjtUV6bB557zwClJezTqnAiYnQA==}
    dependencies:
      call-bind: 1.0.2
      define-properties: 1.1.4
      es-abstract: 1.21.1
    dev: true

  /string_decoder/1.1.1:
    resolution: {integrity: sha512-n/ShnvDi6FHbbVfviro+WojiFzv+s8MPMHBczVePfUpDJLwoLT0ht1l4YwBCbi8pJAveEEdnkHyPyTP/mzRfwg==}
    dependencies:
      safe-buffer: 5.1.2
    dev: true

  /string_decoder/1.3.0:
    resolution: {integrity: sha512-hkRX8U1WjJFd8LsDJ2yQ/wWWxaopEsABU1XfkM8A+j0+85JAGppt16cr1Whg6KIbb4okU6Mql6BOj+uup/wKeA==}
    dependencies:
      safe-buffer: 5.2.1

  /strip-ansi/6.0.1:
    resolution: {integrity: sha512-Y38VPSHcqkFrCpFnQ9vuSXmquuv5oXOKpGeT6aGrr3o3Gc9AlVa6JBfUSOCnbxGGZF+/0ooI7KrPuUSztUdU5A==}
    engines: {node: '>=8'}
    dependencies:
      ansi-regex: 5.0.1

  /strip-ansi/7.0.1:
    resolution: {integrity: sha512-cXNxvT8dFNRVfhVME3JAe98mkXDYN2O1l7jmcwMnOslDeESg1rF/OZMtK0nRAhiari1unG5cD4jG3rapUAkLbw==}
    engines: {node: '>=12'}
    dependencies:
      ansi-regex: 6.0.1
    dev: true

  /strip-bom/3.0.0:
    resolution: {integrity: sha512-vavAMRXOgBVNF6nyEEmL3DBK19iRpDcoIwW+swQ+CbGiu7lju6t+JklA1MHweoWtadgt4ISVUsXLyDq34ddcwA==}
    engines: {node: '>=4'}
    dev: true

  /strip-final-newline/3.0.0:
    resolution: {integrity: sha512-dOESqjYr96iWYylGObzd39EuNTa5VJxyvVAEm5Jnh7KGo75V43Hk1odPQkNDyXNmUR6k+gEiDVXnjB8HJ3crXw==}
    engines: {node: '>=12'}
    dev: true

  /strip-indent/3.0.0:
    resolution: {integrity: sha512-laJTa3Jb+VQpaC6DseHhF7dXVqHTfJPCRDaEbid/drOhgitgYku/letMUqOXFoWV0zIIUbjpdH2t+tYj4bQMRQ==}
    engines: {node: '>=8'}
    dependencies:
      min-indent: 1.0.1
    dev: true

  /strip-json-comments/3.1.1:
    resolution: {integrity: sha512-6fPc+R4ihwqP6N/aIv2f1gMH8lOVtWQHoqC4yK6oSDVVocumAsfCqjkXnqiYMhmMwS/mEHLp7Vehlt3ql6lEig==}
    engines: {node: '>=8'}
    dev: true

  /strip-literal/1.0.1:
    resolution: {integrity: sha512-QZTsipNpa2Ppr6v1AmJHESqJ3Uz247MUS0OjrnnZjFAvEoWqxuyFuXn2xLgMtRnijJShAa1HL0gtJyUs7u7n3Q==}
    dependencies:
      acorn: 8.8.2
    dev: true

  /stylus/0.59.0:
    resolution: {integrity: sha512-lQ9w/XIOH5ZHVNuNbWW8D822r+/wBSO/d6XvtyHLF7LW4KaCIDeVbvn5DF8fGCJAUCwVhVi/h6J0NUcnylUEjg==}
    hasBin: true
    dependencies:
      '@adobe/css-tools': 4.0.1
      debug: 4.3.4
      glob: 7.2.0
      sax: 1.2.4
      source-map: 0.7.3
    transitivePeerDependencies:
      - supports-color
    dev: true

  /sugarss/4.0.1:
    resolution: {integrity: sha512-WCjS5NfuVJjkQzK10s8WOBY+hhDxxNt/N6ZaGwxFZ+wN3/lKKFSaaKUNecULcTTvE4urLcKaZFQD8vO0mOZujw==}
    engines: {node: '>=12.0'}
    peerDependencies:
      postcss: ^8.3.3
    dev: true

  /supports-color/5.5.0:
    resolution: {integrity: sha512-QjVjwdXIt408MIiAqCX4oUKsgU2EqAGzs2Ppkm4aQYbjm+ZEWEcW4SfFNTr4uMNZma0ey4f5lgLrkB0aX0QMow==}
    engines: {node: '>=4'}
    dependencies:
      has-flag: 3.0.0

  /supports-color/7.2.0:
    resolution: {integrity: sha512-qpCAvRl9stuOHveKsn7HncJRvv501qIacKzQlO/+Lwxc9+0q2wLyv4Dfvt80/DPn2pqOBsJdDiogXGR9+OvwRw==}
    engines: {node: '>=8'}
    dependencies:
      has-flag: 4.0.0
    dev: true

  /supports-preserve-symlinks-flag/1.0.0:
    resolution: {integrity: sha512-ot0WnXS9fgdkgIcePe6RHNk1WA8+muPa6cSjeR3V8K27q9BB1rTE3R1p7Hv0z1ZyAc8s6Vvv8DIyWf681MAt0w==}
    engines: {node: '>= 0.4'}

  /systemjs/6.14.0:
    resolution: {integrity: sha512-OMf+kFCYG9fLQerUyw/QVIPfZ+lo579R+usrDzSrZAkvMl6B0tHtc4rUP7DFaPCr7Sy6p5DYD4V9OCF1Sp6+vA==}
    dev: false

  /tailwindcss/3.2.7:
    resolution: {integrity: sha512-B6DLqJzc21x7wntlH/GsZwEXTBttVSl1FtCzC8WP4oBc/NKef7kaax5jeihkkCEWc831/5NDJ9gRNDK6NEioQQ==}
    engines: {node: '>=12.13.0'}
    hasBin: true
    dependencies:
      arg: 5.0.2
      chokidar: 3.5.3
      color-name: 1.1.4
      detective: 5.2.1
      didyoumean: 1.2.2
      dlv: 1.1.3
      fast-glob: 3.2.12
      glob-parent: 6.0.2
      is-glob: 4.0.3
      lilconfig: 2.0.6
      micromatch: 4.0.5
      normalize-path: 3.0.0
      object-hash: 3.0.0
      picocolors: 1.0.0
      postcss: 8.4.21
      postcss-import: 14.1.0_postcss@8.4.21
      postcss-js: 4.0.0_postcss@8.4.21
      postcss-load-config: 3.1.4_postcss@8.4.21
      postcss-nested: 6.0.0_postcss@8.4.21
      postcss-selector-parser: 6.0.11
      postcss-value-parser: 4.2.0
      quick-lru: 5.1.1
      resolve: 1.22.1
    transitivePeerDependencies:
      - ts-node

  /tailwindcss/3.2.7_ts-node@10.9.1:
    resolution: {integrity: sha512-B6DLqJzc21x7wntlH/GsZwEXTBttVSl1FtCzC8WP4oBc/NKef7kaax5jeihkkCEWc831/5NDJ9gRNDK6NEioQQ==}
    engines: {node: '>=12.13.0'}
    hasBin: true
    dependencies:
      arg: 5.0.2
      chokidar: 3.5.3
      color-name: 1.1.4
      detective: 5.2.1
      didyoumean: 1.2.2
      dlv: 1.1.3
      fast-glob: 3.2.12
      glob-parent: 6.0.2
      is-glob: 4.0.3
      lilconfig: 2.0.6
      micromatch: 4.0.5
      normalize-path: 3.0.0
      object-hash: 3.0.0
      picocolors: 1.0.0
      postcss: 8.4.21
      postcss-import: 14.1.0_postcss@8.4.21
      postcss-js: 4.0.0_postcss@8.4.21
      postcss-load-config: 3.1.4_aesdjsunmf4wiehhujt67my7tu
      postcss-nested: 6.0.0_postcss@8.4.21
      postcss-selector-parser: 6.0.11
      postcss-value-parser: 4.2.0
      quick-lru: 5.1.1
      resolve: 1.22.1
    transitivePeerDependencies:
      - ts-node
    dev: false

  /tar/6.1.11:
    resolution: {integrity: sha512-an/KZQzQUkZCkuoAA64hM92X0Urb6VpRhAFllDzz44U2mcD5scmT3zBc4VgVpkugF580+DQn8eAFSyoQt0tznA==}
    engines: {node: '>= 10'}
    dependencies:
      chownr: 2.0.0
      fs-minipass: 2.1.0
      minipass: 3.1.6
      minizlib: 2.1.2
      mkdirp: 1.0.4
      yallist: 4.0.0
    dev: false

  /temp-dir/2.0.0:
    resolution: {integrity: sha512-aoBAniQmmwtcKp/7BzsH8Cxzv8OL736p7v1ihGb5e9DJ9kTwGWHrQrVB5+lfVDzfGrdRzXch+ig7LHaY1JTOrg==}
    engines: {node: '>=8'}
    dev: true

  /tempfile/3.0.0:
    resolution: {integrity: sha512-uNFCg478XovRi85iD42egu+eSFUmmka750Jy7L5tfHI5hQKKtbPnxaSaXAbBqCDYrw3wx4tXjKwci4/QmsZJxw==}
    engines: {node: '>=8'}
    dependencies:
      temp-dir: 2.0.0
      uuid: 3.4.0
    dev: true

  /terser/5.16.5:
    resolution: {integrity: sha512-qcwfg4+RZa3YvlFh0qjifnzBHjKGNbtDo9yivMqMFDy9Q6FSaQWSB/j1xKhsoUFJIqDOM3TsN6D5xbrMrFcHbg==}
    engines: {node: '>=10'}
    hasBin: true
    dependencies:
      '@jridgewell/source-map': 0.3.2
      acorn: 8.8.2
      commander: 2.20.3
      source-map-support: 0.5.21
    dev: true

  /text-extensions/1.9.0:
    resolution: {integrity: sha512-wiBrwC1EhBelW12Zy26JeOUkQ5mRu+5o8rpsJk5+2t+Y5vE7e842qtZDQ2g1NpX/29HdyFeJ4nSIhI47ENSxlQ==}
    engines: {node: '>=0.10'}
    dev: true

  /text-table/0.2.0:
    resolution: {integrity: sha512-N+8UisAXDGk8PFXP4HAzVR9nbfmVJ3zYLAWiTIoqC5v5isinhr+r5uaO8+7r3BMfuNIufIsA7RdpVgacC2cSpw==}
    dev: true

  /through/2.3.8:
    resolution: {integrity: sha512-w89qg7PI8wAdvX60bMDP+bFoD5Dvhm9oLheFp5O4a2QF0cSBGsBX4qZmadPMvVqlLJBBci+WqGGOAPvcDeNSVg==}
    dev: true

  /through2/2.0.5:
    resolution: {integrity: sha512-/mrRod8xqpA+IHSLyGCQ2s8SPHiCDEeQJSep1jqLYeEUClOFG2Qsh+4FU6G9VeqpZnGW/Su8LQGc4YKni5rYSQ==}
    dependencies:
      readable-stream: 2.3.7
      xtend: 4.0.2
    dev: true

  /through2/4.0.2:
    resolution: {integrity: sha512-iOqSav00cVxEEICeD7TjLB1sueEL+81Wpzp2bY17uZjZN0pWZPuo4suZ/61VujxmqSGFfgOcNuTZ85QJwNZQpw==}
    dependencies:
      readable-stream: 3.6.0
    dev: true

  /tiny-emitter/2.1.0:
    resolution: {integrity: sha512-NB6Dk1A9xgQPMoGqC5CVXn123gWyte215ONT5Pp5a0yt4nlEoO1ZWeCwpncaekPHXO60i47ihFnZPiRPjRMq4Q==}
    dev: false

  /tinybench/2.3.1:
    resolution: {integrity: sha512-hGYWYBMPr7p4g5IarQE7XhlyWveh1EKhy4wUBS1LrHXCKYgvz+4/jCqgmJqZxxldesn05vccrtME2RLLZNW7iA==}
    dev: true

  /tinypool/0.3.1:
    resolution: {integrity: sha512-zLA1ZXlstbU2rlpA4CIeVaqvWq41MTWqLY3FfsAXgC8+f7Pk7zroaJQxDgxn1xNudKW6Kmj4808rPFShUlIRmQ==}
    engines: {node: '>=14.0.0'}
    dev: true

  /tinyspy/1.0.2:
    resolution: {integrity: sha512-bSGlgwLBYf7PnUsQ6WOc6SJ3pGOcd+d8AA6EUnLDDM0kWEstC1JIlSZA3UNliDXhd9ABoS7hiRBDCu+XP/sf1Q==}
    engines: {node: '>=14.0.0'}
    dev: true

  /to-fast-properties/2.0.0:
    resolution: {integrity: sha512-/OaKK0xYrs3DmxRYqL/yDc+FxFUVYhDlXMhRmv3z915w2HF1tnN1omB354j8VUGO/hbRzyD6Y3sA7v7GS/ceog==}
    engines: {node: '>=4'}

  /to-regex-range/5.0.1:
    resolution: {integrity: sha512-65P7iz6X5yEr1cwcgvQxbbIw7Uk3gOy5dIdtZ4rDveLqhrdJP+Li/Hx6tyK0NEb+2GCyneCMJiGqrADCSNk8sQ==}
    engines: {node: '>=8.0'}
    dependencies:
      is-number: 7.0.0

  /toidentifier/1.0.1:
    resolution: {integrity: sha512-o5sSPKEkg/DIQNmH43V0/uerLrpzVedkUh8tGNvaeXpfpuwjKenlSox/2O/BTlZUtEe+JG7s5YhEz608PlAHRA==}
    engines: {node: '>=0.6'}

  /token-stream/1.0.0:
    resolution: {integrity: sha1-zCAOqyYT9BZtJ/+a/HylbUnfbrQ=}
    dev: true

  /totalist/3.0.0:
    resolution: {integrity: sha512-eM+pCBxXO/njtF7vdFsHuqb+ElbxqtI4r5EAvk6grfAFyJ6IvWlSkfZ5T9ozC6xWw3Fj1fGoSmrl0gUs46JVIw==}
    engines: {node: '>=6'}
    dev: true

  /tr46/0.0.3:
    resolution: {integrity: sha512-N3WMsuqV66lT30CrXNbEjx4GEwlow3v6rr4mCcv6prnfwhS01rkgyFdjPNBYd9br7LpXV1+Emh01fHnq2Gdgrw==}
    dev: false

  /tr46/2.1.0:
    resolution: {integrity: sha512-15Ih7phfcdP5YxqiB+iDtLoaTz4Nd35+IiAv0kQ5FNKHzXgdWqPoTIqEDDJmXceQt4JZk6lVPT8lnDlPpGDppw==}
    engines: {node: '>=8'}
    dependencies:
      punycode: 2.1.1
    dev: true

  /trim-newlines/3.0.1:
    resolution: {integrity: sha512-c1PTsA3tYrIsLGkJkzHF+w9F2EyxfXGo4UyJc4pFL++FMjnq0HJS69T3M7d//gKrFKwy429bouPescbjecU+Zw==}
    engines: {node: '>=8'}
    dev: true

  /truncate-utf8-bytes/1.0.2:
    resolution: {integrity: sha512-95Pu1QXQvruGEhv62XCMO3Mm90GscOCClvrIUwCM0PYOXK3kaF3l3sIHxx71ThJfcbM2O5Au6SO3AWCSEfW4mQ==}
    dependencies:
      utf8-byte-length: 1.0.4
    dev: true

  /ts-node/10.9.1:
    resolution: {integrity: sha512-NtVysVPkxxrwFGUUxGYhfux8k78pQB3JqYBXlLRZgdGUqTO5wU/UyHop5p70iEbGhB7q5KmiZiU0Y3KlJrScEw==}
    hasBin: true
    peerDependencies:
      '@swc/core': '>=1.2.50'
      '@swc/wasm': '>=1.2.50'
      '@types/node': '*'
      typescript: '>=2.7'
    peerDependenciesMeta:
      '@swc/core':
        optional: true
      '@swc/wasm':
        optional: true
    dependencies:
      '@cspotcode/source-map-support': 0.8.1
      '@tsconfig/node10': 1.0.8
      '@tsconfig/node12': 1.0.9
      '@tsconfig/node14': 1.0.1
      '@tsconfig/node16': 1.0.2
      acorn: 8.8.2
      acorn-walk: 8.2.0_acorn@8.8.2
      arg: 4.1.3
      create-require: 1.1.1
      diff: 4.0.2
      make-error: 1.3.6
      v8-compile-cache-lib: 3.0.1
      yn: 3.1.1

  /tsconfck/2.1.0:
    resolution: {integrity: sha512-lztI9ohwclQHISVWrM/hlcgsRpphsii94DV9AQtAw2XJSVNiv+3ppdEsrL5J+xc5oTeHXe1qDqlOAGw8VSa9+Q==}
    engines: {node: ^14.13.1 || ^16 || >=18}
    hasBin: true
    peerDependencies:
      typescript: ^4.3.5 || ^5.0.0
    peerDependenciesMeta:
      typescript:
        optional: true
    dev: true

  /tsconfig-paths/3.14.1:
    resolution: {integrity: sha512-fxDhWnFSLt3VuTwtvJt5fpwxBHg5AdKWMsgcPOOIilyjymcYVZoCQF8fvFRezCNfblEXmi+PcM1eYHeOAgXCOQ==}
    dependencies:
      '@types/json5': 0.0.29
      json5: 1.0.1
      minimist: 1.2.8
      strip-bom: 3.0.0
    dev: true

  /tslib/1.14.1:
    resolution: {integrity: sha512-Xni35NKzjgMrwevysHTCArtLDpPvye8zV/0E4EyYn43P7/7qvQwPh9BGkHewbMulVntbigmcT7rdX3BNo9wRJg==}
    dev: true

  /tslib/2.5.0:
    resolution: {integrity: sha512-336iVw3rtn2BUK7ORdIAHTyxHGRIHVReokCR3XjbckJMK7ms8FysBfhLR8IXnAgy7T0PTPNBWKiH514FOW/WSg==}
    dev: true

  /tsutils/3.21.0_typescript@4.9.3:
    resolution: {integrity: sha512-mHKK3iUXL+3UF6xL5k0PEhKRUBKPBCv/+RkEOpjRWxxx27KKRBmmA60A9pgOUvMi8GKhRMPEmjBRPzs2W7O1OA==}
    engines: {node: '>= 6'}
    peerDependencies:
      typescript: '>=2.8.0 || >= 3.2.0-dev || >= 3.3.0-dev || >= 3.4.0-dev || >= 3.5.0-dev || >= 3.6.0-dev || >= 3.6.0-beta || >= 3.7.0-dev || >= 3.7.0-beta'
    dependencies:
      tslib: 1.14.1
      typescript: 4.9.3
    dev: true

  /tsx/3.12.3:
    resolution: {integrity: sha512-Wc5BFH1xccYTXaQob+lEcimkcb/Pq+0en2s+ruiX0VEIC80nV7/0s7XRahx8NnsoCnpCVUPz8wrqVSPi760LkA==}
    hasBin: true
    dependencies:
      '@esbuild-kit/cjs-loader': 2.4.2
      '@esbuild-kit/core-utils': 3.0.0
      '@esbuild-kit/esm-loader': 2.5.5
    optionalDependencies:
      fsevents: 2.3.2
    dev: true

  /type-check/0.4.0:
    resolution: {integrity: sha512-XleUoc9uwGXqjWwXaUTZAmzMcFZ5858QA2vvx1Ur5xIcixXIP+8LnFDgRplU30us6teqdlskFfu+ae4K79Ooew==}
    engines: {node: '>= 0.8.0'}
    dependencies:
      prelude-ls: 1.2.1
    dev: true

  /type-detect/4.0.8:
    resolution: {integrity: sha512-0fr/mIH1dlO+x7TlcMy+bIDqKPsw/70tVyeHW787goQjhmqaZe10uwLujubK9q9Lg6Fiho1KUKDYz0Z7k7g5/g==}
    engines: {node: '>=4'}
    dev: true

  /type-fest/0.18.1:
    resolution: {integrity: sha512-OIAYXk8+ISY+qTOwkHtKqzAuxchoMiD9Udx+FSGQDuiRR+PJKJHc2NJAXlbhkGwTt/4/nKZxELY1w3ReWOL8mw==}
    engines: {node: '>=10'}
    dev: true

  /type-fest/0.20.2:
    resolution: {integrity: sha512-Ne+eE4r0/iWnpAxD852z3A+N0Bt5RN//NjJwRd2VFHEmrywxf5vsZlh4R6lixl6B+wz/8d+maTSAkN1FIkI3LQ==}
    engines: {node: '>=10'}
    dev: true

  /type-fest/0.21.3:
    resolution: {integrity: sha512-t0rzBq87m3fVcduHDUFhKmyyX+9eo6WQjZvf51Ea/M0Q7+T374Jp1aUiyUl0GKxp8M/OETVHSDvmkyPgvX+X2w==}
    engines: {node: '>=10'}
    dev: true

  /type-fest/0.6.0:
    resolution: {integrity: sha512-q+MB8nYR1KDLrgr4G5yemftpMC7/QLqVndBmEEdqzmNj5dcFOO4Oo8qlwZE3ULT3+Zim1F8Kq4cBnikNhlCMlg==}
    engines: {node: '>=8'}
    dev: true

  /type-fest/0.8.1:
    resolution: {integrity: sha512-4dbzIzqvjtgiM5rw1k5rEHtBANKmdudhGyBEajN01fEyhaAIhsoKNy6y7+IN93IfpFtwY9iqi7kD+xwKhQsNJA==}
    engines: {node: '>=8'}
    dev: true

  /type-is/1.6.18:
    resolution: {integrity: sha512-TkRKr9sUTxEH8MdfuCSP7VizJyzRNMjj2J2do2Jr3Kym598JVdEksuzPQCnlFPW4ky9Q+iA+ma9BGm06XQBy8g==}
    engines: {node: '>= 0.6'}
    dependencies:
      media-typer: 0.3.0
      mime-types: 2.1.35

  /type/1.2.0:
    resolution: {integrity: sha512-+5nt5AAniqsCnu2cEQQdpzCAh33kVx8n0VoFidKpB1dVVLAN/F+bgVOqOJqOnEnrhp222clB5p3vUlD+1QAnfg==}
    dev: false

  /type/2.6.0:
    resolution: {integrity: sha512-eiDBDOmkih5pMbo9OqsqPRGMljLodLcwd5XD5JbtNB0o89xZAwynY9EdCDsJU7LtcVCClu9DvM7/0Ep1hYX3EQ==}
    dev: false

  /typed-array-length/1.0.4:
    resolution: {integrity: sha512-KjZypGq+I/H7HI5HlOoGHkWUUGq+Q0TPhQurLbyrVrvnKTBgzLhIJ7j6J/XTQOi0d1RjyZ0wdas8bKs2p0x3Ng==}
    dependencies:
      call-bind: 1.0.2
      for-each: 0.3.3
      is-typed-array: 1.1.10
    dev: true

  /typescript/4.6.4:
    resolution: {integrity: sha512-9ia/jWHIEbo49HfjrLGfKbZSuWo9iTMwXO+Ca3pRsSpbsMbc7/IU8NKdCZVRRBafVPGnoJeFL76ZOAA84I9fEg==}
    engines: {node: '>=4.2.0'}
    hasBin: true
    dev: true

  /typescript/4.8.4:
    resolution: {integrity: sha512-QCh+85mCy+h0IGff8r5XWzOVSbBO+KfeYrMQh7NJ58QujwcE22u+NUSmUxqF+un70P9GXKxa2HCNiTTMJknyjQ==}
    engines: {node: '>=4.2.0'}
    hasBin: true
    dev: true

  /typescript/4.9.3:
    resolution: {integrity: sha512-CIfGzTelbKNEnLpLdGFgdyKhG23CKdKgQPOBc+OUNrkJ2vr+KSzsSV5kq5iWhEQbok+quxgGzrAtGWCyU7tHnA==}
    engines: {node: '>=4.2.0'}
    hasBin: true
    dev: true

  /typescript/4.9.5:
    resolution: {integrity: sha512-1FXk9E2Hm+QzZQ7z+McJiHL4NW1F2EzMu9Nq9i3zAaGqibafqYwCVU6WyWAuyQRRzOlxou8xZSyXLEN8oKj24g==}
    engines: {node: '>=4.2.0'}
    hasBin: true
    dev: true

  /typeson-registry/1.0.0-alpha.39:
    resolution: {integrity: sha512-NeGDEquhw+yfwNhguLPcZ9Oj0fzbADiX4R0WxvoY8nGhy98IbzQy1sezjoEFWOywOboj/DWehI+/aUlRVrJnnw==}
    engines: {node: '>=10.0.0'}
    dependencies:
      base64-arraybuffer-es6: 0.7.0
      typeson: 6.1.0
      whatwg-url: 8.7.0
    dev: true

  /typeson/6.1.0:
    resolution: {integrity: sha512-6FTtyGr8ldU0pfbvW/eOZrEtEkczHRUtduBnA90Jh9kMPCiFNnXIon3vF41N0S4tV1HHQt4Hk1j4srpESziCaA==}
    engines: {node: '>=0.1.14'}
    dev: true

  /tz-offset/0.0.1:
    resolution: {integrity: sha512-kMBmblijHJXyOpKzgDhKx9INYU4u4E1RPMB0HqmKSgWG8vEcf3exEfLh4FFfzd3xdQOw9EuIy/cP0akY6rHopQ==}
    dev: true

  /ufo/1.1.1:
    resolution: {integrity: sha512-MvlCc4GHrmZdAllBc0iUDowff36Q9Ndw/UzqmEKyrfSzokTd9ZCy1i+IIk5hrYKkjoYVQyNbrw7/F8XJ2rEwTg==}
    dev: true

  /uglify-js/3.17.4:
    resolution: {integrity: sha512-T9q82TJI9e/C1TAxYvfb16xO120tMVFZrGA3f9/P4424DNu6ypK103y0GPFVa17yotwSyZW5iYXgjYHkGrJW/g==}
    engines: {node: '>=0.8.0'}
    hasBin: true
    requiresBuild: true
    dev: true
    optional: true

  /unbox-primitive/1.0.2:
    resolution: {integrity: sha512-61pPlCD9h51VoreyJ0BReideM3MDKMKnh6+V9L08331ipq6Q8OFXZYiqP6n/tbHx4s5I9uRhcye6BrbkizkBDw==}
    dependencies:
      call-bind: 1.0.2
      has-bigints: 1.0.2
      has-symbols: 1.0.3
      which-boxed-primitive: 1.0.2
    dev: true

  /unbuild/1.1.2:
    resolution: {integrity: sha512-EK5LeABThyn5KbX0eo5c7xKRQhnHVxKN8/e5Y+YQEf4ZobJB6OZ766756wbVqzIY/G/MvAfLbc6EwFPdSNnlpA==}
    hasBin: true
    dependencies:
      '@rollup/plugin-alias': 4.0.3_rollup@3.20.0
      '@rollup/plugin-commonjs': 24.0.1_rollup@3.20.0
      '@rollup/plugin-json': 6.0.0_rollup@3.20.0
      '@rollup/plugin-node-resolve': 15.0.1_rollup@3.20.0
      '@rollup/plugin-replace': 5.0.2_rollup@3.20.0
      '@rollup/pluginutils': 5.0.2_rollup@3.20.0
      chalk: 5.2.0
      consola: 2.15.3
      defu: 6.1.2
      esbuild: 0.17.10
      globby: 13.1.3
      hookable: 5.4.2
      jiti: 1.17.1
      magic-string: 0.29.0
      mkdist: 1.1.1_typescript@4.9.5
      mlly: 1.1.1
      mri: 1.2.0
      pathe: 1.1.0
      pkg-types: 1.0.2
      pretty-bytes: 6.1.0
      rollup: 3.20.0
      rollup-plugin-dts: 5.2.0_pn5zetjg24cqcolt42iry5qj6a
      scule: 1.0.0
      typescript: 4.9.5
      untyped: 1.2.2
    transitivePeerDependencies:
      - sass
      - supports-color
    dev: true

  /unicode-canonical-property-names-ecmascript/2.0.0:
    resolution: {integrity: sha512-yY5PpDlfVIU5+y/BSCxAJRBIS1Zc2dDG3Ujq+sR0U+JjUevW2JhocOF+soROYDSaAezOzOKuyyixhD6mBknSmQ==}
    engines: {node: '>=4'}
    dev: false

  /unicode-match-property-ecmascript/2.0.0:
    resolution: {integrity: sha512-5kaZCrbp5mmbz5ulBkDkbY0SsPOjKqVS35VpL9ulMPfSl0J0Xsm+9Evphv9CoIZFwre7aJoa94AY6seMKGVN5Q==}
    engines: {node: '>=4'}
    dependencies:
      unicode-canonical-property-names-ecmascript: 2.0.0
      unicode-property-aliases-ecmascript: 2.1.0
    dev: false

  /unicode-match-property-value-ecmascript/2.1.0:
    resolution: {integrity: sha512-qxkjQt6qjg/mYscYMC0XKRn3Rh0wFPlfxB0xkt9CfyTvpX1Ra0+rAmdX2QyAobptSEvuy4RtpPRui6XkV+8wjA==}
    engines: {node: '>=4'}
    dev: false

  /unicode-property-aliases-ecmascript/2.1.0:
    resolution: {integrity: sha512-6t3foTQI9qne+OZoVQB/8x8rk2k1eVy1gRXhV3oFQ5T6R1dqQ1xtin3XqSlx3+ATBkliTaR/hHyJBm+LVPNM8w==}
    engines: {node: '>=4'}
    dev: false

  /universalify/0.1.2:
    resolution: {integrity: sha512-rBJeI5CXAlmy1pV+617WB9J63U6XcazHHF2f2dbJix4XzpUF0RS3Zbj0FGIOCAva5P/d/GBOYaACQ1w+0azUkg==}
    engines: {node: '>= 4.0.0'}
    dev: true

  /universalify/2.0.0:
    resolution: {integrity: sha512-hAZsKq7Yy11Zu1DE0OzWjw7nnLZmJZYTDZZyEFHZdUhV8FkH5MCfoU1XMaxXovpyW5nq5scPqq0ZDP9Zyl04oQ==}
    engines: {node: '>= 10.0.0'}
    dev: true

  /unpipe/1.0.0:
    resolution: {integrity: sha1-sr9O6FFKrmFltIF4KdIbLvSZBOw=}
    engines: {node: '>= 0.8'}

  /untyped/1.2.2:
    resolution: {integrity: sha512-EANYd5L6AdpgfldlgMcmvOOnj092nWhy0ybhc7uhEH12ipytDYz89EOegBQKj8qWL3u1wgYnmFjADhsuCJs5Aw==}
    dependencies:
      '@babel/core': 7.21.0
      '@babel/standalone': 7.20.14
      '@babel/types': 7.21.2
      scule: 1.0.0
    transitivePeerDependencies:
      - supports-color
    dev: true

  /update-browserslist-db/1.0.10_browserslist@4.21.5:
    resolution: {integrity: sha512-OztqDenkfFkbSG+tRxBeAnCVPckDBcvibKd35yDONx6OU8N7sqgwc7rCbkJ/WcYtVRZ4ba68d6byhC21GFh7sQ==}
    hasBin: true
    peerDependencies:
      browserslist: '>= 4.21.0'
    dependencies:
      browserslist: 4.21.5
      escalade: 3.1.1
      picocolors: 1.0.0

  /uri-js/4.4.1:
    resolution: {integrity: sha512-7rKUyy33Q1yc98pQ1DAmLtwX109F7TIfWlW1Ydo8Wl1ii1SeHieeh0HHfPeL2fMXK6z0s8ecKs9frCuLJvndBg==}
    dependencies:
      punycode: 2.1.1
    dev: true

  /url/0.11.0:
    resolution: {integrity: sha512-kbailJa29QrtXnxgq+DdCEGlbTeYM2eJUxsz6vjZavrCYPMIFHMKQmSKYAIuUK2i7hgPm28a8piX5NTUtM/LKQ==}
    dependencies:
      punycode: 1.3.2
      querystring: 0.2.0

  /utf8-byte-length/1.0.4:
    resolution: {integrity: sha512-4+wkEYLBbWxqTahEsWrhxepcoVOJ+1z5PGIjPZxRkytcdSUaNjIjBM7Xn8E+pdSuV7SzvWovBFA54FO0JSoqhA==}
    dev: true

  /util-deprecate/1.0.2:
    resolution: {integrity: sha512-EPD5q1uXyFxJpCrLnCc1nHnq3gOa6DZBocAIiI2TaSCA7VCJ1UJDMagCzIkXNsUYfD1daK//LTEQ8xiIbrHtcw==}

  /utils-merge/1.0.1:
    resolution: {integrity: sha1-n5VxD1CiZ5R7LMwSR0HBAoQn5xM=}
    engines: {node: '>= 0.4.0'}

  /uuid/3.4.0:
    resolution: {integrity: sha512-HjSDRw6gZE5JMggctHBcjVak08+KEVhSIiDzFnT9S9aegmp85S/bReBVTb4QTFaRNptJ9kuYaNhnbNEOkbKb/A==}
    deprecated: Please upgrade  to version 7 or higher.  Older versions may use Math.random() in certain circumstances, which is known to be problematic.  See https://v8.dev/blog/math-random for details.
    hasBin: true
    dev: true

  /v8-compile-cache-lib/3.0.1:
    resolution: {integrity: sha512-wa7YjyUGfNZngI/vtK0UHAN+lgDCxBPCylVXGp0zu59Fz5aiGtNXaq3DhIov063MorB+VfufLh3JlF2KdTK3xg==}

  /validate-npm-package-license/3.0.4:
    resolution: {integrity: sha512-DpKm2Ui/xN7/HQKCtpZxoRWBhZ9Z0kqtygG8XCgNQ8ZlDnxuQmWhj566j8fN4Cu3/JmbhsDo7fcAJq4s9h27Ew==}
    dependencies:
      spdx-correct: 3.1.1
      spdx-expression-parse: 3.0.1
    dev: true

  /validator/13.7.0:
    resolution: {integrity: sha512-nYXQLCBkpJ8X6ltALua9dRrZDHVYxjJ1wgskNt1lH9fzGjs3tgojGSCBjmEPwkWS1y29+DrizMTW19Pr9uB2nw==}
    engines: {node: '>= 0.10'}
    dev: true

  /vary/1.1.2:
    resolution: {integrity: sha512-BNGbWLfd0eUPabhkXUVm0j8uuvREyTh5ovRa/dyow/BqAbZJyC+5fU+IzQOzmAKzYqYRAISoRhdQr3eIZ/PXqg==}
    engines: {node: '>= 0.8'}

  /vite-node/0.29.2:
    resolution: {integrity: sha512-5oe1z6wzI3gkvc4yOBbDBbgpiWiApvuN4P55E8OI131JGrSuo4X3SOZrNmZYo4R8Zkze/dhi572blX0zc+6SdA==}
    engines: {node: '>=v14.16.0'}
    hasBin: true
    dependencies:
      cac: 6.7.14
      debug: 4.3.4
      mlly: 1.1.1
      pathe: 1.1.0
      picocolors: 1.0.0
      vite: link:packages/vite
    transitivePeerDependencies:
      - supports-color
    dev: true

  /vitepress/1.0.0-alpha.49:
    resolution: {integrity: sha512-3nUZJow4qL8NHRWYatqqVj45AJDxWst/TuOj+IbQRhxesEswa+Fpwayj9/FxzRzBl665fuiG5y+QeVhOeUm0OA==}
    hasBin: true
    dependencies:
      '@docsearch/css': 3.3.3
      '@docsearch/js': 3.3.3
      '@vitejs/plugin-vue': 4.0.0_5qyuox3n3rizckhh25uzvv7zgq
      '@vue/devtools-api': 6.5.0
      '@vueuse/core': 9.13.0_vue@3.2.47
      body-scroll-lock: 4.0.0-beta.0
      shiki: 0.14.1
      vite: link:packages/vite
      vue: 3.2.47
    transitivePeerDependencies:
      - '@algolia/client-search'
      - '@types/react'
      - '@vue/composition-api'
      - react
      - react-dom
    dev: true

  /vitest/0.29.2:
    resolution: {integrity: sha512-ydK9IGbAvoY8wkg29DQ4ivcVviCaUi3ivuPKfZEVddMTenFHUfB8EEDXQV8+RasEk1ACFLgMUqAaDuQ/Nk+mQA==}
    engines: {node: '>=v14.16.0'}
    hasBin: true
    peerDependencies:
      '@edge-runtime/vm': '*'
      '@vitest/browser': '*'
      '@vitest/ui': '*'
      happy-dom: '*'
      jsdom: '*'
    peerDependenciesMeta:
      '@edge-runtime/vm':
        optional: true
      '@vitest/browser':
        optional: true
      '@vitest/ui':
        optional: true
      happy-dom:
        optional: true
      jsdom:
        optional: true
    dependencies:
      '@types/chai': 4.3.4
      '@types/chai-subset': 1.3.3
      '@types/node': 18.14.6
      '@vitest/expect': 0.29.2
      '@vitest/runner': 0.29.2
      '@vitest/spy': 0.29.2
      '@vitest/utils': 0.29.2
      acorn: 8.8.2
      acorn-walk: 8.2.0_acorn@8.8.2
      cac: 6.7.14
      chai: 4.3.7
      debug: 4.3.4
      local-pkg: 0.4.2
      pathe: 1.1.0
      picocolors: 1.0.0
      source-map: 0.6.1
      std-env: 3.3.1
      strip-literal: 1.0.1
      tinybench: 2.3.1
      tinypool: 0.3.1
      tinyspy: 1.0.2
      vite: link:packages/vite
      vite-node: 0.29.2
      why-is-node-running: 2.2.2
    transitivePeerDependencies:
      - supports-color
    dev: true

  /void-elements/3.1.0:
    resolution: {integrity: sha1-YU9/v42AHwu18GYfWy9XhXUOTwk=}
    engines: {node: '>=0.10.0'}
    dev: true

  /vscode-oniguruma/1.7.0:
    resolution: {integrity: sha512-L9WMGRfrjOhgHSdOYgCt/yRMsXzLDJSL7BPrOZt73gU0iWO4mpqzqQzOz5srxqTvMBaR0XZTSrVWo4j55Rc6cA==}
    dev: true

  /vscode-textmate/8.0.0:
    resolution: {integrity: sha512-AFbieoL7a5LMqcnOF04ji+rpXadgOXnZsxQr//r83kLPr7biP7am3g9zbaZIaBGwBRWeSvoMD4mgPdX3e4NWBg==}
    dev: true

  /vue-demi/0.13.1_vue@3.2.47:
    resolution: {integrity: sha512-xmkJ56koG3ptpLnpgmIzk9/4nFf4CqduSJbUM0OdPoU87NwRuZ6x49OLhjSa/fC15fV+5CbEnrxU4oyE022svg==}
    engines: {node: '>=12'}
    hasBin: true
    requiresBuild: true
    peerDependencies:
      '@vue/composition-api': ^1.0.0-rc.1
      vue: ^3.0.0-0 || ^2.6.0
    peerDependenciesMeta:
      '@vue/composition-api':
        optional: true
    dependencies:
      vue: 3.2.47
    dev: true

  /vue-router/4.1.6_vue@3.2.47:
    resolution: {integrity: sha512-DYWYwsG6xNPmLq/FmZn8Ip+qrhFEzA14EI12MsMgVxvHFDYvlr4NXpVF5hrRH1wVcDP8fGi5F4rxuJSl8/r+EQ==}
    peerDependencies:
      vue: ^3.2.0
    dependencies:
      '@vue/devtools-api': 6.4.5
      vue: 3.2.47
    dev: false

  /vue/3.2.47:
    resolution: {integrity: sha512-60188y/9Dc9WVrAZeUVSDxRQOZ+z+y5nO2ts9jWXSTkMvayiWxCWOWtBQoYjLeccfXkiiPZWAHcV+WTPhkqJHQ==}
    dependencies:
      '@vue/compiler-dom': 3.2.47
      '@vue/compiler-sfc': 3.2.47
      '@vue/runtime-dom': 3.2.47
      '@vue/server-renderer': 3.2.47_vue@3.2.47
      '@vue/shared': 3.2.47

  /vuex/4.1.0_vue@3.2.47:
    resolution: {integrity: sha512-hmV6UerDrPcgbSy9ORAtNXDr9M4wlNP4pEFKye4ujJF8oqgFFuxDCdOLS3eNoRTtq5O3hoBDh9Doj1bQMYHRbQ==}
    peerDependencies:
      vue: ^3.2.0
    dependencies:
      '@vue/devtools-api': 6.4.4
      vue: 3.2.47
    dev: false

  /web-streams-polyfill/3.2.1:
    resolution: {integrity: sha512-e0MO3wdXWKrLbL0DgGnUV7WHVuw9OUvL4hjgnPkIeEvESk74gAITi5G606JtZPp39cd8HA9VQzCIvA49LpPN5Q==}
    engines: {node: '>= 8'}
    dev: true

  /webcrypto-core/1.7.3:
    resolution: {integrity: sha512-8TnMtwwC/hQOyvElAOJ26lJKGgcErUG02KnKS1+QhjV4mDvQetVWU1EUEeLF8ICOrdc42+GypocyBJKRqo2kQg==}
    dependencies:
      '@peculiar/asn1-schema': 2.1.0
      '@peculiar/json-schema': 1.1.12
      asn1js: 2.4.0
      pvtsutils: 1.3.2
      tslib: 2.5.0
    dev: true

  /webidl-conversions/3.0.1:
    resolution: {integrity: sha512-2JAn3z8AR6rjK8Sm8orRC0h/bcl/DqL7tRPdGZ4I1CjdF+EaMLmYxBHyXuKL849eucPFhvBoxMsflfOb8kxaeQ==}
    dev: false

  /webidl-conversions/6.1.0:
    resolution: {integrity: sha512-qBIvFLGiBpLjfwmYAaHPXsn+ho5xZnGvyGvsarywGNc8VyQJUMHJ8OBKGGrPER0okBeMDaan4mNBlgBROxuI8w==}
    engines: {node: '>=10.4'}
    dev: true

  /whatwg-url/5.0.0:
    resolution: {integrity: sha512-saE57nupxk6v3HY35+jzBwYa0rKSy0XR8JSxZPwgLr7ys0IBzhGviA1/TUGJLmSVqs8pb9AnvICXEuOHLprYTw==}
    dependencies:
      tr46: 0.0.3
      webidl-conversions: 3.0.1
    dev: false

  /whatwg-url/8.7.0:
    resolution: {integrity: sha512-gAojqb/m9Q8a5IV96E3fHJM70AzCkgt4uXYX2O7EmuyOnLrViCQlsEBmF9UQIu3/aeAIp2U17rtbpZWNntQqdg==}
    engines: {node: '>=10'}
    dependencies:
      lodash: 4.17.21
      tr46: 2.1.0
      webidl-conversions: 6.1.0
    dev: true

  /which-boxed-primitive/1.0.2:
    resolution: {integrity: sha512-bwZdv0AKLpplFY2KZRX6TvyuN7ojjr7lwkg6ml0roIy9YeuSr7JS372qlNW18UQYzgYK9ziGcerWqZOmEn9VNg==}
    dependencies:
      is-bigint: 1.0.4
      is-boolean-object: 1.1.2
      is-number-object: 1.0.7
      is-string: 1.0.7
      is-symbol: 1.0.4
    dev: true

  /which-typed-array/1.1.9:
    resolution: {integrity: sha512-w9c4xkx6mPidwp7180ckYWfMmvxpjlZuIudNtDf4N/tTAUB8VJbX25qZoAsrtGuYNnGw3pa0AXgbGKRB8/EceA==}
    engines: {node: '>= 0.4'}
    dependencies:
      available-typed-arrays: 1.0.5
      call-bind: 1.0.2
      for-each: 0.3.3
      gopd: 1.0.1
      has-tostringtag: 1.0.0
      is-typed-array: 1.1.10
    dev: true

  /which/1.3.1:
    resolution: {integrity: sha512-HxJdYWq1MTIQbJ3nw0cqssHoTNU267KlrDuGZ1WYlxDStUtKUhOaJmh112/TZmHxxUfuJqPXSOm7tDyas0OSIQ==}
    hasBin: true
    dependencies:
      isexe: 2.0.0
    dev: true

  /which/2.0.2:
    resolution: {integrity: sha512-BLI3Tl1TW3Pvl70l3yq3Y64i+awpwXqsGBYWkkqMtnbXgrMD+yj7rhW0kuEDxzJaYXGjEW5ogapKNMEKNMjibA==}
    engines: {node: '>= 8'}
    hasBin: true
    dependencies:
      isexe: 2.0.0
    dev: true

  /why-is-node-running/2.2.2:
    resolution: {integrity: sha512-6tSwToZxTOcotxHeA+qGCq1mVzKR3CwcJGmVcY+QE8SHy6TnpFnh8PAvPNHYr7EcuVeG0QSMxtYCuO1ta/G/oA==}
    engines: {node: '>=8'}
    hasBin: true
    dependencies:
      siginfo: 2.0.0
      stackback: 0.0.2
    dev: true

  /wide-align/1.1.5:
    resolution: {integrity: sha512-eDMORYaPNZ4sQIuuYPDHdQvf4gyCF9rEEV/yPxGfwPkRodwEgiMUUXTx/dex+Me0wxx53S+NgUHaP7y3MGlDmg==}
    dependencies:
      string-width: 4.2.3
    dev: false

  /with/7.0.2:
    resolution: {integrity: sha512-RNGKj82nUPg3g5ygxkQl0R937xLyho1J24ItRCBTr/m1YnZkzJy1hUiHUJrc/VlsDQzsCnInEGSg3bci0Lmd4w==}
    engines: {node: '>= 10.0.0'}
    dependencies:
      '@babel/parser': 7.21.2
      '@babel/types': 7.21.2
      assert-never: 1.2.1
      babel-walk: 3.0.0-canary-5
    dev: true

  /word-wrap/1.2.3:
    resolution: {integrity: sha512-Hz/mrNwitNRh/HUAtM/VT/5VH+ygD6DV7mYKZAtHOrbs8U7lvPS6xf7EJKMF0uW1KJCl0H701g3ZGus+muE5vQ==}
    engines: {node: '>=0.10.0'}
    dev: true

  /wordwrap/1.0.0:
    resolution: {integrity: sha1-J1hIEIkUVqQXHI0CJkQa3pDLyus=}
    dev: true

  /wrap-ansi/6.2.0:
    resolution: {integrity: sha512-r6lPcBGxZXlIcymEu7InxDMhdW0KDxpLgoFLcguasxCaJ/SOIZwINatK9KY/tf+ZrlywOKU0UDj3ATXUBfxJXA==}
    engines: {node: '>=8'}
    dependencies:
      ansi-styles: 4.3.0
      string-width: 4.2.3
      strip-ansi: 6.0.1
    dev: true

  /wrap-ansi/7.0.0:
    resolution: {integrity: sha512-YVGIj2kamLSTxw6NsZjoBxfSwsn0ycdesmc4p+Q21c5zPuZ1pl+NfxVdxPtdHvmNVOQ6XSYG4AUtyt/Fi7D16Q==}
    engines: {node: '>=10'}
    dependencies:
      ansi-styles: 4.3.0
      string-width: 4.2.3
      strip-ansi: 6.0.1
    dev: true

  /wrappy/1.0.2:
    resolution: {integrity: sha512-l4Sp/DRseor9wL6EvV2+TuQn63dMkPjZ/sp9XkghTEbV9KlPS1xUsZ3u7/IQO4wxtcFB4bgpQPRcR3QCvezPcQ==}

  /ws/7.5.7:
    resolution: {integrity: sha512-KMvVuFzpKBuiIXW3E4u3mySRO2/mCHSyZDJQM5NQ9Q9KHWHWh0NHgfbRMLLrceUK5qAL4ytALJbpRMjixFZh8A==}
    engines: {node: '>=8.3.0'}
    peerDependencies:
      bufferutil: ^4.0.1
      utf-8-validate: ^5.0.2
    peerDependenciesMeta:
      bufferutil:
        optional: true
      utf-8-validate:
        optional: true
    dev: true

  /ws/8.12.1:
    resolution: {integrity: sha512-1qo+M9Ba+xNhPB+YTWUlK6M17brTut5EXbcBaMRN5pH5dFrXz7lzz1ChFSUq3bOUl8yEvSenhHmYUNJxFzdJew==}
    engines: {node: '>=10.0.0'}
    peerDependencies:
      bufferutil: ^4.0.1
      utf-8-validate: '>=5.0.2'
    peerDependenciesMeta:
      bufferutil:
        optional: true
      utf-8-validate:
        optional: true
    dev: true

  /xtend/4.0.2:
    resolution: {integrity: sha512-LKYU1iAXJXUgAXn9URjiu+MWhyUXHsvfp7mcuYm9dSUKK0/CjtrUwFAxD82/mCWbtLsGjFIad0wIsod4zrTAEQ==}
    engines: {node: '>=0.4'}

  /y18n/5.0.8:
    resolution: {integrity: sha512-0pfFzegeDWJHJIAmTLRP2DwHjdF5s7jo9tuztdQxAhINCdvS+3nGINqPd00AphqJR/0LhANUS6/+7SCb98YOfA==}
    engines: {node: '>=10'}
    dev: true

  /yallist/3.1.1:
    resolution: {integrity: sha512-a4UGQaWPH59mOXUYnAG2ewncQS4i4F43Tv3JoAM+s2VDAmS9NsK8GpDMLrCHPksFT7h3K6TOoUNn2pb7RoXx4g==}

  /yallist/4.0.0:
    resolution: {integrity: sha512-3wdGidZyq5PB084XLES5TpOSRA3wjXAlIWMhum2kRcv/41Sn2emQ0dycQW4uZXLejwKvg6EsvbdlVL+FYEct7A==}

  /yaml/1.10.2:
    resolution: {integrity: sha512-r3vXyErRCYJ7wg28yvBY5VSoAF8ZvlcW9/BwUzEtUsjvX/DKs24dIkuwjtuprwJJHsbyUbLApepYTR1BN4uHrg==}
    engines: {node: '>= 6'}

  /yaml/2.1.1:
    resolution: {integrity: sha512-o96x3OPo8GjWeSLF+wOAbrPfhFOGY0W00GNaxCDv+9hkcDJEnev1yh8S7pgHF0ik6zc8sQLuL8hjHjJULZp8bw==}
    engines: {node: '>= 14'}
    dev: true

  /yaml/2.1.3:
    resolution: {integrity: sha512-AacA8nRULjKMX2DvWvOAdBZMOfQlypSFkjcOcu9FalllIDJ1kvlREzcdIZmidQUqqeMv7jorHjq2HlLv/+c2lg==}
    engines: {node: '>= 14'}
    dev: true

  /yargs-parser/20.2.9:
    resolution: {integrity: sha512-y11nGElTIV+CT3Zv9t7VKl+Q3hTQoT9a1Qzezhhl6Rp21gJ/IVTW7Z3y9EWXhuUBC2Shnf+DX0antecpAwSP8w==}
    engines: {node: '>=10'}
    dev: true

  /yargs/16.2.0:
    resolution: {integrity: sha512-D1mvvtDG0L5ft/jGWkLpG1+m0eQxOfaBvTNELraWj22wSVUMWxZUvYgJYcKh6jGGIkJFhH4IZPQhR4TKpc8mBw==}
    engines: {node: '>=10'}
    dependencies:
      cliui: 7.0.4
      escalade: 3.1.1
      get-caller-file: 2.0.5
      require-directory: 2.1.1
      string-width: 4.2.3
      y18n: 5.0.8
      yargs-parser: 20.2.9
    dev: true

  /yn/3.1.1:
    resolution: {integrity: sha512-Ux4ygGWsu2c7isFWe8Yu1YluJmqVhxqK2cLXNQA5AcC3QfbGNpM7fu0Y8b/z16pXLnFxZYvWhd3fhBY9DLmC6Q==}
    engines: {node: '>=6'}

  /yocto-queue/0.1.0:
    resolution: {integrity: sha512-rVksvsnNCdJ/ohGc6xgPwyN8eheCxsiLM8mxuE/t/mOVqJewPuO1miLpTHQiRgTKCLexL4MeAFVagts7HmNZ2Q==}
    engines: {node: '>=10'}
    dev: true

  /yocto-queue/1.0.0:
    resolution: {integrity: sha512-9bnSc/HEW2uRy67wc+T8UwauLuPJVn28jb+GtJY16iiKWyvmYJRXVT4UamsAEGQfPohgr2q4Tq0sQbQlxTfi1g==}
    engines: {node: '>=12.20'}
    dev: true

  /youch/2.2.2:
    resolution: {integrity: sha512-/FaCeG3GkuJwaMR34GHVg0l8jCbafZLHiFowSjqLlqhC6OMyf2tPJBu8UirF7/NI9X/R5ai4QfEKUCOxMAGxZQ==}
    dependencies:
      '@types/stack-trace': 0.0.29
      cookie: 0.4.2
      mustache: 4.2.0
      stack-trace: 0.0.10
    dev: true

  /z-schema/5.0.3:
    resolution: {integrity: sha512-sGvEcBOTNum68x9jCpCVGPFJ6mWnkD0YxOcddDlJHRx3tKdB2q8pCHExMVZo/AV/6geuVJXG7hljDaWG8+5GDw==}
    engines: {node: '>=8.0.0'}
    hasBin: true
    dependencies:
      lodash.get: 4.4.2
      lodash.isequal: 4.5.0
      validator: 13.7.0
    optionalDependencies:
      commander: 2.20.3
    dev: true

  file:playground/alias/dir/module:
    resolution: {directory: playground/alias/dir/module, type: directory}
    name: '@vitejs/test-aliased-module'
    version: 0.0.0
    dev: false

  file:playground/css/css-js-dep:
    resolution: {directory: playground/css/css-js-dep, type: directory}
    name: '@vitejs/test-css-js-dep'
    version: 1.0.0
    dev: true

  file:playground/define/commonjs-dep:
    resolution: {directory: playground/define/commonjs-dep, type: directory}
    name: '@vitejs/test-commonjs-dep'
    version: 1.0.0
    dev: false

  file:playground/dynamic-import/pkg:
    resolution: {directory: playground/dynamic-import/pkg, type: directory}
    name: '@vitejs/test-pkg'
    version: 1.0.0
    dev: false

  file:playground/external/dep-that-imports:
    resolution: {directory: playground/external/dep-that-imports, type: directory}
    name: '@vitejs/test-dep-that-imports'
    version: 0.0.0
    dependencies:
      slash3: /slash/3.0.0
      slash5: /slash/5.0.0
      vue: 3.2.47
    dev: false

  file:playground/external/dep-that-requires:
    resolution: {directory: playground/external/dep-that-requires, type: directory}
    name: '@vitejs/test-dep-that-requires'
    version: 0.0.0
    dependencies:
      slash3: /slash/3.0.0
      slash5: /slash/5.0.0
      vue: 3.2.47
    dev: false

  file:playground/import-assertion/import-assertion-dep:
    resolution: {directory: playground/import-assertion/import-assertion-dep, type: directory}
    name: '@vitejs/test-import-assertion-dep'
    version: 0.0.0
    dev: false

  file:playground/json/json-module:
    resolution: {directory: playground/json/json-module, type: directory}
    name: '@vitejs/test-json-module'
    version: 0.0.0
    dev: true

  file:playground/optimize-deps/added-in-entries:
    resolution: {directory: playground/optimize-deps/added-in-entries, type: directory}
    name: '@vitejs/test-added-in-entries'
    version: 1.0.0
    dev: false

  file:playground/optimize-deps/dep-alias-using-absolute-path:
    resolution: {directory: playground/optimize-deps/dep-alias-using-absolute-path, type: directory}
    name: '@vitejs/test-dep-alias-using-absolute-path'
    version: 1.0.0
    dependencies:
      lodash: 4.17.21
    dev: false

  file:playground/optimize-deps/dep-cjs-browser-field-bare:
    resolution: {directory: playground/optimize-deps/dep-cjs-browser-field-bare, type: directory}
    name: '@vitejs/test-dep-cjs-browser-field-bare'
    version: 0.0.0
    dev: false

  file:playground/optimize-deps/dep-cjs-compiled-from-cjs:
    resolution: {directory: playground/optimize-deps/dep-cjs-compiled-from-cjs, type: directory}
    name: '@vitejs/test-dep-cjs-compiled-from-cjs'
    version: 0.0.0
    dev: false

  file:playground/optimize-deps/dep-cjs-compiled-from-esm:
    resolution: {directory: playground/optimize-deps/dep-cjs-compiled-from-esm, type: directory}
    name: '@vitejs/test-dep-cjs-compiled-from-esm'
    version: 0.0.0
    dev: false

  file:playground/optimize-deps/dep-cjs-with-assets:
    resolution: {directory: playground/optimize-deps/dep-cjs-with-assets, type: directory}
    name: '@vitejs/test-dep-cjs-with-assets'
    version: 0.0.0
    dev: false

  file:playground/optimize-deps/dep-css-require:
    resolution: {directory: playground/optimize-deps/dep-css-require, type: directory}
    name: '@vitejs/test-dep-css-require'
    version: 0.0.0
    dev: false

  file:playground/optimize-deps/dep-esbuild-plugin-transform:
    resolution: {directory: playground/optimize-deps/dep-esbuild-plugin-transform, type: directory}
    name: '@vitejs/test-dep-esbuild-plugin-transform'
    version: 0.0.0
    dev: false

  file:playground/optimize-deps/dep-node-env:
    resolution: {directory: playground/optimize-deps/dep-node-env, type: directory}
    name: '@vitejs/test-dep-node-env'
    version: 1.0.0
    dev: false

  file:playground/optimize-deps/dep-non-optimized:
    resolution: {directory: playground/optimize-deps/dep-non-optimized, type: directory}
    name: '@vitejs/test-dep-non-optimized'
    version: 1.0.0
    dev: false

  file:playground/optimize-deps/dep-not-js:
    resolution: {directory: playground/optimize-deps/dep-not-js, type: directory}
    name: '@vitejs/test-dep-not-js'
    version: 1.0.0
    dev: false

  file:playground/optimize-deps/dep-relative-to-main:
    resolution: {directory: playground/optimize-deps/dep-relative-to-main, type: directory}
    name: '@vitejs/test-dep-relative-to-main'
    version: 1.0.0
    dev: false

  file:playground/optimize-deps/dep-with-builtin-module-cjs:
    resolution: {directory: playground/optimize-deps/dep-with-builtin-module-cjs, type: directory}
    name: '@vitejs/test-dep-with-builtin-module-cjs'
    version: 0.0.0
    dev: false

  file:playground/optimize-deps/dep-with-builtin-module-esm:
    resolution: {directory: playground/optimize-deps/dep-with-builtin-module-esm, type: directory}
    name: '@vitejs/test-dep-with-builtin-module-esm'
    version: 0.0.0
    dev: false

  file:playground/optimize-deps/dep-with-dynamic-import:
    resolution: {directory: playground/optimize-deps/dep-with-dynamic-import, type: directory}
    name: '@vitejs/test-dep-with-dynamic-import'
    version: 0.0.0
    dev: false

  file:playground/optimize-deps/dep-with-optional-peer-dep:
    resolution: {directory: playground/optimize-deps/dep-with-optional-peer-dep, type: directory}
    name: '@vitejs/test-dep-with-optional-peer-dep'
    version: 0.0.0
    peerDependencies:
      foobar: 0.0.0
    peerDependenciesMeta:
      foobar:
        optional: true
    dev: false

  file:playground/optimize-deps/nested-exclude:
    resolution: {directory: playground/optimize-deps/nested-exclude, type: directory}
    name: '@vitejs/test-nested-exclude'
    version: 1.0.0
    dependencies:
      '@vitejs/test-nested-include': file:playground/optimize-deps/nested-include
      nested-include: file:playground/optimize-deps/nested-include
    dev: false

  file:playground/optimize-deps/nested-include:
    resolution: {directory: playground/optimize-deps/nested-include, type: directory}
    name: '@vitejs/test-nested-include'
    version: 1.0.0
    dev: false

  file:playground/optimize-missing-deps/missing-dep:
    resolution: {directory: playground/optimize-missing-deps/missing-dep, type: directory}
    name: '@vitejs/test-missing-dep'
    version: 0.0.0
    dependencies:
      '@vitejs/test-multi-entry-dep': file:playground/optimize-missing-deps/multi-entry-dep
      multi-entry-dep: file:playground/optimize-missing-deps/multi-entry-dep
    dev: false

  file:playground/optimize-missing-deps/multi-entry-dep:
    resolution: {directory: playground/optimize-missing-deps/multi-entry-dep, type: directory}
    name: '@vitejs/test-multi-entry-dep'
    version: 0.0.0
    dev: false

  file:playground/preload/dep-a:
    resolution: {directory: playground/preload/dep-a, type: directory}
    name: '@vitejs/test-dep-a'
    version: 0.0.0

  file:playground/preload/dep-including-a:
    resolution: {directory: playground/preload/dep-including-a, type: directory}
    name: '@vitejs/test-dep-including-a'
    version: 0.0.0
    dependencies:
      '@vitejs/test-dep-a': file:playground/preload/dep-a
      dep-a: file:playground/preload/dep-a
    dev: true

  file:playground/ssr-deps/css-lib:
    resolution: {directory: playground/ssr-deps/css-lib, type: directory}
    name: '@vitejs/test-css-lib'
    version: 0.0.0
    dev: false

  file:playground/ssr-deps/define-properties-exports:
    resolution: {directory: playground/ssr-deps/define-properties-exports, type: directory}
    name: '@vitejs/test-define-properties-exports'
    version: 0.0.0
    dev: false

  file:playground/ssr-deps/define-property-exports:
    resolution: {directory: playground/ssr-deps/define-property-exports, type: directory}
    name: '@vitejs/test-define-property-exports'
    version: 0.0.0
    dev: false

  file:playground/ssr-deps/external-entry:
    resolution: {directory: playground/ssr-deps/external-entry, type: directory}
    name: '@vitejs/test-external-entry'
    version: 0.0.0
    dev: false

  file:playground/ssr-deps/external-using-external-entry:
    resolution: {directory: playground/ssr-deps/external-using-external-entry, type: directory}
    name: '@vitejs/test-external-using-external-entry'
    version: 0.0.0
    dependencies:
      external-entry: file:playground/ssr-deps/external-entry
    dev: false

  file:playground/ssr-deps/forwarded-export:
    resolution: {directory: playground/ssr-deps/forwarded-export, type: directory}
    name: '@vitejs/test-forwarded-export'
    version: 0.0.0
    dependencies:
      object-assigned-exports: file:playground/ssr-deps/object-assigned-exports
    dev: false

  file:playground/ssr-deps/import-builtin-cjs:
    resolution: {directory: playground/ssr-deps/import-builtin-cjs, type: directory}
    name: '@vitejs/test-import-builtin'
    version: 0.0.0
    dev: false

  file:playground/ssr-deps/module-condition:
    resolution: {directory: playground/ssr-deps/module-condition, type: directory}
    name: '@vitejs/test-module-condition'
    version: 0.0.0
    dev: false

  file:playground/ssr-deps/nested-external:
    resolution: {directory: playground/ssr-deps/nested-external, type: directory}
    name: '@vitejs/test-nested-external'
    version: 0.0.0
    dev: false

  file:playground/ssr-deps/no-external-cjs:
    resolution: {directory: playground/ssr-deps/no-external-cjs, type: directory}
    name: '@vitejs/test-no-external-cjs'
    version: 0.0.0
    dev: false

  file:playground/ssr-deps/no-external-css:
    resolution: {directory: playground/ssr-deps/no-external-css, type: directory}
    name: '@vitejs/test-no-external-css'
    version: 0.0.0
    dev: false

  file:playground/ssr-deps/non-optimized-with-nested-external:
    resolution: {directory: playground/ssr-deps/non-optimized-with-nested-external, type: directory}
    name: '@vitejs/test-non-optimized-with-nested-external'
    version: 0.0.0
    dependencies:
      nested-external: file:playground/ssr-deps/nested-external
    dev: false

  file:playground/ssr-deps/object-assigned-exports:
    resolution: {directory: playground/ssr-deps/object-assigned-exports, type: directory}
    name: '@vitejs/test-object-assigned-exports'
    version: 0.0.0
    dev: false

  file:playground/ssr-deps/only-object-assigned-exports:
    resolution: {directory: playground/ssr-deps/only-object-assigned-exports, type: directory}
    name: '@vitejs/test-only-object-assigned-exports'
    version: 0.0.0
    dev: false

  file:playground/ssr-deps/optimized-with-nested-external:
    resolution: {directory: playground/ssr-deps/optimized-with-nested-external, type: directory}
    name: '@vitejs/test-optimized-with-nested-external'
    version: 0.0.0
    dependencies:
      nested-external: file:playground/ssr-deps/nested-external
    dev: false

  file:playground/ssr-deps/pkg-exports:
    resolution: {directory: playground/ssr-deps/pkg-exports, type: directory}
    name: '@vitejs/test-pkg-exports'
    version: 0.0.0
    dev: false

  file:playground/ssr-deps/primitive-export:
    resolution: {directory: playground/ssr-deps/primitive-export, type: directory}
    name: '@vitejs/test-primitive-export'
    version: 0.0.0
    dev: false

  file:playground/ssr-deps/read-file-content:
    resolution: {directory: playground/ssr-deps/read-file-content, type: directory}
    name: '@vitejs/test-read-file-content'
    version: 0.0.0
    dev: false

  file:playground/ssr-deps/require-absolute:
    resolution: {directory: playground/ssr-deps/require-absolute, type: directory}
    name: '@vitejs/test-require-absolute'
    version: 0.0.0
    dev: false

  file:playground/ssr-deps/ts-transpiled-exports:
    resolution: {directory: playground/ssr-deps/ts-transpiled-exports, type: directory}
    name: '@vitejs/test-ts-transpiled-exports'
    version: 0.0.0
    dev: false

  file:playground/ssr-noexternal/external-cjs:
    resolution: {directory: playground/ssr-noexternal/external-cjs, type: directory}
    name: '@vitejs/test-external-cjs'
    version: 0.0.0
    dev: false

  file:playground/ssr-noexternal/require-external-cjs:
    resolution: {directory: playground/ssr-noexternal/require-external-cjs, type: directory}
    name: '@vitejs/test-require-external-cjs'
    version: 0.0.0
    dependencies:
      '@vitejs/external-cjs': file:playground/ssr-noexternal/external-cjs
      '@vitejs/test-external-cjs': file:playground/ssr-noexternal/external-cjs
    dev: false

  file:playground/ssr-resolve/entries:
    resolution: {directory: playground/ssr-resolve/entries, type: directory}
    name: '@vitejs/test-entries'
    version: 0.0.0
    dev: false

  file:playground/ssr-resolve/pkg-exports:
    resolution: {directory: playground/ssr-resolve/pkg-exports, type: directory}
    name: '@vitejs/test-resolve-pkg-exports'
    version: 0.0.0
    dev: false

  file:playground/worker/dep-to-optimize:
    resolution: {directory: playground/worker/dep-to-optimize, type: directory}
    name: '@vitejs/test-dep-to-optimize'
    version: 1.0.0
    dev: false<|MERGE_RESOLUTION|>--- conflicted
+++ resolved
@@ -240,16 +240,6 @@
       '@babel/parser': 7.21.2
       '@babel/types': 7.21.2
       '@jridgewell/trace-mapping': 0.3.17
-<<<<<<< HEAD
-      '@rollup/plugin-alias': 4.0.3_rollup@3.18.0
-      '@rollup/plugin-commonjs': 24.0.1_rollup@3.18.0
-      '@rollup/plugin-dynamic-import-vars': 2.0.3_rollup@3.18.0
-      '@rollup/plugin-json': 6.0.0_rollup@3.18.0
-      '@rollup/plugin-node-resolve': 15.0.1_rollup@3.18.0
-      '@rollup/plugin-typescript': 11.0.0_rollup@3.18.0+tslib@2.5.0
-      '@rollup/pluginutils': 5.0.2_rollup@3.18.0
-      '@types/pnpapi': 0.0.2
-=======
       '@rollup/plugin-alias': 4.0.3_rollup@3.20.0
       '@rollup/plugin-commonjs': 24.0.1_rollup@3.20.0
       '@rollup/plugin-dynamic-import-vars': 2.0.3_rollup@3.20.0
@@ -257,7 +247,7 @@
       '@rollup/plugin-node-resolve': 15.0.1_rollup@3.20.0
       '@rollup/plugin-typescript': 11.0.0_rollup@3.20.0+tslib@2.5.0
       '@rollup/pluginutils': 5.0.2_rollup@3.20.0
->>>>>>> 8d2931ba
+      '@types/pnpapi': 0.0.2
       acorn: 8.8.2
       acorn-walk: 8.2.0_acorn@8.8.2
       cac: 6.7.14
