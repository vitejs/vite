--- conflicted
+++ resolved
@@ -214,13 +214,8 @@
       postcss-load-config: ^4.0.1
       postcss-modules: ^6.0.0
       resolve: ^1.22.1
-<<<<<<< HEAD
-      resolve.exports: ^1.1.1
+      resolve.exports: ^2.0.0
       rollup: ^3.10.0
-=======
-      resolve.exports: ^2.0.0
-      rollup: ^3.7.0
->>>>>>> e781ef33
       rollup-plugin-license: ^3.0.1
       sirv: ^2.0.2
       source-map-js: ^1.0.2
@@ -284,13 +279,8 @@
       postcss-import: 15.1.0_postcss@8.4.21
       postcss-load-config: 4.0.1_postcss@8.4.21
       postcss-modules: 6.0.0_postcss@8.4.21
-<<<<<<< HEAD
-      resolve.exports: 1.1.1
+      resolve.exports: 2.0.0
       rollup-plugin-license: 3.0.1_rollup@3.10.0
-=======
-      resolve.exports: 2.0.0
-      rollup-plugin-license: 3.0.1_rollup@3.7.0
->>>>>>> e781ef33
       sirv: 2.0.2_w6q35pvk7bmykgqf2hieut43iq
       source-map-js: 1.0.2
       source-map-support: 0.5.21
